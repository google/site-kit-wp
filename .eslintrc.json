--- conflicted
+++ resolved
@@ -32,11 +32,8 @@
     "jsdoc/require-returns": "error",
     "jsdoc/no-undefined-types": "error",
     "jsdoc/valid-types": "error",
-<<<<<<< HEAD
     "require-await": "error",
-=======
     "react/jsx-curly-brace-presence": "error",
->>>>>>> fb54b0f4
     "complexity": [
       "error",
       20
