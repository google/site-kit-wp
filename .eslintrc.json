{
<<<<<<< HEAD
  "extends": [
    "plugin:@wordpress/eslint-plugin/recommended",
    "plugin:jest/recommended",
    "plugin:sitekit/main",
    "plugin:react-hooks/recommended",
    "plugin:import/recommended"
  ],
  "env": {
    "browser": true,
    "es6": true
  },
  "globals": {
    "fetchMock": false
  },
  "rules": {
    "import/no-unresolved": [
      "error",
      {
        "ignore": [
          "^@wordpress-core\/?.*"
        ]
      }
    ],
    "jsdoc/check-tag-names": "error",
    "jsdoc/check-types": "error",
    "jsdoc/check-line-alignment": [
      "error",
      "always"
    ],
    "jsdoc/require-description": "error",
    "jsdoc/require-description-complete-sentence": "off",
    "jsdoc/require-param": "error",
    "jsdoc/require-param-description": "error",
    "jsdoc/require-param-name": "error",
    "jsdoc/require-param-type": "error",
    "jsdoc/require-returns-check": "error",
    "jsdoc/require-returns-description": "error",
    "jsdoc/require-returns-type": "error",
    "jsdoc/require-returns": "error",
    "jsdoc/no-undefined-types": "error",
    "jsdoc/valid-types": "error",
    "lodash/import-scope": [
      "error",
      "member"
    ],
    "require-await": "error",
    "react/function-component-definition": [
      "error",
      {
        "namedComponents": "function-declaration",
        "unnamedComponents": "function-expression"
      }
    ],
    "react/jsx-boolean-value": [
      "error",
      "never"
    ],
    "react/jsx-curly-brace-presence": "error",
    "no-invalid-regexp": "error",
    "no-useless-escape": "error",
    "no-relative-import-paths/no-relative-import-paths": [
      "error",
      {
        "allowSameFolder": true,
        "rootDir": "assets",
        "prefix": "@"
      }
    ],
    "complexity": [
      "error",
      15
    ],
    "no-restricted-globals": [
      "error",
      {
        "name": "window",
        "message": "Use 'global' instead."
      }
    ],
    "no-use-before-define": [
      "error",
      {
        "functions": false,
        "classes": false,
        "variables": false
      }
    ],
    "react/jsx-fragments": [
      "error",
      "element"
    ],
    "valid-jsdoc": [
      "error",
      {
        "requireReturn": false
      }
    ],
    "@wordpress/i18n-text-domain": [
      "error",
      {
        "allowedTextDomain": "google-site-kit"
      }
    ],
    "quotes": [
      "error",
      "single",
      {
        "avoidEscape": true
      }
    ],
    "curly": [
      "error",
      "all"
    ],
    "prettier/prettier": [
      "error",
      {},
      {
        "usePrettierrc": true
      }
    ],
    "react/jsx-no-useless-fragment": "error"
  },
  "settings": {
    "import/core-modules": [
      "googlesitekit-data",
      "googlesitekit-modules",
      "googlesitekit-api",
      "googlesitekit-widgets",
      "googlesitekit-components",
      "googlesitekit-notifications",
      "@wordpress/i18n__non-shim",
      "@wordpress/api-fetch__non-shim"
    ],
    "import/parsers": {
      "@typescript-eslint/parser": [
        ".ts",
        ".tsx"
      ]
    },
    "import/resolver": {
      "alias": {
        "map": [
          [
            "@/(.*\\.svg)\\?url",
            "assets/"
          ],
          [
            "@/(.*)",
            "assets/"
          ],
          [
            "@wordpress-core",
            "@wordpress"
          ]
        ]
      },
      "node": {
        "extensions": [
          ".js",
          ".jsx",
          ".ts",
          ".tsx"
        ]
      },
      "typescript": {
        "alwaysTryTypes": true
      }
    }
  },
  "overrides": [
    {
      "files": [
        "**/*.ts",
        "**/*.tsx"
      ],
      "extends": [
        "plugin:@typescript-eslint/recommended"
      ],
      "parser": "@typescript-eslint/parser",
      "parserOptions": {
        "ecmaVersion": 2024
      },
      "env": {
        "browser": true
      },
      "globals": {
        "browser": true,
        "page": true
      }
    },
    {
      "files": [
        "tests/e2e/**/*.js"
      ],
      "env": {
        "browser": true
      },
      "globals": {
        "browser": true,
        "page": true
      },
      "rules": {
        "no-restricted-globals": [
          "off"
        ],
        "react-hooks/rules-of-hooks": "off"
      }
    },
    {
      "files": [
        "assets/js/components/**/*.js",
        "**/modules/*/components/**/*.js",
        "assets/js/googlesitekit/*/components/**/*.js"
      ],
      "rules": {
        "filenames/match-exported": [
          2,
          "[A-Z]([A-Z0-9]*[a-z][a-z0-9]*[A-Z]|[a-z0-9]*[A-Z][A-Z0-9]*[a-z])[A-Za-z0-9]*"
        ]
      }
    },
    {
      "files": [
        "assets/js/components/data/**/*.js",
        "assets/js/components/legacy*/**/*.js"
      ],
      "rules": {
        "filenames/match-exported": [
          "off"
        ]
      }
    },
    {
      "files": [
        "webpack/*",
        "**/__factories__/*",
        "*.stories.js",
        "*.test.js"
      ],
      "rules": {
        "sitekit/no-direct-date": "off"
      }
    }
  ],
  "plugins": [
    "filenames",
    "sitekit",
    "jsdoc",
    "react",
    "react-hooks",
    "lodash",
    "no-relative-import-paths"
  ]
=======
	"extends": [
		"plugin:@wordpress/eslint-plugin/recommended",
		"plugin:jest/recommended",
		"plugin:sitekit/main",
		"plugin:react-hooks/recommended",
		"plugin:import/recommended"
	],
	"env": {
		"browser": true,
		"es6": true
	},
	"globals": {
		"fetchMock": false
	},
	"rules": {
		"import/no-unresolved": [
			"error",
			{
				"ignore": [ "^@wordpress-core/?.*" ]
			}
		],
		"jsdoc/check-tag-names": "error",
		"jsdoc/check-types": "error",
		"jsdoc/check-line-alignment": [ "error", "always" ],
		"jsdoc/require-description": "error",
		"jsdoc/require-description-complete-sentence": "off",
		"jsdoc/require-param": "error",
		"jsdoc/require-param-description": "error",
		"jsdoc/require-param-name": "error",
		"jsdoc/require-param-type": "error",
		"jsdoc/require-returns-check": "error",
		"jsdoc/require-returns-description": "error",
		"jsdoc/require-returns-type": "error",
		"jsdoc/require-returns": "error",
		"jsdoc/no-undefined-types": "error",
		"jsdoc/valid-types": "error",
		"lodash/import-scope": [ "error", "member" ],
		"require-await": "error",
		"react/function-component-definition": [
			"error",
			{
				"namedComponents": "function-declaration",
				"unnamedComponents": "function-expression"
			}
		],
		"react/jsx-boolean-value": [ "error", "never" ],
		"react/jsx-curly-brace-presence": "error",
		"no-invalid-regexp": "error",
		"no-useless-escape": "error",
		"no-relative-import-paths/no-relative-import-paths": [
			"error",
			{
				"allowSameFolder": true,
				"rootDir": "assets",
				"prefix": "@"
			}
		],
		"complexity": [ "error", 15 ],
		"no-restricted-globals": [
			"error",
			{
				"name": "window",
				"message": "Use 'global' instead."
			}
		],
		"no-use-before-define": [
			"error",
			{
				"functions": false,
				"classes": false,
				"variables": false
			}
		],
		"react/jsx-fragments": [ "error", "element" ],
		"valid-jsdoc": [
			"error",
			{
				"requireReturn": false
			}
		],
		"@wordpress/i18n-text-domain": [
			"error",
			{
				"allowedTextDomain": "google-site-kit"
			}
		],
		"quotes": [
			"error",
			"single",
			{
				"avoidEscape": true
			}
		],
		"curly": [ "error", "all" ],
		"prettier/prettier": [
			"error",
			{},
			{
				"usePrettierrc": true
			}
		],
		"react/jsx-no-useless-fragment": "error",
		"consistent-return": "error"
	},
	"settings": {
		"import/core-modules": [
			"googlesitekit-data",
			"googlesitekit-modules",
			"googlesitekit-api",
			"googlesitekit-widgets",
			"googlesitekit-components",
			"googlesitekit-notifications",
			"@wordpress/i18n__non-shim",
			"@wordpress/api-fetch__non-shim"
		],
		"import/resolver": {
			"alias": {
				"map": [
					[ "@/(.*\\.svg)\\?url", "assets/" ],
					[ "@/(.*)", "assets/" ],
					[ "@wordpress-core", "@wordpress" ]
				]
			}
		}
	},
	"overrides": [
		{
			"files": [ "tests/e2e/**/*.js" ],
			"env": {
				"browser": true
			},
			"globals": {
				"browser": true,
				"page": true
			},
			"rules": {
				"no-restricted-globals": [ "off" ],
				"react-hooks/rules-of-hooks": "off"
			}
		},
		{
			"files": [
				"assets/js/components/**/*.js",
				"**/modules/*/components/**/*.js",
				"assets/js/googlesitekit/*/components/**/*.js"
			],
			"rules": {
				"filenames/match-exported": [
					2,
					"[A-Z]([A-Z0-9]*[a-z][a-z0-9]*[A-Z]|[a-z0-9]*[A-Z][A-Z0-9]*[a-z])[A-Za-z0-9]*"
				]
			}
		},
		{
			"files": [
				"assets/js/components/data/**/*.js",
				"assets/js/components/legacy*/**/*.js"
			],
			"rules": {
				"filenames/match-exported": [ "off" ]
			}
		},
		{
			"files": [
				"webpack/*",
				"**/__factories__/*",
				"*.stories.js",
				"*.test.js"
			],
			"rules": {
				"sitekit/no-direct-date": "off"
			}
		}
	],
	"plugins": [
		"filenames",
		"sitekit",
		"jsdoc",
		"react",
		"react-hooks",
		"lodash",
		"no-relative-import-paths"
	]
>>>>>>> e4c89303
}<|MERGE_RESOLUTION|>--- conflicted
+++ resolved
@@ -1,5 +1,4 @@
 {
-<<<<<<< HEAD
   "extends": [
     "plugin:@wordpress/eslint-plugin/recommended",
     "plugin:jest/recommended",
@@ -19,7 +18,7 @@
       "error",
       {
         "ignore": [
-          "^@wordpress-core\/?.*"
+          "^@wordpress-core/?.*"
         ]
       }
     ],
@@ -121,7 +120,8 @@
         "usePrettierrc": true
       }
     ],
-    "react/jsx-no-useless-fragment": "error"
+    "react/jsx-no-useless-fragment": "error",
+    "consistent-return": "error"
   },
   "settings": {
     "import/core-modules": [
@@ -254,189 +254,4 @@
     "lodash",
     "no-relative-import-paths"
   ]
-=======
-	"extends": [
-		"plugin:@wordpress/eslint-plugin/recommended",
-		"plugin:jest/recommended",
-		"plugin:sitekit/main",
-		"plugin:react-hooks/recommended",
-		"plugin:import/recommended"
-	],
-	"env": {
-		"browser": true,
-		"es6": true
-	},
-	"globals": {
-		"fetchMock": false
-	},
-	"rules": {
-		"import/no-unresolved": [
-			"error",
-			{
-				"ignore": [ "^@wordpress-core/?.*" ]
-			}
-		],
-		"jsdoc/check-tag-names": "error",
-		"jsdoc/check-types": "error",
-		"jsdoc/check-line-alignment": [ "error", "always" ],
-		"jsdoc/require-description": "error",
-		"jsdoc/require-description-complete-sentence": "off",
-		"jsdoc/require-param": "error",
-		"jsdoc/require-param-description": "error",
-		"jsdoc/require-param-name": "error",
-		"jsdoc/require-param-type": "error",
-		"jsdoc/require-returns-check": "error",
-		"jsdoc/require-returns-description": "error",
-		"jsdoc/require-returns-type": "error",
-		"jsdoc/require-returns": "error",
-		"jsdoc/no-undefined-types": "error",
-		"jsdoc/valid-types": "error",
-		"lodash/import-scope": [ "error", "member" ],
-		"require-await": "error",
-		"react/function-component-definition": [
-			"error",
-			{
-				"namedComponents": "function-declaration",
-				"unnamedComponents": "function-expression"
-			}
-		],
-		"react/jsx-boolean-value": [ "error", "never" ],
-		"react/jsx-curly-brace-presence": "error",
-		"no-invalid-regexp": "error",
-		"no-useless-escape": "error",
-		"no-relative-import-paths/no-relative-import-paths": [
-			"error",
-			{
-				"allowSameFolder": true,
-				"rootDir": "assets",
-				"prefix": "@"
-			}
-		],
-		"complexity": [ "error", 15 ],
-		"no-restricted-globals": [
-			"error",
-			{
-				"name": "window",
-				"message": "Use 'global' instead."
-			}
-		],
-		"no-use-before-define": [
-			"error",
-			{
-				"functions": false,
-				"classes": false,
-				"variables": false
-			}
-		],
-		"react/jsx-fragments": [ "error", "element" ],
-		"valid-jsdoc": [
-			"error",
-			{
-				"requireReturn": false
-			}
-		],
-		"@wordpress/i18n-text-domain": [
-			"error",
-			{
-				"allowedTextDomain": "google-site-kit"
-			}
-		],
-		"quotes": [
-			"error",
-			"single",
-			{
-				"avoidEscape": true
-			}
-		],
-		"curly": [ "error", "all" ],
-		"prettier/prettier": [
-			"error",
-			{},
-			{
-				"usePrettierrc": true
-			}
-		],
-		"react/jsx-no-useless-fragment": "error",
-		"consistent-return": "error"
-	},
-	"settings": {
-		"import/core-modules": [
-			"googlesitekit-data",
-			"googlesitekit-modules",
-			"googlesitekit-api",
-			"googlesitekit-widgets",
-			"googlesitekit-components",
-			"googlesitekit-notifications",
-			"@wordpress/i18n__non-shim",
-			"@wordpress/api-fetch__non-shim"
-		],
-		"import/resolver": {
-			"alias": {
-				"map": [
-					[ "@/(.*\\.svg)\\?url", "assets/" ],
-					[ "@/(.*)", "assets/" ],
-					[ "@wordpress-core", "@wordpress" ]
-				]
-			}
-		}
-	},
-	"overrides": [
-		{
-			"files": [ "tests/e2e/**/*.js" ],
-			"env": {
-				"browser": true
-			},
-			"globals": {
-				"browser": true,
-				"page": true
-			},
-			"rules": {
-				"no-restricted-globals": [ "off" ],
-				"react-hooks/rules-of-hooks": "off"
-			}
-		},
-		{
-			"files": [
-				"assets/js/components/**/*.js",
-				"**/modules/*/components/**/*.js",
-				"assets/js/googlesitekit/*/components/**/*.js"
-			],
-			"rules": {
-				"filenames/match-exported": [
-					2,
-					"[A-Z]([A-Z0-9]*[a-z][a-z0-9]*[A-Z]|[a-z0-9]*[A-Z][A-Z0-9]*[a-z])[A-Za-z0-9]*"
-				]
-			}
-		},
-		{
-			"files": [
-				"assets/js/components/data/**/*.js",
-				"assets/js/components/legacy*/**/*.js"
-			],
-			"rules": {
-				"filenames/match-exported": [ "off" ]
-			}
-		},
-		{
-			"files": [
-				"webpack/*",
-				"**/__factories__/*",
-				"*.stories.js",
-				"*.test.js"
-			],
-			"rules": {
-				"sitekit/no-direct-date": "off"
-			}
-		}
-	],
-	"plugins": [
-		"filenames",
-		"sitekit",
-		"jsdoc",
-		"react",
-		"react-hooks",
-		"lodash",
-		"no-relative-import-paths"
-	]
->>>>>>> e4c89303
 }