--- conflicted
+++ resolved
@@ -85,13 +85,10 @@
       "googlesitekit-modules",
       "googlesitekit-api",
       "googlesitekit-widgets",
+      "googlesitekit-components",
       "@wordpress/i18n__non-shim",
       "@wordpress/api-fetch__non-shim",
-<<<<<<< HEAD
       "@wordpress/element__non-shim"
-=======
-      "googlesitekit-components"
->>>>>>> 5841f2b6
     ],
     "import/resolver": {
       "alias": {
