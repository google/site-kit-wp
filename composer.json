--- conflicted
+++ resolved
@@ -1,117 +1,4 @@
 {
-<<<<<<< HEAD
-	"name": "google/google-site-kit",
-	"description": "Site Kit is a one-stop solution for WordPress users to use everything Google has to offer to make them successful on the web.",
-	"license": "Apache-2.0",
-	"type": "wordpress-plugin",
-	"homepage": "https://sitekit.withgoogle.com",
-	"require-dev": {
-		"automattic/vipwpcs": "^3",
-		"dealerdirect/phpcodesniffer-composer-installer": "^0.7.0",
-		"phpcompatibility/phpcompatibility-wp": "^2.1",
-		"phpunit/phpunit": "^9.0",
-		"roave/security-advisories": "dev-latest",
-		"roots/wordpress": ">=5.2",
-		"squizlabs/php_codesniffer": "^3.7",
-		"wp-coding-standards/wpcs": "^3",
-		"wp-phpunit/wp-phpunit": ">=5.2",
-		"yoast/phpunit-polyfills": "^2.0"
-	},
-	"require": {
-		"php": ">=7.4",
-		"ext-json": "*",
-		"ext-openssl": "*",
-		"cweagans/composer-patches": "^1.7",
-		"google/apiclient": "^2.14.0",
-		"google/apiclient-services-adsenselinks": "^0.1.0",
-		"google/apiclient-services-subscribewithgoogle": "^0.1.0",
-		"guzzlehttp/guzzle": "^6.5.8",
-		"symfony/polyfill-intl-idn": "^1.29.0"
-	},
-	"replace": {
-		"paragonie/random_compat": ">=2"
-	},
-	"autoload": {
-		"psr-4": {
-			"Google\\Site_Kit\\": "includes"
-		}
-	},
-	"autoload-dev": {
-		"psr-4": {
-			"Google\\Site_Kit\\Tests\\": "tests/phpunit/includes"
-		}
-	},
-	"config": {
-		"platform": {
-			"php": "7.4.33"
-		},
-		"sort-packages": true,
-		"allow-plugins": {
-			"dealerdirect/phpcodesniffer-composer-installer": true,
-			"roots/wordpress-core-installer": true,
-			"cweagans/composer-patches": true
-		}
-	},
-	"extra": {
-		"wordpress-install-dir": "vendor/roots/wordpress",
-		"patches": {
-			"google/apiclient-services": {
-				"Fixes for empty filter": "patches/google-api-client-services-v0.355.0.patch"
-			}
-		}
-	},
-	"repositories": [
-		{
-			"type": "path",
-			"url": "packages/apiclient-services-adsenselinks",
-			"options": {
-				"symlink": false
-			}
-		},
-		{
-			"type": "path",
-			"url": "packages/apiclient-services-subscribewithgoogle",
-			"options": {
-				"symlink": false
-			}
-		}
-	],
-	"scripts": {
-		"post-install-cmd": [
-			"@prefix-dependencies"
-		],
-		"post-update-cmd": [
-			"@prefix-dependencies"
-		],
-		"prefix-dependencies": [
-			"@composer --working-dir=php-scoper install",
-			"@php -dxdebug.mode=off php-scoper/vendor/bin/php-scoper add --output-dir=./third-party --force --quiet",
-			"@autoload-includes",
-			"@autoload-third-party",
-			"@composer dump-autoload --no-dev",
-			"cp vendor/composer/autoload_files.php third-party/vendor/",
-			"@composer dump-autoload"
-		],
-		"autoload-includes": [
-			"echo '{ \"autoload\": { \"classmap\": [\"\"] } }' > includes/composer.json",
-			"@composer --working-dir=includes dump-autoload --classmap-authoritative --no-interaction",
-			"cp includes/vendor/composer/autoload_classmap.php includes/",
-			"rm -rf includes/vendor && rm includes/composer.json",
-			"mkdir -p includes/vendor/composer && mv includes/autoload_classmap.php includes/vendor/composer/"
-		],
-		"autoload-third-party": [
-			"echo '{ \"autoload\": { \"classmap\": [\"\"] } }' > third-party/composer.json",
-			"@composer --working-dir=third-party dump-autoload --classmap-authoritative --no-interaction",
-			"cp third-party/vendor/composer/autoload_classmap.php third-party/",
-			"rm -rf third-party/vendor && rm third-party/composer.json",
-			"mkdir -p third-party/vendor/composer && mv third-party/autoload_classmap.php third-party/vendor/composer/"
-		],
-		"lint": "phpcs",
-		"lint-fix": "phpcbf",
-		"test": "phpunit",
-		"test:multisite": "@test --configuration=phpunit.multisite.xml"
-	}
-=======
   "name": "google/google-site-kit",
   "description": "Site Kit is a one-stop solution for WordPress users to use everything Google has to offer to make them successful on the web.",
   "license": "Apache-2.0",
@@ -223,5 +110,4 @@
     "test": "phpunit",
     "test:multisite": "@test --configuration=phpunit.multisite.xml"
   }
->>>>>>> 04696414
 }