/**
 * Storybook config.
 *
 * Site Kit by Google, Copyright 2021 Google LLC
 *
 * Licensed under the Apache License, Version 2.0 (the "License");
 * you may not use this file except in compliance with the License.
 * You may obtain a copy of the License at
 *
 *     https://www.apache.org/licenses/LICENSE-2.0
 *
 * Unless required by applicable law or agreed to in writing, software
 * distributed under the License is distributed on an "AS IS" BASIS,
 * WITHOUT WARRANTIES OR CONDITIONS OF ANY KIND, either express or implied.
 * See the License for the specific language governing permissions and
 * limitations under the License.
 */

/**
 * External dependencies
 */
import cloneDeep from 'lodash/cloneDeep';
import { addDecorator, configure } from '@storybook/react';

/**
 * Internal dependencies
 */
import '../assets/sass/wpdashboard.scss';
import '../assets/sass/adminbar.scss';
import '../assets/sass/admin.scss';
import './assets/sass/wp-admin.scss';
import { bootstrapFetchMocks } from './fetch-mocks';
// TODO: Remove when legacy data API is removed.
import { googlesitekit as dashboardData } from '../.storybook/data/wp-admin-admin.php-page=googlesitekit-dashboard-googlesitekit';

bootstrapFetchMocks();

<<<<<<< HEAD
const resetFeatures = () => {
	disableFeature( 'widgets.dashboard' );
	disableFeature( 'widgets.pageDashboard' );
	disableFeature( 'widgets.wpDashboard' );
	disableFeature( 'userInput' );
	disableFeature( 'storeErrorNotifications' );
	disableFeature( 'serviceSetupV2' );
};
=======
>>>>>>> df38a87c
const resetGlobals = () => {
	global._googlesitekitLegacyData = cloneDeep( dashboardData );
	global._googlesitekitLegacyData.admin.assetsRoot = '';
	global._googlesitekitLegacyData.isStorybook = true;
	global._googlesitekitBaseData = {
		homeURL: 'http://example.com/',
		referenceSiteURL: 'http://example.com/',
		userIDHash: 'storybook',
		adminURL: 'http://example.com/wp-admin/',
		assetsURL: 'http://example.com/wp-content/plugins/google-site-kit/dist/assets/',
		blogPrefix: 'wp_',
		ampMode: false,
		isNetworkMode: false,
		isFirstAdmin: true,
		isOwner: true,
		splashURL: 'http://example.com/wp-admin/admin.php?page=googlesitekit-splash',
		proxySetupURL: 'https://sitekit.withgoogle.com/site-management/setup/?scope=openid%20https%3A%2F%2Fwww.googleapis.com%2Fauth%2Fuserinfo.profile%20https%3A%2F%2Fwww.googleapis.com%2Fauth%2Fuserinfo.email%20https%3A%2F%2Fwww.googleapis.com%2Fauth%2Fsiteverification%20https%3A%2F%2Fwww.googleapis.com%2Fauth%2Fwebmasters%20https%3A%2F%2Fwww.googleapis.com%2Fauth%2Fanalytics%20https%3A%2F%2Fwww.googleapis.com%2Fauth%2Fanalytics.readonly%20https%3A%2F%2Fwww.googleapis.com%2Fauth%2Fanalytics.manage.users%20https%3A%2F%2Fwww.googleapis.com%2Fauth%2Fanalytics.edit&supports=credentials_retrieval%20short_verification_token%20file_verification&nonce=&site_id=storybooksiteid.apps.sitekit.withgoogle.com',
		proxyPermissionsURL: 'https://sitekit.withgoogle.com/site-management/permissions/?token=storybooktoken&site_id=storybooksiteid.apps.sitekit.withgoogle.com',
		trackingEnabled: false,
		trackingID: 'UA-000000000-1',
	};
	global._googlesitekitEntityData = {
		currentEntityURL: null,
		currentEntityType: null,
		currentEntityTitle: null,
		currentEntityID: null,
	};
};
resetGlobals();

addDecorator( ( story ) => {
	resetGlobals();
	return story();
} );

// Global Decorator.
addDecorator( ( story ) => (
	<div className="googlesitekit-plugin-preview js">
		<div className="googlesitekit-plugin">{ story() }</div>
	</div>
) );

const req = require.context( '../stories', true, /\.stories\.js$/ );

function loadStories() {
	req.keys().forEach( ( filename ) => req( filename ) );
}

configure( loadStories, module );

// TODO Would be nice if this wrote to a file. This logs our Storybook data to the browser console. Currently it gets put in .storybook/storybook-data and used in tests/backstop/scenarios.js.
// eslint-disable-next-line no-console
console.log( '__STORYBOOK_CLIENT_API__.raw()', global.__STORYBOOK_CLIENT_API__.raw() );<|MERGE_RESOLUTION|>--- conflicted
+++ resolved
@@ -35,17 +35,6 @@
 
 bootstrapFetchMocks();
 
-<<<<<<< HEAD
-const resetFeatures = () => {
-	disableFeature( 'widgets.dashboard' );
-	disableFeature( 'widgets.pageDashboard' );
-	disableFeature( 'widgets.wpDashboard' );
-	disableFeature( 'userInput' );
-	disableFeature( 'storeErrorNotifications' );
-	disableFeature( 'serviceSetupV2' );
-};
-=======
->>>>>>> df38a87c
 const resetGlobals = () => {
 	global._googlesitekitLegacyData = cloneDeep( dashboardData );
 	global._googlesitekitLegacyData.admin.assetsRoot = '';
