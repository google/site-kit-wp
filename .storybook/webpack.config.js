const path = require( 'path' );
const MiniCssExtractPlugin = require( 'mini-css-extract-plugin' );
const mainConfig = require( '../webpack.config' );
const mapValues = require( 'lodash/mapValues' );
const { ProvidePlugin } = require( 'webpack' );

module.exports = async ( { config } ) => {
	// Site Kit loads its API packages as externals,
	// so we need to convert those to aliases for Storybook to be able to resolve them.
	const siteKitPackageAliases = mapValues(
		mainConfig.siteKitExternals,
		( [ global, api ] ) => {
			if ( global === 'googlesitekit' ) {
				// Revert "@wordpress/i18n: [ googlesitekit, i18n ]" external back to the original @wordpress/i18n.
				if ( api === 'i18n' ) {
					return require.resolve( '@wordpress/i18n' );
				}

<<<<<<< HEAD
				// Revert "@wordpress/element: [ googlesitekit, element ]" external back to the original @wordpress/element.
				if ( api === 'element' ) {
					return require.resolve( '@wordpress/element' );
=======
				// Set "googlesitekit-components" to googlesitekit-components-gm2.js.
				if ( api === 'components' ) {
					return path.resolve(
						'assets/js/googlesitekit-components-gm2.js'
					);
>>>>>>> 5841f2b6
				}
			}

			return path.resolve( `assets/js/${ global }-${ api }.js` );
		}
	);

	config.resolve = {
		...config.resolve,
		alias: {
			...config.resolve.alias,
			...siteKitPackageAliases,
		},
		modules: [ path.resolve( __dirname, '..' ), 'node_modules' ],
	};

	config.plugins = [
		...config.plugins,
		new MiniCssExtractPlugin(),
		new ProvidePlugin( {
			React: '@wordpress/element',
		} ),
	];

	config.module.rules.push( {
		test: /\.scss$/,
		use: [
			MiniCssExtractPlugin.loader,
			'css-loader',
			{
				loader: 'postcss-loader',
				options: {
					config: {
						path: './',
					},
				},
			},
			{
				loader: 'sass-loader',
				options: {
					implementation: require( 'sass' ),
					additionalData: `$wp-version: "${ process.env.npm_package_config_storybook_wordpress_version }";`,
					sassOptions: {
						includePaths: [
							path.resolve( __dirname, '../node_modules/' ),
						],
					},
				},
			},
		],
		include: path.resolve( __dirname, '../' ),
	} );

	// exclude existing svg rule created by storybook before pushing custom rule
	const fileLoaderRule = config.module.rules.find(
		( rule ) => rule.test && rule.test.test( '.svg' )
	);
	fileLoaderRule.exclude = /\.svg$/;

	config.module.rules.push( mainConfig.svgRule );

	return config;
};<|MERGE_RESOLUTION|>--- conflicted
+++ resolved
@@ -16,17 +16,16 @@
 					return require.resolve( '@wordpress/i18n' );
 				}
 
-<<<<<<< HEAD
 				// Revert "@wordpress/element: [ googlesitekit, element ]" external back to the original @wordpress/element.
 				if ( api === 'element' ) {
 					return require.resolve( '@wordpress/element' );
-=======
+				}
+
 				// Set "googlesitekit-components" to googlesitekit-components-gm2.js.
 				if ( api === 'components' ) {
 					return path.resolve(
 						'assets/js/googlesitekit-components-gm2.js'
 					);
->>>>>>> 5841f2b6
 				}
 			}
 
