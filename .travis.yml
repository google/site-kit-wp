# Site Kit by Google, Copyright 2019 Google LLC
#
# Licensed under the Apache License, Version 2.0 (the "License");
# you may not use this file except in compliance with the License.
# You may obtain a copy of the License at
#
#     https://www.apache.org/licenses/LICENSE-2.0
#
# Unless required by applicable law or agreed to in writing, software
# distributed under the License is distributed on an "AS IS" BASIS,
# WITHOUT WARRANTIES OR CONDITIONS OF ANY KIND, either express or implied.
# See the License for the specific language governing permissions and
# limitations under the License.
#

sudo: required

dist: trusty

language: php

notifications:
  email:
    on_success: never
    on_failure: change

cache:
  directories:
    - $HOME/.composer/cache
    - $HOME/.phpbrew
    - $HOME/.npm

branches:
  only:
    - master
    - develop
<<<<<<< HEAD
    - datapoint-refactoring
=======
>>>>>>> 18ef183c
    - feature/auth-proxy

# Before install, failures in this section will result in build status 'errored'
before_install:
  - |
    if [[ "$WP_VERSION" == "latest" ]]; then
      curl -s http://api.wordpress.org/core/version-check/1.7/ > /tmp/wp-latest.json
      WP_VERSION=$(grep -o '"version":"[^"]*' /tmp/wp-latest.json | sed 's/"version":"//')
    fi
  - |
    if [[ "$PHP" == "1" ]]; then
      git clone --depth=1 --branch="$WP_VERSION" git://develop.git.wordpress.org/ /tmp/wordpress
      cp /tmp/wordpress/wp-tests-config-sample.php /tmp/wordpress/tests/phpunit/wp-tests-config.php
    fi

before_script:
  - npm install || exit 1
  - composer install
  - |
    if [[ "$PHP" == "1" ]] || [[ "$JS" == "1" ]] || [[ "$SNIFF" == "1" ]]; then
      npm install -g gulp-cli
    fi
  - |
    if [[ "$PHP" == "1" ]]; then
      export WP_DEVELOP_DIR=/tmp/wordpress
      export WP_TESTS_DIR=/tmp/wordpress/tests/phpunit
      bash tests/bin/install-wp-tests.sh wordpress_test root '' localhost
    fi

script:
  - |
    if [[ "$SNIFF" == "1" ]]; then
      gulp phpcs || exit 1
      npm run lint:js || exit 1
      npm run lint:css || exit 1
    fi
  - |
    if [[ "$JS" == "1" ]]; then
      npm run build || exit 1 # Build for tests.
      npx gulp qunit || exit 1 # QUnit tests
      npm run test || exit 1 # Bundle size test
      travis_retry npm run travis:visualtest || exit 1 # Visual regression tests
    fi
  - |
    if [[ "$PHP" == "1" ]]; then
      gulp phpunit || exit 1
    fi
  - |
    if [[ "$E2E" == "1" ]]; then
      npm run build || exit 1 # Build for tests.
      npm run env:start || exit 1
      npm run test:e2e:ci || exit 1 # E2E tests.
      npm run env:stop || exit 1
    fi

jobs:
  allow_failures:
    - php: 7.4snapshot
  include:
    - stage: test
      name: Lint
      php: 7.3
      env: WP_VERSION=4.7 PHPCS_PHP_VERSION='5.4' SNIFF=1 PUPPETEER_SKIP_CHROMIUM_DOWNLOAD=true
    - name: PHP Tests (PHP 5.6, WordPress latest)
      php: 5.6
      env: WP_VERSION=latest PHP=1 PUPPETEER_SKIP_CHROMIUM_DOWNLOAD=true
    - name: PHP Tests (PHP 7.3, WordPress latest)
      php: 7.3
      env: WP_VERSION=latest PHP=1 PUPPETEER_SKIP_CHROMIUM_DOWNLOAD=true
    - name: PHP Tests (PHP 7.3, WordPress Multisite latest)
      php: 7.3
      env: WP_VERSION=latest WP_MULTISITE=1 PHP=1 PUPPETEER_SKIP_CHROMIUM_DOWNLOAD=true
    - name: JS Tests
      php: 7.3
      env: WP_VERSION=latest JS=1
    - name: PHP Tests (PHP 7.4, WordPress trunk)
      stage: test
      php: 7.4snapshot
      env: WP_VERSION=master PHP=1 PUPPETEER_SKIP_CHROMIUM_DOWNLOAD=true
    - stage: test
      name: E2E Tests (WordPress latest)
      env: E2E=1
    - stage: test
      name: E2E Tests (WordPress 4.7)
      env: E2E=1 WP_VERSION=4.7.13
    - stage: test
      name: E2E Tests (WordPress 4.9, Gutenberg 4.9)
      env: E2E=1 WP_VERSION=4.9.10 GUTENBERG_VERSION=4.9.0

services:
  - docker<|MERGE_RESOLUTION|>--- conflicted
+++ resolved
@@ -34,10 +34,6 @@
   only:
     - master
     - develop
-<<<<<<< HEAD
-    - datapoint-refactoring
-=======
->>>>>>> 18ef183c
     - feature/auth-proxy
 
 # Before install, failures in this section will result in build status 'errored'
