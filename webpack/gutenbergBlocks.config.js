--- conflicted
+++ resolved
@@ -40,15 +40,9 @@
 
 module.exports = ( mode ) => ( {
 	entry: {
-<<<<<<< HEAD
 		// Reader Revenue Manager
 		'reader-revenue-manager/index':
 			'./blocks/reader-revenue-manager/index.js',
-=======
-		// Reader Revenue Manager block.
-		'googlesitekit-reader-revenue-manager-block-editor':
-			'./assets/js/googlesitekit-reader-revenue-manager-block-editor.js',
->>>>>>> 644a6760
 		// Sign in with Google block.
 		'sign-in-with-google/index': './blocks/sign-in-with-google/index.js',
 		'sign-in-with-google/editor-styles':
