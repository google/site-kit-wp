/**
 * Conversion event providers config webpack partial.
 *
 * Site Kit by Google, Copyright 2024 Google LLC
 *
 * Licensed under the Apache License, Version 2.0 (the "License");
 * you may not use this file except in compliance with the License.
 * You may obtain a copy of the License at
 *
 *     https://www.apache.org/licenses/LICENSE-2.0
 *
 * Unless required by applicable law or agreed to in writing, software
 * distributed under the License is distributed on an "AS IS" BASIS,
 * WITHOUT WARRANTIES OR CONDITIONS OF ANY KIND, either express or implied.
 * See the License for the specific language governing permissions and
 * limitations under the License.
 */

/**
 * External dependencies
 */
const WebpackBar = require( 'webpackbar' );
const ManifestPlugin = require( 'webpack-manifest-plugin' );

/**
 * Internal dependencies
 */
const {
	rootDir,
	manifestArgs,
	externals,
	resolve,
	noAMDParserRule,
} = require( './common' );

module.exports = ( mode ) => ( {
	entry: {
<<<<<<< HEAD
		woocommerce: './assets/js/event-providers/woocommerce.js',
=======
		'optin-monster': './assets/js/event-providers/optin-monster.js',
>>>>>>> 5ae9cc2a
	},
	externals,
	output: {
		filename:
			mode === 'production' ? '[name]-[contenthash].js' : '[name].js',
		path: rootDir + '/dist/assets/js',
		publicPath: '',
	},
	module: {
		rules: [
			{
				test: /\.js$/,
				exclude: /node_modules/,
				use: [
					{
						loader: 'babel-loader',
						options: {
							sourceMap: mode !== 'production',
							babelrc: false,
							configFile: false,
							cacheDirectory: true,
							presets: [ '@wordpress/default' ],
						},
					},
				],
			},
			noAMDParserRule,
		],
	},
	plugins: [
		new WebpackBar( {
			name: 'Conversion Providers',
			color: '#34dbeb',
		} ),
		new ManifestPlugin( {
			...manifestArgs( mode ),
			filter( file ) {
				return ( file.name || '' ).match( /\.js$/ );
			},
		} ),
	],
	optimization: {
		concatenateModules: true,
	},
	resolve,
} );<|MERGE_RESOLUTION|>--- conflicted
+++ resolved
@@ -35,11 +35,8 @@
 
 module.exports = ( mode ) => ( {
 	entry: {
-<<<<<<< HEAD
+		'optin-monster': './assets/js/event-providers/optin-monster.js',
 		woocommerce: './assets/js/event-providers/woocommerce.js',
-=======
-		'optin-monster': './assets/js/event-providers/optin-monster.js',
->>>>>>> 5ae9cc2a
 	},
 	externals,
 	output: {
