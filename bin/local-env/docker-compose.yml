--- conflicted
+++ resolved
@@ -12,13 +12,10 @@
       WORDPRESS_DEBUG: 1
       WORDPRESS_CONFIG_EXTRA: |
         define( 'SCRIPT_DEBUG', true );
-<<<<<<< HEAD
         define( 'WP_DEBUG_LOG', true );
         define( 'WP_DEBUG_DISPLAY', false );
-=======
         define( 'WP_HTTP_BLOCK_EXTERNAL', ! defined( 'WP_CLI' ) );
         define( 'WP_AUTO_UPDATE_CORE', false );
->>>>>>> a4a6476e
     volumes:
       - wordpress_data:/var/www/html
       - ../../:/var/www/html/wp-content/plugins/google-site-kit
