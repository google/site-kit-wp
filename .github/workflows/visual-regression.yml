--- conflicted
+++ resolved
@@ -44,19 +44,13 @@
           node-version-file: .nvmrc
           cache: npm
       - name: npm install
-<<<<<<< HEAD
         run: npm i -w assets -w tests/backstop -w storybook -w tests/js --include-workspace-root
-=======
-        run: npm ci
-        
       - name: Log in to GitHub Container Registry
         uses: docker/login-action@v3
         with:
           registry: ghcr.io
           username: google-site-kit-bot
           password: ${{ secrets.GH_BOT_TOKEN }}
-
->>>>>>> b482f31a
       - name: Run Backstopjs
         run: npm run test:visualtest
       - name: Upload artifacts
