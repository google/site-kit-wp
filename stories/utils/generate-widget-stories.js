/**
 * Utility function to generate stories for widgets.
 *
 * Site Kit by Google, Copyright 2020 Google LLC
 *
 * Licensed under the Apache License, Version 2.0 (the "License");
 * you may not use this file except in compliance with the License.
 * You may obtain a copy of the License at
 *
 *     https://www.apache.org/licenses/LICENSE-2.0
 *
 * Unless required by applicable law or agreed to in writing, software
 * distributed under the License is distributed on an "AS IS" BASIS,
 * WITHOUT WARRANTIES OR CONDITIONS OF ANY KIND, either express or implied.
 * See the License for the specific language governing permissions and
 * limitations under the License.
 */

/**
 * External dependencies
 */
import { storiesOf, Story } from '@storybook/react';
import { Component } from 'react';

/**
 * Internal dependencies
 */
import Widgets from 'googlesitekit-widgets';
import { STORE_NAME as CORE_SITE } from '../../assets/js/googlesitekit/datastore/site/constants';
import { STORE_NAME as CORE_MODULES } from '../../assets/js/googlesitekit/modules/datastore/constants';
import { WithTestRegistry } from '../../tests/js/utils';
const { components: { Widget } } = Widgets;

/**
 * Generates a function to set up registry for widget stories.
 *
 * @since 1.16.0
 *
 * @param {string} moduleSlug Module slug.
 * @param {string|null} url Current entity URL.
 * @param {Function} cb Callback for additional setup.
 * @return {Function} A function to set up registry for widget stories.
 */
function getSetupRegistry( moduleSlug, url, cb = () => {} ) {
	return ( { dispatch } ) => {
		cb( { dispatch } );

		dispatch( CORE_SITE ).receiveSiteInfo( {
			referenceSiteURL: null,
			currentEntityURL: url,
		} );

		dispatch( CORE_MODULES ).receiveGetModules( [
			{
				slug: moduleSlug,
				active: true,
				connected: true,
			},
		] );
	};
}

/**
 * Generates stories for a report based widget using provided data.
 *
 * @since 1.16.0
 *
 * @param {Object} args                            Widget arguments.
 * @param {string} args.moduleSlug                 Module slug.
 * @param {string} args.datastore                  Module datastore name.
 * @param {string} args.group                      Stories group name.
 * @param {Array} args.data                        Widget data.
 * @param {Object} args.options                    Arguments for report requests.
 * @param {Object} args.additionalVariantCallbacks Additional custom callbacks to be run for each of the variants
 * @param {Component} args.component               Widget component.
 * @param {boolean} args.wrapWidget                Whether to wrap in default <Widget> component. Default true.
 * @return {Story} Generated story.
 */
export function generateReportBasedWidgetStories( {
	moduleSlug,
	datastore,
	group,
	data,
	options,
	additionalVariantCallbacks = {},
	component: WidgetComponent,
	wrapWidget = true,
} ) {
	const stories = storiesOf( group, module );

	if ( Array.isArray( options ) ) {
		// 	If options is an array, so must data.
		if ( ! Array.isArray( data ) ) {
			throw new Error( 'options is an array, data must be one too' );
		}
		// Both must have the same length
		if ( options.length !== data.length ) {
			throw new Error( 'options and data must have the same number of items' );
		}
	}

<<<<<<< HEAD
=======
	const {
		Loaded: additionalLoadingCallback,
		'Data Unavailable': additionalDataUnavailableCallback,
		Error: additionalErrorCallback,
	} = additionalVariantCallbacks;

>>>>>>> 2a2ff3e0
	const variants = {
		Loaded: ( { dispatch } ) => {
			if ( Array.isArray( options ) ) {
				options.forEach( ( option, index ) => {
<<<<<<< HEAD
					dispatch( datastore ).receiveGetReport( data[ index ], { options: options[ index ] } );
=======
					dispatch( datastore ).receiveGetReport( data[ index ], { options: option } );
>>>>>>> 2a2ff3e0
				} );
			} else {
				dispatch( datastore ).receiveGetReport( data, { options } );
			}
<<<<<<< HEAD
=======

			// Run additional callback if it exists.
			if ( additionalLoadingCallback ) {
				additionalLoadingCallback( dispatch, data, options );
			}
>>>>>>> 2a2ff3e0
		},
		'Data Unavailable': ( { dispatch } ) => {
			if ( Array.isArray( options ) ) {
				options.forEach( ( option, index ) => {
<<<<<<< HEAD
					const returnType = Array.isArray( options[ index ] ) ? [] : {};
					dispatch( datastore ).receiveGetReport( returnType, { options: options[ index ] } );
=======
					const returnType = Array.isArray( data[ index ] ) ? [] : {};
					dispatch( datastore ).receiveGetReport( returnType, { options: option } );
>>>>>>> 2a2ff3e0
				} );
			} else {
				dispatch( datastore ).receiveGetReport( [], { options } );
			}
<<<<<<< HEAD
=======
			// Run additional callback if it exists.
			if ( additionalDataUnavailableCallback ) {
				additionalDataUnavailableCallback( dispatch, data, options );
			}
>>>>>>> 2a2ff3e0
		},
		Error: ( { dispatch } ) => {
			const error = {
				code: 'missing_required_param',
				message: 'Request parameter is empty: metrics.',
				data: {},
			};
			if ( Array.isArray( options ) ) {
				dispatch( datastore ).receiveError( error, 'getReport', [ options[ 0 ] ] );
				dispatch( datastore ).finishResolution( 'getReport', [ options[ 0 ] ] );
			} else {
				dispatch( datastore ).receiveError( error, 'getReport', [ options ] );
				dispatch( datastore ).finishResolution( 'getReport', [ options ] );
			}
<<<<<<< HEAD
=======

			// Run additional callback if it exists.
			if ( additionalErrorCallback ) {
				additionalErrorCallback( dispatch, data, options );
			}
>>>>>>> 2a2ff3e0
		},
	};

	const widget = wrapWidget ? <Widget><WidgetComponent /></Widget> : <WidgetComponent />;

	Object.keys( variants ).forEach( ( variant ) => {
		stories.add( variant, () => (
			<WithTestRegistry callback={ getSetupRegistry( moduleSlug, options.url || null, variants[ variant ] ) }>
				{ widget }
			</WithTestRegistry>
		) );
	} );

	return stories;
}<|MERGE_RESOLUTION|>--- conflicted
+++ resolved
@@ -99,58 +99,41 @@
 		}
 	}
 
-<<<<<<< HEAD
-=======
 	const {
 		Loaded: additionalLoadingCallback,
 		'Data Unavailable': additionalDataUnavailableCallback,
 		Error: additionalErrorCallback,
 	} = additionalVariantCallbacks;
 
->>>>>>> 2a2ff3e0
 	const variants = {
 		Loaded: ( { dispatch } ) => {
 			if ( Array.isArray( options ) ) {
 				options.forEach( ( option, index ) => {
-<<<<<<< HEAD
-					dispatch( datastore ).receiveGetReport( data[ index ], { options: options[ index ] } );
-=======
 					dispatch( datastore ).receiveGetReport( data[ index ], { options: option } );
->>>>>>> 2a2ff3e0
 				} );
 			} else {
 				dispatch( datastore ).receiveGetReport( data, { options } );
 			}
-<<<<<<< HEAD
-=======
 
 			// Run additional callback if it exists.
 			if ( additionalLoadingCallback ) {
 				additionalLoadingCallback( dispatch, data, options );
 			}
->>>>>>> 2a2ff3e0
 		},
 		'Data Unavailable': ( { dispatch } ) => {
 			if ( Array.isArray( options ) ) {
 				options.forEach( ( option, index ) => {
-<<<<<<< HEAD
-					const returnType = Array.isArray( options[ index ] ) ? [] : {};
-					dispatch( datastore ).receiveGetReport( returnType, { options: options[ index ] } );
-=======
 					const returnType = Array.isArray( data[ index ] ) ? [] : {};
 					dispatch( datastore ).receiveGetReport( returnType, { options: option } );
->>>>>>> 2a2ff3e0
 				} );
 			} else {
 				dispatch( datastore ).receiveGetReport( [], { options } );
 			}
-<<<<<<< HEAD
-=======
+
 			// Run additional callback if it exists.
 			if ( additionalDataUnavailableCallback ) {
 				additionalDataUnavailableCallback( dispatch, data, options );
 			}
->>>>>>> 2a2ff3e0
 		},
 		Error: ( { dispatch } ) => {
 			const error = {
@@ -165,14 +148,11 @@
 				dispatch( datastore ).receiveError( error, 'getReport', [ options ] );
 				dispatch( datastore ).finishResolution( 'getReport', [ options ] );
 			}
-<<<<<<< HEAD
-=======
 
 			// Run additional callback if it exists.
 			if ( additionalErrorCallback ) {
 				additionalErrorCallback( dispatch, data, options );
 			}
->>>>>>> 2a2ff3e0
 		},
 	};
 
