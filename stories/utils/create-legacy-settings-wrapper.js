--- conflicted
+++ resolved
@@ -19,11 +19,7 @@
 /**
  * Internal dependencies
  */
-<<<<<<< HEAD
 import SettingsModule from '../../assets/js/components/settings/SettingsModule';
-=======
-import SettingsActiveModule from '../../assets/js/components/settings/SettingsActiveModule';
->>>>>>> a194a8f0
 import { WithTestRegistry } from '../../tests/js/utils';
 
 /**
@@ -51,7 +47,7 @@
 		return (
 			<WithTestRegistry registry={ registry } callback={ callback }>
 				<div style={ { background: 'white' } }>
-					<SettingsActiveModule
+					<SettingsModule
 						slug={ moduleSlug }
 						onEdit={ () => {} }
 						onConfirm={ () => {} }
