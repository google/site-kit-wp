--- conflicted
+++ resolved
@@ -51,13 +51,7 @@
 		Component: Setup,
 		setUp: ( registry ) => {
 			global._googlesitekitLegacyData.setup.moduleToSetup = 'analytics';
-<<<<<<< HEAD
-			registry.dispatch( CORE_MODULES ).registerModule( 'analytics', {
-				SetupComponent: AnalyticsSetup,
-			} );
-=======
 			provideModuleRegistrations( registry );
->>>>>>> 821e3ac8
 		},
 	} );
 }
@@ -71,13 +65,7 @@
 			active: true,
 			connected: true,
 		} ] );
-<<<<<<< HEAD
-		registry.dispatch( CORE_MODULES ).registerModule( 'analytics', {
-			SetupComponent: AnalyticsSetup,
-		} );
-=======
 		provideModuleRegistrations( registry );
->>>>>>> 821e3ac8
 
 		return storyFn( registry );
 	} )
