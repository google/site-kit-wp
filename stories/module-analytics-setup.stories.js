/**
 * Analytics Setup stories.
 *
 * Site Kit by Google, Copyright 2021 Google LLC
 *
 * Licensed under the Apache License, Version 2.0 (the "License");
 * you may not use this file except in compliance with the License.
 * You may obtain a copy of the License at
 *
 *     https://www.apache.org/licenses/LICENSE-2.0
 *
 * Unless required by applicable law or agreed to in writing, software
 * distributed under the License is distributed on an "AS IS" BASIS,
 * WITHOUT WARRANTIES OR CONDITIONS OF ANY KIND, either express or implied.
 * See the License for the specific language governing permissions and
 * limitations under the License.
 */

/**
 * External dependencies
 */
import { storiesOf } from '@storybook/react';

/**
 * Internal dependencies
 */
import Data from 'googlesitekit-data';
import ModuleSetup from '../assets/js/components/setup/ModuleSetup';
import * as fixtures from '../assets/js/modules/analytics/datastore/__fixtures__';
import * as ga4Fixtures from '../assets/js/modules/analytics-4/datastore/__fixtures__';
import {
	MODULES_ANALYTICS,
	ACCOUNT_CREATE,
	PROFILE_CREATE,
	PROVISIONING_SCOPE,
} from '../assets/js/modules/analytics/datastore/constants';
import { MODULES_ANALYTICS_4 } from '../assets/js/modules/analytics-4/datastore/constants';
import { CORE_SITE } from '../assets/js/googlesitekit/datastore/site/constants';
import { CORE_USER } from '../assets/js/googlesitekit/datastore/user/constants';
import {
	provideModules,
	provideModuleRegistrations,
	provideSiteInfo,
	provideUserAuthentication,
} from '../tests/js/utils';
import { generateGTMAnalyticsPropertyStory } from './utils/generate-gtm-analytics-property-story';
const { useRegistry } = Data;

function Setup() {
	return <ModuleSetup moduleSlug="analytics" />;
}

function usingGenerateGTMAnalyticsPropertyStory( args ) {
	return generateGTMAnalyticsPropertyStory( {
		...args,
		Component: Setup,
		setUp: ( registry ) => {
			global._googlesitekitLegacyData.setup.moduleToSetup = 'analytics';
			provideModuleRegistrations( registry );
		},
	} );
}

const WithRegistry = ( Story ) => {
	global._googlesitekitLegacyData.setup.moduleToSetup = 'analytics';
	const registry = useRegistry();
	provideModules( registry, [
		{
			slug: 'analytics',
			active: true,
			connected: true,
		},
	] );
	provideModuleRegistrations( registry );

	return <Story registry={ registry } />;
};

storiesOf( 'Analytics Module/Setup', module )
	.add(
		'Loading',
		( args, { registry } ) => {
			registry.dispatch( MODULES_ANALYTICS ).receiveGetSettings( {} );
			registry
				.dispatch( MODULES_ANALYTICS )
				.receiveGetExistingTag( null );

			return <Setup />;
		},
		{
			decorators: [ WithRegistry ],
			padding: 0,
		}
	)
	.add(
		'Start',
		( args, { registry } ) => {
			const {
				accounts,
				properties,
				profiles,
			} = fixtures.accountsPropertiesProfiles;
			registry.dispatch( MODULES_ANALYTICS ).receiveGetSettings( {} );
			registry
				.dispatch( MODULES_ANALYTICS )
				.receiveGetAccounts( accounts );
			registry
				.dispatch( MODULES_ANALYTICS )
				.receiveGetProperties( properties, {
					// eslint-disable-next-line sitekit/acronym-case
					accountID: properties[ 0 ].accountId,
				} );
			registry
				.dispatch( MODULES_ANALYTICS )
				.receiveGetProfiles( profiles, {
					// eslint-disable-next-line sitekit/acronym-case
					accountID: properties[ 0 ].accountId,
					// eslint-disable-next-line sitekit/acronym-case
					propertyID: profiles[ 0 ].webPropertyId,
				} );
			registry
				.dispatch( MODULES_ANALYTICS )
				.receiveGetExistingTag( null );

			return <Setup />;
		},
		{
			decorators: [ WithRegistry ],
			padding: 0,
		}
	)
	.add(
		'Start (with matched property)',
		( args, { registry } ) => {
			const {
				accounts,
				properties,
				profiles,
				matchedProperty,
			} = fixtures.accountsPropertiesProfiles;
			registry.dispatch( MODULES_ANALYTICS ).receiveGetSettings( {} );
			registry
				.dispatch( MODULES_ANALYTICS )
				.receiveGetAccounts( accounts );
			registry
				.dispatch( MODULES_ANALYTICS )
				.receiveGetProperties( properties, {
					// eslint-disable-next-line sitekit/acronym-case
					accountID: properties[ 0 ].accountId,
				} );
			registry
				.dispatch( MODULES_ANALYTICS )
				.receiveGetProfiles( profiles, {
					// eslint-disable-next-line sitekit/acronym-case
					accountID: properties[ 0 ].accountId,
					// eslint-disable-next-line sitekit/acronym-case
					propertyID: profiles[ 0 ].webPropertyId,
				} );
			registry
				.dispatch( MODULES_ANALYTICS )
				.receiveGetExistingTag( null );
			registry
				.dispatch( MODULES_ANALYTICS )
				.receiveMatchedProperty( matchedProperty );

			return <Setup />;
		},
		{
			decorators: [ WithRegistry ],
			padding: 0,
		}
	)
	.add(
		'Create new view',
		( args, { registry } ) => {
			const {
				accounts,
				properties,
				profiles,
			} = fixtures.accountsPropertiesProfiles;
			// eslint-disable-next-line sitekit/acronym-case
			const { accountId, webPropertyId } = profiles[ 0 ];
			// eslint-disable-next-line sitekit/acronym-case
			const { internalWebPropertyId } = properties.find(
				// eslint-disable-next-line sitekit/acronym-case
				( property ) => webPropertyId === property.id
			);
			registry.dispatch( MODULES_ANALYTICS ).receiveGetSettings( {} );
			registry
				.dispatch( MODULES_ANALYTICS )
				.receiveGetAccounts( accounts );
			registry
				.dispatch( MODULES_ANALYTICS )
				// eslint-disable-next-line sitekit/acronym-case
				.receiveGetProperties( properties, { accountID: accountId } );
			registry
				.dispatch( MODULES_ANALYTICS )
				.receiveGetProfiles( profiles, {
					// eslint-disable-next-line sitekit/acronym-case
					accountID: accountId,
					// eslint-disable-next-line sitekit/acronym-case
					propertyID: webPropertyId,
				} );
			registry
				.dispatch( MODULES_ANALYTICS )
				.receiveGetExistingTag( null );
			registry.dispatch( MODULES_ANALYTICS ).setSettings( {
				// eslint-disable-next-line sitekit/acronym-case
				accountID: accountId,
				// eslint-disable-next-line sitekit/acronym-case
				propertyID: webPropertyId,
				// eslint-disable-next-line sitekit/acronym-case
				internalWebPropertyID: internalWebPropertyId,
				profileID: PROFILE_CREATE,
				anonymizeIP: true,
				useSnippet: true,
				trackingDisabled: [ 'loggedinUsers' ],
			} );

			return <Setup />;
		},
		{
			decorators: [ WithRegistry ],
			padding: 0,
		}
	)
	.add(
		'Create Account Legacy (no accounts)',
		( args, { registry } ) => {
			registry.dispatch( MODULES_ANALYTICS ).receiveGetSettings( {} );
			registry.dispatch( MODULES_ANALYTICS ).receiveGetAccounts( [] );
			registry
				.dispatch( MODULES_ANALYTICS )
				.receiveGetExistingTag( null );

			return <Setup />;
		},
		{
			decorators: [ WithRegistry ],
			padding: 0,
		}
	)
	.add(
		'Create Account Legacy (new account option)',
		( args, { registry } ) => {
			const {
				accounts,
				properties,
				profiles,
			} = fixtures.accountsPropertiesProfiles;
			registry
				.dispatch( MODULES_ANALYTICS )
				.receiveGetExistingTag( null );
			registry
				.dispatch( MODULES_ANALYTICS )
				.receiveGetAccounts( accounts );
			registry
				.dispatch( MODULES_ANALYTICS )
				.receiveGetProperties( properties, {
					// eslint-disable-next-line sitekit/acronym-case
					accountID: properties[ 0 ].accountId,
				} );
			registry
				.dispatch( MODULES_ANALYTICS )
				.receiveGetProfiles( profiles, {
					// eslint-disable-next-line sitekit/acronym-case
					accountID: properties[ 0 ].accountId,
					// eslint-disable-next-line sitekit/acronym-case
					propertyID: profiles[ 0 ].webPropertyId,
				} );
			registry.dispatch( MODULES_ANALYTICS ).receiveGetSettings( {
				accountID: ACCOUNT_CREATE,
			} );

			return <Setup />;
		},
		{
			decorators: [ WithRegistry ],
			padding: 0,
		}
	)
	.add(
		'Create Account (scope not granted)',
		( args, { registry } ) => {
			const {
				accounts,
				properties,
				profiles,
			} = fixtures.accountsPropertiesProfiles;
			registry.dispatch( CORE_SITE ).receiveSiteInfo( {
				usingProxy: true,
				referenceSiteURL: 'http://example.com',
				timezone: 'America/Detroit',
				siteName: 'My Site Name',
			} );
			registry.dispatch( CORE_USER ).receiveGetAuthentication( {
				authenticated: true,
				requiredScopes: [],
				grantedScopes: [],
			} );
			registry
				.dispatch( MODULES_ANALYTICS )
				.receiveGetExistingTag( null );
			registry
				.dispatch( MODULES_ANALYTICS )
				.receiveGetAccounts( accounts );
			registry
				.dispatch( MODULES_ANALYTICS )
				.receiveGetProperties( properties, {
					// eslint-disable-next-line sitekit/acronym-case
					accountID: properties[ 0 ].accountId,
				} );
			registry
				.dispatch( MODULES_ANALYTICS )
				.receiveGetProfiles( profiles, {
					// eslint-disable-next-line sitekit/acronym-case
					accountID: properties[ 0 ].accountId,
					// eslint-disable-next-line sitekit/acronym-case
					propertyID: profiles[ 0 ].webPropertyId,
				} );
			registry.dispatch( MODULES_ANALYTICS ).receiveGetSettings( {
				accountID: ACCOUNT_CREATE,
			} );

			return <Setup />;
		},
		{
			decorators: [ WithRegistry ],
			padding: 0,
		}
	)
	.add(
		'Create Account (scope granted)',
		( args, { registry } ) => {
			const {
				accounts,
				properties,
				profiles,
			} = fixtures.accountsPropertiesProfiles;
			registry.dispatch( CORE_SITE ).receiveSiteInfo( {
				usingProxy: true,
				referenceSiteURL: 'http://example.com',
				timezone: 'America/Detroit',
				siteName: 'My Site Name',
			} );
			registry.dispatch( CORE_USER ).receiveGetAuthentication( {
				authenticated: true,
				requiredScopes: [],
				grantedScopes: [ PROVISIONING_SCOPE ],
			} );
			registry
				.dispatch( MODULES_ANALYTICS )
				.receiveGetExistingTag( null );
			registry
				.dispatch( MODULES_ANALYTICS )
				.receiveGetAccounts( accounts );
			registry
				.dispatch( MODULES_ANALYTICS )
				.receiveGetProperties( properties, {
					// eslint-disable-next-line sitekit/acronym-case
					accountID: properties[ 0 ].accountId,
				} );
			registry
				.dispatch( MODULES_ANALYTICS )
				.receiveGetProfiles( profiles, {
					// eslint-disable-next-line sitekit/acronym-case
					accountID: properties[ 0 ].accountId,
					// eslint-disable-next-line sitekit/acronym-case
					propertyID: profiles[ 0 ].webPropertyId,
				} );
			registry.dispatch( MODULES_ANALYTICS ).receiveGetSettings( {
				accountID: ACCOUNT_CREATE,
			} );

			return <Setup />;
		},
		{
			decorators: [ WithRegistry ],
			padding: 0,
		}
	)
	.add(
		'Create Account GA4',
		( args, { registry } ) => {
			const {
				accounts,
				properties,
				profiles,
			} = fixtures.accountsPropertiesProfiles;

			provideSiteInfo( registry );
			provideUserAuthentication( registry, {
				grantedScopes: [ PROVISIONING_SCOPE ],
			} );

			registry
				.dispatch( MODULES_ANALYTICS )
				.receiveGetSettings( { accountID: ACCOUNT_CREATE } );
			registry
				.dispatch( MODULES_ANALYTICS )
				.receiveGetExistingTag( null );
			registry
				.dispatch( MODULES_ANALYTICS )
				.receiveGetAccounts( accounts );

			/* eslint-disable sitekit/acronym-case */
			registry
				.dispatch( MODULES_ANALYTICS )
				.receiveGetProperties( properties, {
					accountID: properties[ 0 ].accountId,
				} );
			registry
				.dispatch( MODULES_ANALYTICS )
				.receiveGetProfiles( profiles, {
					accountID: properties[ 0 ].accountId,
					propertyID: profiles[ 0 ].webPropertyId,
				} );

			registry
				.dispatch( MODULES_ANALYTICS_4 )
				.receiveGetProperties( ga4Fixtures.properties, {
					accountID: properties[ 0 ].accountId,
				} );
			/* eslint-enable */

<<<<<<< HEAD
		return <Setup />;
	}, {
		decorators: [
			WithRegistry,
		],
		padding: 0,
	} )
	.add( 'Existing Tag w/ access', ( args, { registry } ) => {
		const { accounts, properties, profiles } = fixtures.accountsPropertiesProfiles;
		const existingTag = {
			// eslint-disable-next-line sitekit/acronym-case
			accountID: properties[ 0 ].accountId,
			propertyID: properties[ 0 ].id,
		};
=======
			return <Setup />;
		},
		{
			features: [ 'ga4setup' ],
			decorators: [ WithRegistry ],
			padding: 0,
		}
	)
	.add(
		'Existing Tag w/ access',
		( args, { registry } ) => {
			const {
				accounts,
				properties,
				profiles,
			} = fixtures.accountsPropertiesProfiles;
			const existingTag = {
				// eslint-disable-next-line sitekit/acronym-case
				accountID: properties[ 0 ].accountId,
				propertyID: properties[ 0 ].id,
			};
>>>>>>> 43e3866a

			registry.dispatch( MODULES_ANALYTICS ).receiveGetSettings( {} );
			registry
				.dispatch( MODULES_ANALYTICS )
				.receiveGetAccounts( accounts );
			registry
				.dispatch( MODULES_ANALYTICS )
				.receiveGetProperties( properties, {
					// eslint-disable-next-line sitekit/acronym-case
					accountID: properties[ 0 ].accountId,
				} );
			registry
				.dispatch( MODULES_ANALYTICS )
				.receiveGetProfiles( profiles, {
					// eslint-disable-next-line sitekit/acronym-case
					accountID: properties[ 0 ].accountId,
					// eslint-disable-next-line sitekit/acronym-case
					propertyID: profiles[ 0 ].webPropertyId,
				} );
			registry
				.dispatch( MODULES_ANALYTICS )
				.receiveGetExistingTag( existingTag.propertyID );
			registry.dispatch( MODULES_ANALYTICS ).receiveGetTagPermission(
				{
					accountID: existingTag.accountID,
					permission: true,
				},
				{ propertyID: existingTag.propertyID }
			);

			return <Setup />;
		},
		{
			decorators: [ WithRegistry ],
			padding: 0,
		}
	)
	.add(
		'Existing Tag w/o access',
		( args, { registry } ) => {
			const existingTag = {
				accountID: '12345678',
				propertyID: 'UA-12345678-1',
			};
			const {
				accounts,
				properties,
				profiles,
			} = fixtures.accountsPropertiesProfiles;
			registry.dispatch( MODULES_ANALYTICS ).receiveGetSettings( {} );
			registry
				.dispatch( MODULES_ANALYTICS )
				.receiveGetAccounts( accounts );
			registry
				.dispatch( MODULES_ANALYTICS )
				.receiveGetProperties( properties, {
					// eslint-disable-next-line sitekit/acronym-case
					accountID: properties[ 0 ].accountId,
				} );
			registry
				.dispatch( MODULES_ANALYTICS )
				.receiveGetProfiles( profiles, {
					// eslint-disable-next-line sitekit/acronym-case
					accountID: properties[ 0 ].accountId,
					// eslint-disable-next-line sitekit/acronym-case
					propertyID: profiles[ 0 ].webPropertyId,
				} );
			registry
				.dispatch( MODULES_ANALYTICS )
				.receiveGetExistingTag( existingTag.propertyID );
			registry.dispatch( MODULES_ANALYTICS ).receiveGetTagPermission(
				{
					accountID: existingTag.accountID,
					permission: false,
				},
				{ propertyID: existingTag.propertyID }
			);

			return <Setup />;
		},
		{
			decorators: [ WithRegistry ],
			padding: 0,
		}
	)
	.add(
		'No Tag, GTM property w/ access',
		usingGenerateGTMAnalyticsPropertyStory( {
			useExistingTag: false,
			gtmPermission: true,
		} ),
		{ padding: 0 }
	)
	.add(
		'No Tag, GTM property w/o access',
		usingGenerateGTMAnalyticsPropertyStory( {
			useExistingTag: false,
			gtmPermission: false,
		} ),
		{ padding: 0 }
	)
	.add(
		'Existing Tag w/ access, GTM property w/ access',
		usingGenerateGTMAnalyticsPropertyStory( {
			useExistingTag: true,
			gtmPermission: true,
			gaPermission: true,
		} ),
		{ padding: 0 }
	)
	.add(
		'Existing Tag w/ access, GTM property w/o access',
		usingGenerateGTMAnalyticsPropertyStory( {
			useExistingTag: true,
			gtmPermission: false,
			gaPermission: true,
		} ),
		{ padding: 0 }
	)
	.add(
		'Existing Tag w/o access, GTM property w/ access',
		usingGenerateGTMAnalyticsPropertyStory( {
			useExistingTag: true,
			gtmPermission: true,
			gaPermission: false,
		} ),
		{ padding: 0 }
	)
	.add(
		'Existing Tag w/o access, GTM property w/o access',
		usingGenerateGTMAnalyticsPropertyStory( {
			useExistingTag: true,
			gtmPermission: false,
			gaPermission: false,
		} ),
		{ padding: 0 }
	)
	.add(
		'Nothing selected',
		( args, { registry } ) => {
			const {
				accounts,
				properties,
				profiles,
			} = fixtures.accountsPropertiesProfiles;
			registry.dispatch( MODULES_ANALYTICS ).receiveGetSettings( {} );
			registry
				.dispatch( MODULES_ANALYTICS )
				.receiveGetAccounts( accounts );
			registry
				.dispatch( MODULES_ANALYTICS )
				.receiveGetProperties( properties, {
					// eslint-disable-next-line sitekit/acronym-case
					accountID: properties[ 0 ].accountId,
				} );
			registry
				.dispatch( MODULES_ANALYTICS )
				.receiveGetProfiles( profiles, {
					// eslint-disable-next-line sitekit/acronym-case
					accountID: properties[ 0 ].accountId,
					// eslint-disable-next-line sitekit/acronym-case
					propertyID: profiles[ 0 ].webPropertyId,
				} );

			return <Setup />;
		},
		{
			decorators: [ WithRegistry ],
			padding: 0,
		}
	);<|MERGE_RESOLUTION|>--- conflicted
+++ resolved
@@ -423,26 +423,9 @@
 				} );
 			/* eslint-enable */
 
-<<<<<<< HEAD
-		return <Setup />;
-	}, {
-		decorators: [
-			WithRegistry,
-		],
-		padding: 0,
-	} )
-	.add( 'Existing Tag w/ access', ( args, { registry } ) => {
-		const { accounts, properties, profiles } = fixtures.accountsPropertiesProfiles;
-		const existingTag = {
-			// eslint-disable-next-line sitekit/acronym-case
-			accountID: properties[ 0 ].accountId,
-			propertyID: properties[ 0 ].id,
-		};
-=======
-			return <Setup />;
-		},
-		{
-			features: [ 'ga4setup' ],
+			return <Setup />;
+		},
+		{
 			decorators: [ WithRegistry ],
 			padding: 0,
 		}
@@ -460,7 +443,6 @@
 				accountID: properties[ 0 ].accountId,
 				propertyID: properties[ 0 ].id,
 			};
->>>>>>> 43e3866a
 
 			registry.dispatch( MODULES_ANALYTICS ).receiveGetSettings( {} );
 			registry
