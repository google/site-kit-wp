--- conflicted
+++ resolved
@@ -29,11 +29,7 @@
 import { STORE_NAME, PROFILE_CREATE } from '../assets/js/modules/analytics/datastore/constants';
 
 import { createTestRegistry, provideModules } from '../tests/js/utils';
-<<<<<<< HEAD
-import { generateGtmPropertyStory } from './utils/analytics';
-=======
 import { generateGTMPropertyStory } from './utils/analytics';
->>>>>>> fdaeff31
 import createLegacySettingsWrapper from './utils/create-legacy-settings-wrapper';
 
 const defaultSettings = {
@@ -50,13 +46,8 @@
 
 const Settings = createLegacySettingsWrapper( 'analytics', AnalyticsSettings );
 
-<<<<<<< HEAD
-function generateGtmPropertyStoryCallback( args ) {
-	return generateGtmPropertyStory( {
-=======
 function generateGTMPropertyStoryCallback( args ) {
 	return generateGTMPropertyStory( {
->>>>>>> fdaeff31
 		...args,
 		Component( { callback } ) {
 			return <Settings isOpen={ true } isEditing={ true } callback={ callback } />;
@@ -210,19 +201,10 @@
 
 		return <Settings isOpen={ true } isEditing={ true } registry={ registry } />;
 	} )
-<<<<<<< HEAD
-	.add( 'No Tag, GTM property w/ access', generateGtmPropertyStoryCallback( { useExistingTag: false, gtmPermission: true } ) )
-	.add( 'No Tag, GTM property w/o access', generateGtmPropertyStoryCallback( { useExistingTag: false, gtmPermission: false } ) )
-	.add( 'Existing Tag w/ access, GTM property w/ access', generateGtmPropertyStoryCallback( { useExistingTag: true, gtmPermission: true, gaPermission: true } ) )
-	.add( 'Existing Tag w/ access, GTM property w/o access', generateGtmPropertyStoryCallback( { useExistingTag: true, gtmPermission: false, gaPermission: true } ) )
-	.add( 'Existing Tag w/o access, GTM property w/ access', generateGtmPropertyStoryCallback( { useExistingTag: true, gtmPermission: true, gaPermission: false } ) )
-	.add( 'Existing Tag w/o access, GTM property w/o access', generateGtmPropertyStoryCallback( { useExistingTag: true, gtmPermission: false, gaPermission: false } ) )
-=======
 	.add( 'No Tag, GTM property w/ access', generateGTMPropertyStoryCallback( { useExistingTag: false, gtmPermission: true } ) )
 	.add( 'No Tag, GTM property w/o access', generateGTMPropertyStoryCallback( { useExistingTag: false, gtmPermission: false } ) )
 	.add( 'Existing Tag w/ access, GTM property w/ access', generateGTMPropertyStoryCallback( { useExistingTag: true, gtmPermission: true, gaPermission: true } ) )
 	.add( 'Existing Tag w/ access, GTM property w/o access', generateGTMPropertyStoryCallback( { useExistingTag: true, gtmPermission: false, gaPermission: true } ) )
 	.add( 'Existing Tag w/o access, GTM property w/ access', generateGTMPropertyStoryCallback( { useExistingTag: true, gtmPermission: true, gaPermission: false } ) )
 	.add( 'Existing Tag w/o access, GTM property w/o access', generateGTMPropertyStoryCallback( { useExistingTag: true, gtmPermission: false, gaPermission: false } ) )
->>>>>>> fdaeff31
 ;