/**
 * Notification Component Stories.
 *
 * Site Kit by Google, Copyright 2020 Google LLC
 *
 * Licensed under the Apache License, Version 2.0 (the "License");
 * you may not use this file except in compliance with the License.
 * You may obtain a copy of the License at
 *
 *     https://www.apache.org/licenses/LICENSE-2.0
 *
 * Unless required by applicable law or agreed to in writing, software
 * distributed under the License is distributed on an "AS IS" BASIS,
 * WITHOUT WARRANTIES OR CONDITIONS OF ANY KIND, either express or implied.
 * See the License for the specific language governing permissions and
 * limitations under the License.
 */

/**
 * External dependencies
 */
import { storiesOf } from '@storybook/react';
/**
 * WordPress dependencies
 */
import { __ } from '@wordpress/i18n';

/**
 * Internal dependencies
 */
import { provideModuleRegistrations, provideSiteInfo, provideModules, WithTestRegistry } from '../tests/js/utils';
import UserInputSuccessNotification from '../assets/js/components/notifications/UserInputSuccessNotification';
import ModulesList from '../assets/js/components/ModulesList';
import Notification from '../assets/js/components/legacy-notifications/notification';
import UserInputSettings from '../assets/js/components/notifications/UserInputSettings';
import { STORE_NAME as CORE_USER } from '../assets/js/googlesitekit/datastore/user/constants';
import { STORE_NAME as MODULES_ADSENSE } from '../assets/js/modules/adsense/datastore/constants';
import rocketImage from '../assets/images/rocket.png';
import thumbsUpImage from '../assets/images/thumbs-up.png';

global._googlesitekitLegacyData.canAdsRun = true;

storiesOf( 'Global/Notifications', module )
	.add( 'Module Setup Complete', () => {
		const setupRegistry = ( registry ) => {
			provideModules( registry );
			provideModuleRegistrations( registry );
			registry.dispatch( MODULES_ADSENSE ).receiveIsAdBlockerActive( false );
		};

		return (
			<WithTestRegistry callback={ setupRegistry } >
				<Notification
					id="notification-id"
					title={ __( 'Congrats on completing the setup for Analytics!', 'google-site-kit' ) }
					winImage={ rocketImage }
					dismiss={ __( 'OK, Got it!', 'google-site-kit' ) }
					format="large"
					type="win-success"
				>
					<ModulesList
						moduleSlugs={ [ 'search-console', 'adsense', 'analytics', 'pagespeed-insights' ] }
					/>
				</Notification>
			</WithTestRegistry>
		);
	} )
	.add( 'Small with Image', () => (
		<Notification
			id="notification-id"
			title={ __( 'Congrats on your first post!', 'google-site-kit' ) }
			description={ __( 'We sent your sitemap to Googlebot.', 'google-site-kit' ) }
			learnMore={ __( 'Learn more', 'google-site-kit' ) }
			dismiss={ __( 'OK, Got it!', 'google-site-kit' ) }
			format="small"
			smallImage={ thumbsUpImage }
			type="win-success"
		/>
	) )
	.add( 'Small with No Image', () => (
		<Notification
			id="notification-id"
			title={ __( 'Your Site is Now Registered!', 'google-site-kit' ) }
			description={ __( 'Congrats your site is registered with Search Console!', 'google-site-kit' ) }
			dismiss={ __( 'OK, Got it!', 'google-site-kit' ) }
			learnMoreURL="http://google.com"
			learnMoreLabel={ __( 'Learn More', 'google-site-kit' ) }
			learnMoreDescription={ __( 'about the particular win', 'google-site-kit' ) }
			format="small"
			type="win-success"
		/>
	) )
	.add( 'Small with Error', () => (
		<Notification
			id="notification-id"
			title={ __( 'AMP Validation Error', 'google-site-kit' ) }
			description={ __( 'There are validation errors that need to be fixed.', 'google-site-kit' ) }
			learnMoreURL="http://google.com"
			learnMore={ __( 'View Search Console report', 'google-site-kit' ) }
			learnMoreLabel={ __( 'View Search Console', 'google-site-kit' ) }
			learnMoreDescription={ __( 'report', 'google-site-kit' ) }
			dismiss={ __( 'Dismiss', 'google-site-kit' ) }
			format="small"
			type="win-error"
		/>
	) )
	.add( 'Small with Warning', () => (
		<Notification
			id="notification-id"
			title={ __( 'Index Warning', 'google-site-kit' ) }
			description={ __( 'Indexed, though blocked by robots.text.', 'google-site-kit' ) }
			learnMoreURL="http://google.com"
			learnMoreLabel={ __( 'Learn more', 'google-site-kit' ) }
			dismiss={ __( 'Dismiss', 'google-site-kit' ) }
			format="small"
			ctaLink="http://google.com"
			ctaLabel={ __( 'Validate', 'google-site-kit' ) }
			type="win-warning"
			pageIndex="First detected: 2/13/18"
		/>
	) )
<<<<<<< HEAD
	.add( 'Traffic Increase Win', () => {
		const setupRegistry = ( registry ) => {
			provideModules( registry );
			provideModuleRegistrations( registry );
		};

		return (
			<WithTestRegistry callback={ setupRegistry }>
				<Notification
					id="notification-id"
					title={ __( 'Congrats on more website visitors!', 'google-site-kit' ) }
					description={ __( 'You had a record-high amount of visitors to your website yesterday.', 'google-site-kit' ) }
					dismiss={ __( 'OK, Got it!', 'google-site-kit' ) }
					format="large"
					winImage={ sunImage }
					logo
					module="analytics"
					moduleName="Analytics"
					blockData={
						[
							{
								title: 'Site Visitors',
								datapoint: 23780,
							},
							{
								title: 'Increase',
								datapoint: 0.25,
								datapointUnit: '%',
							},
						]
					}
					type="win-stats"
				/>
			</WithTestRegistry>
		);
	} )
	.add( 'Pageview Increase Win', () => (
		<Notification
			id="notification-id"
			title={ __( 'Increased page views!', 'google-site-kit' ) }
			description={ __( 'Over the past 4 weeks', 'google-site-kit' ) }
			dismiss={ __( 'OK, Got it!', 'google-site-kit' ) }
			format="large"
			logo={ true }
			winImage={ sunSmallImage }
			blockData={
				[
					{
						title: 'Total Page Views',
						datapoint: '413',
						datapointUnit: '',
					},
					{
						title: 'Increase',
						datapoint: 0.15,
						datapointUnit: '%',
					},
				]
			}
			type="win-stats-increase"
		/>
	) )
	.add( 'Publishing Win', () => (
		<Notification
			id="notification-id"
			title={ __( 'Congrats on five published posts', 'google-site-kit' ) }
			description={ __( 'That’s out of this world. Here are the combined stats for your posts', 'google-site-kit' ) }
			dismiss={ __( 'OK, Got it!', 'google-site-kit' ) }
			format="large"
			winImage={ rocketImage }
			blockData={
				[
					{
						title: 'Total Views',
						datapoint: 413,
						datapointUnit: '',
					},
					{
						title: 'Average Impressions',
						datapoint: 735,
						datapointUnit: '',
					},
					{
						title: 'Average CTR',
						datapoint: 0.129,
						datapointUnit: '%',
					},
				]
			}
			type="win-stats"
		/>
	) )
	.add( 'Total Stats', () => (
		<Notification
			id="notification-id"
			title={ __( 'Welcome Back!', 'google-site-kit' ) }
			description={ __( 'Last month was great! Here are some high level stats', 'google-site-kit' ) }
			dismiss={ __( 'OK, Got it!', 'google-site-kit' ) }
			format="large"
			winImage={ gWinImage }
			blockData={
				[
					{
						title: 'Total Clicks',
						datapoint: 256,
						datapointUnit: 'K',
						change: 0.20,
						changeDataUnit: '%',
						period: '%s for month',
					},
					{
						title: 'Total Impressions',
						datapoint: 3.5,
						datapointUnit: 'm',
						change: 0.13,
						changeDataUnit: '%',
						period: '%s for month',
					},
					{
						title: 'Average CTR',
						datapoint: 0.029,
						datapointUnit: '%',
						change: 0.05,
						changeDataUnit: '%',
						period: '%s for month',
					},
				]
			}
			type="win-stats"
		/>
	) )
=======
>>>>>>> 8dc8de99
	.add( 'User Input Settings', () => {
		const setupRegistry = ( registry ) => {
			registry.dispatch( CORE_USER ).receiveUserInputState( 'missing' );
			provideSiteInfo( registry );
		};

		return (
			<WithTestRegistry callback={ setupRegistry }>
				<UserInputSettings onCTAClick={ ( event ) => event.preventDefault() } />
			</WithTestRegistry>
		);
	} )
	.add( 'User Input Success Notification', () => (
		<UserInputSuccessNotification />
	) );<|MERGE_RESOLUTION|>--- conflicted
+++ resolved
@@ -119,140 +119,6 @@
 			pageIndex="First detected: 2/13/18"
 		/>
 	) )
-<<<<<<< HEAD
-	.add( 'Traffic Increase Win', () => {
-		const setupRegistry = ( registry ) => {
-			provideModules( registry );
-			provideModuleRegistrations( registry );
-		};
-
-		return (
-			<WithTestRegistry callback={ setupRegistry }>
-				<Notification
-					id="notification-id"
-					title={ __( 'Congrats on more website visitors!', 'google-site-kit' ) }
-					description={ __( 'You had a record-high amount of visitors to your website yesterday.', 'google-site-kit' ) }
-					dismiss={ __( 'OK, Got it!', 'google-site-kit' ) }
-					format="large"
-					winImage={ sunImage }
-					logo
-					module="analytics"
-					moduleName="Analytics"
-					blockData={
-						[
-							{
-								title: 'Site Visitors',
-								datapoint: 23780,
-							},
-							{
-								title: 'Increase',
-								datapoint: 0.25,
-								datapointUnit: '%',
-							},
-						]
-					}
-					type="win-stats"
-				/>
-			</WithTestRegistry>
-		);
-	} )
-	.add( 'Pageview Increase Win', () => (
-		<Notification
-			id="notification-id"
-			title={ __( 'Increased page views!', 'google-site-kit' ) }
-			description={ __( 'Over the past 4 weeks', 'google-site-kit' ) }
-			dismiss={ __( 'OK, Got it!', 'google-site-kit' ) }
-			format="large"
-			logo={ true }
-			winImage={ sunSmallImage }
-			blockData={
-				[
-					{
-						title: 'Total Page Views',
-						datapoint: '413',
-						datapointUnit: '',
-					},
-					{
-						title: 'Increase',
-						datapoint: 0.15,
-						datapointUnit: '%',
-					},
-				]
-			}
-			type="win-stats-increase"
-		/>
-	) )
-	.add( 'Publishing Win', () => (
-		<Notification
-			id="notification-id"
-			title={ __( 'Congrats on five published posts', 'google-site-kit' ) }
-			description={ __( 'That’s out of this world. Here are the combined stats for your posts', 'google-site-kit' ) }
-			dismiss={ __( 'OK, Got it!', 'google-site-kit' ) }
-			format="large"
-			winImage={ rocketImage }
-			blockData={
-				[
-					{
-						title: 'Total Views',
-						datapoint: 413,
-						datapointUnit: '',
-					},
-					{
-						title: 'Average Impressions',
-						datapoint: 735,
-						datapointUnit: '',
-					},
-					{
-						title: 'Average CTR',
-						datapoint: 0.129,
-						datapointUnit: '%',
-					},
-				]
-			}
-			type="win-stats"
-		/>
-	) )
-	.add( 'Total Stats', () => (
-		<Notification
-			id="notification-id"
-			title={ __( 'Welcome Back!', 'google-site-kit' ) }
-			description={ __( 'Last month was great! Here are some high level stats', 'google-site-kit' ) }
-			dismiss={ __( 'OK, Got it!', 'google-site-kit' ) }
-			format="large"
-			winImage={ gWinImage }
-			blockData={
-				[
-					{
-						title: 'Total Clicks',
-						datapoint: 256,
-						datapointUnit: 'K',
-						change: 0.20,
-						changeDataUnit: '%',
-						period: '%s for month',
-					},
-					{
-						title: 'Total Impressions',
-						datapoint: 3.5,
-						datapointUnit: 'm',
-						change: 0.13,
-						changeDataUnit: '%',
-						period: '%s for month',
-					},
-					{
-						title: 'Average CTR',
-						datapoint: 0.029,
-						datapointUnit: '%',
-						change: 0.05,
-						changeDataUnit: '%',
-						period: '%s for month',
-					},
-				]
-			}
-			type="win-stats"
-		/>
-	) )
-=======
->>>>>>> 8dc8de99
 	.add( 'User Input Settings', () => {
 		const setupRegistry = ( registry ) => {
 			registry.dispatch( CORE_USER ).receiveUserInputState( 'missing' );
