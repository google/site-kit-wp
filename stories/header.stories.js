/**
 * Header stories.
 *
 * Site Kit by Google, Copyright 2020 Google LLC
 *
 * Licensed under the Apache License, Version 2.0 (the "License");
 * you may not use this file except in compliance with the License.
 * You may obtain a copy of the License at
 *
 *     https://www.apache.org/licenses/LICENSE-2.0
 *
 * Unless required by applicable law or agreed to in writing, software
 * distributed under the License is distributed on an "AS IS" BASIS,
 * WITHOUT WARRANTIES OR CONDITIONS OF ANY KIND, either express or implied.
 * See the License for the specific language governing permissions and
 * limitations under the License.
 */

/**
 * External dependencies
 */
import { storiesOf } from '@storybook/react';

/**
 * Internal dependencies
 */
import Header from '../assets/js/components/Header';
import DateRangeSelector from '../assets/js/components/DateRangeSelector';
import { createTestRegistry, provideSiteInfo, provideUserAuthentication, WithTestRegistry } from '../tests/js/utils';

storiesOf( 'Global', module )
<<<<<<< HEAD
	.add( 'Plugin Header', () => {
		global.featureFlags = { storeErrorNotifications: { enabled: true } };

		const setupRegistry = ( { dispatch } ) => {
			dispatch( CORE_SITE ).receiveSiteInfo( {
				usingProxy: true,
				proxySetupURL: 'https://sitekit.withgoogle.com/site-management/setup/',
				proxyPermissionsURL: 'https://sitekit.withgoogle.com/site-management/permissions/',
				referenceSiteURL: 'http://example.com',
				siteName: 'My Site Name',
			} );
			dispatch( CORE_USER ).receiveGetAuthentication( {
				authenticated: true,
				requiredScopes: [],
				grantedScopes: [],
			} );
		};
=======
	.addDecorator( ( storyFn ) => {
		const registry = createTestRegistry();
		provideUserAuthentication( registry );
		provideSiteInfo( registry );
>>>>>>> e107fd6e

		return storyFn( registry );
	} )
	.add( 'Plugin Header', ( registry ) => {
		return (
			<WithTestRegistry registry={ registry }>
				<Header />
			</WithTestRegistry>
		);
	} )
	.add( 'Plugin Header with Date Selector', ( registry ) => {
		return (
			<WithTestRegistry registry={ registry }>
				<Header>
					<DateRangeSelector />
				</Header>
			</WithTestRegistry>
		);
	} );<|MERGE_RESOLUTION|>--- conflicted
+++ resolved
@@ -29,34 +29,16 @@
 import { createTestRegistry, provideSiteInfo, provideUserAuthentication, WithTestRegistry } from '../tests/js/utils';
 
 storiesOf( 'Global', module )
-<<<<<<< HEAD
-	.add( 'Plugin Header', () => {
-		global.featureFlags = { storeErrorNotifications: { enabled: true } };
-
-		const setupRegistry = ( { dispatch } ) => {
-			dispatch( CORE_SITE ).receiveSiteInfo( {
-				usingProxy: true,
-				proxySetupURL: 'https://sitekit.withgoogle.com/site-management/setup/',
-				proxyPermissionsURL: 'https://sitekit.withgoogle.com/site-management/permissions/',
-				referenceSiteURL: 'http://example.com',
-				siteName: 'My Site Name',
-			} );
-			dispatch( CORE_USER ).receiveGetAuthentication( {
-				authenticated: true,
-				requiredScopes: [],
-				grantedScopes: [],
-			} );
-		};
-=======
 	.addDecorator( ( storyFn ) => {
 		const registry = createTestRegistry();
 		provideUserAuthentication( registry );
 		provideSiteInfo( registry );
->>>>>>> e107fd6e
 
 		return storyFn( registry );
 	} )
 	.add( 'Plugin Header', ( registry ) => {
+		global.featureFlags = { storeErrorNotifications: { enabled: true } };
+
 		return (
 			<WithTestRegistry registry={ registry }>
 				<Header />
@@ -64,6 +46,8 @@
 		);
 	} )
 	.add( 'Plugin Header with Date Selector', ( registry ) => {
+		global.featureFlags = { storeErrorNotifications: { enabled: true } };
+
 		return (
 			<WithTestRegistry registry={ registry }>
 				<Header>
