/**
 * Header stories.
 *
 * Site Kit by Google, Copyright 2021 Google LLC
 *
 * Licensed under the Apache License, Version 2.0 (the "License");
 * you may not use this file except in compliance with the License.
 * You may obtain a copy of the License at
 *
 *     https://www.apache.org/licenses/LICENSE-2.0
 *
 * Unless required by applicable law or agreed to in writing, software
 * distributed under the License is distributed on an "AS IS" BASIS,
 * WITHOUT WARRANTIES OR CONDITIONS OF ANY KIND, either express or implied.
 * See the License for the specific language governing permissions and
 * limitations under the License.
 */

/**
 * External dependencies
 */
import { storiesOf } from '@storybook/react';

/**
 * WordPress dependencies
 */
import { __ } from '@wordpress/i18n';

/**
 * Internal dependencies
 */
import Header from '../assets/js/components/Header';
import DateRangeSelector from '../assets/js/components/DateRangeSelector';
import HelpMenu from '../assets/js/components/help/HelpMenu';
import { createTestRegistry, provideSiteInfo, provideUserAuthentication, WithTestRegistry } from '../tests/js/utils';
import HelpMenuLink from '../assets/js/components/help/HelpMenuLink';

const withRegistry = ( Story ) => {
	const registry = createTestRegistry();
	provideUserAuthentication( registry );
	provideSiteInfo( registry );

	return (
		<WithTestRegistry registry={ registry }>
			<Story />
		</WithTestRegistry>
	);
};

storiesOf( 'Global', module )
	.add( 'Plugin Header', () => {
		return (
			<Header />
		);
	}, {
		decorators: [
			withRegistry,
		],
	} )
	.add( 'Plugin Header with Date Selector', () => {
		return (
			<Header>
				<DateRangeSelector />
			</Header>
		);
<<<<<<< HEAD
	} )
	.add( 'Plugin Header with Help Menu', ( registry ) => {
		return (
			<WithTestRegistry features={ [ 'helpVisibility', 'storeErrorNotifications' ] } registry={ registry }>
				<Header>
					<HelpMenu />
				</Header>
			</WithTestRegistry>
		);
	} )
	.add( 'Plugin Header with custom Help Menu links', ( registry ) => {
		return (
			<WithTestRegistry features={ [ 'helpVisibility', 'storeErrorNotifications' ] } registry={ registry }>
				<Header>
					<HelpMenu>
						<HelpMenuLink href="#">
							{ __( 'Get help with AdSense', 'google-site-kit' ) }
						</HelpMenuLink>
					</HelpMenu>
				</Header>
			</WithTestRegistry>
		);
=======
	}, {
		decorators: [
			withRegistry,
		],
>>>>>>> ac95fcfc
	} );<|MERGE_RESOLUTION|>--- conflicted
+++ resolved
@@ -42,16 +42,14 @@
 
 	return (
 		<WithTestRegistry registry={ registry }>
-			<Story />
+			<Story registry={ registry } />
 		</WithTestRegistry>
 	);
 };
 
 storiesOf( 'Global', module )
 	.add( 'Plugin Header', () => {
-		return (
-			<Header />
-		);
+		return <Header />;
 	}, {
 		decorators: [
 			withRegistry,
@@ -63,33 +61,34 @@
 				<DateRangeSelector />
 			</Header>
 		);
-<<<<<<< HEAD
-	} )
-	.add( 'Plugin Header with Help Menu', ( registry ) => {
-		return (
-			<WithTestRegistry features={ [ 'helpVisibility', 'storeErrorNotifications' ] } registry={ registry }>
-				<Header>
-					<HelpMenu />
-				</Header>
-			</WithTestRegistry>
-		);
-	} )
-	.add( 'Plugin Header with custom Help Menu links', ( registry ) => {
-		return (
-			<WithTestRegistry features={ [ 'helpVisibility', 'storeErrorNotifications' ] } registry={ registry }>
-				<Header>
-					<HelpMenu>
-						<HelpMenuLink href="#">
-							{ __( 'Get help with AdSense', 'google-site-kit' ) }
-						</HelpMenuLink>
-					</HelpMenu>
-				</Header>
-			</WithTestRegistry>
-		);
-=======
 	}, {
 		decorators: [
 			withRegistry,
 		],
->>>>>>> ac95fcfc
+	} )
+	.add( 'Plugin Header with Help Menu', () => {
+		return (
+			<Header>
+				<HelpMenu />
+			</Header>
+		);
+	}, {
+		decorators: [
+			withRegistry,
+		],
+	} )
+	.add( 'Plugin Header with custom Help Menu links', () => {
+		return (
+			<Header>
+				<HelpMenu>
+					<HelpMenuLink href="#">
+						{ __( 'Get help with AdSense', 'google-site-kit' ) }
+					</HelpMenuLink>
+				</HelpMenu>
+			</Header>
+		);
+	}, {
+		decorators: [
+			withRegistry,
+		],
 	} );