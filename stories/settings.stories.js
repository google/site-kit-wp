/**
 * External dependencies
 */
import { storiesOf } from '@storybook/react';

/**
 * Internal dependencies
 */
import SettingsModules from '../assets/js/components/settings/settings-modules';
import Layout from '../assets/js/components/layout/layout';
import { googlesitekit as settingsData } from '../.storybook/data/wp-admin-admin.php-page=googlesitekit-settings-googlesitekit.js';
<<<<<<< HEAD
=======
import { fillFilterWithComponent } from '../assets/js/util';
import AnalyticsSetup from '../assets/js/modules/analytics/setup';
import SearchConsoleSettingStatus from '../assets/js/modules/search-console/settings/search-console-settings-status';
import AdSenseSettings from '../assets/js/modules/adsense/settings/adsense-settings';
>>>>>>> 0c00b8d2
import SettingsAdmin from '../assets/js/components/settings/settings-admin';
import Tab from '@material/react-tab';
import TabBar from '@material/react-tab-bar';
/**
 * WordPress dependencies
 */
import { __ } from '@wordpress/i18n';

/**
 * Add components to the settings page.
 */
storiesOf( 'Settings', module )
	.add( 'Settings Tabs', () => {
		return (
			<Layout>
				<TabBar
					activeIndex={ 0 }
					handleActiveIndexUpdate={ null }
				>
					<Tab>
						<span className="mdc-tab__text-label">{ __( 'Connected Services', 'google-site-kit' ) }</span>
					</Tab>
					<Tab>
						<span className="mdc-tab__text-label">{ __( 'Connect More Services', 'google-site-kit' ) }</span>
					</Tab>
					<Tab>
						<span className="mdc-tab__text-label">{ __( 'Admin Settings', 'google-site-kit' ) }</span>
					</Tab>
				</TabBar>
			</Layout>
		);
	}, {
		options: {
			delay: 3000, // Wait for tabs to animate.
		},
	} )
	.add( 'Connected Services', () => {
		global.googlesitekit = settingsData;
		global.googlesitekit.setupComplete = true;
		global.googlesitekit.modules.analytics.setupComplete = true;
		global.googlesitekit.modules[ 'search-console' ].setupComplete = true;
<<<<<<< HEAD
=======
		global.googlesitekit.modules.adsense.setupComplete = true;
		global.googlesitekit.modules.adsense.active = true;
		global.googlesitekit.modules.adsense.settings.accountID = 'pub-XXXXXXXXXXXXXXXX';
		// Load the datacache with data.
		setTimeout( () => {
			setupSettings();
			addFilter( 'googlesitekit.ModuleSettingsDetails-analytics',
				'googlesitekit.AnalyticsModuleSettingsDetails',
				fillFilterWithComponent( AnalyticsSetup, {
					onSettingsPage: true,
				} ) );
			addFilter( 'googlesitekit.ModuleSettingsDetails-search-console',
				'googlesitekit.SearchConsoleModuleSettingsDetails',
				fillFilterWithComponent( SearchConsoleSettingStatus, {
					onSettingsPage: true,
				} ) );
			addFilter( 'googlesitekit.ModuleSettingsDetails-adsense',
				'googlesitekit.AdSenseModuleSettingsDetails',
				fillFilterWithComponent( AdSenseSettings, {
					onSettingsPage: true,
				} ) );
		}, 2500 );
>>>>>>> 0c00b8d2

		return (
			<div className="mdc-layout-grid__inner">
				<SettingsModules activeTab={ 0 } />
			</div>
		);
	}, {
		options: {
			delay: 100, // Wait for screen to render.
		},
	} )
	.add( 'Connect More Services', () => {
		global.googlesitekit = settingsData;
		global.googlesitekit.canAdsRun = true;
		global.googlesitekit.modules.analytics.setupComplete = false;
		return (
			<SettingsModules activeTab={ 1 } />
		);
	} )
	.add( 'Admin Settings', () => {
		global.googlesitekit = settingsData;
		global.googlesitekit.modules.analytics.setupComplete = false;
		global.googlesitekit.admin.clientID = '123456789-xxx1234ffghrrro6hofusq2b8.apps..com';
		global.googlesitekit.admin.clientSecret = '••••••••••••••••••••••••••••';

		return (
			<div className="mdc-layout-grid">
				<div className="mdc-layout-grid__inner">
					<SettingsAdmin />
				</div>
			</div>
		);
	} );<|MERGE_RESOLUTION|>--- conflicted
+++ resolved
@@ -9,13 +9,6 @@
 import SettingsModules from '../assets/js/components/settings/settings-modules';
 import Layout from '../assets/js/components/layout/layout';
 import { googlesitekit as settingsData } from '../.storybook/data/wp-admin-admin.php-page=googlesitekit-settings-googlesitekit.js';
-<<<<<<< HEAD
-=======
-import { fillFilterWithComponent } from '../assets/js/util';
-import AnalyticsSetup from '../assets/js/modules/analytics/setup';
-import SearchConsoleSettingStatus from '../assets/js/modules/search-console/settings/search-console-settings-status';
-import AdSenseSettings from '../assets/js/modules/adsense/settings/adsense-settings';
->>>>>>> 0c00b8d2
 import SettingsAdmin from '../assets/js/components/settings/settings-admin';
 import Tab from '@material/react-tab';
 import TabBar from '@material/react-tab-bar';
@@ -57,31 +50,9 @@
 		global.googlesitekit.setupComplete = true;
 		global.googlesitekit.modules.analytics.setupComplete = true;
 		global.googlesitekit.modules[ 'search-console' ].setupComplete = true;
-<<<<<<< HEAD
-=======
 		global.googlesitekit.modules.adsense.setupComplete = true;
 		global.googlesitekit.modules.adsense.active = true;
 		global.googlesitekit.modules.adsense.settings.accountID = 'pub-XXXXXXXXXXXXXXXX';
-		// Load the datacache with data.
-		setTimeout( () => {
-			setupSettings();
-			addFilter( 'googlesitekit.ModuleSettingsDetails-analytics',
-				'googlesitekit.AnalyticsModuleSettingsDetails',
-				fillFilterWithComponent( AnalyticsSetup, {
-					onSettingsPage: true,
-				} ) );
-			addFilter( 'googlesitekit.ModuleSettingsDetails-search-console',
-				'googlesitekit.SearchConsoleModuleSettingsDetails',
-				fillFilterWithComponent( SearchConsoleSettingStatus, {
-					onSettingsPage: true,
-				} ) );
-			addFilter( 'googlesitekit.ModuleSettingsDetails-adsense',
-				'googlesitekit.AdSenseModuleSettingsDetails',
-				fillFilterWithComponent( AdSenseSettings, {
-					onSettingsPage: true,
-				} ) );
-		}, 2500 );
->>>>>>> 0c00b8d2
 
 		return (
 			<div className="mdc-layout-grid__inner">
