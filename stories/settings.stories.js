/**
 * Settings stories.
 *
 * Site Kit by Google, Copyright 2021 Google LLC
 *
 * Licensed under the Apache License, Version 2.0 (the "License");
 * you may not use this file except in compliance with the License.
 * You may obtain a copy of the License at
 *
 *     https://www.apache.org/licenses/LICENSE-2.0
 *
 * Unless required by applicable law or agreed to in writing, software
 * distributed under the License is distributed on an "AS IS" BASIS,
 * WITHOUT WARRANTIES OR CONDITIONS OF ANY KIND, either express or implied.
 * See the License for the specific language governing permissions and
 * limitations under the License.
 */

/**
 * External dependencies
 */
import { storiesOf } from '@storybook/react';
import Tab from '@material/react-tab';
import TabBar from '@material/react-tab-bar';
import { Router } from 'react-router-dom';
import { createHashHistory } from 'history';

/**
 * WordPress dependencies
 */
import { __ } from '@wordpress/i18n';

/**
 * Internal dependencies
 */
import SettingsActiveModules from '../assets/js/components/settings/SettingsActiveModules';
import SettingsInactiveModules from '../assets/js/components/settings/SettingsInactiveModules';
import Layout from '../assets/js/components/layout/Layout';
import { googlesitekit as settingsData } from '../.storybook/data/wp-admin-admin.php-page=googlesitekit-settings-googlesitekit.js';
import SettingsAdmin from '../assets/js/components/settings/SettingsAdmin';
import { provideModuleRegistrations, provideSiteInfo, WithTestRegistry, untilResolved } from '../tests/js/utils';
import { CORE_MODULES } from '../assets/js/googlesitekit/modules/datastore/constants';
import { CORE_USER } from '../assets/js/googlesitekit/datastore/user/constants';
import { withConnected } from '../assets/js/googlesitekit/modules/datastore/__fixtures__';

/**
 * Add components to the settings page.
 */
storiesOf( 'Settings', module )
	.add( 'Settings Tabs', () => {
		return (
			<Layout>
				<TabBar
					activeIndex={ 0 }
					handleActiveIndexUpdate={ null }
				>
					<Tab>
						<span className="mdc-tab__text-label">{ __( 'Connected Services', 'google-site-kit' ) }</span>
					</Tab>
					<Tab>
						<span className="mdc-tab__text-label">{ __( 'Connect More Services', 'google-site-kit' ) }</span>
					</Tab>
					<Tab>
						<span className="mdc-tab__text-label">{ __( 'Admin Settings', 'google-site-kit' ) }</span>
					</Tab>
				</TabBar>
			</Layout>
		);
	}, {
		options: {
			delay: 3000, // Wait for tabs to animate.
		},
	} )
	.add( 'Connected Services', () => {
		const setupRegistry = ( registry ) => {
			registry.dispatch( CORE_MODULES ).receiveGetModules(
				withConnected(
					'adsense',
					'analytics',
					'pagespeed-insights',
					'search-console'
				)
			);
			provideModuleRegistrations( registry );
		};

		const history = createHashHistory();

		return (
			<WithTestRegistry callback={ setupRegistry } >
<<<<<<< HEAD
				<Router history={ history }>
					<SettingsModules />
				</Router>
=======
				<div className="mdc-layout-grid__inner">
					<div className="mdc-layout-grid__cell mdc-layout-grid__cell--span-12">
						<SettingsActiveModules />
					</div>
				</div>
>>>>>>> a194a8f0
			</WithTestRegistry>
		);
	}, {
		options: {
			delay: 100, // Wait for screen to render.
		},
	} )
	.add( 'Connect More Services', () => {
		const setupRegistry = async ( registry ) => {
			registry.dispatch( CORE_MODULES ).receiveGetModules(
				withConnected(
					'adsense',
					'pagespeed-insights',
					'search-console',
				)
			);
			provideModuleRegistrations( registry );
			registry.select( CORE_MODULES ).getModule( 'adsense' );
			await untilResolved( registry, CORE_MODULES ).getModules();
		};

		const history = createHashHistory();
		history.push( '/connect-more-services' );

		return (
			<WithTestRegistry callback={ setupRegistry }>
<<<<<<< HEAD
				<Router history={ history }>
					<SettingsModules />
				</Router>
=======
				<div className="mdc-layout-grid__inner">
					<div className="mdc-layout-grid__cell mdc-layout-grid__cell--span-12">
						<SettingsInactiveModules />
					</div>
				</div>
>>>>>>> a194a8f0
			</WithTestRegistry>
		);
	} )
	.add( 'Admin Settings', () => {
		global._googlesitekitLegacyData = settingsData;
		global._googlesitekitLegacyData.modules.analytics.setupComplete = false;
		global._googlesitekitLegacyData.admin.clientID = '123456789-xxx1234ffghrrro6hofusq2b8.apps..com';
		global._googlesitekitLegacyData.admin.clientSecret = '••••••••••••••••••••••••••••';

		const setupRegistry = ( registry ) => {
			provideSiteInfo( registry );

			registry.dispatch( CORE_USER ).receiveGetTracking( {
				enabled: false,
			} );
		};

		return (
			<WithTestRegistry callback={ setupRegistry } >
				<div className="mdc-layout-grid">
					<div className="mdc-layout-grid__inner">
						<SettingsAdmin />
					</div>
				</div>
			</WithTestRegistry>
		);
	} );<|MERGE_RESOLUTION|>--- conflicted
+++ resolved
@@ -33,8 +33,7 @@
 /**
  * Internal dependencies
  */
-import SettingsActiveModules from '../assets/js/components/settings/SettingsActiveModules';
-import SettingsInactiveModules from '../assets/js/components/settings/SettingsInactiveModules';
+import SettingsModules from '../assets/js/components/settings/SettingsModules';
 import Layout from '../assets/js/components/layout/Layout';
 import { googlesitekit as settingsData } from '../.storybook/data/wp-admin-admin.php-page=googlesitekit-settings-googlesitekit.js';
 import SettingsAdmin from '../assets/js/components/settings/SettingsAdmin';
@@ -88,17 +87,9 @@
 
 		return (
 			<WithTestRegistry callback={ setupRegistry } >
-<<<<<<< HEAD
 				<Router history={ history }>
 					<SettingsModules />
 				</Router>
-=======
-				<div className="mdc-layout-grid__inner">
-					<div className="mdc-layout-grid__cell mdc-layout-grid__cell--span-12">
-						<SettingsActiveModules />
-					</div>
-				</div>
->>>>>>> a194a8f0
 			</WithTestRegistry>
 		);
 	}, {
@@ -125,17 +116,9 @@
 
 		return (
 			<WithTestRegistry callback={ setupRegistry }>
-<<<<<<< HEAD
 				<Router history={ history }>
 					<SettingsModules />
 				</Router>
-=======
-				<div className="mdc-layout-grid__inner">
-					<div className="mdc-layout-grid__cell mdc-layout-grid__cell--span-12">
-						<SettingsInactiveModules />
-					</div>
-				</div>
->>>>>>> a194a8f0
 			</WithTestRegistry>
 		);
 	} )
