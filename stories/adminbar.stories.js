/**
 * Admin Bar Component Stories.
 *
 * Site Kit by Google, Copyright 2021 Google LLC
 *
 * Licensed under the Apache License, Version 2.0 (the "License");
 * you may not use this file except in compliance with the License.
 * You may obtain a copy of the License at
 *
 *     https://www.apache.org/licenses/LICENSE-2.0
 *
 * Unless required by applicable law or agreed to in writing, software
 * distributed under the License is distributed on an "AS IS" BASIS,
 * WITHOUT WARRANTIES OR CONDITIONS OF ANY KIND, either express or implied.
 * See the License for the specific language governing permissions and
 * limitations under the License.
 */

/**
 * External dependencies
 */
import { storiesOf } from '@storybook/react';

/**
 * Internal dependencies
 */
import { GoogleSitekitAdminbar } from '../assets/js/googlesitekit-adminbar';
import { googlesitekit as wpAdminBarData } from '../.storybook/data/blog---googlesitekit';
<<<<<<< HEAD
import { CORE_SITE } from '../assets/js/googlesitekit/datastore/site/constants';
import { CORE_USER } from '../assets/js/googlesitekit/datastore/user/constants';
import { provideModules, provideSiteInfo, WithTestRegistry } from '../tests/js/utils';
import CollectModuleData from '../assets/js/components/data/collect-module-data';
=======
import { CORE_USER } from '../assets/js/googlesitekit/datastore/user/constants';
import { provideModules, provideSiteInfo, WithTestRegistry } from '../tests/js/utils';
import { STORE_NAME as MODULES_SEARCH_CONSOLE } from '../assets/js/modules/search-console/datastore/constants';
import { STORE_NAME as MODULES_ANALYTICS } from '../assets/js/modules/analytics/datastore/constants';
import { adminbarSearchConsoleMockData, adminbarSearchConsoleOptions } from '../assets/js/modules/search-console/datastore/__fixtures__';
import { adminBarAnalyticsTotalUsersMockData, adminBarAnalyticsTotalUsersOptions, adminBarAnalyticsSessionsMockData, adminBarAnalyticsSessionsOptions } from '../assets/js/modules/analytics/datastore/__fixtures__';
>>>>>>> 0caa0edd

storiesOf( 'Global', module )
	.add( 'Admin Bar', () => {
		global._googlesitekitLegacyData = wpAdminBarData;

		const setupRegistry = ( registry ) => {
			// Set the Story site information.
			provideSiteInfo( registry, {
				currentEntityURL: 'https://www.sitekitbygoogle.com/blog/',
				currentEntityTitle: 'Blog test post for Google Site Kit',
			} );

<<<<<<< HEAD
		return (
			<div id="wpadminbar">
				<div className="googlesitekit-plugin">
					<div id="js-googlesitekit-adminbar" className="ab-sub-wrapper googlesitekit-adminbar" style={ { display: 'block' } }>
						<section id="js-googlesitekit-adminbar-modules" className="googlesitekit-adminbar-modules">
							<WithTestRegistry callback={ setupRegistry }>
								<GoogleSitekitAdminbar />
								<CollectModuleData context="Adminbar" />
							</WithTestRegistry>
						</section>
					</div>
				</div>
			</div>
		);
	} )
	.add( 'Admin Bar Zero Data', () => {
		global._googlesitekitLegacyData = wpAdminBarData;

		const setupRegistry = ( registry ) => {
		// Set some site information.
			provideSiteInfo( registry, {
				currentEntityURL: 'https://www.sitekitbygoogle.com/blog/',
				currentEntityTitle: 'Blog test post for Google Site Kit',
			} );

			// Set up the search console and analytics modules stores but provide no data.
			provideModules( registry, [
				{ slug: 'search-console', active: true, connected: true },
				{ slug: 'analytics', active: true, connected: true },
			] );
=======
			// Set up the search console and analytics modules stores but provide no data.
			provideModules( registry, [
				{ slug: 'search-console', active: true, connected: true },
				{ slug: 'analytics', active: true, connected: true },
			] );

			registry.dispatch( CORE_USER ).setReferenceDate( '2021-01-28' );

			// Mock both Search Console widgets data
			registry.dispatch( MODULES_SEARCH_CONSOLE ).receiveGetReport( adminbarSearchConsoleMockData, { options: adminbarSearchConsoleOptions } );

			// Mock Total Users widget data
			registry.dispatch( MODULES_ANALYTICS ).receiveGetReport( adminBarAnalyticsTotalUsersMockData, { options: adminBarAnalyticsTotalUsersOptions } );

			// Mock Sessions widget data
			registry.dispatch( MODULES_ANALYTICS ).receiveGetReport( adminBarAnalyticsSessionsMockData, { options: adminBarAnalyticsSessionsOptions } );
>>>>>>> 0caa0edd
		};

		return (
			<div id="wpadminbar">
				<div className="googlesitekit-plugin">
					<div id="js-googlesitekit-adminbar" className="ab-sub-wrapper googlesitekit-adminbar" style={ { display: 'block' } }>
						<section id="js-googlesitekit-adminbar-modules" className="googlesitekit-adminbar-modules">
							<WithTestRegistry callback={ setupRegistry }>
								<GoogleSitekitAdminbar />
							</WithTestRegistry>
						</section>
					</div>
				</div>
			</div>
		);
	} );
<|MERGE_RESOLUTION|>--- conflicted
+++ resolved
@@ -26,63 +26,28 @@
  */
 import { GoogleSitekitAdminbar } from '../assets/js/googlesitekit-adminbar';
 import { googlesitekit as wpAdminBarData } from '../.storybook/data/blog---googlesitekit';
-<<<<<<< HEAD
-import { CORE_SITE } from '../assets/js/googlesitekit/datastore/site/constants';
-import { CORE_USER } from '../assets/js/googlesitekit/datastore/user/constants';
-import { provideModules, provideSiteInfo, WithTestRegistry } from '../tests/js/utils';
-import CollectModuleData from '../assets/js/components/data/collect-module-data';
-=======
+// import { CORE_SITE } from '../assets/js/googlesitekit/datastore/site/constants';
+// import { CORE_USER } from '../assets/js/googlesitekit/datastore/user/constants';
+// import { provideModules, provideSiteInfo, WithTestRegistry } from '../tests/js/utils';
+// import CollectModuleData from '../assets/js/components/data/collect-module-data';
 import { CORE_USER } from '../assets/js/googlesitekit/datastore/user/constants';
 import { provideModules, provideSiteInfo, WithTestRegistry } from '../tests/js/utils';
 import { STORE_NAME as MODULES_SEARCH_CONSOLE } from '../assets/js/modules/search-console/datastore/constants';
 import { STORE_NAME as MODULES_ANALYTICS } from '../assets/js/modules/analytics/datastore/constants';
 import { adminbarSearchConsoleMockData, adminbarSearchConsoleOptions } from '../assets/js/modules/search-console/datastore/__fixtures__';
 import { adminBarAnalyticsTotalUsersMockData, adminBarAnalyticsTotalUsersOptions, adminBarAnalyticsSessionsMockData, adminBarAnalyticsSessionsOptions } from '../assets/js/modules/analytics/datastore/__fixtures__';
->>>>>>> 0caa0edd
 
 storiesOf( 'Global', module )
 	.add( 'Admin Bar', () => {
 		global._googlesitekitLegacyData = wpAdminBarData;
 
 		const setupRegistry = ( registry ) => {
-			// Set the Story site information.
+			// Set some site information.
 			provideSiteInfo( registry, {
 				currentEntityURL: 'https://www.sitekitbygoogle.com/blog/',
 				currentEntityTitle: 'Blog test post for Google Site Kit',
 			} );
 
-<<<<<<< HEAD
-		return (
-			<div id="wpadminbar">
-				<div className="googlesitekit-plugin">
-					<div id="js-googlesitekit-adminbar" className="ab-sub-wrapper googlesitekit-adminbar" style={ { display: 'block' } }>
-						<section id="js-googlesitekit-adminbar-modules" className="googlesitekit-adminbar-modules">
-							<WithTestRegistry callback={ setupRegistry }>
-								<GoogleSitekitAdminbar />
-								<CollectModuleData context="Adminbar" />
-							</WithTestRegistry>
-						</section>
-					</div>
-				</div>
-			</div>
-		);
-	} )
-	.add( 'Admin Bar Zero Data', () => {
-		global._googlesitekitLegacyData = wpAdminBarData;
-
-		const setupRegistry = ( registry ) => {
-		// Set some site information.
-			provideSiteInfo( registry, {
-				currentEntityURL: 'https://www.sitekitbygoogle.com/blog/',
-				currentEntityTitle: 'Blog test post for Google Site Kit',
-			} );
-
-			// Set up the search console and analytics modules stores but provide no data.
-			provideModules( registry, [
-				{ slug: 'search-console', active: true, connected: true },
-				{ slug: 'analytics', active: true, connected: true },
-			] );
-=======
 			// Set up the search console and analytics modules stores but provide no data.
 			provideModules( registry, [
 				{ slug: 'search-console', active: true, connected: true },
@@ -99,7 +64,31 @@
 
 			// Mock Sessions widget data
 			registry.dispatch( MODULES_ANALYTICS ).receiveGetReport( adminBarAnalyticsSessionsMockData, { options: adminBarAnalyticsSessionsOptions } );
->>>>>>> 0caa0edd
+		};
+
+		return (
+			<div id="wpadminbar">
+				<div className="googlesitekit-plugin">
+					<div id="js-googlesitekit-adminbar" className="ab-sub-wrapper googlesitekit-adminbar" style={ { display: 'block' } }>
+						<section id="js-googlesitekit-adminbar-modules" className="googlesitekit-adminbar-modules">
+							<WithTestRegistry callback={ setupRegistry }>
+								<GoogleSitekitAdminbar />
+							</WithTestRegistry>
+						</section>
+					</div>
+				</div>
+			</div>
+		);
+	} )
+	.add( 'Admin Bar Zero Data', () => {
+		global._googlesitekitLegacyData = wpAdminBarData;
+
+		const setupRegistry = ( registry ) => {
+			// Set the Story site information.
+			provideSiteInfo( registry, {
+				currentEntityURL: 'https://www.sitekitbygoogle.com/blog/',
+				currentEntityTitle: 'Blog test post for Google Site Kit',
+			} );
 		};
 
 		return (
