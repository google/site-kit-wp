module.exports = async ( page, scenario ) => {
	const hoverSelector = scenario.hoverSelectors || scenario.hoverSelector;
	const clickSelector = scenario.clickSelectors || scenario.clickSelector;
	const keyPressSelector =
		scenario.keyPressSelectors || scenario.keyPressSelector;
	const scrollToSelector = scenario.scrollToSelector;
	const postInteractionWait = scenario.postInteractionWait; // selector [str] | ms [int]

	if ( keyPressSelector ) {
		for ( const keyPressSelectorItem of [].concat( keyPressSelector ) ) {
<<<<<<< HEAD
			await page.waitForSelector( keyPressSelectorItem.selector );
			await page.type( keyPressSelectorItem.selector, keyPressSelectorItem.keyPress );
=======
			await page.waitFor( keyPressSelectorItem.selector );
			await page.type(
				keyPressSelectorItem.selector,
				keyPressSelectorItem.keyPress
			);
>>>>>>> 165b2b24
		}
	}

	if ( hoverSelector ) {
		for ( const hoverSelectorIndex of [].concat( hoverSelector ) ) {
			await page.waitForSelector( hoverSelectorIndex );
			await page.hover( hoverSelectorIndex );
		}
	}

	if ( clickSelector ) {
		for ( const clickSelectorIndex of [].concat( clickSelector ) ) {
			await page.waitForSelector( clickSelectorIndex );
			await page.click( clickSelectorIndex );
		}
	}

	if ( postInteractionWait ) {
		await page.waitForTimeout( postInteractionWait );
	}

	if ( scrollToSelector ) {
		await page.waitForSelector( scrollToSelector );
		await page.evaluate( ( scrollToSelectorLocal ) => {
			document.querySelector( scrollToSelectorLocal ).scrollIntoView();
		}, scrollToSelector );
	}
};<|MERGE_RESOLUTION|>--- conflicted
+++ resolved
@@ -8,16 +8,11 @@
 
 	if ( keyPressSelector ) {
 		for ( const keyPressSelectorItem of [].concat( keyPressSelector ) ) {
-<<<<<<< HEAD
-			await page.waitForSelector( keyPressSelectorItem.selector );
-			await page.type( keyPressSelectorItem.selector, keyPressSelectorItem.keyPress );
-=======
 			await page.waitFor( keyPressSelectorItem.selector );
 			await page.type(
 				keyPressSelectorItem.selector,
 				keyPressSelectorItem.keyPress
 			);
->>>>>>> 165b2b24
 		}
 	}
 
