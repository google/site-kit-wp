--- conflicted
+++ resolved
@@ -74,10 +74,8 @@
 	} );
 }
 
-<<<<<<< HEAD
 // Added to provide support for testing `@material/web` components.
 global.PointerEvent = function () {};
-=======
+
 // Provide a stub for scrollTo, as it's not implemented by JSDOM. See https://github.com/jsdom/jsdom/pull/2626.
-global.scrollTo = () => {};
->>>>>>> 9ee628e3
+global.scrollTo = () => {};