/**
 * Site Kit by Google, Copyright 2023 Google LLC
 *
 * Licensed under the Apache License, Version 2.0 (the "License");
 * you may not use this file except in compliance with the License.
 * You may obtain a copy of the License at
 *
 *     https://www.apache.org/licenses/LICENSE-2.0
 *
 * Unless required by applicable law or agreed to in writing, software
 * distributed under the License is distributed on an "AS IS" BASIS,
 * WITHOUT WARRANTIES OR CONDITIONS OF ANY KIND, either express or implied.
 * See the License for the specific language governing permissions and
 * limitations under the License.
 */

/* eslint-disable sitekit/jsdoc-no-unnamed-boolean-params */

/**
 * External dependencies
 */
import fetchMock from 'fetch-mock';
import { debounce, keyBy, mapValues } from 'lodash';

/**
 * WordPress dependencies
 */
import { createRegistry } from '@wordpress/data';

/**
 * Internal dependencies
 */
import * as coreForms from '../../assets/js/googlesitekit/datastore/forms';
import * as coreLocation from '../../assets/js/googlesitekit/datastore/location';
import * as coreModules from '../../assets/js/googlesitekit/modules';
import * as coreSite from '../../assets/js/googlesitekit/datastore/site';
import * as coreUi from '../../assets/js/googlesitekit/datastore/ui';
import * as coreUser from '../../assets/js/googlesitekit/datastore/user';
import * as coreWidgets from '../../assets/js/googlesitekit/widgets';
import * as coreNotifications from '../../assets/js/googlesitekit/notifications';
import * as modulesAds from '../../assets/js/modules/ads';
import * as modulesAdSense from '../../assets/js/modules/adsense';
import * as modulesAnalytics4 from '../../assets/js/modules/analytics-4';
import * as modulesPageSpeedInsights from '../../assets/js/modules/pagespeed-insights';
import * as modulesReaderRevenueManager from '../../assets/js/modules/reader-revenue-manager';
import * as modulesSearchConsole from '../../assets/js/modules/search-console';
import * as modulesSignInWithGoogle from '../../assets/js/modules/sign-in-with-google';
import * as modulesTagManager from '../../assets/js/modules/tagmanager';
import { CORE_SITE } from '../../assets/js/googlesitekit/datastore/site/constants';
import {
	PERMISSION_AUTHENTICATE,
	PERMISSION_SETUP,
	PERMISSION_VIEW_POSTS_INSIGHTS,
	PERMISSION_VIEW_DASHBOARD,
	PERMISSION_VIEW_MODULE_DETAILS,
	PERMISSION_MANAGE_OPTIONS,
	CORE_USER,
	KM_ANALYTICS_RETURNING_VISITORS,
	KM_ANALYTICS_NEW_VISITORS,
} from '../../assets/js/googlesitekit/datastore/user/constants';
import { CORE_MODULES } from '../../assets/js/googlesitekit/modules/datastore/constants';
import coreModulesFixture from '../../assets/js/googlesitekit/modules/datastore/__fixtures__';
import { singleQuestionSurvey } from '../../assets/js/components/surveys/__fixtures__';

const allCoreStores = [
	coreForms,
	coreLocation,
	coreModules,
	coreSite,
	coreUser,
	coreUi,
	coreWidgets,
	coreNotifications,
];
const allCoreModules = [
	modulesAds,
	modulesAdSense,
	modulesAnalytics4,
	modulesPageSpeedInsights,
	modulesReaderRevenueManager,
	modulesSearchConsole,
	modulesSignInWithGoogle,
	modulesTagManager,
];

/**
 * Creates a registry with all available stores.
 *
 * @since 1.5.0
 * @private
 *
 * @return {wp.data.registry} Registry with all available stores registered.
 */
export function createTestRegistry() {
	const registry = createRegistry();

	// Register all available stores on the registry.
	registerAllStoresOn( registry );

	return registry;
}

/**
 * Provides site connection data to the given registry.
 *
 * By default the site will be set to connected.
 *
 * @since 1.17.0
 * @private
 *
 * @param {Object} registry    Registry object to dispatch to.
 * @param {Object} [extraData] Custom data to set, will be merged with defaults. Default empty object.
 */
export function provideSiteConnection( registry, extraData = {} ) {
	const defaultConnected =
		extraData.connected !== undefined ? extraData.connected : true;
	const defaults = {
		connected: defaultConnected,
		resettable: defaultConnected,
		setupCompleted: defaultConnected,
		hasConnectedAdmins: defaultConnected,
		hasMultipleAdmins: false,
		ownerID: defaultConnected ? 1 : 0,
	};

	registry.dispatch( CORE_SITE ).receiveGetConnection( {
		...defaults,
		...extraData,
	} );
}

/**
 * Provides user authentication data to the given registry.
 *
 * By default the user will be set to authenticated.
 *
 * @since 1.17.0
 * @private
 *
 * @param {Object} registry    Registry object to dispatch to.
 * @param {Object} [extraData] Custom data to set, will be merged with defaults. Default empty object.
 */
export function provideUserAuthentication( registry, extraData = {} ) {
	const defaults = {
		authenticated: true,
		requiredScopes: [],
		grantedScopes: [],
		unsatisfiedScopes: [],
		needsReauthentication: false,
		disconnectedReason: '',
	};

	const mergedData = { ...defaults, ...extraData };
	registry.dispatch( CORE_USER ).receiveGetAuthentication( mergedData );

	// Also set verification info here based on authentication.
	registry
		.dispatch( CORE_USER )
		.receiveUserIsVerified( mergedData.authenticated );
}

/**
 * Provides site information data to the given registry.
 *
 * @since 1.17.0
 * @private
 *
 * @param {Object} registry    Registry object to dispatch to.
 * @param {Object} [extraData] Custom data to set, will be merged with defaults. Default empty object.
 */
export function provideSiteInfo( registry, extraData = {} ) {
	const defaults = {
		adminURL: 'http://example.com/wp-admin',
		ampMode: false,
		currentEntityID: null,
		currentEntityTitle: null,
		currentEntityType: null,
		currentEntityURL: null,
		homeURL: 'http://example.com',
		proxyPermissionsURL:
			'https://sitekit.withgoogle.com/site-management/permissions/',
		proxySetupURL: 'https://sitekit.withgoogle.com/site-management/setup/',
		proxySupportLinkURL: 'https://sitekit.withgoogle.com/support/',
		widgetsAdminURL: 'http://example.com/wp-admin/widgets.php',
		referenceSiteURL: 'http://example.com',
		siteName: 'My Site Name',
		timezone: 'America/Detroit',
		usingProxy: true,
		postTypes: [
			{
				slug: 'post',
				label: 'Posts',
			},
			{
				slug: 'page',
				label: 'Pages',
			},
			{
				slug: 'attachment',
				label: 'Media',
			},
		],
		productPostType: 'product',
		keyMetricsSetupCompletedBy: 0,
		keyMetricsSetupNew: false,
		anyoneCanRegister: false,
		isMultisite: false,
	};

	registry.dispatch( CORE_SITE ).receiveSiteInfo( {
		...defaults,
		...extraData,
	} );
}

/**
 * Provides user information data to the given registry.
 *
 * @since 1.17.0
 * @private
 *
 * @param {Object} registry    Registry object to dispatch to.
 * @param {Object} [extraData] Custom data to set, will be merged with defaults. Default empty object.
 */
export function provideUserInfo( registry, extraData = {} ) {
	const defaults = {
		id: 1,
		name: 'Wapuu WordPress',
		full_name: 'Wapuu WordPress PhD',
		email: 'wapuu.wordpress@gmail.com',
		picture:
			'https://wapu.us/wp-content/uploads/2017/11/WapuuFinal-100x138.png',
	};

	registry.dispatch( CORE_USER ).receiveUserInfo( {
		...defaults,
		...extraData,
	} );
}

/**
 * Provides user capabilities data to the given registry.
 *
 * @since 1.25.0
 * @private
 *
 * @param {Object} registry    Registry object to dispatch to.
 * @param {Object} [extraData] Custom capability mappings to set, will be merged with defaults. Default empty object.
 */
export function provideUserCapabilities( registry, extraData = {} ) {
	const defaults = {
		[ PERMISSION_AUTHENTICATE ]: true,
		[ PERMISSION_SETUP ]: true,
		[ PERMISSION_VIEW_POSTS_INSIGHTS ]: true,
		[ PERMISSION_VIEW_DASHBOARD ]: true,
		[ PERMISSION_VIEW_MODULE_DETAILS ]: true,
		[ PERMISSION_MANAGE_OPTIONS ]: true,
	};

	registry.dispatch( CORE_USER ).receiveCapabilities( {
		...defaults,
		...extraData,
	} );
}

/**
 * Provides modules data to the given registry.
 *
 * @since 1.17.0
 * @private
 *
 * @param {Object}   registry    Registry object to dispatch to.
 * @param {Object[]} [extraData] List of module objects to be merged with defaults. Default empty array.
 */
export function provideModules( registry, extraData = [] ) {
	const extraModules = extraData.reduce( ( acc, module ) => {
		return { ...acc, [ module.slug ]: module };
	}, {} );

	const moduleSlugs = coreModulesFixture.map( ( { slug } ) => slug );
	const modules = coreModulesFixture
		.map( ( module ) => {
			if ( extraModules[ module.slug ] ) {
				return { ...module, ...extraModules[ module.slug ] };
			}
			return { ...module };
		} )
		.concat(
			extraData.filter( ( { slug } ) => ! moduleSlugs.includes( slug ) )
		);

	registry.dispatch( CORE_MODULES ).receiveGetModules( modules );
}

/**
 * Provides module registration data to the given registry.
 *
 * @since 1.23.0
 * @private
 *
 * @param {Object}   registry    Registry object to dispatch to.
 * @param {Object[]} [extraData] List of module registration data objects to be merged with defaults. Default empty array.
 */
export function provideModuleRegistrations( registry, extraData = [] ) {
	const extraDataBySlug = extraData.reduce( ( acc, { slug, ...data } ) => {
		return { ...acc, [ slug ]: { slug, ...data } };
	}, {} );
	const { registerModule: realRegisterModule, ...Modules } =
		coreModules.createModules( registry );
	// Decorate `Modules.registerModule` with a function to apply extra data.
	const registeredModules = {};
	function testRegisterModule( slug, settings ) {
		registeredModules[ slug ] = true;
		return realRegisterModule( slug, {
			...settings,
			...extraDataBySlug[ slug ],
		} );
	}
	Modules.registerModule = testRegisterModule;

	allCoreModules.forEach( ( { registerModule } ) =>
		registerModule?.( Modules )
	);
	// Register any additional modules provided.
	Object.entries( extraDataBySlug )
		.filter( ( [ slug ] ) => registeredModules[ slug ] !== true )
		.forEach( ( [ slug, settings ] ) =>
			realRegisterModule( slug, settings )
		);
}

/**
 * Provides the current survey data to the given registry.
 *
 * @since 1.42.0
 * @since 1.98.0 Removed tracking enabling side effect.
 *
 * @param {Object} registry Registry object to dispatch to.
 * @param {Object} survey   The current survey.
 */
export function provideCurrentSurvey(
	registry,
	survey = singleQuestionSurvey
) {
	registry.dispatch( CORE_USER ).receiveGetSurvey( { survey } );
}

/**
 * Provides user tracking consent state.
 *
 * @since 1.98.0
 *
 * @param {Object}  registry Registry object to dispatch to.
 * @param {boolean} enabled  Optional. Whether tracking consent has been granted. Defaults to `true`.
 */
export function provideTracking( registry, enabled = true ) {
	registry.dispatch( CORE_USER ).receiveGetTracking( { enabled } );
}

/**
 * Provides key metrics settings data to the given registry.
 *
 * @since 1.103.0
 *
 * @param {Object} registry    The registry to set up.
 * @param {Object} [extraData] Extra data to merge with the default settings.
 */
export function provideKeyMetrics( registry, extraData = {} ) {
	const defaults = {
		widgetSlugs: [
			KM_ANALYTICS_NEW_VISITORS,
			KM_ANALYTICS_RETURNING_VISITORS,
		],
		isWidgetHidden: false,
	};
	registry.dispatch( CORE_USER ).receiveGetKeyMetricsSettings( {
		...defaults,
		...extraData,
	} );
}

/**
 * Provides key metrics user input settings data to the given registry.
 *
 * @since 1.140.0
 *
 * @param {Object} registry    The registry to set up.
 * @param {Object} [extraData] Extra data to merge with the default settings.
 */
export function provideKeyMetricsUserInputSettings( registry, extraData = {} ) {
	const defaults = {
		purpose: {
			values: [ 'publish_news' ],
			scope: 'site',
		},
		includeConversionEvents: {
			values: [],
			scope: 'site',
		},
	};
	registry.dispatch( CORE_USER ).receiveGetUserInputSettings( {
		...defaults,
		...extraData,
	} );
}

/**
 * Provides notifications data to the given registry.
 *
 * @since 1.149.0
 *
 * @param {Object}   registry    The registry to set up.
 * @param {Object[]} [extraData] List of notification objects to be merged with defaults. Default empty array.
 */
export function provideNotifications( registry, extraData ) {
	const { registerNotification: realRegisterNotification, ...Notifications } =
		coreNotifications.createNotifications( registry );

	const extraDataByID = keyBy( extraData, 'id' );
	// Decorate `Notifications.registerNotification` with a function to apply extra data.
	const registeredNotifications = new Set();
	function testRegisterNotification( id, settings ) {
		registeredNotifications.add( id );
		return realRegisterNotification( id, {
			...settings,
			...extraDataByID[ id ],
		} );
	}
	Notifications.registerNotification = testRegisterNotification;
	// Register defaults with any potential overrides via extraData.
	coreNotifications.registerNotifications( Notifications );

	// Register any additional notifications provided.
	Object.entries( extraDataByID )
		.filter( ( [ id ] ) => ! registeredNotifications.has( id ) )
		.forEach( ( [ id, settings ] ) =>
			realRegisterNotification( id, settings )
		);
}

/**
 * Provides widget registration data to the given registry.
 *
 * @since 1.159.0
 * @private
 *
 * @param {Object}   registry           Registry object to dispatch to.
 * @param {Object[]} [extraWidgetAreas] List of widget area registration data objects to be merged with defaults. Default empty array.
 * @param {Object[]} [extraWidgets]     List of widget registration data objects to be merged with defaults. Default empty array.
 */
export function provideWidgetRegistrations(
	registry,
	extraWidgetAreas = [],
	extraWidgets = []
) {
	const extraWidgetAreasBySlug = extraWidgetAreas.reduce(
		( acc, { slug, ...data } ) => {
			return { ...acc, [ slug ]: { slug, ...data } };
		},
		{}
	);

	const extraWidgetsBySlug = extraWidgets.reduce(
		( acc, { slug, ...data } ) => {
			return { ...acc, [ slug ]: { slug, ...data } };
		},
		{}
	);

	const {
		registerWidgetArea: realRegisterWidgetArea,
		registerWidget: realRegisterWidget,
		...Widgets
	} = coreWidgets.createWidgets( registry );

	// Track registered widget areas and widgets.
	const registeredWidgetAreas = new Set();
	const registeredWidgets = new Set();

	// Decorate widget area registration with a function to apply extra data.
	function testRegisterWidgetArea( slug, settings, contextSlugs ) {
		registeredWidgetAreas.add( slug );
		return realRegisterWidgetArea(
			slug,
			{
				...settings,
				...extraWidgetAreasBySlug[ slug ],
			},
			contextSlugs
		);
	}

	// Decorate widget registration with a function to apply extra data.
	function testRegisterWidget( slug, settings, widgetAreaSlugs ) {
		registeredWidgets.add( slug );
		return realRegisterWidget(
			slug,
			{
				...settings,
				...extraWidgetsBySlug[ slug ],
			},
			widgetAreaSlugs
		);
	}

	Widgets.registerWidgetArea = testRegisterWidgetArea;
	Widgets.registerWidget = testRegisterWidget;

	// Register default widget areas and widgets from core.
	coreWidgets.registerWidgets( Widgets );

	// Register widgets from all core modules.
	allCoreModules.forEach( ( { registerWidgets } ) =>
		registerWidgets?.( Widgets )
	);

	// Register any additional widget areas provided that weren't registered by core.
	Object.entries( extraWidgetAreasBySlug )
		.filter( ( [ slug ] ) => ! registeredWidgetAreas.has( slug ) )
		.forEach( ( [ slug, { contextSlugs, ...settings } ] ) =>
			realRegisterWidgetArea( slug, settings, contextSlugs )
		);

	// Register any additional widgets provided that weren't registered by core.
	Object.entries( extraWidgetsBySlug )
		.filter( ( [ slug ] ) => ! registeredWidgets.has( slug ) )
		.forEach( ( [ slug, { widgetAreaSlugs, ...settings } ] ) =>
			realRegisterWidget( slug, settings, widgetAreaSlugs )
		);
}

/**
 * Mutes a fetch request to the given URL once.
 *
 * Useful for mocking a request for the purpose of preventing a fetch error
 * where the response itself is not significant but the request should not fail.
 * Sometimes a different response may be required to match the expected type,
 * but for anything else, a full mock should be used.
 *
 * @since 1.10.0
 * @private
 *
 * @param {(string|RegExp|Function|URL|Object)} matcher    Criteria for deciding which requests to mock.
 *                                                        (@link https://www.wheresrhys.co.uk/fetch-mock/#api-mockingmock_matcher)
 * @param {*}                                   [response] Optional. Response to return.
 */
export function muteFetch( matcher, response = {} ) {
	fetchMock.once( matcher, { body: response, status: 200 } );
}

/**
 * Mocks a fetch request in a way so that a response is never returned.
 *
 * Useful for simulating a loading state.
 *
 * @since 1.12.0
 * @since 1.145.0 Added `repeat` option.
 * @private
 *
 * @param {(string|RegExp|Function|URL|Object)} matcher          Criteria for deciding which requests to mock.
 *                                                               (@link https://www.wheresrhys.co.uk/fetch-mock/#api-mockingmock_matcher)
 * @param {Object}                              [options]        Optional. Additional options for the mock.
 * @param {number}                              [options.repeat] Optional. Number of times to mock the request. Defaults to 1.
 */
export function freezeFetch( matcher, { repeat = 1 } = {} ) {
	fetchMock.mock( matcher, new Promise( () => {} ), { repeat } );
}

/**
 * Registers all Site Kit stores on a registry.
 *
 * Use this to register every available Site Kit store on a registry.
 * Useful for testing, when you want to ensure that every registry is
 * available for connected components and data store tests to use.
 *
 * @since 1.5.0
 * @private
 *
 * @param {wp.data.registry} registry Registry to register each store on.
 */
export function registerAllStoresOn( registry ) {
	[ ...allCoreStores, ...allCoreModules ].forEach( ( { registerStore } ) =>
		registerStore?.( registry )
	);
}

/**
 * Returns an object that returns hasFinishedResolution selectors for each key
 * that are bound to the given registry and store name.
 *
 * @example
 * await untilResolved( registry, STORE_NAME ).selectorWithResolver( arg1, arg2, arg3 );
 *
 * @since 1.11.0
 * @private
 *
 * @param {Object} registry  WP data registry instance.
 * @param {string} storeName Store name the selector belongs to.
 * @return {Object} Object with keys as functions for each resolver in the given store.
 */
export function untilResolved( registry, storeName ) {
	return mapValues(
		registry.stores[ storeName ].resolvers || {},
		( resolverFn, resolverName ) =>
			( ...args ) => {
				return subscribeUntil( registry, () =>
					registry
						.select( storeName )
						.hasFinishedResolution( resolverName, args )
				);
			}
	);
}

/**
 * Subscribes to the given registry until all predicates are satisfied.
 *
 * @since 1.11.0
 * @private
 *
 * @param {Object}      registry   WP data registry instance.
 * @param {...Function} predicates Predicate functions.
 * @return {Promise} Promise that resolves once all predicates are satisfied.
 */
export function subscribeUntil( registry, ...predicates ) {
	return new Promise( ( resolve ) => {
		const unsubscribe = registry.subscribe( () => {
			if ( predicates.every( ( predicate ) => predicate() ) ) {
				unsubscribe();
				resolve();
			}
		} );
	} );
}

/**
 * Waits for 5ms to ensure all pending timeouts set with the default 1ms will have executed.
 *
 * Introduced as a result of updating to @wordpress/data 4.23.0, which introduces a resolver cache and a related call to setTimeout for each resolver.
 * The delay is 5ms because the resolver setTimeout is using the default which is 1ms in Node, so in order to ensure our setTimeout will execute after
 * all pending resolvers we need to specify a higher timeout than 1ms. The value 5ms, rather than say 2ms is used in order to provide a degree of headroom,
 * as "Node.js makes no guarantees about the exact timing of when callbacks will fire, nor of their ordering".
 *
 * Obviously, this function will result in _any_ pending 1ms timeouts being waited for (and within-5ms timeouts, although not being the default, these
 * are less likely to be in progress), but it's primarily introduced to wait for resolvers, with the delay calibrated accordingly.
 *
 * References:
 * - @wordpress/data: https://github.com/WordPress/gutenberg/blob/07baf5a12007d31bbd4ee22113b07952f7eacc26/packages/data/src/namespace-store/index.js#L294-L310.
 * - Node setTimeout: https://nodejs.org/docs/latest-v14.x/api/timers.html#timers_settimeout_callback_delay_args.
 *
 * @since 1.92.0
 *
 * @return {Promise} Promise that resolves after a 2ms timeout.
 */
export function waitForDefaultTimeouts() {
	return new Promise( ( resolve ) => {
		setTimeout( resolve, 5 );
	} );
}

/**
 * Creates a delay in the execution of subsequent code for a specified duration in milliseconds.
 *
 * Developers should consider using `waitForRegistry()`, instead of this helper,
 * if state changes occur.
 *
 * @since 1.102.0
 *
 * @param {number} timeout The duration to wait before resolving the promise, in milliseconds.
 * @return {Promise} A promise that resolves after the specified `timeout` duration.
 */
export function waitForTimeouts( timeout ) {
	return new Promise( ( resolve ) => {
		setTimeout( resolve, timeout );
	} );
}

/**
 * Checks if fake timers are currently active.
 *
 * @since n.e.x.t
 *
 * @return {boolean} Whether fake timers are active.
 */
export const isUsingFakeTimers = () => {
	// Check if `setTimeout()` is mocked (works in all Jest versions).
	let fakeTimersActive = jest.isMockFunction( setTimeout );

	// Additional check for Jest 29+ - check if advance functions exist.
	// These functions only exist when fake timers are enabled, and check
	// the global `setTimeout()` properties without calling warning-generating functions.
	if (
		! fakeTimersActive &&
		typeof jest.advanceTimersByTime === 'function'
	) {
		// In fake timer mode, `setTimeout()` has additional properties.
		try {
			fakeTimersActive =
				setTimeout._isMockFunction === true ||
				typeof setTimeout.clock !== 'undefined' ||
				Object.prototype.hasOwnProperty.call(
					setTimeout,
					'_timerConfig'
				);
		} catch ( error ) {
			fakeTimersActive = false;
		}
	}
	return fakeTimersActive;
};

/**
 * Creates a function that allows extra time for registry updates to have completed.
 *
 * @since 1.39.0
 * @since 1.141.0 Reimplemented using debounced timer for reliability. Not compatible with fake timers.
 *
 * @param {Object} registry WP data registry instance.
 * @return {Function} Function to await all registry updates since creation.
 */
<<<<<<< HEAD
export const createWaitForRegistry = ( registry ) => {
	if ( isUsingFakeTimers() ) {
=======
export function createWaitForRegistry( registry ) {
	if (
		process.env.NODE_ENV === 'test' &&
		jest.isMockFunction( setTimeout )
	) {
>>>>>>> 9b0cd301
		// Fail if attempted to use.
		return () => {
			throw new Error(
				'waitForRegistry cannot be used with fake timers!'
			);
		};
	}

	let unsubscribe;
	const waitForRegistry = new Promise( ( resolve ) => {
		const listener = debounce( resolve, 50, {
			leading: false,
			trailing: true,
		} );
		unsubscribe = registry.subscribe( listener );
	} );

	let stateDidUpdate;
	// On the first state update, clear the fallback.
	const unsubStateUpdateListener = registry.subscribe( () => {
		stateDidUpdate = true;
		unsubStateUpdateListener();
	} );
	return async () => {
		const promises = [ waitForRegistry ];

		if ( ! stateDidUpdate ) {
			// If no state update was observed yet, allow 50ms for it to still happen or reject the promise.
			promises.push(
				new Promise( ( resolve, reject ) => {
					setTimeout( () => {
						if ( stateDidUpdate ) {
							resolve();
							return;
						}
						reject(
							new Error(
								'waitForRegistry: No state changes were observed! Replace waitForRegistry with waitFor.'
							)
						);
					}, 50 );
				} )
			);
		}

		await Promise.all( promises ).finally( unsubscribe );
	};
}

/**
 * Returns a rejection.
 *
 * Used to ensure that a test will fail if it reaches this point.
 * Useful for asynchronous code that has multiple code paths, eg:
 *
 * ```js
 * try {
 *   await codeThatThrowsAnError();
 *   return unexpectedSuccess();
 * } catch (err) {
 *   expect(err.message).toEqual('Some error.');
 * }
 * ```
 *
 * Use this to ensure that the unintended path throws an error rather than
 * silently succeed.
 *
 * @since 1.5.0
 * @private
 *
 * @return {Promise} A rejected promise.
 */
export function unexpectedSuccess() {
	return Promise.reject(
		new Error(
			'Some code (likely a Promise) succeeded unexpectedly; check your test.'
		)
	);
}<|MERGE_RESOLUTION|>--- conflicted
+++ resolved
@@ -682,7 +682,7 @@
  *
  * @return {boolean} Whether fake timers are active.
  */
-export const isUsingFakeTimers = () => {
+export function isUsingFakeTimers() {
 	// Check if `setTimeout()` is mocked (works in all Jest versions).
 	let fakeTimersActive = jest.isMockFunction( setTimeout );
 
@@ -707,7 +707,7 @@
 		}
 	}
 	return fakeTimersActive;
-};
+}
 
 /**
  * Creates a function that allows extra time for registry updates to have completed.
@@ -718,16 +718,8 @@
  * @param {Object} registry WP data registry instance.
  * @return {Function} Function to await all registry updates since creation.
  */
-<<<<<<< HEAD
-export const createWaitForRegistry = ( registry ) => {
+export function createWaitForRegistry( registry ) {
 	if ( isUsingFakeTimers() ) {
-=======
-export function createWaitForRegistry( registry ) {
-	if (
-		process.env.NODE_ENV === 'test' &&
-		jest.isMockFunction( setTimeout )
-	) {
->>>>>>> 9b0cd301
 		// Fail if attempted to use.
 		return () => {
 			throw new Error(
