/**
 * External dependencies
 */
import castArray from 'lodash/castArray';
import mapValues from 'lodash/mapValues';
import fetchMock from 'fetch-mock';
import { createMemoryHistory } from 'history';
import { Router } from 'react-router';

/**
 * WordPress dependencies
 */
import { createRegistry, RegistryProvider } from '@wordpress/data';

/**
 * Internal dependencies
 */
import * as coreForms from '../../assets/js/googlesitekit/datastore/forms';
import * as coreLocation from '../../assets/js/googlesitekit/datastore/location';
import * as coreModules from '../../assets/js/googlesitekit/modules';
import * as coreSite from '../../assets/js/googlesitekit/datastore/site';
import * as coreUi from '../../assets/js/googlesitekit/datastore/ui';
import * as coreUser from '../../assets/js/googlesitekit/datastore/user';
import * as coreWidgets from '../../assets/js/googlesitekit/widgets';
import * as modulesAdSense from '../../assets/js/modules/adsense';
import * as modulesAnalytics from '../../assets/js/modules/analytics';
import * as modulesAnalytics4 from '../../assets/js/modules/analytics-4';
import * as modulesIdeaHub from '../../assets/js/modules/idea-hub';
import * as modulesOptimize from '../../assets/js/modules/optimize';
import * as modulesPageSpeedInsights from '../../assets/js/modules/pagespeed-insights';
import * as modulesSearchConsole from '../../assets/js/modules/search-console';
import * as modulesTagManager from '../../assets/js/modules/tagmanager';
import { CORE_SITE } from '../../assets/js/googlesitekit/datastore/site/constants';
import {
	PERMISSION_AUTHENTICATE,
	PERMISSION_SETUP,
	PERMISSION_VIEW_POSTS_INSIGHTS,
	PERMISSION_VIEW_DASHBOARD,
	PERMISSION_VIEW_MODULE_DETAILS,
	PERMISSION_MANAGE_OPTIONS,
	CORE_USER,
} from '../../assets/js/googlesitekit/datastore/user/constants';
import { CORE_MODULES } from '../../assets/js/googlesitekit/modules/datastore/constants';
import FeaturesProvider from '../../assets/js/components/FeaturesProvider';
import coreModulesFixture from '../../assets/js/googlesitekit/modules/datastore/__fixtures__';

const allCoreStores = [
	coreForms,
	coreLocation,
	coreModules,
	coreSite,
	coreUser,
	coreUi,
	coreWidgets,
];
const allCoreModules = [
	modulesAdSense,
	modulesAnalytics,
	modulesAnalytics4,
	modulesIdeaHub,
	modulesOptimize,
	modulesPageSpeedInsights,
	modulesSearchConsole,
	modulesTagManager,
];

/**
 * Creates a registry with all available stores.
 *
 * @since 1.5.0
 * @private
 *
 * @return {wp.data.registry} Registry with all available stores registered.
 */
export const createTestRegistry = () => {
	const registry = createRegistry();

	// Register all available stores on the registry.
	registerAllStoresOn( registry );

	return registry;
};

/**
 * Wraps children components with a fresh test registry,
 * which can be configured by its callback prop.
 *
 * @since 1.7.1
 * @private
 *
 * @param {Object}    [props]          Component props.
 * @param {Function}  [props.callback] Function which receives the registry instance.
 * @param {WPElement} [props.children] Children components.
 * @param {History}   [props.history]  History object for React Router. Defaults to MemoryHistory.
 * @param {string}    [props.route]    Route to pass to history as starting route.
 * @param {string[]}  [props.features] Feature flags to enable for this test registry provider.
 * @param {Object}    [props.registry] Registry object; uses `createTestRegistry()` by default.
 * @return {WPElement} Wrapped components.
 */
export function WithTestRegistry( {
	children,
	callback,
	features = [],
	registry = createTestRegistry(),
	history = createMemoryHistory(),
	route = undefined,
} = {} ) {
	const enabledFeatures = new Set( features );
	// Populate most basic data which should not affect any tests.
	provideUserInfo( registry );

	if ( route ) {
		history.push( route );
	}

	if ( callback ) {
		callback( registry );
	}

	return (
		<RegistryProvider value={ registry }>
			<FeaturesProvider value={ enabledFeatures }>
				<Router history={ history }>{ children }</Router>
			</FeaturesProvider>
		</RegistryProvider>
	);
}

/**
 * Provides site connection data to the given registry.
 *
 * By default the site will be set to connected.
 *
 * @since 1.17.0
 * @private
 *
 * @param {Object} registry    Registry object to dispatch to.
 * @param {Object} [extraData] Custom data to set, will be merged with defaults. Default empty object.
 */
export const provideSiteConnection = ( registry, extraData = {} ) => {
	const defaultConnected =
		extraData.connected !== undefined ? extraData.connected : true;
	const defaults = {
		connected: defaultConnected,
		resettable: defaultConnected,
		setupCompleted: defaultConnected,
		hasConnectedAdmins: defaultConnected,
		hasMultipleAdmins: false,
		ownerID: defaultConnected ? 1 : 0,
	};

	registry.dispatch( CORE_SITE ).receiveGetConnection( {
		...defaults,
		...extraData,
	} );
};

/**
 * Provides user authentication data to the given registry.
 *
 * By default the user will be set to authenticated.
 *
 * @since 1.17.0
 * @private
 *
 * @param {Object} registry    Registry object to dispatch to.
 * @param {Object} [extraData] Custom data to set, will be merged with defaults. Default empty object.
 */
export const provideUserAuthentication = ( registry, extraData = {} ) => {
	const defaults = {
		authenticated: true,
		requiredScopes: [],
		grantedScopes: [],
		unsatisfiedScopes: [],
		needsReauthentication: false,
		disconnectedReason: '',
	};

	const mergedData = { ...defaults, ...extraData };
	registry.dispatch( CORE_USER ).receiveGetAuthentication( mergedData );

	// Also set verification info here based on authentication.
	registry
		.dispatch( CORE_USER )
		.receiveUserIsVerified( mergedData.authenticated );
};

/**
 * Provides site information data to the given registry.
 *
 * @since 1.17.0
 * @private
 *
 * @param {Object} registry    Registry object to dispatch to.
 * @param {Object} [extraData] Custom data to set, will be merged with defaults. Default empty object.
 */
export const provideSiteInfo = ( registry, extraData = {} ) => {
	const defaults = {
		adminURL: 'http://example.com/wp-admin',
		ampMode: false,
		currentEntityID: null,
		currentEntityTitle: null,
		currentEntityType: null,
		currentEntityURL: null,
		homeURL: 'http://example.com',
		proxyPermissionsURL:
			'https://sitekit.withgoogle.com/site-management/permissions/',
		proxySetupURL: 'https://sitekit.withgoogle.com/site-management/setup/',
		referenceSiteURL: 'http://example.com',
		siteName: 'My Site Name',
		timezone: 'America/Detroit',
		usingProxy: true,
	};

	registry.dispatch( CORE_SITE ).receiveSiteInfo( {
		...defaults,
		...extraData,
	} );
};

/**
 * Provides user information data to the given registry.
 *
 * @since 1.17.0
 * @private
 *
 * @param {Object} registry    Registry object to dispatch to.
 * @param {Object} [extraData] Custom data to set, will be merged with defaults. Default empty object.
 */
export const provideUserInfo = ( registry, extraData = {} ) => {
	const defaults = {
		id: 1,
		name: 'Wapuu WordPress',
		email: 'wapuu.wordpress@gmail.com',
		picture:
			'https://wapu.us/wp-content/uploads/2017/11/WapuuFinal-100x138.png',
	};

	registry.dispatch( CORE_USER ).receiveUserInfo( {
		...defaults,
		...extraData,
	} );
};

/**
 * Provides user capabilities data to the given registry.
 *
 * @since 1.25.0
 * @private
 *
 * @param {Object} registry    Registry object to dispatch to.
 * @param {Object} [extraData] Custom capability mappings to set, will be merged with defaults. Default empty object.
 */
export const provideUserCapabilities = ( registry, extraData = {} ) => {
	const defaults = {
		[ PERMISSION_AUTHENTICATE ]: true,
		[ PERMISSION_SETUP ]: true,
		[ PERMISSION_VIEW_POSTS_INSIGHTS ]: true,
		[ PERMISSION_VIEW_DASHBOARD ]: true,
		[ PERMISSION_VIEW_MODULE_DETAILS ]: true,
		[ PERMISSION_MANAGE_OPTIONS ]: true,
	};

	registry.dispatch( CORE_USER ).receiveCapabilities( {
		...defaults,
		...extraData,
	} );
};

/**
 * Provides modules data to the given registry.
 *
 * @since 1.17.0
 * @private
 *
 * @param {Object}   registry    Registry object to dispatch to.
 * @param {Object[]} [extraData] List of module objects to be merged with defaults. Default empty array.
 */
export const provideModules = ( registry, extraData = [] ) => {
	const extraModules = extraData.reduce( ( acc, module ) => {
		return { ...acc, [ module.slug ]: module };
	}, {} );

	const moduleSlugs = coreModulesFixture.map( ( { slug } ) => slug );
	const modules = coreModulesFixture
		.map( ( module ) => {
			if ( extraModules[ module.slug ] ) {
				return { ...module, ...extraModules[ module.slug ] };
			}
			return { ...module };
		} )
		.concat(
			extraData.filter( ( { slug } ) => ! moduleSlugs.includes( slug ) )
		);

	registry.dispatch( CORE_MODULES ).receiveGetModules( modules );
};

/**
 * Provides module registration data to the given registry.
 *
 * @since 1.23.0
 * @private
 *
 * @param {Object}   registry    Registry object to dispatch to.
 * @param {Object[]} [extraData] List of module registration data objects to be merged with defaults. Default empty array.
 */
export const provideModuleRegistrations = ( registry, extraData = [] ) => {
	const extraDataBySlug = extraData.reduce( ( acc, { slug, ...data } ) => {
		return { ...acc, [ slug ]: { slug, ...data } };
	}, {} );
	const {
		registerModule: realRegisterModule,
		...Modules
	} = coreModules.createModules( registry );
	// Decorate `Modules.registerModule` with a function to apply extra data.
	const registeredModules = {};
	const testRegisterModule = ( slug, settings ) => {
		registeredModules[ slug ] = true;
		return realRegisterModule( slug, {
			...settings,
			...extraDataBySlug[ slug ],
		} );
	};
	Modules.registerModule = testRegisterModule;

	allCoreModules.forEach( ( { registerModule } ) =>
		registerModule?.( Modules )
	);
	// Register any additional modules provided.
	Object.entries( extraDataBySlug )
		.filter( ( [ slug ] ) => registeredModules[ slug ] !== true )
		.forEach( ( [ slug, settings ] ) =>
			realRegisterModule( slug, settings )
		);
};

/**
 * Mutes a fetch request to the given URL once.
 *
 * Useful for mocking a request for the purpose of preventing a fetch error
 * where the response itself is not significant but the request should not fail.
 * Sometimes a different response may be required to match the expected type,
 * but for anything else, a full mock should be used.
 *
 * @since 1.10.0
 * @private
 *
 * @param {(string|RegExp|Function|URL|Object)} matcher    Criteria for deciding which requests to mock.
 *                                                        (@link https://www.wheresrhys.co.uk/fetch-mock/#api-mockingmock_matcher)
 * @param {*}                                   [response] Optional. Response to return.
 */
export const muteFetch = ( matcher, response = {} ) => {
	fetchMock.once( matcher, { body: response, status: 200 } );
};

/**
 * Mocks a fetch request in a way so that a response is never returned.
 *
 * Useful for simulating a loading state.
 *
 * @since 1.12.0
 * @private
 *
 * @param {(string|RegExp|Function|URL|Object)} matcher Criteria for deciding which requests to mock.
 *                                                      (@link https://www.wheresrhys.co.uk/fetch-mock/#api-mockingmock_matcher)
 */
export const freezeFetch = ( matcher ) => {
	fetchMock.once( matcher, new Promise( () => {} ) );
};

/**
 * Registers all Site Kit stores on a registry.
 *
 * Use this to register every available Site Kit store on a registry.
 * Useful for testing, when you want to ensure that every registry is
 * available for connected components and data store tests to use.
 *
 * @since 1.5.0
 * @private
 *
 * @param {wp.data.registry} registry Registry to register each store on.
 */
export const registerAllStoresOn = ( registry ) => {
	[ ...allCoreStores, ...allCoreModules ].forEach( ( { registerStore } ) =>
		registerStore?.( registry )
	);
};

const unsubscribes = [];
export const subscribeWithUnsubscribe = ( registry, ...args ) => {
	const unsubscribe = registry.subscribe( ...args );
	unsubscribes.push( unsubscribe );
	return unsubscribe;
};

/**
 * Returns an object that returns hasFinishedResolution selectors for each key
 * that are bound to the given registry and store name.
 *
 * @example
 * await untilResolved( registry, STORE_NAME ).selectorWithResolver( arg1, arg2, arg3 );
 *
 * @since 1.11.0
 * @private
 *
 * @param {Object} registry  WP data registry instance.
 * @param {string} storeName Store name the selector belongs to.
 * @return {Object} Object with keys as functions for each resolver in the given store.
 */
export const untilResolved = ( registry, storeName ) => {
	return mapValues(
		registry.stores[ storeName ].resolvers || {},
<<<<<<< HEAD
		( resolverFn, resolverName ) => async ( ...args ) => {
			await registry.resolveSelect( storeName )[ resolverName ]( ...args );
		},
=======
		( resolverFn, resolverName ) => ( ...args ) => {
			return subscribeUntil( registry, () =>
				registry
					.select( storeName )
					.hasFinishedResolution( resolverName, args )
			);
		}
>>>>>>> 565aadc6
	);
};

export const subscribeUntil = ( registry, predicates ) => {
	predicates = castArray( predicates );

	return new Promise( ( resolve ) => {
		subscribeWithUnsubscribe( registry, () => {
			if ( predicates.every( ( predicate ) => predicate() ) ) {
				resolve();
			}
		} );
	} );
};

export const unsubscribeFromAll = () => {
	let unsubscribe;
	while ( ( unsubscribe = unsubscribes.shift() ) ) {
		unsubscribe();
	}
};

/**
 * Creates a function that allows extra time for registry updates to have completed.
 *
 * @since n.e.x.t
 *
 * @param {Object} registry WP data registry instance.
 * @return {Function} Function to await all registry updates since creation.
 */
export const createWaitForRegistry = ( registry ) => {
	const updates = [];
	const listener = () =>
		updates.push( new Promise( ( resolve ) => resolve() ) );
	const unsubscribe = subscribeWithUnsubscribe( registry, listener );

	// Return a function that waits until the next tick for updates.
	// We unsubscribe afterwards to allow for potential additions while
	// Promise.all is resolving.
	return async () => {
		await Promise.all( updates );
		unsubscribe();
	};
};

/**
 * Returns a rejection.
 *
 * Used to ensure that a test will fail if it reaches this point.
 * Useful for asynchronous code that has multiple code paths, eg:
 *
 * ```js
 * try {
 *   await codeThatThrowsAnError();
 *   return unexpectedSuccess();
 * } catch (err) {
 *   expect(err.message).toEqual('Some error.');
 * }
 * ```
 *
 * Use this to ensure that the unintended path throws an error rather than
 * silently succeed.
 *
 * @since 1.5.0
 * @private
 *
 * @return {Promise} A rejected promise.
 */
export const unexpectedSuccess = () => {
	return Promise.reject(
		new Error(
			'Some code (likely a Promise) succeeded unexpectedly; check your test.'
		)
	);
};<|MERGE_RESOLUTION|>--- conflicted
+++ resolved
@@ -411,19 +411,11 @@
 export const untilResolved = ( registry, storeName ) => {
 	return mapValues(
 		registry.stores[ storeName ].resolvers || {},
-<<<<<<< HEAD
 		( resolverFn, resolverName ) => async ( ...args ) => {
-			await registry.resolveSelect( storeName )[ resolverName ]( ...args );
-		},
-=======
-		( resolverFn, resolverName ) => ( ...args ) => {
-			return subscribeUntil( registry, () =>
-				registry
-					.select( storeName )
-					.hasFinishedResolution( resolverName, args )
-			);
+			await registry
+				.resolveSelect( storeName )
+				[ resolverName ]( ...args );
 		}
->>>>>>> 565aadc6
 	);
 };
 
