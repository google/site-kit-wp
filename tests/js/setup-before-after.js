--- conflicted
+++ resolved
@@ -66,13 +66,8 @@
 	// In order to catch (most) unhandled promise rejections
 	// we need to wait at least one more event cycle.
 	// To do this, we need to switch back to real timers if we're currently using fake timers.
-<<<<<<< HEAD
-	// Check if Jest is using fake timers by looking for timer control functions.
+	// We can check for vi.getTimerCount() which only exists when fake timers are active.
 	const isUsingFakeTimers = typeof vi.getTimerCount === 'function';
-=======
-	// We can check for jest.getTimerCount() which only exists when fake timers are active.
-	const isUsingFakeTimers = typeof jest.getTimerCount === 'function';
->>>>>>> fe905a8e
 	if ( isUsingFakeTimers ) {
 		vi.useRealTimers();
 	}
