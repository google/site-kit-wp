--- conflicted
+++ resolved
@@ -11,11 +11,7 @@
  * WordPress dependencies
  */
 import { RegistryProvider } from '@wordpress/data';
-<<<<<<< HEAD
 import { useEffect, useState } from '@wordpress/element';
-=======
-import { useState } from '@wordpress/element';
->>>>>>> cc528d88
 
 /**
  * Internal dependencies
@@ -24,9 +20,6 @@
 import InViewProvider from '../../assets/js/components/InViewProvider';
 import { Provider as ViewContextProvider } from '../../assets/js/components/Root/ViewContextContext';
 import { createTestRegistry, createWaitForRegistry } from './utils';
-
-// Override `@testing-library/react`'s render method with one that includes
-// our data store.
 
 /**
  * Renders the given UI into a container to make assertions.
@@ -202,10 +195,12 @@
 // eslint-disable-next-line import/export
 export * from '@testing-library/react';
 
-// Override @testing-library/react's render method with our own.
+// Override `@testing-library/react`'s render method with one that includes
+// our data store and other helpers.
 // eslint-disable-next-line import/export
 export { customRender as render };
-// Override @testing-library/react-hooks's renderHook method with our own.
+// Override @testing-library/react-hooks's renderHook method with our own that
+// includes our data store and other helpers.
 export { customRenderHook as renderHook };
 // Hooks need to use the `act` from @testing-library/react-hooks.
 export { actHook };