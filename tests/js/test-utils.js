--- conflicted
+++ resolved
@@ -23,24 +23,16 @@
 /**
  * Renders the given UI into a container to make assertions.
  *
- * @since 1.7.1
  * @since 1.25.0 Added `features` option.
  * @see {@link https://testing-library.com/docs/react-testing-library/api#render}
  * @private
  *
-<<<<<<< HEAD
- * @param {*}        ui                    Any valid React child element.
- * @param {Object}   options               Render options.
- * @param {Function} options.setupRegistry A function which accepts the registry instance to configure it.
- * @param {Function} options.registry      A specific registry instance to use. Defaults to a fresh test registry with all stores.
- * @param {boolean}  options.useRouter     Decides if wrapped with HashRouter component. Defaults to false, no router.
-=======
  * @param {*}        ui                      Any valid React child element.
  * @param {Object}   [options]               Optional. Render options.
  * @param {string[]} [options.features]      Feature flags to enable for this hook render.
  * @param {Function} [options.setupRegistry] A function which accepts the registry instance to configure it.
  * @param {Object}   [options.registry]      A specific registry instance to use. Defaults to a fresh test registry with all stores.
->>>>>>> 35f7868a
+ * @param {boolean}  [options.useRouter]     Decides if wrapped with HashRouter component. Defaults to false, no router.
  * @return {Object} An object containing all of {@link https://testing-library.com/docs/react-testing-library/api#render-result} as well as the `registry`.
  */
 const customRender = ( ui, options = {} ) => {
