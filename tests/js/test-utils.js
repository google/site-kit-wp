--- conflicted
+++ resolved
@@ -52,15 +52,10 @@
 	function Wrapper( { children } ) {
 		return (
 			<RegistryProvider value={ registry }>
-<<<<<<< HEAD
-				<FeaturesProvider value={ features }>
+				<FeaturesProvider value={ enabledFeatures }>
 					<Router history={ history }>
 						{ children }
 					</Router>
-=======
-				<FeaturesProvider value={ enabledFeatures }>
-					{ children }
->>>>>>> 181965bb
 				</FeaturesProvider>
 			</RegistryProvider>
 		);
