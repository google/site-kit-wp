{
	"scripts": {
		"test": "npm run test:js:watch",
		"test:js": "cross-env BABEL_ENV=test NODE_ENV=test jest --config=./jest.config.js --passWithNoTests",
		"test:js:watch": "npm run test:js -- --watch"
	},
	"dependencies": {
		"@wordpress/element": "^2.20.3",
		"intl": "^1.2.5",
		"intl-locales-supported": "^1.8.12"
	},
	"devDependencies": {
		"@babel/preset-env": "^7.27.2",
		"@jackfranklin/test-data-bot": "^2.0.0",
		"@shopify/jest-dom-mocks": "^4.0.2",
		"@testing-library/jest-dom": "^5.16.5",
		"@testing-library/react": "^10.4.9",
<<<<<<< HEAD
		"@testing-library/react-hooks": "^3.3.0",
		"@wordpress/babel-preset-default": "^4.17.0",
=======
		"@testing-library/react-hooks": "^3.7.0",
		"@wordpress/babel-preset-default": "^8.23.0",
>>>>>>> 04b2b29b
		"@wordpress/jest-preset-default": "^12.23.0",
		"babel-jest": "^29.7.0",
		"cross-env": "^7.0.3",
		"fetch-mock": "^9.10.3",
		"fetch-mock-jest": "^1.3.0",
		"jest": "^29.7.0",
		"jest-environment-jsdom": "^29.7.0",
		"jest-localstorage-mock": "^2.4.2",
<<<<<<< HEAD
		"jsdom": "^26.1.0"
=======
		"jsdom": "^26.1.0",
		"react": "^16.14.0",
		"react-test-renderer": "^16.14.0"
>>>>>>> 04b2b29b
	}
}<|MERGE_RESOLUTION|>--- conflicted
+++ resolved
@@ -15,13 +15,8 @@
 		"@shopify/jest-dom-mocks": "^4.0.2",
 		"@testing-library/jest-dom": "^5.16.5",
 		"@testing-library/react": "^10.4.9",
-<<<<<<< HEAD
-		"@testing-library/react-hooks": "^3.3.0",
-		"@wordpress/babel-preset-default": "^4.17.0",
-=======
 		"@testing-library/react-hooks": "^3.7.0",
 		"@wordpress/babel-preset-default": "^8.23.0",
->>>>>>> 04b2b29b
 		"@wordpress/jest-preset-default": "^12.23.0",
 		"babel-jest": "^29.7.0",
 		"cross-env": "^7.0.3",
@@ -30,12 +25,8 @@
 		"jest": "^29.7.0",
 		"jest-environment-jsdom": "^29.7.0",
 		"jest-localstorage-mock": "^2.4.2",
-<<<<<<< HEAD
-		"jsdom": "^26.1.0"
-=======
 		"jsdom": "^26.1.0",
 		"react": "^16.14.0",
 		"react-test-renderer": "^16.14.0"
->>>>>>> 04b2b29b
 	}
 }