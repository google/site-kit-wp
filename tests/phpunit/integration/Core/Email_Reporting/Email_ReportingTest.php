--- conflicted
+++ resolved
@@ -55,13 +55,12 @@
 		}
 
 		$this->assertNotFalse(
-<<<<<<< HEAD
+			wp_next_scheduled( Email_Reporting_Scheduler::ACTION_MONITOR ),
+			'Expected monitor event to be scheduled daily.'
+		);
+		$this->assertNotFalse(
 			wp_next_scheduled( Email_Reporting_Scheduler::ACTION_CLEANUP ),
 			'Cleanup event should be scheduled when email reporting is enabled.'
-=======
-			wp_next_scheduled( Email_Reporting_Scheduler::ACTION_MONITOR ),
-			'Expected monitor event to be scheduled daily.'
->>>>>>> 8c023daa
 		);
 	}
 
@@ -80,13 +79,12 @@
 		}
 
 		$this->assertFalse(
-<<<<<<< HEAD
+			wp_next_scheduled( Email_Reporting_Scheduler::ACTION_MONITOR ),
+			'Monitor event should be unscheduled when reporting is disabled.'
+		);
+		$this->assertFalse(
 			wp_next_scheduled( Email_Reporting_Scheduler::ACTION_CLEANUP ),
 			'Cleanup should be unscheduled when reporting is disabled.'
-=======
-			wp_next_scheduled( Email_Reporting_Scheduler::ACTION_MONITOR ),
-			'Monitor event should be unscheduled when reporting is disabled.'
->>>>>>> 8c023daa
 		);
 	}
 
@@ -98,11 +96,8 @@
 		$worker_timestamp = time();
 		wp_schedule_single_event( time() + 50, Email_Reporting_Scheduler::ACTION_WORKER, array( 'batch', User_Email_Reporting_Settings::FREQUENCY_WEEKLY, $worker_timestamp ) );
 		wp_schedule_single_event( time() + 50, Email_Reporting_Scheduler::ACTION_FALLBACK, array( User_Email_Reporting_Settings::FREQUENCY_WEEKLY ) );
-<<<<<<< HEAD
+		wp_schedule_event( time() + 50, 'daily', Email_Reporting_Scheduler::ACTION_MONITOR );
 		wp_schedule_event( time(), 'daily', Email_Reporting_Scheduler::ACTION_CLEANUP );
-=======
-		wp_schedule_event( time() + 50, 'daily', Email_Reporting_Scheduler::ACTION_MONITOR );
->>>>>>> 8c023daa
 
 		$email_reporting = $this->create_email_reporting();
 		$email_reporting->register();
@@ -110,11 +105,8 @@
 		$this->assertFalse( wp_next_scheduled( Email_Reporting_Scheduler::ACTION_INITIATOR, array( User_Email_Reporting_Settings::FREQUENCY_WEEKLY ) ), 'Initiator event should be cleared when reporting is disabled.' );
 		$this->assertFalse( wp_next_scheduled( Email_Reporting_Scheduler::ACTION_WORKER, array( 'batch', User_Email_Reporting_Settings::FREQUENCY_WEEKLY, $worker_timestamp ) ), 'Worker event should be cleared when reporting is disabled.' );
 		$this->assertFalse( wp_next_scheduled( Email_Reporting_Scheduler::ACTION_FALLBACK, array( User_Email_Reporting_Settings::FREQUENCY_WEEKLY ) ), 'Fallback event should be cleared when reporting is disabled.' );
-<<<<<<< HEAD
+		$this->assertFalse( wp_next_scheduled( Email_Reporting_Scheduler::ACTION_MONITOR ), 'Monitor event should be cleared when reporting is disabled.' );
 		$this->assertFalse( wp_next_scheduled( Email_Reporting_Scheduler::ACTION_CLEANUP ), 'Cleanup event should be cleared when reporting is disabled.' );
-=======
-		$this->assertFalse( wp_next_scheduled( Email_Reporting_Scheduler::ACTION_MONITOR ), 'Monitor event should be cleared when reporting is disabled.' );
->>>>>>> 8c023daa
 	}
 
 	private function create_email_reporting() {
@@ -122,11 +114,7 @@
 	}
 
 	private function clear_scheduled_events() {
-<<<<<<< HEAD
-		foreach ( array( Email_Reporting_Scheduler::ACTION_INITIATOR, Email_Reporting_Scheduler::ACTION_WORKER, Email_Reporting_Scheduler::ACTION_FALLBACK, Email_Reporting_Scheduler::ACTION_CLEANUP ) as $hook ) {
-=======
-		foreach ( array( Email_Reporting_Scheduler::ACTION_INITIATOR, Email_Reporting_Scheduler::ACTION_WORKER, Email_Reporting_Scheduler::ACTION_FALLBACK, Email_Reporting_Scheduler::ACTION_MONITOR ) as $hook ) {
->>>>>>> 8c023daa
+		foreach ( array( Email_Reporting_Scheduler::ACTION_INITIATOR, Email_Reporting_Scheduler::ACTION_WORKER, Email_Reporting_Scheduler::ACTION_FALLBACK, Email_Reporting_Scheduler::ACTION_MONITOR, Email_Reporting_Scheduler::ACTION_CLEANUP ) as $hook ) {
 			wp_unschedule_hook( $hook );
 		}
 	}
