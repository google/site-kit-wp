<?php
/**
 * OAuth_ClientTest.php
 *
 * @package   Google\Site_Kit\Tests\Core\Authentication\Clients
 * @copyright 2019 Google LLC
 * @license   https://www.apache.org/licenses/LICENSE-2.0 Apache License 2.0
 * @link      https://sitekit.withgoogle.com
 */

namespace Google\Site_Kit\Tests\Core\Authentication\Clients;

use Google\Site_Kit\Context;
use Google\Site_Kit\Core\Authentication\Clients\OAuth_Client;
use Google\Site_Kit\Tests\Exception\RedirectException;
use Google\Site_Kit\Tests\TestCase;

/**
 * @group Authentication
 */
class OAuth_ClientTest extends TestCase {

	const SITE_ID   = '12345678.apps.sitekit.withgoogle.com';
	const CLIENT_ID = 'test-client-id';

	public function test_get_client() {
		$client = new OAuth_Client( new Context( GOOGLESITEKIT_PLUGIN_MAIN_FILE ) );

		$this->assertInstanceOf( 'Google\Site_Kit_Dependencies\Google_Client', $client->get_client() );
	}

	public function test_refresh_token() {
		$user_id = $this->factory()->user->create();
		wp_set_current_user( $user_id );
		$client = new OAuth_Client( new Context( GOOGLESITEKIT_PLUGIN_MAIN_FILE ) );

		// Make sure we're starting with a clean slate
		$this->assertFalse( get_user_option( OAuth_Client::OPTION_ERROR_CODE, $user_id ) );

		$client->refresh_token();

		// Make sure we're getting the expected error
		$this->assertEquals( 'refresh_token_not_exist', get_user_option( OAuth_Client::OPTION_ERROR_CODE, $user_id ) );

		$this->assertTrue( $client->set_refresh_token( 'test-refresh-token' ) );

		$client->refresh_token();

		// Google client must be initialized first
		$this->assertEquals( 'refresh_token_not_exist', get_user_option( OAuth_Client::OPTION_ERROR_CODE, $user_id ) );

		$client->get_client();
		$client->refresh_token();

		// At this point an error is triggered internally due to undefined indexes on $authentication_token
		// and the saved error code is 'invalid_grant' by default.
		$this->assertEquals( 'invalid_grant', get_user_option( OAuth_Client::OPTION_ERROR_CODE, $user_id ) );
	}

	public function test_revoke_token() {
		$user_id = $this->factory()->user->create();
		wp_set_current_user( $user_id );
		$client = new OAuth_Client( new Context( GOOGLESITEKIT_PLUGIN_MAIN_FILE ) );
		// Initialize Google Client
		$client->get_client();
		// Nothing to assert here other than to make sure no errors are raised or exceptions thrown.
		$client->revoke_token();
	}

	public function test_get_required_scopes() {
		$client = new OAuth_Client( new Context( GOOGLESITEKIT_PLUGIN_MAIN_FILE ) );
		remove_all_filters( 'googlesitekit_auth_scopes' );

		$this->assertEqualSets(
			array(
				'https://www.googleapis.com/auth/userinfo.profile',
				'https://www.googleapis.com/auth/userinfo.email',
				'openid',
			),
			$client->get_required_scopes()
		);
	}

	public function test_get_granted_scopes() {
		$user_id = $this->factory()->user->create();
		wp_set_current_user( $user_id );
		$client = new OAuth_Client( new Context( GOOGLESITEKIT_PLUGIN_MAIN_FILE ) );

		$granted_scopes = array( 'test-scope' );
		update_user_option( $user_id, OAuth_Client::OPTION_AUTH_SCOPES, $granted_scopes );

		$this->assertEquals( $granted_scopes, $client->get_granted_scopes() );
	}

	public function test_set_granted_scopes() {
		$user_id = $this->factory()->user->create();
		wp_set_current_user( $user_id );
		$client = new OAuth_Client( new Context( GOOGLESITEKIT_PLUGIN_MAIN_FILE ) );

		$this->assertNotContains( 'test-scope', (array) get_user_option( OAuth_Client::OPTION_AUTH_SCOPES, $user_id ) );

		$this->assertTrue( $client->set_granted_scopes( array( 'test-scope' ) ) );

		$this->assertContains( 'test-scope', (array) get_user_option( OAuth_Client::OPTION_AUTH_SCOPES, $user_id ) );
	}

	public function test_get_access_token() {
		$user_id = $this->factory()->user->create();
		wp_set_current_user( $user_id );
		$client                 = new OAuth_Client( new Context( GOOGLESITEKIT_PLUGIN_MAIN_FILE ) );
		$encrypted_user_options = $this->force_get_property( $client, 'encrypted_user_options' );

		$this->assertFalse( $client->get_access_token() );

		$encrypted_user_options->set( OAuth_Client::OPTION_ACCESS_TOKEN, 'test-access-token' );
		$this->assertEquals( 'test-access-token', $client->get_access_token() );

		// Access token fetch from encrypted option is memoized
		$encrypted_user_options->set( OAuth_Client::OPTION_ACCESS_TOKEN, 'test-access-token-changed' );
		$this->assertEquals( 'test-access-token', $client->get_access_token() );
		$client = new OAuth_Client( new Context( GOOGLESITEKIT_PLUGIN_MAIN_FILE ) );
		$this->assertEquals( 'test-access-token-changed', $client->get_access_token() );
	}

	public function test_set_access_token() {
		$user_id = $this->factory()->user->create();
		wp_set_current_user( $user_id );
		$client = new OAuth_Client( new Context( GOOGLESITEKIT_PLUGIN_MAIN_FILE ) );

		$this->assertEquals( false, get_user_option( OAuth_Client::OPTION_ACCESS_TOKEN_CREATED, $user_id ) );
		$this->assertEquals( false, get_user_option( OAuth_Client::OPTION_ACCESS_TOKEN_EXPIRES_IN, $user_id ) );

		$current_time_before = current_time( 'timestamp', true );
		$this->assertTrue( $client->set_access_token( 'test-access-token', 123 ) );
		$current_time_after = current_time( 'timestamp', true );
		$created_at         = get_user_option( OAuth_Client::OPTION_ACCESS_TOKEN_CREATED, $user_id );
		// Uses current GMT timestamp if not provided
		$this->assertGreaterThanOrEqual( $current_time_before, $created_at );
		$this->assertLessThanOrEqual( $current_time_after, $created_at );
		$this->assertEquals( 123, get_user_option( OAuth_Client::OPTION_ACCESS_TOKEN_EXPIRES_IN, $user_id ) );

		// Setting is memoized based on access token
		$this->assertTrue( $client->set_access_token( 'test-access-token', 456 ) );
		$this->assertEquals( 123, get_user_option( OAuth_Client::OPTION_ACCESS_TOKEN_EXPIRES_IN, $user_id ) );

		// Created at can be passed explicitly when setting
		$created_at = $current_time_before - HOUR_IN_SECONDS;
		$this->assertTrue( $client->set_access_token( 'new-test-access-token', 789, $created_at ) );
		$this->assertEquals( 789, get_user_option( OAuth_Client::OPTION_ACCESS_TOKEN_EXPIRES_IN, $user_id ) );
		$this->assertEquals( $created_at, get_user_option( OAuth_Client::OPTION_ACCESS_TOKEN_CREATED, $user_id ) );
	}

	public function test_get_refresh_token() {
		$user_id = $this->factory()->user->create();
		wp_set_current_user( $user_id );
		$client                 = new OAuth_Client( new Context( GOOGLESITEKIT_PLUGIN_MAIN_FILE ) );
		$encrypted_user_options = $this->force_get_property( $client, 'encrypted_user_options' );

		$this->assertFalse( $client->get_refresh_token() );

		$encrypted_user_options->set( OAuth_Client::OPTION_REFRESH_TOKEN, 'test-refresh-token' );
		$this->assertEquals( 'test-refresh-token', $client->get_refresh_token() );

		// Refresh token fetch from encrypted option is memoized
		$encrypted_user_options->set( OAuth_Client::OPTION_REFRESH_TOKEN, 'test-refresh-token-changed' );
		$this->assertEquals( 'test-refresh-token', $client->get_refresh_token() );
		$client = new OAuth_Client( new Context( GOOGLESITEKIT_PLUGIN_MAIN_FILE ) );
		$this->assertEquals( 'test-refresh-token-changed', $client->get_refresh_token() );
	}

	public function test_set_refresh_token() {
		$user_id = $this->factory()->user->create();
		wp_set_current_user( $user_id );
		$client                 = new OAuth_Client( new Context( GOOGLESITEKIT_PLUGIN_MAIN_FILE ) );
		$encrypted_user_options = $this->force_get_property( $client, 'encrypted_user_options' );

		$this->assertFalse( $encrypted_user_options->get( OAuth_Client::OPTION_REFRESH_TOKEN ) );
		$this->assertTrue( $client->set_refresh_token( 'test-refresh-token' ) );
		$this->assertEquals( 'test-refresh-token', $encrypted_user_options->get( OAuth_Client::OPTION_REFRESH_TOKEN ) );
	}

	public function test_get_authentication_url() {
		/**
		 * Requires credentials for redirect_uri to be set on the Google_Client.
		 * @see \Google\Site_Kit\Core\Authentication\Clients\OAuth_Client::get_client
		 */
		$this->fake_authentication();
		$user_id = $this->factory()->user->create();
		wp_set_current_user( $user_id );
		$client = new OAuth_Client( new Context( GOOGLESITEKIT_PLUGIN_MAIN_FILE ) );

		$post_auth_redirect = 'http://example.com/test/redirect/url';
		$authentication_url = $client->get_authentication_url( $post_auth_redirect );
		$this->assertStringStartsWith( 'https://accounts.google.com/o/oauth2/auth?', $authentication_url );
		wp_parse_str( wp_parse_url( $authentication_url, PHP_URL_QUERY ), $params );
		/**
		 * The redirect URL passed to get_authentication_url is used locally, and the redirect URI here is always the same.
		 * @see \Google\Site_Kit\Core\Authentication\Authentication::handle_oauth
		 */
		$this->assertEquals( add_query_arg( 'oauth2callback', 1, home_url() ), $params['redirect_uri'] );
		$this->assertEquals( self::CLIENT_ID, $params['client_id'] );
	}

	public function test_authorize_user() {
		$user_id = $this->factory()->user->create();
		wp_set_current_user( $user_id );
		$context = new Context( GOOGLESITEKIT_PLUGIN_MAIN_FILE );

		// If GET[code] is not set, it redirects to auth URL.
		$client = new OAuth_Client( $context );
		$this->fake_authentication(); // required by get_authentication_url
		$auth_url = $client->get_authentication_url();

		try {
			$client->authorize_user();
		} catch ( RedirectException $redirect ) {
			$this->assertEquals( $auth_url, $redirect->get_location() );
		}

		// GET[code] is set and no credentials
		$_GET['code'] = 'truthy';
		remove_all_filters( 'googlesitekit_oauth_secret' );
		$client = new OAuth_Client( $context );

		try {
			$client->authorize_user();
		} catch ( RedirectException $redirect ) {
			$this->assertEquals( admin_url(), $redirect->get_location() );
		}

		$this->assertEquals( 'oauth_credentials_not_exist', get_user_option( OAuth_Client::OPTION_ERROR_CODE, $user_id ) );

		$_GET['code'] = 'test-code';
		$this->fake_authentication();
		// If all goes smooth, we expect to be redirected to $success_redirect
		$success_redirect = admin_url( 'success-redirect' );
		$client->get_authentication_url( $success_redirect );
		// No other way around this but to mock the Google_Client
		$google_client_mock = $this->getMock( 'Google\Site_Kit_Dependencies\Google_Client', array( 'fetchAccessTokenWithAuthCode' ) );
		$google_client_mock->method( 'fetchAccessTokenWithAuthCode' )->willReturn( array( 'access_token' => 'test-access-token' ) );
		$this->force_set_property( $client, 'google_client', $google_client_mock );

		try {
			$client->authorize_user();
		} catch ( RedirectException $redirect ) {
			$this->assertStringStartsWith( "$success_redirect?", $redirect->get_location() );
			$this->assertContains( 'notification=authentication_success', $redirect->get_location() );
		}
	}

	public function test_using_proxy() {
		$context = new Context( GOOGLESITEKIT_PLUGIN_MAIN_FILE );

		// Use proxy by default.
		$client = new OAuth_Client( $context );
		$this->assertTrue( $client->using_proxy() );

		// Don't use proxy when regular OAuth client ID is used.
		$this->fake_authentication();
		$client = new OAuth_Client( $context );
		$this->assertFalse( $client->using_proxy() );

		// Use proxy when proxy site ID is used.
		$this->fake_proxy_authentication();
		$client = new OAuth_Client( $context );
		$this->assertTrue( $client->using_proxy() );
	}

	public function test_get_proxy_setup_url() {
		$context = new Context( GOOGLESITEKIT_PLUGIN_MAIN_FILE );

		// If no site ID, pass site registration args.
		$client = new OAuth_Client( $context );
		$url = $client->get_proxy_setup_url();
		$this->assertContains( 'name=', $url );
		$this->assertContains( 'url=', $url );
		$this->assertContains( 'rest_root=', $url );
		$this->assertContains( 'admin_root=', $url );
		$this->assertContains( 'scope=', $url );
		$this->assertNotContains( 'site_id=', $url );

		// Otherwise, pass site ID and given temporary access code.
		$this->fake_proxy_authentication();
		$client = new OAuth_Client( $context );
		$url = $client->get_proxy_setup_url( 'temp-code' );
		$this->assertContains( 'site_id=' . self::SITE_ID, $url );
		$this->assertContains( 'code=temp-code', $url );
		$this->assertContains( 'scope=', $url );
		$this->assertNotContains( 'name=', $url );
		$this->assertNotContains( 'url=', $url );
		$this->assertNotContains( 'rest_root=', $url );
		$this->assertNotContains( 'admin_root=', $url );
	}

	public function test_get_proxy_permissions_url() {
		$context = new Context( GOOGLESITEKIT_PLUGIN_MAIN_FILE );

		// If no access token, this does not work.
		$client = new OAuth_Client( $context );
		$url = $client->get_proxy_permissions_url();
		$this->assertEmpty( $url );

		// The URL has to include the access token.
		$client                 = new OAuth_Client( $context );
		$client->set_access_token( 'test-access-token', 3600 );
		$url = $client->get_proxy_permissions_url();
		$this->assertContains( 'token=test-access-token', $url );

		// If there is a site ID, it should also include that.
		$this->fake_proxy_authentication();
		$client = new OAuth_Client( $context );
		$client->set_access_token( 'test-access-token', 3600 );
		$url = $client->get_proxy_permissions_url();
		$this->assertContains( 'token=test-access-token', $url );
		$this->assertContains( 'site_id=' . self::SITE_ID, $url );
	}

	public function test_get_error_message_unknown() {
		$client = new OAuth_Client( new Context( GOOGLESITEKIT_PLUGIN_MAIN_FILE ) );

		$this->assertContains( 'Unknown Error (code: unknown_code)', $client->get_error_message( 'unknown_code' ) );
		$this->assertContains( 'Unknown Error (code: )', $client->get_error_message( '' ) );
		$this->assertContains( 'Unknown Error (code: 123)', $client->get_error_message( 123 ) );
	}

	/**
	 * @dataProvider error_message_provider
	 */
	public function test_get_error_message( $error_code ) {
		$client = new OAuth_Client( new Context( GOOGLESITEKIT_PLUGIN_MAIN_FILE ) );

		$message = $client->get_error_message( $error_code );

		$this->assertRegExp( '/unable|invalid|failed/i', $message );
		$this->assertNotContains( 'Unknown Error', $message );
	}

	public function error_message_provider() {
		return array(
			array( 'oauth_credentials_not_exist' ),
			array( 'refresh_token_not_exist' ),
			array( 'cannot_log_in' ),
			array( 'invalid_grant' ),
			array( 'invalid_code' ),
			array( 'access_token_not_received' ),
		);
	}

	protected function fake_authentication() {
<<<<<<< HEAD
		add_filter(
			'googlesitekit_oauth_secret',
			function () {
				return wp_json_encode(
					array(
						'web' => array(
							'client_id'     => 'test-client-id',
							'client_secret' => 'test-client-secret',
						),
					)
				);
			}
		);
=======
		add_filter( 'googlesitekit_oauth_secret', function () {
			return json_encode( array(
				'web' => array(
					'client_id'     => self::CLIENT_ID,
					'client_secret' => 'test-client-secret',
				),
			) );
		} );
	}

	protected function fake_proxy_authentication() {
		add_filter( 'googlesitekit_oauth_secret', function () {
			return json_encode( array(
				'web' => array(
					'client_id'     => self::SITE_ID,
					'client_secret' => 'test-client-secret',
				),
			) );
		} );
>>>>>>> 246842c9
	}
}<|MERGE_RESOLUTION|>--- conflicted
+++ resolved
@@ -271,7 +271,7 @@
 
 		// If no site ID, pass site registration args.
 		$client = new OAuth_Client( $context );
-		$url = $client->get_proxy_setup_url();
+		$url    = $client->get_proxy_setup_url();
 		$this->assertContains( 'name=', $url );
 		$this->assertContains( 'url=', $url );
 		$this->assertContains( 'rest_root=', $url );
@@ -282,7 +282,7 @@
 		// Otherwise, pass site ID and given temporary access code.
 		$this->fake_proxy_authentication();
 		$client = new OAuth_Client( $context );
-		$url = $client->get_proxy_setup_url( 'temp-code' );
+		$url    = $client->get_proxy_setup_url( 'temp-code' );
 		$this->assertContains( 'site_id=' . self::SITE_ID, $url );
 		$this->assertContains( 'code=temp-code', $url );
 		$this->assertContains( 'scope=', $url );
@@ -297,11 +297,11 @@
 
 		// If no access token, this does not work.
 		$client = new OAuth_Client( $context );
-		$url = $client->get_proxy_permissions_url();
+		$url    = $client->get_proxy_permissions_url();
 		$this->assertEmpty( $url );
 
 		// The URL has to include the access token.
-		$client                 = new OAuth_Client( $context );
+		$client = new OAuth_Client( $context );
 		$client->set_access_token( 'test-access-token', 3600 );
 		$url = $client->get_proxy_permissions_url();
 		$this->assertContains( 'token=test-access-token', $url );
@@ -347,40 +347,34 @@
 	}
 
 	protected function fake_authentication() {
-<<<<<<< HEAD
 		add_filter(
 			'googlesitekit_oauth_secret',
 			function () {
 				return wp_json_encode(
 					array(
 						'web' => array(
-							'client_id'     => 'test-client-id',
+							'client_id'     => self::CLIENT_ID,
 							'client_secret' => 'test-client-secret',
 						),
 					)
 				);
 			}
 		);
-=======
-		add_filter( 'googlesitekit_oauth_secret', function () {
-			return json_encode( array(
-				'web' => array(
-					'client_id'     => self::CLIENT_ID,
-					'client_secret' => 'test-client-secret',
-				),
-			) );
-		} );
 	}
 
 	protected function fake_proxy_authentication() {
-		add_filter( 'googlesitekit_oauth_secret', function () {
-			return json_encode( array(
-				'web' => array(
-					'client_id'     => self::SITE_ID,
-					'client_secret' => 'test-client-secret',
-				),
-			) );
-		} );
->>>>>>> 246842c9
+		add_filter(
+			'googlesitekit_oauth_secret',
+			function () {
+				return wp_json_encode(
+					array(
+						'web' => array(
+							'client_id'     => self::SITE_ID,
+							'client_secret' => 'test-client-secret',
+						),
+					)
+				);
+			}
+		);
 	}
 }