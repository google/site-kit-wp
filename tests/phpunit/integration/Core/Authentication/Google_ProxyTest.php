--- conflicted
+++ resolved
@@ -151,78 +151,6 @@
 		);
 	}
 
-<<<<<<< HEAD
-	public function test_fetch_site_fields() {
-		list ( $credentials ) = $this->get_credentials();
-
-		// Force WP_Error response from as http requests are blocked.
-		$mock_url   = $this->google_proxy->url( Google_Proxy::OAUTH2_SITE_URI );
-		$mock_error = new WP_Error( 'test_error', 'test_error_message' );
-
-		// Ensure WP_Error response is passed through.
-		$this->mock_http_failure( $mock_url, $mock_error );
-		$error_response_data = $this->google_proxy->fetch_site_fields( $credentials );
-		$this->assertWPErrorWithMessage( 'test_error_message', $error_response_data, 'Should return WP_Error with test error message.' );
-
-		// Mock reponse.
-		$mock_response = array(
-			'site_id',
-			'site_secret',
-			'url',
-			'name',
-			'redirect_uri',
-			'return_uri',
-			'action_uri',
-			'analytics_redirect_uri',
-		);
-		$this->mock_http_request( $mock_url, $mock_response );
-		$this->google_proxy->fetch_site_fields( $credentials );
-
-		// Ensure the request was made with the proper URL and body parameters.
-		$this->assertEquals( $mock_url, $this->request_url, 'Request URL should match the expected mock URL.' );
-		$this->assertEquals( 'POST', $this->request_args['method'], 'Request method should be POST.' );
-		$this->assertEqualSets(
-			array(
-				'site_id',
-				'site_secret',
-			),
-			array_keys( $this->request_args['body'] ),
-			'Request body should contain site_id and site_secret parameters.'
-		);
-	}
-
-	public function test_are_site_fields_synced() {
-		list ( $credentials ) = $this->get_credentials();
-
-		// Mock matching reponse.
-		$matching_mock_url      = $this->google_proxy->url( Google_Proxy::OAUTH2_SITE_URI );
-		$matching_mock_response = array(
-			'url'                    => home_url(),
-			'action_uri'             => admin_url( 'index.php' ),
-			'name'                   => get_bloginfo( 'name' ),
-			'return_uri'             => $this->context->admin_url( 'splash' ),
-			'redirect_uri'           => add_query_arg( 'oauth2callback', 1, admin_url( 'index.php' ) ),
-			'analytics_redirect_uri' => add_query_arg( 'gatoscallback', 1, admin_url( 'index.php' ) ),
-		);
-
-		$this->mock_http_request( $matching_mock_url, $matching_mock_response );
-		$success_response_data = $this->google_proxy->are_site_fields_synced( $credentials );
-
-		// Ensure matching response array returns true.
-		$this->assertEquals( $success_response_data, true, 'Matching response array should return true.' );
-
-		// Mock non matching response.
-		$mock_non_matching_response = array( 'incorrect', 'keys' );
-
-		$this->mock_http_request( $matching_mock_url, $mock_non_matching_response );
-		$failure_response_data = $this->google_proxy->are_site_fields_synced( $credentials );
-
-		// Ensure non-matching response array returns false.
-		$this->assertEquals( $failure_response_data, false, 'Non-matching response array should return false.' );
-	}
-
-=======
->>>>>>> 68363398
 	/**
 	 * @runInSeparateProcess
 	 */
