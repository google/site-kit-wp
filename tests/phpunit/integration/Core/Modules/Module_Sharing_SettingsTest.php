--- conflicted
+++ resolved
@@ -127,16 +127,6 @@
 		$this->assertEquals( $expected, $this->settings->get() );
 	}
 
-<<<<<<< HEAD
-	public function test_get_all_shared_roles() {
-		$test_sharing_settings = array(
-			'analytics'          => array(
-				'sharedRoles' => array( 'contributor' ),
-				'management'  => '',
-			),
-			'pagespeed-insights' => array(
-				'sharedRoles' => null,
-=======
 	public function test_unset_module() {
 		$test_sharing_settings = array(
 			'analytics'          => array(
@@ -145,26 +135,17 @@
 			),
 			'pagespeed-insights' => array(
 				'sharedRoles' => array(),
->>>>>>> 73daa7da
 				'management'  => 'all_admins',
 			),
 			'adsense'            => array(
 				'sharedRoles' => array( 'editor' ),
-<<<<<<< HEAD
-				'management'  => null,
-=======
 				'management'  => 'owner',
->>>>>>> 73daa7da
 			),
 			'search-console'     => array(
 				'sharedRoles' => array( 'editor', 'subscriber' ),
 				'management'  => 'all_admins',
 			),
 		);
-<<<<<<< HEAD
-		$this->settings->set( $test_sharing_settings );
-		$this->assertEqualSets( array( 'contributor', 'editor', 'subscriber' ), $this->settings->get_all_shared_roles() );
-=======
 		$expected              = array(
 			'analytics'      => array(
 				'sharedRoles' => array(),
@@ -185,7 +166,29 @@
 		$this->settings->unset_module( 'pagespeed-insights' );
 
 		$this->assertEquals( $expected, $this->settings->get() );
->>>>>>> 73daa7da
+	}
+
+	public function test_get_all_shared_roles() {
+		$test_sharing_settings = array(
+			'analytics'          => array(
+				'sharedRoles' => array( 'contributor' ),
+				'management'  => '',
+			),
+			'pagespeed-insights' => array(
+				'sharedRoles' => null,
+				'management'  => 'all_admins',
+			),
+			'adsense'            => array(
+				'sharedRoles' => array( 'editor' ),
+				'management'  => null,
+			),
+			'search-console'     => array(
+				'sharedRoles' => array( 'editor', 'subscriber' ),
+				'management'  => 'all_admins',
+			),
+		);
+		$this->settings->set( $test_sharing_settings );
+		$this->assertEqualSets( array( 'contributor', 'editor', 'subscriber' ), $this->settings->get_all_shared_roles() );
 	}
 
 }