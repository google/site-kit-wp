--- conflicted
+++ resolved
@@ -54,44 +54,7 @@
 	}
 
 	public function test_get_available_modules__missing_dependency() {
-<<<<<<< HEAD
-		$modules = new Modules( new Context( GOOGLESITEKIT_PLUGIN_MAIN_FILE ) );
-
-		add_filter(
-			'googlesitekit_available_modules',
-			function( $modules ) {
-				return array_filter(
-					$modules,
-					function( $module ) {
-						// Remove Analytics from the list of available modules.
-						return 'analytics-4' !== $module;
-					}
-				);
-			}
-		);
-
-		$available = array_map(
-			function ( $instance ) {
-				return get_class( $instance );
-			},
-			$modules->get_available_modules()
-		);
-
-		// Analytics is no longer present due to the filter above.
-		// Analytics-4 is no longer present due to their dependency on Analytics.
-		$this->assertEqualSetsWithIndex(
-			array(
-				'adsense'            => 'Google\\Site_Kit\\Modules\\AdSense',
-				'pagespeed-insights' => 'Google\\Site_Kit\\Modules\\PageSpeed_Insights',
-				'search-console'     => 'Google\\Site_Kit\\Modules\\Search_Console',
-				'site-verification'  => 'Google\\Site_Kit\\Modules\\Site_Verification',
-				'tagmanager'         => 'Google\\Site_Kit\\Modules\\Tag_Manager',
-			),
-			$available
-		);
-=======
 		// Currently there are no modules with dependency. @TODO Add when one shows up.
->>>>>>> 87326850
 	}
 
 	public function test_get_active_modules() {
@@ -298,13 +261,6 @@
 		$this->assertArrayHasKey( 'analytics-4', $modules->get_available_modules() );
 		$this->assertFalse( $modules->is_module_connected( 'analytics-4' ) );
 
-<<<<<<< HEAD
-		// Ensure the method returns false when Analytics-4 is not connected.
-		$this->assertArrayHasKey( 'analytics-4', $modules->get_available_modules() );
-		$this->assertFalse( $modules->is_module_connected( 'analytics' ) );
-
-=======
->>>>>>> 87326850
 		// Update the Analytics 4 settings to be connected.
 		update_option(
 			'googlesitekit_analytics-4_settings',
