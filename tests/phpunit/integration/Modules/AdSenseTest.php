--- conflicted
+++ resolved
@@ -50,20 +50,13 @@
 		$this->assertArraySubset( array( 'accountID' => 'saved-account-id' ), get_option( AdSense::OPTION ) );
 		remove_filter( 'googlesitekit_adsense_account_id', '__return_empty_string' );
 
-<<<<<<< HEAD
 		add_filter(
 			'googlesitekit_adsense_account_id',
 			function () {
 				return 'filtered-adsense-account-id';
 			}
 		);
-		$this->assertArraySubset( array( 'accountId' => 'filtered-adsense-account-id' ), get_option( AdSense::OPTION ) );
-=======
-		add_filter( 'googlesitekit_adsense_account_id', function () {
-			return 'filtered-adsense-account-id';
-		} );
 		$this->assertArraySubset( array( 'accountID' => 'filtered-adsense-account-id' ), get_option( AdSense::OPTION ) );
->>>>>>> 246842c9
 
 		// Default value filtered into saved value.
 		$this->assertArraySubset( array( 'useSnippet' => true ), get_option( AdSense::OPTION ) );
