--- conflicted
+++ resolved
@@ -788,16 +788,7 @@
 
 		$this->analytics->register();
 		// Grant required scopes.
-<<<<<<< HEAD
-		$this->authentication->get_oauth_client()->set_granted_scopes(
-			array_merge(
-				$this->authentication->get_oauth_client()->get_required_scopes(),
-				(array) Analytics_4::EDIT_SCOPE
-			)
-		);
-=======
-		$this->grant_scope( Analytics::EDIT_SCOPE );
->>>>>>> 49c312cf
+		$this->grant_scope( Analytics_4::EDIT_SCOPE );
 
 		$data = array(
 			'displayName'    => 'test account name',
@@ -867,16 +858,7 @@
 		// Assert that the Analytics edit scope is required.
 		$this->assertWPError( $response );
 		$this->assertEquals( 'missing_required_scopes', $response->get_error_code() );
-<<<<<<< HEAD
-		$this->authentication->get_oauth_client()->set_granted_scopes(
-			array_merge(
-				$this->authentication->get_oauth_client()->get_required_scopes(),
-				(array) Analytics_4::EDIT_SCOPE
-			)
-		);
-=======
-		$this->grant_scope( Analytics::EDIT_SCOPE );
->>>>>>> 49c312cf
+		$this->grant_scope( Analytics_4::EDIT_SCOPE );
 
 		$response = $this->analytics->set_data( 'create-account-ticket', $data );
 
@@ -2086,16 +2068,7 @@
 
 	public function test_get_enhanced_measurement_settings__required_params() {
 		// Grant READONLY_SCOPE so request doesn't fail.
-<<<<<<< HEAD
-		$this->authentication->get_oauth_client()->set_granted_scopes(
-			array_merge(
-				$this->authentication->get_oauth_client()->get_required_scopes(),
-				(array) Analytics_4::READONLY_SCOPE
-			)
-		);
-=======
-		$this->grant_scope( Analytics::READONLY_SCOPE );
->>>>>>> 49c312cf
+		$this->grant_scope( Analytics_4::READONLY_SCOPE );
 
 		$data = $this->analytics->get_data(
 			'enhanced-measurement-settings',
@@ -2132,16 +2105,7 @@
 		);
 
 		// Grant READONLY_SCOPE so request doesn't fail.
-<<<<<<< HEAD
-		$this->authentication->get_oauth_client()->set_granted_scopes(
-			array_merge(
-				$this->authentication->get_oauth_client()->get_required_scopes(),
-				(array) Analytics_4::READONLY_SCOPE
-			)
-		);
-=======
-		$this->grant_scope( Analytics::READONLY_SCOPE );
->>>>>>> 49c312cf
+		$this->grant_scope( Analytics_4::READONLY_SCOPE );
 
 		FakeHttp::fake_google_http_handler(
 			$this->analytics->get_client(),
@@ -2228,16 +2192,7 @@
 		);
 
 		// Grant EDIT_SCOPE so request doesn't fail.
-<<<<<<< HEAD
-		$this->authentication->get_oauth_client()->set_granted_scopes(
-			array_merge(
-				$this->authentication->get_oauth_client()->get_required_scopes(),
-				(array) Analytics_4::EDIT_SCOPE
-			)
-		);
-=======
-		$this->grant_scope( Analytics::EDIT_SCOPE );
->>>>>>> 49c312cf
+		$this->grant_scope( Analytics_4::EDIT_SCOPE );
 
 		// Call set_data with no parameters.
 		$data = $this->analytics->set_data(
@@ -2304,17 +2259,7 @@
 			$this->create_enhanced_measurement_fake_http_handler( $property_id, $web_data_stream_id )
 		);
 		$this->analytics->register();
-
-<<<<<<< HEAD
-		$this->authentication->get_oauth_client()->set_granted_scopes(
-			array_merge(
-				$this->authentication->get_oauth_client()->get_required_scopes(),
-				(array) Analytics_4::EDIT_SCOPE
-			)
-		);
-=======
-		$this->grant_scope( Analytics::EDIT_SCOPE );
->>>>>>> 49c312cf
+		$this->grant_scope( Analytics_4::EDIT_SCOPE );
 
 		$response = $this->analytics->set_data(
 			'enhanced-measurement-settings',
@@ -2396,16 +2341,7 @@
 		);
 
 		// Grant EDIT_SCOPE so request doesn't fail.
-<<<<<<< HEAD
-		$this->authentication->get_oauth_client()->set_granted_scopes(
-			array_merge(
-				$this->authentication->get_oauth_client()->get_required_scopes(),
-				(array) Analytics_4::EDIT_SCOPE
-			)
-		);
-=======
-		$this->grant_scope( Analytics::EDIT_SCOPE );
->>>>>>> 49c312cf
+		$this->grant_scope( Analytics_4::EDIT_SCOPE );
 
 		// Call set_data with no parameters.
 		$data = $this->analytics->set_data(
@@ -2473,16 +2409,7 @@
 
 		$this->fake_handler_and_invoke_register_method( $property_id );
 
-<<<<<<< HEAD
-		$this->authentication->get_oauth_client()->set_granted_scopes(
-			array_merge(
-				$this->authentication->get_oauth_client()->get_required_scopes(),
-				(array) Analytics_4::EDIT_SCOPE
-			)
-		);
-=======
-		$this->grant_scope( Analytics::EDIT_SCOPE );
->>>>>>> 49c312cf
+		$this->grant_scope( Analytics_4::EDIT_SCOPE );
 
 		$custom_dimension = array(
 			'description'                => 'Test Custom Dimension Description',
@@ -2539,17 +2466,7 @@
 			$this->create_sync_custom_dimensions_fake_http_handler( $property_id )
 		);
 		$this->analytics->register();
-
-<<<<<<< HEAD
-		$this->authentication->get_oauth_client()->set_granted_scopes(
-			array_merge(
-				$this->authentication->get_oauth_client()->get_required_scopes(),
-				(array) Analytics_4::READONLY_SCOPE
-			)
-		);
-=======
-		$this->grant_scope( Analytics::READONLY_SCOPE );
->>>>>>> 49c312cf
+		$this->grant_scope( Analytics_4::READONLY_SCOPE );
 
 		$response = $this->analytics->set_data(
 			'sync-custom-dimensions',
@@ -3484,7 +3401,7 @@
 		$this->fake_handler_and_invoke_register_method( $property_id );
 
 		// Grant EDIT_SCOPE so request doesn't fail.
-		$this->grant_scope( Analytics::EDIT_SCOPE );
+		$this->grant_scope( Analytics_4::EDIT_SCOPE );
 
 		// Call set_data with no parameters.
 		$data = $this->analytics->set_data(
@@ -3506,7 +3423,7 @@
 		$this->fake_handler_and_invoke_register_method( $property_id );
 
 		// Grant EDIT_SCOPE so request doesn't fail.
-		$this->grant_scope( Analytics::EDIT_SCOPE );
+		$this->grant_scope( Analytics_4::EDIT_SCOPE );
 
 		$audience                             = array( 'audience' => $this->get_audience() );
 		$audience['audience']['invalidField'] = 'invalidValue';
