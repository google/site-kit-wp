<?php
/**
 * AnalyticsTest
 *
 * @package   Google\Site_Kit\Tests\Modules
 * @copyright 2019 Google LLC
 * @license   https://www.apache.org/licenses/LICENSE-2.0 Apache License 2.0
 * @link      https://sitekit.withgoogle.com
 */

namespace Google\Site_Kit\Tests\Modules;

use Google\Site_Kit\Context;
use Google\Site_Kit\Core\Modules\Module_With_Scopes;
use Google\Site_Kit\Core\Modules\Module_With_Screen;
use Google\Site_Kit\Core\Storage\Options;
use Google\Site_Kit\Modules\Analytics;
use Google\Site_Kit\Tests\Core\Modules\Module_With_Scopes_ContractTests;
use Google\Site_Kit\Tests\Core\Modules\Module_With_Screen_ContractTests;
use Google\Site_Kit\Tests\TestCase;

/**
 * @group Modules
 */
class AnalyticsTest extends TestCase {
	use Module_With_Scopes_ContractTests;
	use Module_With_Screen_ContractTests;

	public function test_register() {
		$analytics = new Analytics( new Context( GOOGLESITEKIT_PLUGIN_MAIN_FILE ) );
		remove_all_filters( 'googlesitekit_auth_scopes' );
		remove_all_filters( 'googlesitekit_module_screens' );
		remove_all_filters( 'option_googlesitekit_analytics_adsense_linked' );

		$analytics->register();

		// Test registers scopes.
		$this->assertEquals(
			$analytics->get_scopes(),
			apply_filters( 'googlesitekit_auth_scopes', array() )
		);

		// Test registers screen.
		$this->assertContains(
			$analytics->get_screen(),
			apply_filters( 'googlesitekit_module_screens', array() )
		);

		$this->assertFalse( get_option( 'googlesitekit_analytics_adsense_linked' ) );
		$this->assertFalse( $analytics->is_connected() );
	}

	public function test_register_option_filters() {
		$analytics = new Analytics( new Context( GOOGLESITEKIT_PLUGIN_MAIN_FILE ) );
		remove_all_filters( 'googlesitekit_analytics_account_id' );
		remove_all_filters( 'googlesitekit_analytics_property_id' );
		remove_all_filters( 'googlesitekit_analytics_internal_web_property_id' );
		remove_all_filters( 'googlesitekit_analytics_view_id' );
		$analytics->register();

		// Test accountId can be overridden by non-empty value via filter
		update_option( Analytics::OPTION, array( 'accountId' => 'saved-account-id' ) );
		$this->assertEquals( 'saved-account-id', get_option( Analytics::OPTION )['accountId'] );
		add_filter( 'googlesitekit_analytics_account_id', '__return_empty_string' );
		$this->assertEquals( 'saved-account-id', get_option( Analytics::OPTION )['accountId'] );
		add_filter( 'googlesitekit_analytics_account_id', function () {
			return 'filtered-account-id';
		} );
		$this->assertEquals( 'filtered-account-id', get_option( Analytics::OPTION )['accountId'] );

		// Test propertyId can be overridden by non-empty value via filter
		update_option( Analytics::OPTION, array( 'propertyId' => 'saved-property-id' ) );
		$this->assertEquals( 'saved-property-id', get_option( Analytics::OPTION )['propertyId'] );
		add_filter( 'googlesitekit_analytics_property_id', '__return_empty_string' );
		$this->assertEquals( 'saved-property-id', get_option( Analytics::OPTION )['propertyId'] );
		add_filter( 'googlesitekit_analytics_property_id', function () {
			return 'filtered-property-id';
		} );
		$this->assertEquals( 'filtered-property-id', get_option( Analytics::OPTION )['propertyId'] );

		// Test internalWebPropertyId can be overridden by non-empty value via filter
		update_option( Analytics::OPTION, array( 'internalWebPropertyId' => 'saved-internal-web-property-id' ) );
		$this->assertEquals( 'saved-internal-web-property-id', get_option( Analytics::OPTION )['internalWebPropertyId'] );
		add_filter( 'googlesitekit_analytics_internal_web_property_id', '__return_empty_string' );
		$this->assertEquals( 'saved-internal-web-property-id', get_option( Analytics::OPTION )['internalWebPropertyId'] );
		add_filter( 'googlesitekit_analytics_internal_web_property_id', function () {
			return 'filtered-internal-web-property-id';
		} );
		$this->assertEquals( 'filtered-internal-web-property-id', get_option( Analytics::OPTION )['internalWebPropertyId'] );

		// Test profileId can be overridden by non-empty value via filter
		update_option( Analytics::OPTION, array( 'profileId' => 'saved-profile-id' ) );
		$this->assertEquals( 'saved-profile-id', get_option( Analytics::OPTION )['profileId'] );
		add_filter( 'googlesitekit_analytics_view_id', '__return_empty_string' );
		$this->assertEquals( 'saved-profile-id', get_option( Analytics::OPTION )['profileId'] );
		add_filter( 'googlesitekit_analytics_view_id', function () {
			return 'filtered-profile-id';
		} );
		$this->assertEquals( 'filtered-profile-id', get_option( Analytics::OPTION )['profileId'] );
	}

	public function test_prepare_info_for_js() {
		$analytics = new Analytics( new Context( GOOGLESITEKIT_PLUGIN_MAIN_FILE ) );

		$info = $analytics->prepare_info_for_js();

		$this->assertEqualSets(
			array(
				'slug',
				'name',
				'description',
				'cta',
				'sort',
				'homepage',
				'learnMore',
				'group',
				'feature',
				'module_tags',
				'required',
				'autoActivate',
				'screenId',
				'hasSettings',
				'provides',
				'settings',
			),
			array_keys( $info )
		);

		$this->assertEquals( 'analytics', $info['slug'] );
		$this->assertArrayHasKey( 'accountId', $info['settings'] );
		$this->assertArrayHasKey( 'propertyId', $info['settings'] );
		$this->assertArrayHasKey( 'profileId', $info['settings'] );
		$this->assertArrayHasKey( 'internalWebPropertyId', $info['settings'] );
		$this->assertArrayHasKey( 'useSnippet', $info['settings'] );
		$this->assertArrayHasKey( 'ampClientIdOptIn', $info['settings'] );
	}

	public function test_is_connected() {
		$analytics = new Analytics( new Context( GOOGLESITEKIT_PLUGIN_MAIN_FILE ) );

		// Requires get_data to be connected.
		$this->assertFalse( $analytics->is_connected() );
	}

	public function test_scopes() {
		$analytics = new Analytics( new Context( GOOGLESITEKIT_PLUGIN_MAIN_FILE ) );

		$this->assertEqualSets(
			array(
				'https://www.googleapis.com/auth/analytics',
				'https://www.googleapis.com/auth/analytics.readonly',
				'https://www.googleapis.com/auth/analytics.manage.users',
				'https://www.googleapis.com/auth/analytics.edit',
			),
			$analytics->get_scopes()
		);
	}

	public function test_on_deactivation() {
		$analytics = new Analytics( new Context( GOOGLESITEKIT_PLUGIN_MAIN_FILE ) );
		$options   = new Options( new Context( GOOGLESITEKIT_PLUGIN_MAIN_FILE ) );
		$options->set( Analytics::OPTION, 'test-value' );
		$this->assertEquals( 'test-value', $options->get( Analytics::OPTION ) );
		$options->set( 'googlesitekit_analytics_adsense_linked', 'test-linked-value' );
		$this->assertEquals( 'test-linked-value', $options->get( 'googlesitekit_analytics_adsense_linked' ) );

		$analytics->on_deactivation();

		$this->assertFalse( $options->get( Analytics::OPTION ) );
		$this->assertFalse( $options->get( 'googlesitekit_analytics_adsense_linked' ) );
	}

	public function test_get_datapoints() {
		$analytics = new Analytics( new Context( GOOGLESITEKIT_PLUGIN_MAIN_FILE ) );

		$this->assertEqualSets(
			array(
				'connection',
				'account-id',
				'property-id',
				'profile-id',
				'internal-web-property-id',
				'use-snippet',
				'amp-client-id-opt-in',
				'goals',
				'get-accounts',
				'get-properties',
				'get-profiles',
<<<<<<< HEAD
=======
				'tag',
				'tag-permission',
>>>>>>> 14f71b68
				'adsense',
				'site-analytics',
				'top-pages',
				'overview',
				'traffic-sources',
				'save',
			),
			$analytics->get_datapoints()
		);
	}

	public function test_amp_data_load_analytics_component() {
		$analytics = new Analytics( new Context( GOOGLESITEKIT_PLUGIN_MAIN_FILE ) );
		$analytics->register();

		$data = array( 'amp_component_scripts' => array() );

		$result = apply_filters( 'amp_post_template_data', $data );
		$this->assertSame( $data, $result );

		$analytics->set_data( 'use-snippet', array( 'useSnippet' => true ) );
		$analytics->set_data( 'property-id', array( 'propertyId' => '12345678' ) );

		$result = apply_filters( 'amp_post_template_data', $data );
		$this->assertArrayHasKey( 'amp-analytics', $result['amp_component_scripts'] );
	}

	/**
	 * @return Module_With_Scopes
	 */
	protected function get_module_with_scopes() {
		return new Analytics( new Context( GOOGLESITEKIT_PLUGIN_MAIN_FILE ) );
	}

	/**
	 * @return Module_With_Screen
	 */
	protected function get_module_with_screen() {
		return new Analytics( new Context( GOOGLESITEKIT_PLUGIN_MAIN_FILE ) );
	}
}<|MERGE_RESOLUTION|>--- conflicted
+++ resolved
@@ -186,11 +186,7 @@
 				'get-accounts',
 				'get-properties',
 				'get-profiles',
-<<<<<<< HEAD
-=======
-				'tag',
 				'tag-permission',
->>>>>>> 14f71b68
 				'adsense',
 				'site-analytics',
 				'top-pages',
