<?php
/**
 * AnalyticsTest
 *
 * @package   Google\Site_Kit\Tests\Modules
 * @copyright 2019 Google LLC
 * @license   https://www.apache.org/licenses/LICENSE-2.0 Apache License 2.0
 * @link      https://sitekit.withgoogle.com
 */

namespace Google\Site_Kit\Tests\Modules;

use Google\Site_Kit\Context;
use Google\Site_Kit\Core\Modules\Module_With_Scopes;
use Google\Site_Kit\Core\Modules\Module_With_Screen;
use Google\Site_Kit\Core\Storage\Options;
use Google\Site_Kit\Modules\Analytics;
use Google\Site_Kit\Tests\Core\Modules\Module_With_Scopes_ContractTests;
use Google\Site_Kit\Tests\Core\Modules\Module_With_Screen_ContractTests;
use Google\Site_Kit\Tests\TestCase;

/**
 * @group Modules
 */
class AnalyticsTest extends TestCase {
	use Module_With_Scopes_ContractTests;
	use Module_With_Screen_ContractTests;

	public function test_register() {
		$analytics = new Analytics( new Context( GOOGLESITEKIT_PLUGIN_MAIN_FILE ) );
		remove_all_filters( 'googlesitekit_auth_scopes' );
		remove_all_filters( 'googlesitekit_module_screens' );
		remove_all_filters( 'option_googlesitekit_analytics_adsense_linked' );

		$analytics->register();

		// Test registers scopes.
		$this->assertEquals(
			$analytics->get_scopes(),
			apply_filters( 'googlesitekit_auth_scopes', array() )
		);

		// Test registers screen.
		$this->assertContains(
			$analytics->get_screen(),
			apply_filters( 'googlesitekit_module_screens', array() )
		);

		$this->assertFalse( get_option( 'googlesitekit_analytics_adsense_linked' ) );
		$this->assertFalse( $analytics->is_connected() );
	}

	public function test_register_option_filters() {
		$analytics = new Analytics( new Context( GOOGLESITEKIT_PLUGIN_MAIN_FILE ) );
		remove_all_filters( 'googlesitekit_analytics_account_id' );
		remove_all_filters( 'googlesitekit_analytics_property_id' );
		remove_all_filters( 'googlesitekit_analytics_internal_web_property_id' );
		remove_all_filters( 'googlesitekit_analytics_view_id' );
		$analytics->register();

		// Test accountId can be overridden by non-empty value via filter
		update_option( Analytics::OPTION, array( 'accountId' => 'saved-account-id' ) );
		$this->assertEquals( 'saved-account-id', get_option( Analytics::OPTION )['accountId'] );
		add_filter( 'googlesitekit_analytics_account_id', '__return_empty_string' );
		$this->assertEquals( 'saved-account-id', get_option( Analytics::OPTION )['accountId'] );
		add_filter( 'googlesitekit_analytics_account_id', function () {
			return 'filtered-account-id';
		} );
		$this->assertEquals( 'filtered-account-id', get_option( Analytics::OPTION )['accountId'] );

		// Test propertyId can be overridden by non-empty value via filter
		update_option( Analytics::OPTION, array( 'propertyId' => 'saved-property-id' ) );
		$this->assertEquals( 'saved-property-id', get_option( Analytics::OPTION )['propertyId'] );
		add_filter( 'googlesitekit_analytics_property_id', '__return_empty_string' );
		$this->assertEquals( 'saved-property-id', get_option( Analytics::OPTION )['propertyId'] );
		add_filter( 'googlesitekit_analytics_property_id', function () {
			return 'filtered-property-id';
		} );
		$this->assertEquals( 'filtered-property-id', get_option( Analytics::OPTION )['propertyId'] );

		// Test internalWebPropertyId can be overridden by non-empty value via filter
		update_option( Analytics::OPTION, array( 'internalWebPropertyId' => 'saved-internal-web-property-id' ) );
		$this->assertEquals( 'saved-internal-web-property-id', get_option( Analytics::OPTION )['internalWebPropertyId'] );
		add_filter( 'googlesitekit_analytics_internal_web_property_id', '__return_empty_string' );
		$this->assertEquals( 'saved-internal-web-property-id', get_option( Analytics::OPTION )['internalWebPropertyId'] );
		add_filter( 'googlesitekit_analytics_internal_web_property_id', function () {
			return 'filtered-internal-web-property-id';
		} );
		$this->assertEquals( 'filtered-internal-web-property-id', get_option( Analytics::OPTION )['internalWebPropertyId'] );

		// Test profileId can be overridden by non-empty value via filter
		update_option( Analytics::OPTION, array( 'profileId' => 'saved-profile-id' ) );
		$this->assertEquals( 'saved-profile-id', get_option( Analytics::OPTION )['profileId'] );
		add_filter( 'googlesitekit_analytics_view_id', '__return_empty_string' );
		$this->assertEquals( 'saved-profile-id', get_option( Analytics::OPTION )['profileId'] );
		add_filter( 'googlesitekit_analytics_view_id', function () {
			return 'filtered-profile-id';
		} );
		$this->assertEquals( 'filtered-profile-id', get_option( Analytics::OPTION )['profileId'] );
	}

	public function test_prepare_info_for_js() {
		$analytics = new Analytics( new Context( GOOGLESITEKIT_PLUGIN_MAIN_FILE ) );

		$info = $analytics->prepare_info_for_js();

		$this->assertEqualSets(
			array(
				'slug',
				'name',
				'description',
				'cta',
				'sort',
				'homepage',
				'learnMore',
				'group',
				'feature',
				'module_tags',
				'required',
				'autoActivate',
				'screenId',
				'hasSettings',
				'provides',
				'settings',
			),
			array_keys( $info )
		);

		$this->assertEquals( 'analytics', $info['slug'] );
		$this->assertArrayHasKey( 'accountId', $info['settings'] );
		$this->assertArrayHasKey( 'propertyId', $info['settings'] );
		$this->assertArrayHasKey( 'profileId', $info['settings'] );
		$this->assertArrayHasKey( 'internalWebPropertyId', $info['settings'] );
		$this->assertArrayHasKey( 'useSnippet', $info['settings'] );
		$this->assertArrayHasKey( 'ampClientIdOptIn', $info['settings'] );
	}

	public function test_is_connected() {
		$analytics = new Analytics( new Context( GOOGLESITEKIT_PLUGIN_MAIN_FILE ) );

		// Requires get_data to be connected.
		$this->assertFalse( $analytics->is_connected() );
	}

	public function test_scopes() {
		$analytics = new Analytics( new Context( GOOGLESITEKIT_PLUGIN_MAIN_FILE ) );

		$this->assertEqualSets(
			array(
				'https://www.googleapis.com/auth/analytics',
				'https://www.googleapis.com/auth/analytics.readonly',
				'https://www.googleapis.com/auth/analytics.manage.users',
				'https://www.googleapis.com/auth/analytics.edit',
			),
			$analytics->get_scopes()
		);
	}

	public function test_on_deactivation() {
		$analytics = new Analytics( new Context( GOOGLESITEKIT_PLUGIN_MAIN_FILE ) );
		$options   = new Options( new Context( GOOGLESITEKIT_PLUGIN_MAIN_FILE ) );
		$options->set( Analytics::OPTION, 'test-value' );
		$this->assertEquals( 'test-value', $options->get( Analytics::OPTION ) );
		$options->set( 'googlesitekit_analytics_adsense_linked', 'test-linked-value' );
		$this->assertEquals( 'test-linked-value', $options->get( 'googlesitekit_analytics_adsense_linked' ) );

		$analytics->on_deactivation();

		$this->assertFalse( $options->get( Analytics::OPTION ) );
		$this->assertFalse( $options->get( 'googlesitekit_analytics_adsense_linked' ) );
	}

	public function test_get_datapoints() {
		$analytics = new Analytics( new Context( GOOGLESITEKIT_PLUGIN_MAIN_FILE ) );

		$this->assertEqualSets(
			array(
				'connection',
				'account-id',
				'property-id',
				'profile-id',
				'internal-web-property-id',
				'use-snippet',
				'amp-client-id-opt-in',
				'goals',
				'get-accounts',
				'get-properties',
				'get-profiles',
<<<<<<< HEAD
=======
				'tag',
				'tag-permission',
>>>>>>> c213718d
				'adsense',
				'site-analytics',
				'top-pages',
				'overview',
				'traffic-sources',
				'save',
			),
			$analytics->get_datapoints()
		);
	}

	/**
	 * @return Module_With_Scopes
	 */
	protected function get_module_with_scopes() {
		return new Analytics( new Context( GOOGLESITEKIT_PLUGIN_MAIN_FILE ) );
	}

	/**
	 * @return Module_With_Screen
	 */
	protected function get_module_with_screen() {
		return new Analytics( new Context( GOOGLESITEKIT_PLUGIN_MAIN_FILE ) );
	}
}<|MERGE_RESOLUTION|>--- conflicted
+++ resolved
@@ -186,11 +186,7 @@
 				'get-accounts',
 				'get-properties',
 				'get-profiles',
-<<<<<<< HEAD
-=======
-				'tag',
 				'tag-permission',
->>>>>>> c213718d
 				'adsense',
 				'site-analytics',
 				'top-pages',
