<?php
/**
 * Reader_Revenue_ManagerTest
 *
 * @package   Google\Site_Kit\Tests\Modules
 * @copyright 2024 Google LLC
 * @license   https://www.apache.org/licenses/LICENSE-2.0 Apache License 2.0
 * @link      https://sitekit.withgoogle.com
 */

namespace Google\Site_Kit\Tests\Modules;

use Google\Site_Kit\Context;
use Google\Site_Kit\Core\Authentication\Authentication;
use Google\Site_Kit\Core\Modules\Module;
use Google\Site_Kit\Core\Modules\Module_With_Service_Entity;
use Google\Site_Kit\Core\Modules\Module_With_Settings;
use Google\Site_Kit\Core\REST_API\Exception\Missing_Required_Param_Exception;
use Google\Site_Kit\Core\Storage\Options;
use Google\Site_Kit\Core\Storage\User_Options;
use Google\Site_Kit\Core\Util\URL;
use Google\Site_Kit\Modules\Reader_Revenue_Manager;
use Google\Site_Kit\Modules\Reader_Revenue_Manager\Settings;
use Google\Site_Kit\Modules\Search_Console\Settings as Search_Console_Settings;
use Google\Site_Kit\Tests\Core\Modules\Module_With_Owner_ContractTests;
use Google\Site_Kit\Tests\Core\Modules\Module_With_Scopes_ContractTests;
use Google\Site_Kit\Tests\Core\Modules\Module_With_Service_Entity_ContractTests;
use Google\Site_Kit\Tests\Core\Modules\Module_With_Settings_ContractTests;
use Google\Site_Kit\Tests\FakeHttp;
use Google\Site_Kit\Tests\TestCase;
use Google\Site_Kit_Dependencies\Google\Service\SubscribewithGoogle\ListPublicationsResponse;
use Google\Site_Kit_Dependencies\Google\Service\SubscribewithGoogle\Publication;
use Google\Site_Kit_Dependencies\GuzzleHttp\Psr7\Request;
use Google\Site_Kit_Dependencies\GuzzleHttp\Psr7\Response;

/**
 * @group Modules
 * @group Reader_Revenue_Manager
 */
class Reader_Revenue_ManagerTest extends TestCase {

	use Module_With_Owner_ContractTests;
	use Module_With_Scopes_ContractTests;
	use Module_With_Service_Entity_ContractTests;
	use Module_With_Settings_ContractTests;

	/**
	 * Context object.
	 *
	 * @var Context
	 */
	private $context;

	/**
	 * Authentication object.
	 *
	 * @var Authentication
	 */
	private $authentication;

	/**
	 * Options object.
	 *
	 * @var Options
	 */
	private $options;

	/**
	 * Reader_Revenue_Manager object.
	 *
	 * @var Reader_Revenue_Manager
	 */
	private $reader_revenue_manager;

	public function set_up() {
		parent::set_up();

		$this->context                = new Context( GOOGLESITEKIT_PLUGIN_MAIN_FILE );
		$this->options                = new Options( $this->context );
		$user                         = $this->factory()->user->create_and_get( array( 'role' => 'administrator' ) );
		$user_options                 = new User_Options( $this->context, $user->ID );
		$this->authentication         = new Authentication( $this->context, $this->options, $user_options );
		$this->reader_revenue_manager = new Reader_Revenue_Manager( $this->context, $this->options, $user_options, $this->authentication );
	}

	public function test_register() {
		remove_all_filters( 'googlesitekit_auth_scopes' );

		$this->reader_revenue_manager->register();

		$this->assertEquals(
			$this->reader_revenue_manager->get_scopes(),
			apply_filters( 'googlesitekit_auth_scopes', array() )
		);
	}

	public function test_magic_methods() {
		$this->assertEquals( 'reader-revenue-manager', $this->reader_revenue_manager->slug );
		$this->assertEquals( 'Reader Revenue Manager', $this->reader_revenue_manager->name );
		$this->assertEquals( 'https://publishercenter.google.com', $this->reader_revenue_manager->homepage );
		$this->assertEquals( 'Reader Revenue Manager helps publishers grow, retain, and engage their audiences, creating new revenue opportunities', $this->reader_revenue_manager->description );
		$this->assertEquals( 10, $this->reader_revenue_manager->order ); // Since order is not set, it uses the default value.
	}

	public function test_get_scopes() {
		$this->assertEqualSets(
			array(
				'https://www.googleapis.com/auth/subscribewithgoogle.publications.readonly',
			),
			$this->reader_revenue_manager->get_scopes()
		);
	}

	public function test_service_classes_exist() {
		$this->assertTrue(
			class_exists( 'Google\Site_Kit_Dependencies\Google\Service\SubscribewithGoogle' )
		);
	}

	public function test_get_datapoints() {
		$this->assertEqualSets(
			array(
				'publications',
				'sync-publication-onboarding-state',
			),
			$this->reader_revenue_manager->get_datapoints()
		);
	}

	public function test_get_publications__url() {
		$filter = '';

		// Set the Search Console option.
		$this->options->set( Search_Console_Settings::OPTION, array( 'propertyID' => 'http://test.com' ) );

		FakeHttp::fake_google_http_handler(
			$this->reader_revenue_manager->get_client(),
			function ( Request $request ) use ( &$filter ) {
				$url = parse_url( $request->getUri() );

				$filter = $url['query'];

				switch ( $url['path'] ) {
					case '/v1/publications':
						return new Response(
							200,
							array(),
							json_encode( $this->get_publications_list_response() )
						);
				}
			}
		);

		$this->reader_revenue_manager->register();

		$this->authentication->get_oauth_client()->set_granted_scopes(
			$this->authentication->get_oauth_client()->get_required_scopes()
		);

		$result = $this->reader_revenue_manager->get_data( 'publications' );

		$this->assertNotWPError( $result );
		$this->assertContainsOnlyInstancesOf( Publication::class, $result );

		$publication = $result[0];

		$this->assertEquals( 'Test Property', $publication->getDisplayName() );
		$this->assertEquals( 'ABCDEFGH', $publication->getPublicationId() );

		$expected_filter = 'filter=' . join(
			' OR ',
			array_map(
				function ( $url ) {
					return sprintf( 'site_url = "%s"', $url );
				},
				URL::permute_site_url( 'http://test.com' )
			)
		);

		$this->assertEquals( $expected_filter, urldecode( $filter ) );
	}

	public function test_get_publications__domain() {
		$filter = '';

		// Set the Search Console option.
		$this->options->set( Search_Console_Settings::OPTION, array( 'propertyID' => 'sc-domain:example.com' ) );

		FakeHttp::fake_google_http_handler(
			$this->reader_revenue_manager->get_client(),
			function ( Request $request ) use ( &$filter ) {
				$url = parse_url( $request->getUri() );

				$filter = $url['query'];

				switch ( $url['path'] ) {
					case '/v1/publications':
						return new Response(
							200,
							array(),
							json_encode( $this->get_publications_list_response() )
						);
				}
			}
		);

		$this->reader_revenue_manager->register();

		$this->authentication->get_oauth_client()->set_granted_scopes(
			$this->authentication->get_oauth_client()->get_required_scopes()
		);

		$result = $this->reader_revenue_manager->get_data( 'publications' );

		$this->assertNotWPError( $result );
		$this->assertContainsOnlyInstancesOf( Publication::class, $result );

		$publication = $result[0];

		$this->assertEquals( 'Test Property', $publication->getDisplayName() );
		$this->assertEquals( 'ABCDEFGH', $publication->getPublicationId() );

		$expected_filter = 'filter=' . join(
			' OR ',
			array_map(
				function ( $domain ) {
					return sprintf( 'domain = "%s"', $domain );
				},
				URL::permute_site_hosts( 'example.com' )
			)
		);

		$this->assertEquals( $expected_filter, urldecode( $filter ) );
	}

	public function test_sync_publication_onboarding_state_onboarding_state_unchanged() {
		// Set the Search Console option.
		$this->options->set( Search_Console_Settings::OPTION, array( 'propertyID' => 'http://test.com' ) );

		FakeHttp::fake_google_http_handler(
			$this->reader_revenue_manager->get_client(),
			function ( Request $request ) use ( &$filter ) {
				$url    = parse_url( $request->getUri() );
				$filter = $url['query'];

				switch ( $url['path'] ) {
					case '/v1/publications':
						return new Response(
							200,
							array(),
							json_encode( $this->get_publications_list_response() )
						);
				}
			}
		);

		$this->reader_revenue_manager->register();

		$this->authentication->get_oauth_client()->set_granted_scopes(
			$this->authentication->get_oauth_client()->get_required_scopes()
		);

		$result = $this->reader_revenue_manager->set_data(
			'sync-publication-onboarding-state',
			array(
				'publicationID'              => 'ABCDEFGH',
				'publicationOnboardingState' => 'PENDING_VERIFICATION',
			)
		);

		$this->assertNotWPError( $result );
		$this->assertEquals( (object) array(), $result );
	}

	public function test_sync_publication_onboarding_state_onboarding_state_changed() {
		// Set the Search Console option.
		$this->options->set( Search_Console_Settings::OPTION, array( 'propertyID' => 'http://test.com' ) );

		FakeHttp::fake_google_http_handler(
			$this->reader_revenue_manager->get_client(),
			function ( Request $request ) use ( &$filter ) {
				$url    = parse_url( $request->getUri() );
				$filter = $url['query'];

				switch ( $url['path'] ) {
					case '/v1/publications':
						return new Response(
							200,
							array(),
							json_encode( $this->get_publications_list_response( 'ABCDEFGH', 'ONBOARDING_COMPLETE' ) )
						);
				}
			}
		);

		$this->reader_revenue_manager->register();

		$this->authentication->get_oauth_client()->set_granted_scopes(
			$this->authentication->get_oauth_client()->get_required_scopes()
		);

		$this->reader_revenue_manager->get_settings()->set(
			array(
				'publicationID'              => 'ABCDEFGH',
				'publicationOnboardingState' => 'ONBOARDING_ACTION_REQUIRED',
			)
		);

		$result = $this->reader_revenue_manager->set_data(
			'sync-publication-onboarding-state',
			array(
				'publicationID'              => 'ABCDEFGH',
				'publicationOnboardingState' => 'ONBOARDING_ACTION_REQUIRED',
			)
		);

		$this->assertNotWPError( $result );
		$this->assertEquals( 'ONBOARDING_COMPLETE', $result->publicationOnboardingState );
		$this->assertEquals( 'ABCDEFGH', $result->publicationID );
	}

	public function test_sync_publication_onboarding_state_publication_not_found() {
		// Set the Search Console option.
		$this->options->set( Search_Console_Settings::OPTION, array( 'propertyID' => 'http://test.com' ) );

		FakeHttp::fake_google_http_handler(
			$this->reader_revenue_manager->get_client(),
			function ( Request $request ) use ( &$filter ) {
				$url    = parse_url( $request->getUri() );
				$filter = $url['query'];

				switch ( $url['path'] ) {
					case '/v1/publications':
						return new Response(
							200,
							array(),
							json_encode( array() )
						);
				}
			}
		);

		$this->reader_revenue_manager->register();

		$this->authentication->get_oauth_client()->set_granted_scopes(
			$this->authentication->get_oauth_client()->get_required_scopes()
		);

		$result = $this->reader_revenue_manager->set_data(
			'sync-publication-onboarding-state',
			array(
				'publicationID'              => 'IJKLMNOP',
				'publicationOnboardingState' => 'PENDING_VERIFICATION',
			)
		);

		$this->assertWPError( $result );
		$this->assertEquals( 'publication_not_found', $result->get_error_code() );
	}

	public function test_sync_publication_onboarding_state_no_publication_id() {
		$this->reader_revenue_manager->register();

		$this->authentication->get_oauth_client()->set_granted_scopes(
			$this->authentication->get_oauth_client()->get_required_scopes()
		);

		$result = $this->reader_revenue_manager->set_data(
			'sync-publication-onboarding-state',
			array(
				'publicationOnboardingState' => 'PENDING_VERIFICATION',
			)
		);

		$this->assertWPError( $result );
		$this->assertEquals( 'missing_required_param', $result->get_error_code() );
		$this->assertEquals( 'Request parameter is empty: publicationID.', $result->get_error_message() );
	}

	public function test_sync_publication_onboarding_state_no_publication_onboarding_state() {
		$this->reader_revenue_manager->register();

		$this->authentication->get_oauth_client()->set_granted_scopes(
			$this->authentication->get_oauth_client()->get_required_scopes()
		);

		$result = $this->reader_revenue_manager->set_data(
			'sync-publication-onboarding-state',
			array(
				'publicationID' => 'ABCDEFGH',
			)
		);

		$this->assertWPError( $result );
		$this->assertEquals( 'missing_required_param', $result->get_error_code() );
		$this->assertEquals( 'Request parameter is empty: publicationOnboardingState.', $result->get_error_message() );
	}

	public function test_is_connected() {
		$options                = new Options( $this->context );
		$reader_revenue_manager = new Reader_Revenue_Manager( $this->context, $options );

		$this->assertFalse( $reader_revenue_manager->is_connected() );

		$options->set(
			Settings::OPTION,
			array(
				'publicationID' => 'ABCDEFGH',
			)
		);

		$this->assertTrue( $reader_revenue_manager->is_connected() );
	}

	public function test_on_deactivation() {
		$options = new Options( $this->context );
		$options->set( Settings::OPTION, 'test-value' );

		$reader_revenue_manager = new Reader_Revenue_Manager( $this->context, $options );
		$reader_revenue_manager->on_deactivation();

		$this->assertOptionNotExists( Settings::OPTION );
	}

	public function test_template_redirect() {
		$publication_id = 'ABCDEFGH';

		wp_scripts()->registered = array();
		wp_scripts()->queue      = array();
		wp_scripts()->done       = array();

		// Prevent test from failing in CI with deprecation notice.
		remove_action( 'wp_print_styles', 'print_emoji_styles' );

		remove_all_actions( 'template_redirect' );

		$this->reader_revenue_manager->register();
		$this->reader_revenue_manager->get_settings()->set(
			array(
				'publicationID' => $publication_id,
			)
		);

		// Navigate to a singular post.
		$post_ID = $this->factory()->post->create();
		$this->go_to( get_permalink( $post_ID ) );

		do_action( 'template_redirect' );
		do_action( 'wp_enqueue_scripts' );

		$footer_html = $this->capture_action( 'wp_footer' );

		$this->assertStringContainsString( 'Google Reader Revenue Manager snippet added by Site Kit', $footer_html );
		$this->assertStringContainsString( '<script type="text/javascript" src="https://news.google.com/swg/js/v1/swg-basic.js" id="google_swgjs-js" async="async" data-wp-strategy="async"></script>', $footer_html ); // phpcs:ignore WordPress.WP.EnqueuedResources.NonEnqueuedScript
		$this->assertStringContainsString( '(self.SWG_BASIC=self.SWG_BASIC||[]).push(basicSubscriptions=>{basicSubscriptions.init({"type":"NewsArticle","isPartOfType":["Product"],"isPartOfProductId":"' . $publication_id . ':openaccess","clientOptions":{"theme":"light","lang":"en-US"}});});', $footer_html );
	}

	public function test_get_debug_fields() {
		$this->reader_revenue_manager->get_settings()->register();

		$this->assertEqualSets(
			array(
				'reader_revenue_manager_publication_id',
				'reader_revenue_manager_publication_onboarding_state',
			),
			array_keys( $this->reader_revenue_manager->get_debug_fields() )
		);
	}

	public function test_check_service_entity_access_no_access_unavailable_publication() {
		$module = $this->get_module_with_service_entity();

		$this->mock_service_entity_access( $module, 200 );
		$this->set_up_check_service_entity_access( $module );

		// Change saved publication to one that is not available.
		$module->get_settings()->merge(
			array(
				'publicationID' => 'IJKLMNOP',
			)
		);

		$access = $module->check_service_entity_access();

		$this->assertNotWPError( $access );
		$this->assertEquals( false, $access );
	}

<<<<<<< HEAD
	public function test_product_id_setting_registered() {
		$publication_id = 'ABCDEFGH';
		$this->enable_feature( 'rrmModuleV2' );

		$this->reader_revenue_manager->get_settings()->set(
			array(
				'publicationID' => $publication_id,
			)
		);

		$this->reader_revenue_manager->register();

		$registered = registered_meta_key_exists( 'post', 'googlesitekit_rrm_' . $publication_id . ':productID' );

		$this->assertTrue( $registered );
	}

	public function test_publication_id_empty_product_id_setting_not_registered() {
		$publication_id = 'ABCDEFGH';
		$this->enable_feature( 'rrmModuleV2' );

		$this->reader_revenue_manager->get_settings()->set(
			array(
				'publicationID' => '',
			)
		);

		$this->reader_revenue_manager->register();

		$registered = registered_meta_key_exists( 'post', 'googlesitekit_rrm_' . $publication_id . ':productID' );

		$this->assertFalse( $registered );
	}

	public function test_feature_disabled_product_id_setting_not_registered() {
		$publication_id = 'ABCDEFGH';

		$this->reader_revenue_manager->get_settings()->set(
			array(
				'publicationID' => $publication_id,
			)
		);

		$this->reader_revenue_manager->register();

		$registered = registered_meta_key_exists( 'post', 'googlesitekit_rrm_' . $publication_id . ':productID' );

		$this->assertFalse( $registered );
=======
	public function test_block_editor_script_enqueued() {
		$this->enable_feature( 'rrmModuleV2' );

		$registerable_asset_handles = array_map(
			function ( $asset ) {
				return $asset->get_handle();
			},
			$this->reader_revenue_manager->get_assets()
		);

		$this->assertContains(
			'googlesitekit-reader-revenue-manager-block-editor',
			$registerable_asset_handles
		);
	}

	public function test_block_editor_script_not_enqueued() {
		$registerable_asset_handles = array_map(
			function ( $asset ) {
				return $asset->get_handle();
			},
			$this->reader_revenue_manager->get_assets()
		);

		$this->assertNotContains(
			'googlesitekit-reader-revenue-manager-block-editor',
			$registerable_asset_handles
		);
>>>>>>> 414f6b52
	}

	/**
	 * @return Module_With_Scopes
	 */
	protected function get_module_with_scopes() {
		return $this->reader_revenue_manager;
	}

	/**
	 * @return Module_With_Owner
	 */
	protected function get_module_with_owner() {
		return $this->reader_revenue_manager;
	}

	/**
	 * @return Module_With_Settings
	 */
	public function get_module_with_settings() {
		return $this->reader_revenue_manager;
	}

	/**
	 * @return Module|Module_With_Service_Entity|Module_With_Settings
	 */
	protected function get_module_with_service_entity() {
		return $this->reader_revenue_manager;
	}

	protected function set_up_check_service_entity_access( Module_With_Settings $module ) {
		$module->get_settings()->set(
			array(
				'publicationID' => 'ABCDEFGH',
			)
		);
	}

	protected function mock_service_entity_access( Module $module, $status_code ) {
		FakeHttp::fake_google_http_handler(
			$module->get_client(),
			function () use ( $status_code ) {
				if ( 200 === $status_code ) {
					return new Response(
						200,
						array(),
						json_encode( $this->get_publications_list_response() )
					);
				}

				return new Response( $status_code );
			}
		);
	}

	protected function get_publications_list_response( $publication_id = 'ABCDEFGH', $onboarding_state = 'PENDING_VERIFICATION' ) {
		$publication = new Publication();

		$publication->setPublicationId( $publication_id );
		$publication->setDisplayName( 'Test Property' );
		$publication->setOnboardingState( $onboarding_state );

		$response = new ListPublicationsResponse();
		$response->setPublications( array( $publication ) );

		return $response;
	}
}<|MERGE_RESOLUTION|>--- conflicted
+++ resolved
@@ -486,7 +486,6 @@
 		$this->assertEquals( false, $access );
 	}
 
-<<<<<<< HEAD
 	public function test_product_id_setting_registered() {
 		$publication_id = 'ABCDEFGH';
 		$this->enable_feature( 'rrmModuleV2' );
@@ -535,7 +534,8 @@
 		$registered = registered_meta_key_exists( 'post', 'googlesitekit_rrm_' . $publication_id . ':productID' );
 
 		$this->assertFalse( $registered );
-=======
+	}
+
 	public function test_block_editor_script_enqueued() {
 		$this->enable_feature( 'rrmModuleV2' );
 
@@ -564,7 +564,6 @@
 			'googlesitekit-reader-revenue-manager-block-editor',
 			$registerable_asset_handles
 		);
->>>>>>> 414f6b52
 	}
 
 	/**
