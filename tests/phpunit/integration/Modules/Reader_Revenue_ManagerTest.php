<?php
/**
 * Reader_Revenue_ManagerTest
 *
 * @package   Google\Site_Kit\Tests\Modules
 * @copyright 2024 Google LLC
 * @license   https://www.apache.org/licenses/LICENSE-2.0 Apache License 2.0
 * @link      https://sitekit.withgoogle.com
 */

namespace Google\Site_Kit\Tests\Modules;

use Google\Site_Kit\Context;
use Google\Site_Kit\Core\Authentication\Authentication;
use Google\Site_Kit\Core\Modules\Module;
use Google\Site_Kit\Core\Modules\Module_With_Service_Entity;
use Google\Site_Kit\Core\Modules\Module_With_Settings;
use Google\Site_Kit\Core\Modules\Modules;
use Google\Site_Kit\Core\Storage\Options;
use Google\Site_Kit\Core\Storage\User_Options;
use Google\Site_Kit\Core\Util\URL;
use Google\Site_Kit\Modules\Reader_Revenue_Manager;
use Google\Site_Kit\Modules\Reader_Revenue_Manager\Settings;
use Google\Site_Kit\Modules\Search_Console\Settings as Search_Console_Settings;
use Google\Site_Kit\Tests\Core\Modules\Module_With_Owner_ContractTests;
use Google\Site_Kit\Tests\Core\Modules\Module_With_Scopes_ContractTests;
use Google\Site_Kit\Tests\Core\Modules\Module_With_Service_Entity_ContractTests;
use Google\Site_Kit\Tests\Core\Modules\Module_With_Settings_ContractTests;
use Google\Site_Kit\Tests\FakeHttp;
use Google\Site_Kit\Tests\TestCase;
use Google\Site_Kit_Dependencies\Google\Service\SubscribewithGoogle\ListPublicationsResponse;
use Google\Site_Kit_Dependencies\Google\Service\SubscribewithGoogle\Publication;
use Google\Site_Kit_Dependencies\GuzzleHttp\Promise\FulfilledPromise;
use Google\Site_Kit_Dependencies\GuzzleHttp\Psr7\Request;
use Google\Site_Kit_Dependencies\GuzzleHttp\Psr7\Response;

/**
 * @group Modules
 * @group Reader_Revenue_Manager
 */
class Reader_Revenue_ManagerTest extends TestCase {

	use Module_With_Owner_ContractTests;
	use Module_With_Scopes_ContractTests;
	use Module_With_Service_Entity_ContractTests;
	use Module_With_Settings_ContractTests;

	/**
	 * Context object.
	 *
	 * @var Context
	 */
	private $context;

	/**
	 * Authentication object.
	 *
	 * @var Authentication
	 */
	private $authentication;

	/**
	 * Options object.
	 *
	 * @var Options
	 */
	private $options;

	/**
	 * User_Options object.
	 *
	 * @var User_Options
	 */
	private $user_options;

	/**
	 * Reader_Revenue_Manager object.
	 *
	 * @var Reader_Revenue_Manager
	 */
	private $reader_revenue_manager;

	public function set_up() {
		parent::set_up();

		$this->context                = new Context( GOOGLESITEKIT_PLUGIN_MAIN_FILE );
		$this->options                = new Options( $this->context );
		$user                         = $this->factory()->user->create_and_get( array( 'role' => 'administrator' ) );
		$this->user_options           = new User_Options( $this->context, $user->ID );
		$this->authentication         = new Authentication( $this->context, $this->options, $this->user_options );
		$this->reader_revenue_manager = new Reader_Revenue_Manager( $this->context, $this->options, $this->user_options, $this->authentication );
	}

	public function test_register() {
		remove_all_filters( 'googlesitekit_auth_scopes' );

		$this->reader_revenue_manager->register();

		$this->assertEquals(
			$this->reader_revenue_manager->get_scopes(),
			apply_filters( 'googlesitekit_auth_scopes', array() )
		);
	}

	public function test_magic_methods() {
		$this->assertEquals( 'reader-revenue-manager', $this->reader_revenue_manager->slug );
		$this->assertEquals( 'Reader Revenue Manager', $this->reader_revenue_manager->name );
		$this->assertEquals( 'https://publishercenter.google.com', $this->reader_revenue_manager->homepage );
		$this->assertEquals( 'Reader Revenue Manager helps publishers grow, retain, and engage their audiences, creating new revenue opportunities', $this->reader_revenue_manager->description );
		$this->assertEquals( 10, $this->reader_revenue_manager->order ); // Since order is not set, it uses the default value.
	}

	public function test_get_scopes() {
		$this->assertEqualSets(
			array(
				'https://www.googleapis.com/auth/subscribewithgoogle.publications.readonly',
			),
			$this->reader_revenue_manager->get_scopes()
		);
	}

	public function test_service_classes_exist() {
		$this->assertTrue(
			class_exists( 'Google\Site_Kit_Dependencies\Google\Service\SubscribewithGoogle' )
		);
	}

	public function test_get_datapoints() {
		$this->assertEqualSets(
			array(
				'publications',
				'sync-publication-onboarding-state',
			),
			$this->reader_revenue_manager->get_datapoints()
		);
	}

	public function test_get_publications__url() {
		$filter = '';

		// Set the Search Console option.
		$this->options->set( Search_Console_Settings::OPTION, array( 'propertyID' => 'http://test.com' ) );

		FakeHttp::fake_google_http_handler(
			$this->reader_revenue_manager->get_client(),
			function ( Request $request ) use ( &$filter ) {
				$url = parse_url( $request->getUri() );

				$filter = $url['query'];

				switch ( $url['path'] ) {
					case '/v1/publications':
						return new FulfilledPromise(
							new Response(
								200,
								array(),
								json_encode( $this->get_publications_list_response() )
							)
						);
				}
			}
		);

		$this->reader_revenue_manager->register();

		$this->authentication->get_oauth_client()->set_granted_scopes(
			$this->authentication->get_oauth_client()->get_required_scopes()
		);

		$result = $this->reader_revenue_manager->get_data( 'publications' );

		$this->assertNotWPError( $result );
		$this->assertContainsOnlyInstancesOf( Publication::class, $result );

		$publication = $result[0];

		$this->assertEquals( 'Test Property', $publication->getDisplayName() );
		$this->assertEquals( 'ABCDEFGH', $publication->getPublicationId() );

		$expected_filter = 'filter=' . join(
			' OR ',
			array_map(
				function ( $url ) {
					return sprintf( 'site_url = "%s"', $url );
				},
				URL::permute_site_url( 'http://test.com' )
			)
		);

		$this->assertEquals( $expected_filter, urldecode( $filter ) );
	}

	public function test_get_publications__domain() {
		$filter = '';

		// Set the Search Console option.
		$this->options->set( Search_Console_Settings::OPTION, array( 'propertyID' => 'sc-domain:example.com' ) );

		FakeHttp::fake_google_http_handler(
			$this->reader_revenue_manager->get_client(),
			function ( Request $request ) use ( &$filter ) {
				$url = parse_url( $request->getUri() );

				$filter = $url['query'];

				switch ( $url['path'] ) {
					case '/v1/publications':
						return new FulfilledPromise(
							new Response(
								200,
								array(),
								json_encode( $this->get_publications_list_response() )
							)
						);
				}
			}
		);

		$this->reader_revenue_manager->register();

		$this->authentication->get_oauth_client()->set_granted_scopes(
			$this->authentication->get_oauth_client()->get_required_scopes()
		);

		$result = $this->reader_revenue_manager->get_data( 'publications' );

		$this->assertNotWPError( $result );
		$this->assertContainsOnlyInstancesOf( Publication::class, $result );

		$publication = $result[0];

		$this->assertEquals( 'Test Property', $publication->getDisplayName() );
		$this->assertEquals( 'ABCDEFGH', $publication->getPublicationId() );

		$expected_filter = 'filter=' . join(
			' OR ',
			array_map(
				function ( $domain ) {
					return sprintf( 'domain = "%s"', $domain );
				},
				URL::permute_site_hosts( 'example.com' )
			)
		);

		$this->assertEquals( $expected_filter, urldecode( $filter ) );
	}

	public function test_sync_publication_onboarding_state_onboarding_state_unchanged() {
		// Set the Search Console option.
		$this->options->set( Search_Console_Settings::OPTION, array( 'propertyID' => 'http://test.com' ) );

		FakeHttp::fake_google_http_handler(
			$this->reader_revenue_manager->get_client(),
			function ( Request $request ) use ( &$filter ) {
				$url    = parse_url( $request->getUri() );
				$filter = $url['query'];

				switch ( $url['path'] ) {
					case '/v1/publications':
						return new FulfilledPromise(
							new Response(
								200,
								array(),
								json_encode( $this->get_publications_list_response() )
							)
						);
				}
			}
		);

		$this->reader_revenue_manager->register();

		$this->authentication->get_oauth_client()->set_granted_scopes(
			$this->authentication->get_oauth_client()->get_required_scopes()
		);

		$result = $this->reader_revenue_manager->set_data(
			'sync-publication-onboarding-state',
			array(
				'publicationID'              => 'ABCDEFGH',
				'publicationOnboardingState' => 'PENDING_VERIFICATION',
			)
		);

		$this->assertNotWPError( $result );
		$this->assertEquals( (object) array(), $result );
	}

	public function test_sync_publication_onboarding_state_onboarding_state_changed() {
		// Set the Search Console option.
		$this->options->set( Search_Console_Settings::OPTION, array( 'propertyID' => 'http://test.com' ) );

		FakeHttp::fake_google_http_handler(
			$this->reader_revenue_manager->get_client(),
			function ( Request $request ) use ( &$filter ) {
				$url    = parse_url( $request->getUri() );
				$filter = $url['query'];

				switch ( $url['path'] ) {
					case '/v1/publications':
						return new FulfilledPromise(
							new Response(
								200,
								array(),
								json_encode( $this->get_publications_list_response( 'ABCDEFGH', 'ONBOARDING_COMPLETE' ) )
							)
						);
				}
			}
		);

		$this->reader_revenue_manager->register();

		$this->authentication->get_oauth_client()->set_granted_scopes(
			$this->authentication->get_oauth_client()->get_required_scopes()
		);

		$this->reader_revenue_manager->get_settings()->set(
			array(
				'publicationID'              => 'ABCDEFGH',
				'publicationOnboardingState' => 'ONBOARDING_ACTION_REQUIRED',
			)
		);

		$result = $this->reader_revenue_manager->set_data(
			'sync-publication-onboarding-state',
			array(
				'publicationID'              => 'ABCDEFGH',
				'publicationOnboardingState' => 'ONBOARDING_ACTION_REQUIRED',
			)
		);

		$this->assertNotWPError( $result );
		$this->assertEquals( 'ONBOARDING_COMPLETE', $result->publicationOnboardingState );
		$this->assertEquals( 'ABCDEFGH', $result->publicationID );
	}

	public function test_sync_publication_onboarding_state_publication_not_found() {
		// Set the Search Console option.
		$this->options->set( Search_Console_Settings::OPTION, array( 'propertyID' => 'http://test.com' ) );

		FakeHttp::fake_google_http_handler(
			$this->reader_revenue_manager->get_client(),
			function ( Request $request ) use ( &$filter ) {
				$url    = parse_url( $request->getUri() );
				$filter = $url['query'];

				switch ( $url['path'] ) {
					case '/v1/publications':
						return new FulfilledPromise(
							new Response(
								200,
								array(),
								json_encode( array() )
							)
						);
				}
			}
		);

		$this->reader_revenue_manager->register();

		$this->authentication->get_oauth_client()->set_granted_scopes(
			$this->authentication->get_oauth_client()->get_required_scopes()
		);

		$result = $this->reader_revenue_manager->set_data(
			'sync-publication-onboarding-state',
			array(
				'publicationID'              => 'IJKLMNOP',
				'publicationOnboardingState' => 'PENDING_VERIFICATION',
			)
		);

		$this->assertWPError( $result );
		$this->assertEquals( 'publication_not_found', $result->get_error_code() );
	}

	public function test_sync_publication_onboarding_state_no_publication_id() {
		$this->reader_revenue_manager->register();

		$this->authentication->get_oauth_client()->set_granted_scopes(
			$this->authentication->get_oauth_client()->get_required_scopes()
		);

		$result = $this->reader_revenue_manager->set_data(
			'sync-publication-onboarding-state',
			array(
				'publicationOnboardingState' => 'PENDING_VERIFICATION',
			)
		);

		$this->assertWPError( $result );
		$this->assertEquals( 'missing_required_param', $result->get_error_code() );
		$this->assertEquals( 'Request parameter is empty: publicationID.', $result->get_error_message() );
	}

	public function test_sync_publication_onboarding_state_no_publication_onboarding_state() {
		$this->reader_revenue_manager->register();

		$this->authentication->get_oauth_client()->set_granted_scopes(
			$this->authentication->get_oauth_client()->get_required_scopes()
		);

		$result = $this->reader_revenue_manager->set_data(
			'sync-publication-onboarding-state',
			array(
				'publicationID' => 'ABCDEFGH',
			)
		);

		$this->assertWPError( $result );
		$this->assertEquals( 'missing_required_param', $result->get_error_code() );
		$this->assertEquals( 'Request parameter is empty: publicationOnboardingState.', $result->get_error_message() );
	}

	public function test_is_connected() {
		$options                = new Options( $this->context );
		$reader_revenue_manager = new Reader_Revenue_Manager( $this->context, $options );

		$this->assertFalse( $reader_revenue_manager->is_connected() );

		$options->set(
			Settings::OPTION,
			array(
				'publicationID' => 'ABCDEFGH',
			)
		);

		$this->assertTrue( $reader_revenue_manager->is_connected() );
	}

	public function test_on_deactivation() {
		$options = new Options( $this->context );
		$options->set( Settings::OPTION, 'test-value' );

		$reader_revenue_manager = new Reader_Revenue_Manager( $this->context, $options );
		$reader_revenue_manager->on_deactivation();

		$this->assertOptionNotExists( Settings::OPTION );
	}

	public function data_product_ids__singular() {
		return array(
			'with no product ID configured'            => array(
				array(),
				'',
				'openaccess',
			),
			'with product ID set in settings'          => array(
				array(
					'productID' => 'ABDCEFGH:advanced',
				),
				'',
				'advanced',
			),
			'with product ID set in settings and post' => array(
				array(
					'productID' => 'ABDCEFGH:advanced',
				),
				'openaccess',
				'openaccess',
			),
			'with product ID set in post to none'      => array(
				array(
					'productID' => 'ABDCEFGH:advanced',
				),
				'none',
				'',
			),
		);
	}

	/**
	 * @dataProvider data_product_ids__singular
	 */
	public function test_template_redirect__singular( $settings, $post_product_id, $expected_product_id ) {
		$publication_id = 'ABCDEFGH';

		wp_scripts()->registered = array();
		wp_scripts()->queue      = array();
		wp_scripts()->done       = array();

		// Prevent test from failing in CI with deprecation notice.
		remove_action( 'wp_print_styles', 'print_emoji_styles' );

		remove_all_actions( 'template_redirect' );

		$this->reader_revenue_manager->register();
		$this->reader_revenue_manager->get_settings()->register();
		$this->reader_revenue_manager->get_settings()->merge(
			array_merge(
				array( 'publicationID' => $publication_id ),
				$settings
			)
		);

		// Navigate to a singular post.
		$post_ID = $this->factory()->post->create();
		$this->go_to( get_permalink( $post_ID ) );

		// Set post product ID.
		if ( $post_product_id ) {
			update_post_meta(
				$post_ID,
				'googlesitekit_rrm_' . $publication_id . ':productID',
				$post_product_id
			);
		}

		do_action( 'template_redirect' );
		do_action( 'wp_enqueue_scripts' );

		$footer_html = $this->capture_action( 'wp_footer' );

		if ( $expected_product_id ) {
			$this->assertStringContainsString( 'Google Reader Revenue Manager snippet added by Site Kit', $footer_html );
			$this->assertStringContainsString( 'https://news.google.com/swg/js/v1/swg-basic.js', $footer_html ); // phpcs:ignore WordPress.WP.EnqueuedResources.NonEnqueuedScript
			$this->assertStringContainsString( '(self.SWG_BASIC=self.SWG_BASIC||[]).push(basicSubscriptions=>{basicSubscriptions.init({"type":"NewsArticle","isPartOfType":["Product"],"isPartOfProductId":"' . $publication_id . ':' . $expected_product_id . '","clientOptions":{"theme":"light","lang":"en-US"}});});', $footer_html );
		} else {
			$this->assertStringNotContainsString( 'Google Reader Revenue Manager snippet added by Site Kit', $footer_html );
		}
	}

	public function data_product_ids__non_singular() {
		return array(
			'with no product ID configured' => array(
				array(),
				'',
			),
			'with no product ID configured and snippet mode of site wide' => array(
				array(
					'snippetMode' => 'sitewide',
				),
				'openaccess',
			),
			'with product ID set in settings and snippet mode of post_types' => array(
				array(
					'productID' => 'ABDCEFGH:advanced',
				),
				'',
			),
			'with product ID set in settings and snippet mode of site wide' => array(
				array(
					'productID'   => 'ABDCEFGH:advanced',
					'snippetMode' => 'sitewide',
				),
				'advanced',
			),
		);
	}

	/**
	 * @dataProvider data_product_ids__non_singular
	 */
	public function test_template_redirect__non_singular( $settings, $expected_product_id ) {
		$publication_id = 'ABCDEFGH';

		wp_scripts()->registered = array();
		wp_scripts()->queue      = array();
		wp_scripts()->done       = array();

		// Prevent test from failing in CI with deprecation notice.
		remove_action( 'wp_print_styles', 'print_emoji_styles' );

		remove_all_actions( 'template_redirect' );

		$this->reader_revenue_manager->register();
		$this->reader_revenue_manager->get_settings()->register();
		$this->reader_revenue_manager->get_settings()->merge(
			array_merge(
				array( 'publicationID' => $publication_id ),
				$settings
			)
		);

		do_action( 'template_redirect' );
		do_action( 'wp_enqueue_scripts' );

		$footer_html = $this->capture_action( 'wp_footer' );

		if ( $expected_product_id ) {
			$this->assertStringContainsString( 'Google Reader Revenue Manager snippet added by Site Kit', $footer_html );
			$this->assertStringContainsString( 'https://news.google.com/swg/js/v1/swg-basic.js', $footer_html );
			$this->assertStringContainsString( '(self.SWG_BASIC=self.SWG_BASIC||[]).push(basicSubscriptions=>{basicSubscriptions.init({"type":"NewsArticle","isPartOfType":["Product"],"isPartOfProductId":"' . $publication_id . ':' . $expected_product_id . '","clientOptions":{"theme":"light","lang":"en-US"}});});', $footer_html );
		} else {
			$this->assertStringNotContainsString( 'Google Reader Revenue Manager snippet added by Site Kit', $footer_html );
		}
	}

	public function test_get_debug_fields() {
		$this->reader_revenue_manager->get_settings()->register();

<<<<<<< HEAD
=======
		$this->assertEqualSets(
			array(
				'reader_revenue_manager_publication_id',
				'reader_revenue_manager_publication_onboarding_state',
				'reader_revenue_manager_available_product_ids',
				'reader_revenue_manager_payment_option',
			),
			array_keys( $this->reader_revenue_manager->get_debug_fields() )
		);

		$this->enable_feature( 'rrmModuleV2' );
		$this->reader_revenue_manager->get_settings()->register();

		// Set up product IDs in different formats for testing extraction and redaction.
		$this->reader_revenue_manager->get_settings()->set(
			array(
				'publicationID' => 'test-publication-id',
				'productIDs'    => array(
					'test-publication-id:product1',  // Combined format.
					'standalone-product',            // Standalone format.
					'test-publication-id:product2',  // Another combined format.
				),
				'productID'     => 'test-publication-id:main-product',  // Main product in combined format.
			)
		);

>>>>>>> 27eaf6c4
		// Verify `postTypes` field appears when the `snippetMode` is `post_types` (default).
		$this->assertEqualSets(
			array(
				'reader_revenue_manager_publication_id',
				'reader_revenue_manager_publication_onboarding_state',
				'reader_revenue_manager_snippet_mode',
				'reader_revenue_manager_post_types',
				'reader_revenue_manager_product_id',
				'reader_revenue_manager_available_product_ids',
				'reader_revenue_manager_payment_option',
			),
			array_keys( $this->reader_revenue_manager->get_debug_fields() )
		);

		$debug_fields = $this->reader_revenue_manager->get_debug_fields();

		// Test product IDs extraction - should only show the product ID part.
		$this->assertEquals(
			'product1, standalone-product, product2',
			$debug_fields['reader_revenue_manager_available_product_ids']['value'],
			'Available product IDs should be extracted correctly'
		);

		// Test product IDs redaction - should redact publication ID but keep product ID.
		$this->assertStringContainsString(
			'test•••••••••••••••:product1',
			$debug_fields['reader_revenue_manager_available_product_ids']['debug'],
			'Publication ID should be partially redacted in debug output'
		);

		$this->assertStringContainsString(
			'standalone-product',
			$debug_fields['reader_revenue_manager_available_product_ids']['debug'],
			'Standalone product ID should not be changed in debug output'
		);

		$this->assertStringContainsString(
			'test•••••••••••••••:product2',
			$debug_fields['reader_revenue_manager_available_product_ids']['debug'],
			'Second publication ID should be partially redacted in debug output'
		);

		// Test main product ID extraction.
		$this->assertEquals(
			'main-product',
			$debug_fields['reader_revenue_manager_product_id']['value'],
			'Main product ID should be extracted correctly'
		);

		// Test main product ID redaction - should redact publication ID but keep product ID.
		$this->assertEquals(
			'test•••••••••••••••:main-product',
			$debug_fields['reader_revenue_manager_product_id']['debug'],
			'Publication ID should be partially redacted in main product ID debug output'
		);

		// Set `snippetMode` to `per_post`.
		$this->reader_revenue_manager->get_settings()->set(
			array(
				'snippetMode' => 'per_post',
			)
		);

		// Verify `postTypes` field does not appear when the `snippetMode` is not `post_types`.
		$this->assertEqualSets(
			array(
				'reader_revenue_manager_publication_id',
				'reader_revenue_manager_publication_onboarding_state',
				'reader_revenue_manager_snippet_mode',
				'reader_revenue_manager_product_id',
				'reader_revenue_manager_available_product_ids',
				'reader_revenue_manager_payment_option',
			),
			array_keys( $this->reader_revenue_manager->get_debug_fields() )
		);
	}

	public function test_check_service_entity_access_no_access_unavailable_publication() {
		$module = $this->get_module_with_service_entity();

		$this->mock_service_entity_access( $module, 200 );
		$this->set_up_check_service_entity_access( $module );

		// Change saved publication to one that is not available.
		$module->get_settings()->merge(
			array(
				'publicationID' => 'IJKLMNOP',
			)
		);

		$access = $module->check_service_entity_access();

		$this->assertNotWPError( $access );
		$this->assertEquals( false, $access );
	}

	public function test_product_id_setting_registered() {
		$publication_id = 'ABCDEFGH';

		$this->reader_revenue_manager->get_settings()->set(
			array(
				'publicationID' => $publication_id,
			)
		);

		$this->reader_revenue_manager->register();

		$registered = registered_meta_key_exists( 'post', 'googlesitekit_rrm_' . $publication_id . ':productID' );

		$this->assertTrue( $registered );
	}

	public function test_publication_id_empty_product_id_setting_not_registered() {
		$publication_id = 'ABCDEFGH';

		$this->reader_revenue_manager->get_settings()->set(
			array(
				'publicationID' => '',
			)
		);

		$this->reader_revenue_manager->register();

		$registered = registered_meta_key_exists( 'post', 'googlesitekit_rrm_' . $publication_id . ':productID' );

		$this->assertFalse( $registered );
	}

	public function test_block_editor_assets_set_up() {
		if ( version_compare( get_bloginfo( 'version' ), '5.8', '<' ) ) {
			$this->markTestSkipped( 'This test only runs on WordPress 5.8 and above.' );
		}

		$registerable_asset_handles = array_map(
			function ( $asset ) {
				return $asset->get_handle();
			},
			$this->reader_revenue_manager->get_assets()
		);

		$rrm_block_asset_handles = array(
			'blocks-reader-revenue-manager-block-editor-plugin',
			'blocks-reader-revenue-manager-block-editor-plugin-styles',
			'blocks-contribute-with-google',
			'blocks-subscribe-with-google',
			'blocks-reader-revenue-manager-common-editor-styles',
		);

		$missing_handles = array_diff( $rrm_block_asset_handles, $registerable_asset_handles );

		$this->assertEmpty(
			$missing_handles,
			'The following expected asset handles are missing: ' . implode( ', ', $missing_handles )
		);
	}

	public function test_block_editor_assets_not_set_up() {
		if ( version_compare( get_bloginfo( 'version' ), '5.8', '<' ) === false ) {
			$this->markTestSkipped( 'This test only runs on WordPress 5.8 <.' );
		}

		$registerable_asset_handles = array_map(
			function ( $asset ) {
				return $asset->get_handle();
			},
			$this->reader_revenue_manager->get_assets()
		);

		$rrm_block_asset_handles = array(
			'blocks-reader-revenue-manager-block-editor-plugin',
			'blocks-reader-revenue-manager-block-editor-plugin-styles',
			'blocks-contribute-with-google',
			'blocks-subscribe-with-google',
		);

		$present_handles = array_intersect( $rrm_block_asset_handles, $registerable_asset_handles );

		$this->assertEmpty(
			$present_handles,
			'The following block editor handles should not be present: ' . implode( ', ', $present_handles )
		);
	}

	public function test_non_sk_user_scripts_not_enqueued_for_sk_users() {
		// Create a user.
		$user = $this->factory()->user->create_and_get( array( 'role' => 'editor' ) );
		wp_set_current_user( $user->ID );

		// Simulate view-only access to Site Kit for the user.
		$module_sharing_settings = new \Google\Site_Kit\Core\Modules\Module_Sharing_Settings( $this->options );
		$module_sharing_settings->set(
			array(
				'analytics-4' => array(
					'sharedRoles' => array( 'editor' ),
					'management'  => 'owner',
				),
			)
		);

		$this->enable_feature( 'rrmModule' );

		remove_all_actions( 'googlesitekit_assets' );
		remove_all_actions( 'enqueue_block_editor_assets' );

		$modules = new Modules( $this->context, $this->options, $this->user_options );
		$modules->register();

		// Ensure the module is connected.
		$this->reader_revenue_manager->get_settings()->set(
			array(
				'publicationID' => 'ABCDEFGH',
			)
		);

		$this->reader_revenue_manager->register();

		do_action( 'enqueue_block_editor_assets' );

		$this->assertFalse( wp_script_is( 'blocks-contribute-with-google-non-sitekit-user', 'enqueued' ), 'blocks-contribute-with-google-non-sitekit-user should not be enqueued' );
		$this->assertFalse( wp_script_is( 'blocks-subscribe-with-google-non-sitekit-user', 'enqueued' ), 'blocks-subscribe-with-google-non-sitekit-user should not be enqueued' );
	}

	public function test_non_sk_user_scripts_enqueued() {
		if ( version_compare( get_bloginfo( 'version' ), '5.8', '<' ) ) {
			$this->markTestSkipped( 'This test only runs on WordPress 5.8 and above.' );
		}

		$this->enable_feature( 'rrmModule' );

		remove_all_actions( 'googlesitekit_assets' );
		remove_all_actions( 'enqueue_block_editor_assets' );
		$modules = new Modules( $this->context, $this->options, $this->user_options );
		$modules->register();

		// Ensure the module is connected.
		$this->reader_revenue_manager->get_settings()->set(
			array(
				'publicationID' => 'ABCDEFGH',
			)
		);

		$this->reader_revenue_manager->register();

		do_action( 'enqueue_block_editor_assets' );

		$this->assertTrue( wp_script_is( 'blocks-contribute-with-google-non-sitekit-user', 'enqueued' ), 'blocks-contribute-with-google-non-sitekit-user should be enqueued' );
		$this->assertTrue( wp_script_is( 'blocks-subscribe-with-google-non-sitekit-user', 'enqueued' ), 'blocks-subscribe-with-google-non-sitekit-user should be enqueued' );
	}

	public function test_non_sk_user_has_styles_enqueued() {
		if ( version_compare( get_bloginfo( 'version' ), '5.8', '<' ) ) {
			$this->markTestSkipped( 'This test only runs on WordPress 5.8 and above.' );
		}

		$this->enable_feature( 'rrmModule' );

		remove_all_actions( 'googlesitekit_assets' );
		remove_all_actions( 'enqueue_block_assets' );

		// Set admin context.
		set_current_screen( 'dashboard' );

		$modules = new Modules( $this->context, $this->options, $this->user_options );
		$modules->register();

		// Ensure the module is connected.
		$this->reader_revenue_manager->get_settings()->set(
			array(
				'publicationID' => 'ABCDEFGH',
			)
		);

		$this->reader_revenue_manager->register();

		do_action( 'enqueue_block_assets' );

		$this->assertTrue( wp_style_is( 'blocks-reader-revenue-manager-common-editor-styles', 'enqueued' ), 'blocks-reader-revenue-manager-common-editor-styles should be enqueued' );
	}

	/**
	 * @return Module_With_Scopes
	 */
	protected function get_module_with_scopes() {
		return $this->reader_revenue_manager;
	}

	/**
	 * @return Module_With_Owner
	 */
	protected function get_module_with_owner() {
		return $this->reader_revenue_manager;
	}

	/**
	 * @return Module_With_Settings
	 */
	public function get_module_with_settings() {
		return $this->reader_revenue_manager;
	}

	/**
	 * @return Module|Module_With_Service_Entity|Module_With_Settings
	 */
	protected function get_module_with_service_entity() {
		return $this->reader_revenue_manager;
	}

	protected function set_up_check_service_entity_access( Module_With_Settings $module ) {
		$module->get_settings()->set(
			array(
				'publicationID' => 'ABCDEFGH',
			)
		);
	}

	protected function mock_service_entity_access( Module $module, $status_code ) {
		FakeHttp::fake_google_http_handler(
			$module->get_client(),
			function () use ( $status_code ) {
				if ( 200 === $status_code ) {
					return new FulfilledPromise(
						new Response(
							200,
							array(),
							json_encode( $this->get_publications_list_response() )
						)
					);
				}

				return new FulfilledPromise( new Response( $status_code ) );
			}
		);
	}

	protected function get_publications_list_response( $publication_id = 'ABCDEFGH', $onboarding_state = 'PENDING_VERIFICATION' ) {
		$publication = new Publication();

		$publication->setPublicationId( $publication_id );
		$publication->setDisplayName( 'Test Property' );
		$publication->setOnboardingState( $onboarding_state );

		$response = new ListPublicationsResponse();
		$response->setPublications( array( $publication ) );

		return $response;
	}
}<|MERGE_RESOLUTION|>--- conflicted
+++ resolved
@@ -591,21 +591,6 @@
 	public function test_get_debug_fields() {
 		$this->reader_revenue_manager->get_settings()->register();
 
-<<<<<<< HEAD
-=======
-		$this->assertEqualSets(
-			array(
-				'reader_revenue_manager_publication_id',
-				'reader_revenue_manager_publication_onboarding_state',
-				'reader_revenue_manager_available_product_ids',
-				'reader_revenue_manager_payment_option',
-			),
-			array_keys( $this->reader_revenue_manager->get_debug_fields() )
-		);
-
-		$this->enable_feature( 'rrmModuleV2' );
-		$this->reader_revenue_manager->get_settings()->register();
-
 		// Set up product IDs in different formats for testing extraction and redaction.
 		$this->reader_revenue_manager->get_settings()->set(
 			array(
@@ -619,7 +604,6 @@
 			)
 		);
 
->>>>>>> 27eaf6c4
 		// Verify `postTypes` field appears when the `snippetMode` is `post_types` (default).
 		$this->assertEqualSets(
 			array(
