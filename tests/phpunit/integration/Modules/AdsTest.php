--- conflicted
+++ resolved
@@ -51,7 +51,6 @@
 		$this->assertFalse( $ads_settings );
 	}
 
-<<<<<<< HEAD
 	public function test_get_debug_fields() {
 		$ads = new Ads( new Context( GOOGLESITEKIT_PLUGIN_MAIN_FILE ) );
 
@@ -62,7 +61,9 @@
 				'ads_conversion_id',
 			),
 			array_keys( $ads->get_debug_fields() )
-=======
+		);
+	}
+
 	/**
 	 * @dataProvider template_redirect_data_provider
 	 *
@@ -109,7 +110,6 @@
 		return array(
 			'empty ads conversion ID' => array( array( 'adsConversionID' => '' ) ),
 			'valid ads conversion ID' => array( array( 'adsConversionID' => 'AW-123456789' ) ),
->>>>>>> cee07416
 		);
 	}
 
