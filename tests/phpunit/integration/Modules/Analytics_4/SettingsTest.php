--- conflicted
+++ resolved
@@ -64,7 +64,6 @@
 
 		$this->assertEqualSetsWithIndex(
 			array(
-<<<<<<< HEAD
 				'accountID'                         => '',
 				'adsConversionID'                   => '',
 				'propertyID'                        => '',
@@ -87,32 +86,8 @@
 				'adsLinkedLastSyncedAt'             => 0,
 				'availableAudiences'                => null,
 				'availableAudiencesLastSyncedAt'    => 0,
+				'recentEvents'                      => array(),
 				'audienceSegmentationSetupComplete' => false,
-=======
-				'accountID'                        => '',
-				'adsConversionID'                  => '',
-				'propertyID'                       => '',
-				'webDataStreamID'                  => '',
-				'measurementID'                    => '',
-				'trackingDisabled'                 => array( 'loggedinUsers' ),
-				'useSnippet'                       => true,
-				'ownerID'                          => 0,
-				'googleTagID'                      => '',
-				'googleTagAccountID'               => '',
-				'googleTagContainerID'             => '',
-				'googleTagContainerDestinationIDs' => null,
-				'googleTagLastSyncedAtMs'          => 0,
-				'availableCustomDimensions'        => null,
-				'propertyCreateTime'               => 0,
-				'adSenseLinked'                    => false,
-				'adSenseLinkedLastSyncedAt'        => 0,
-				'adsConversionIDMigratedAtMs'      => 0,
-				'adsLinked'                        => false,
-				'adsLinkedLastSyncedAt'            => 0,
-				'availableAudiences'               => null,
-				'availableAudiencesLastSyncedAt'   => 0,
-				'recentEvents'                     => array(),
->>>>>>> d3581037
 			),
 			get_option( Settings::OPTION )
 		);
