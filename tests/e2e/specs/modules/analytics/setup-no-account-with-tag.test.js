/**
 * WordPress dependencies
 */
import { activatePlugin, visitAdminPage } from '@wordpress/e2e-test-utils';

/**
 * Internal dependencies
 */
import {
	deactivateUtilityPlugins,
	resetSiteKit,
	setAnalyticsExistingPropertyID,
	setAuthToken,
	setClientConfig,
	setSearchConsoleProperty,
	setSiteVerification,
	useRequestInterception,
} from '../../../utils';

async function proceedToSetUpAnalytics() {
	await Promise.all( [
		expect( page ).toClick( '.googlesitekit-cta-link', {
			text: /set up analytics/i,
		} ),
		page.waitForSelector( '.googlesitekit-setup-module--analytics' ),
		page.waitForResponse( ( res ) =>
			res.url().match( 'analytics/data/accounts-properties-profiles' )
		),
	] );
}

const existingTag = {
	accountID: '999',
	propertyID: 'UA-999-9',
};

describe( 'setting up the Analytics module with no existing account and with an existing tag', () => {
	beforeAll( async () => {
		await page.setRequestInterception( true );
		useRequestInterception( ( request ) => {
			if (
				request.url().match( 'modules/analytics/data/tag-permission' )
			) {
				request.respond( {
					status: 200,
					body: JSON.stringify( {
						...existingTag,
						permission: false,
					} ),
				} );
<<<<<<< HEAD
			} else if (
				request.url().match( '/wp-json/google-site-kit/v1/data/' )
			) {
				request.respond( {
					status: 200,
				} );
			} else if (
				request.url().match( 'analytics-4/data/account-summaries' )
			) {
				request.respond( {
					status: 200,
					body: JSON.stringify( {} ),
				} );
=======
>>>>>>> bc3fb291
			} else {
				request.continue();
			}
		} );
	} );

	beforeEach( async () => {
		await activatePlugin( 'e2e-tests-proxy-auth-plugin' );
		await activatePlugin( 'e2e-tests-analytics-existing-tag' );
		await activatePlugin(
			'e2e-tests-module-setup-analytics-api-mock-no-account'
		);

		await setClientConfig();
		await setAuthToken();
		await setSiteVerification();
		await setSearchConsoleProperty();

		await visitAdminPage( 'admin.php', 'page=googlesitekit-settings' );
		await page.waitForSelector( '.mdc-tab-bar' );
		await expect( page ).toClick( '.mdc-tab', {
			text: /connect more services/i,
		} );
		await page.waitForSelector(
			'.googlesitekit-settings-connect-module--analytics'
		);
	} );

	afterEach( async () => {
		await deactivateUtilityPlugins();
		await resetSiteKit();
	} );

	it( 'does not allow Analytics to be set up with an existing tag that does not match a property of the user', async () => {
		await setAnalyticsExistingPropertyID( existingTag.propertyID );

		await proceedToSetUpAnalytics();

		await expect( page ).toMatchElement( '.googlesitekit-error-text', {
			text: /your account doesn't seem to have access to this Analytics property/i,
		} );
		// Buttons to proceed are not displayed; the user is blocked from completing setup.
		await expect( page ).not.toMatchElement(
			'.googlesitekit-setup-module--analytics button',
			{
				text: /configure analytics/i,
			}
		);
		await expect( page ).not.toMatchElement(
			'.googlesitekit-setup-module--analytics button',
			{
				text: /create an account/i,
			}
		);
		await expect( page ).not.toMatchElement(
			'.googlesitekit-setup-module--analytics button',
			{
				text: /re-fetch my account/i,
			}
		);
	} );
} );<|MERGE_RESOLUTION|>--- conflicted
+++ resolved
@@ -48,13 +48,6 @@
 						permission: false,
 					} ),
 				} );
-<<<<<<< HEAD
-			} else if (
-				request.url().match( '/wp-json/google-site-kit/v1/data/' )
-			) {
-				request.respond( {
-					status: 200,
-				} );
 			} else if (
 				request.url().match( 'analytics-4/data/account-summaries' )
 			) {
@@ -62,8 +55,6 @@
 					status: 200,
 					body: JSON.stringify( {} ),
 				} );
-=======
->>>>>>> bc3fb291
 			} else {
 				request.continue();
 			}
