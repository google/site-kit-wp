/**
 * Analytics module setup with account and no tag tests.
 *
 * Site Kit by Google, Copyright 2021 Google LLC
 *
 * Licensed under the Apache License, Version 2.0 (the "License");
 * you may not use this file except in compliance with the License.
 * You may obtain a copy of the License at
 *
 *     https://www.apache.org/licenses/LICENSE-2.0
 *
 * Unless required by applicable law or agreed to in writing, software
 * distributed under the License is distributed on an "AS IS" BASIS,
 * WITHOUT WARRANTIES OR CONDITIONS OF ANY KIND, either express or implied.
 * See the License for the specific language governing permissions and
 * limitations under the License.
 */

/**
 * WordPress dependencies
 */
import { activatePlugin, createURL, visitAdminPage } from '@wordpress/e2e-test-utils';

/**
 * Internal dependencies
 */
import {
	deactivateUtilityPlugins,
	resetSiteKit,
	setSearchConsoleProperty,
	wpApiFetch,
	useRequestInterception,
	pageWait,
	step,
} from '../../../utils';

async function proceedToSetUpAnalytics() {
	await step(
		'proceed to setup analytics page',
		Promise.all( [
			expect( page ).toClick( '.googlesitekit-cta-link', { text: /set up analytics/i } ),
			page.waitForSelector( '.googlesitekit-setup-module__inputs' ),
			page.waitForRequest( ( req ) => req.url().match( 'analytics/data' ) ),
		] )
	);
}

const setReferenceURL = async () => {
	return wpApiFetch( {
		path: 'google-site-kit/v1/e2e/reference-url',
		method: 'post',
		data: {
			url: 'http://non-matching-url.test',
		},
	} );
};

describe( 'setting up the Analytics module with an existing account and no existing tag', () => {
	beforeAll( async () => {
		await page.setRequestInterception( true );

		useRequestInterception( ( request ) => {
			if ( request.url().startsWith( 'https://accounts.google.com/o/oauth2/auth' ) ) {
				request.respond( {
					status: 302,
					headers: {
						location: createURL( '/wp-admin/index.php', [
							'oauth2callback=1',
							'code=valid-test-code',
							'e2e-site-verification=1',
							'scope=TEST_ALL_SCOPES',
						].join( '&' ) ),
					},
				} );
			} else if ( request.url().match( '/wp-json/google-site-kit/v1/data/' ) ) {
				request.respond( {
					status: 200,
				} );
			} else if ( request.url().match( '/wp-json/google-site-kit/v1/modules/analytics/data/report?' ) ) {
				request.respond( {
					status: 200,
					body: JSON.stringify( { placeholder_response: true } ),
				} );
			} else {
				request.continue();
			}
		} );
	} );

	describe( 'using Proxy auth', () => {
		beforeEach( async () => {
			await activatePlugin( 'e2e-tests-proxy-auth-plugin' );
			await activatePlugin( 'e2e-tests-site-verification-plugin' );
			await activatePlugin( 'e2e-tests-oauth-callback-plugin' );
			await activatePlugin( 'e2e-tests-module-setup-analytics-api-mock' );
			await setSearchConsoleProperty();

			await visitAdminPage( 'admin.php', 'page=googlesitekit-settings' );
			await page.waitForSelector( '.mdc-tab-bar' );
			await expect( page ).toClick( '.mdc-tab', { text: /connect more services/i } );
			await page.waitForSelector( '.googlesitekit-settings-connect-module--analytics' );
		} );

		afterEach( async () => {
			await deactivateUtilityPlugins();
			await resetSiteKit();
		} );

		it( 'pre-selects account and property if the tag matches one belonging to the user', async () => {
			await proceedToSetUpAnalytics();

			await expect( page ).toMatchElement( '.mdc-select__selected-text', { text: /test account a/i } );
			await expect( page ).toMatchElement( '.mdc-select__selected-text', { text: /test property x/i } );
			await expect( page ).toMatchElement( '.mdc-select__selected-text', { text: /test profile x/i } );

			// Select Test Account B
			await step(
				'select test account B',
				async () => {
					await expect( page ).toClick( '.mdc-select', { text: /test account a/i } );
					await Promise.all( [
						expect( page ).toClick( '.mdc-menu-surface--open .mdc-list-item', { text: /test account b/i } ),
						page.waitForResponse( ( res ) => res.url().match( 'modules/analytics/data' ) ),
					] );

					// Selects reload with properties and profiles for Test Account B
					await expect( page ).toMatchElement( '.mdc-select__selected-text', { text: /test account b/i } );
					await expect( page ).toMatchElement( '.mdc-select__selected-text', { text: /test property y/i } );
					await expect( page ).toMatchElement( '.mdc-select__selected-text', { text: /test profile y/i } );
				},
			);

			// Select Property Z
			await step(
				'select property Z',
				async () => {
					await expect( page ).toClick( '.mdc-select', { text: /test property y/i } );
					await Promise.all( [
						expect( page ).toClick( '.mdc-menu-surface--open .mdc-list-item', { text: /test property z/i } ),
						page.waitForResponse( ( res ) => res.url().match( 'modules/analytics/data' ) ),
					] );

					// Selects reload with properties and profiles for Test Profile Z
					await expect( page ).toMatchElement( '.mdc-select__selected-text', { text: /test account b/i } );
					await expect( page ).toMatchElement( '.mdc-select__selected-text', { text: /test property z/i } );
					await expect( page ).toMatchElement( '.mdc-select__selected-text', { text: /test profile z/i } );
				},
			);

			await step(
<<<<<<< HEAD
				'wait and click onf configure button',
=======
				'wait and click configure button',
>>>>>>> 3c789c40
				async () => {
					await pageWait( 500 );
					await expect( page ).toClick( 'button', { text: /configure analytics/i } );
				},
			);

			await step(
				'redirect and check notification bar',
				async () => {
					await page.waitForSelector( '.googlesitekit-publisher-win--win-success' );
					await expect( page ).toMatchElement( '.googlesitekit-publisher-win__title', { text: /Congrats on completing the setup for Analytics!/i } );
				},
			);
		} );

		it( 'prompts for account and property if the site URL does not match a property belonging to the user', async () => {
			await setReferenceURL();

			await proceedToSetUpAnalytics();

			await expect( page ).toMatchElement( '.googlesitekit-analytics__select-account .mdc-select__selected-text', { text: '' } );
			await expect( page ).not.toMatchElement( '.googlesitekit-analytics__select-property' );
			await expect( page ).not.toMatchElement( '.googlesitekit-analytics__select-profile' );

			await expect( page ).toMatchElement( 'button[disabled]', { text: /configure analytics/i } );

			// Select Test Account A
			await step(
				'select account A',
				async () => {
					await expect( page ).toClick( '.googlesitekit-analytics__select-account .mdc-select__selected-text' );
					await expect( page ).toClick( '.mdc-menu-surface--open .mdc-list-item', { text: /test account a/i } );

					// See the selects populate
					await expect( page ).toMatchElement( '.mdc-select__selected-text', { text: /test account a/i } );
<<<<<<< HEAD
					// Property dropdown should select "Set up a new property" options because there is no property associated with the current reference URL.
					await expect( page ).toMatchElement( '.mdc-select__selected-text', { text: /set up a new property/i } );
					// Profile should be hidden since no property is selected.
					await expect( page ).not.toMatchElement( '.googlesitekit-analytics__select-profile' );
=======
					// Property and profile dropdowns should select "Set up a new property/view" options because there is no property associated with the current reference URL.
					await expect( page ).toMatchElement( '.mdc-select__selected-text', { text: /set up a new property/i } );
					await expect( page ).toMatchElement( '.mdc-select__selected-text', { text: /set up a new view/i } );
>>>>>>> 3c789c40
				},
			);

			// Intentionally does not submit to trigger property & profile creation requests.
		} );
	} );

	describe( 'using GCP auth', ( ) => {
		beforeEach( async () => {
			await activatePlugin( 'e2e-tests-gcp-auth-plugin' );
			await activatePlugin( 'e2e-tests-site-verification-plugin' );
			await activatePlugin( 'e2e-tests-oauth-callback-plugin' );
			await activatePlugin( 'e2e-tests-module-setup-analytics-api-mock' );
			await setSearchConsoleProperty();

			await visitAdminPage( 'admin.php', 'page=googlesitekit-settings' );
			await page.waitForSelector( '.mdc-tab-bar' );
			await expect( page ).toClick( '.mdc-tab', { text: /connect more services/i } );
			await page.waitForSelector( '.googlesitekit-settings-connect-module--analytics' );
		} );

		afterEach( async () => {
			await deactivateUtilityPlugins();
			await resetSiteKit();
		} );
		it( 'includes an option to setup a new account', async () => {
			await proceedToSetUpAnalytics();

			await expect( page ).toMatchElement( '.mdc-select__selected-text', { text: /test account a/i } );
			await expect( page ).toMatchElement( '.mdc-select__selected-text', { text: /test property x/i } );
			await expect( page ).toMatchElement( '.mdc-select__selected-text', { text: /test profile x/i } );

			await expect( page ).toClick( '.googlesitekit-analytics__select-account .mdc-select__selected-text' );
			await expect( page ).toClick( '.mdc-menu-surface--open .mdc-list-item', { text: /set up a new account/i } );

			// Ensure dropdowns are now hidden.
			await expect( page ).not.toMatchElement( '.googlesitekit-setup-module--analytics select' );
			await expect( page ).toMatchElement( 'button', { text: /create an account/i } );
			await expect( page ).toMatchElement( 'button', { text: /re-fetch my account/i } );
			await Promise.all( [
				page.waitForResponse( ( res ) => res.url().match( 'modules/analytics/data' ) ),
				expect( page ).toClick( 'button', { text: /re-fetch my account/i } ),
			] );

			// Dropdowns are revealed and reset on refetch.
			await expect( page ).toMatchElement( '.googlesitekit-analytics__select-account .mdc-select__selected-text', { text: '' } );
			await expect( page ).toMatchElement( '.googlesitekit-analytics__select-property .mdc-select__selected-text', { text: '' } );
			await expect( page ).toMatchElement( '.googlesitekit-analytics__select-profile .mdc-select__selected-text', { text: '' } );
		} );
	} );
} );<|MERGE_RESOLUTION|>--- conflicted
+++ resolved
@@ -148,11 +148,7 @@
 			);
 
 			await step(
-<<<<<<< HEAD
-				'wait and click onf configure button',
-=======
 				'wait and click configure button',
->>>>>>> 3c789c40
 				async () => {
 					await pageWait( 500 );
 					await expect( page ).toClick( 'button', { text: /configure analytics/i } );
@@ -188,16 +184,10 @@
 
 					// See the selects populate
 					await expect( page ).toMatchElement( '.mdc-select__selected-text', { text: /test account a/i } );
-<<<<<<< HEAD
 					// Property dropdown should select "Set up a new property" options because there is no property associated with the current reference URL.
 					await expect( page ).toMatchElement( '.mdc-select__selected-text', { text: /set up a new property/i } );
 					// Profile should be hidden since no property is selected.
 					await expect( page ).not.toMatchElement( '.googlesitekit-analytics__select-profile' );
-=======
-					// Property and profile dropdowns should select "Set up a new property/view" options because there is no property associated with the current reference URL.
-					await expect( page ).toMatchElement( '.mdc-select__selected-text', { text: /set up a new property/i } );
-					await expect( page ).toMatchElement( '.mdc-select__selected-text', { text: /set up a new view/i } );
->>>>>>> 3c789c40
 				},
 			);
 
