/**
 * Consent Mode test.
 *
 * Site Kit by Google, Copyright 2024 Google LLC
 *
 * Licensed under the Apache License, Version 2.0 (the "License");
 * you may not use this file except in compliance with the License.
 * You may obtain a copy of the License at
 *
 *     https://www.apache.org/licenses/LICENSE-2.0
 *
 * Unless required by applicable law or agreed to in writing, software
 * distributed under the License is distributed on an "AS IS" BASIS,
 * WITHOUT WARRANTIES OR CONDITIONS OF ANY KIND, either express or implied.
 * See the License for the specific language governing permissions and
 * limitations under the License.
 */

/**
 * WordPress dependencies
 */
import { activatePlugin, createURL } from '@wordpress/e2e-test-utils';

/**
 * Internal dependencies
 */
import {
	setSiteVerification,
	setSearchConsoleProperty,
	wpApiFetch,
} from '../../utils';

const euUserConsentPolicyRegions = [
	'AT',
	'BE',
	'BG',
	'CH',
	'CY',
	'CZ',
	'DE',
	'DK',
	'EE',
	'ES',
	'FI',
	'FR',
	'GB',
	'GR',
	'HR',
	'HU',
	'IE',
	'IS',
	'IT',
	'LI',
	'LT',
	'LU',
	'LV',
	'MT',
	'NL',
	'NO',
	'PL',
	'PT',
	'RO',
	'SE',
	'SI',
	'SK',
];

describe( 'Consent Mode snippet', () => {
	beforeAll( async () => {
		await activatePlugin( 'wp-consent-api' );
		await activatePlugin( 'e2e-tests-proxy-auth-plugin' );
		await setSiteVerification();
		await setSearchConsoleProperty();
		await wpApiFetch( {
			path: 'google-site-kit/v1/core/site/data/consent-mode',
			method: 'post',
			data: { data: { settings: { enabled: true } } },
		} );
	} );

	beforeEach( async () => {
		await page.goto( createURL( '/hello-world' ), { waitUntil: 'load' } );
	} );

	afterEach( async () => {
		const cookies = ( await page.cookies() ).filter( ( cookie ) =>
			cookie.name.startsWith( 'wp_consent_' )
		);
		await page.deleteCookie( ...cookies );
	} );

	it( 'configures the Consent Mode defaults', async () => {
		const dataLayer = await page.evaluate( () => window.dataLayer );

		expect( dataLayer ).toEqual( [
			{
				0: 'consent',
				1: 'default',
				2: {
					ad_personalization: 'denied',
					ad_storage: 'denied',
					ad_user_data: 'denied',
					analytics_storage: 'denied',
					functionality_storage: 'denied',
					personalization_storage: 'denied',
					region: euUserConsentPolicyRegions,
					security_storage: 'denied',
					wait_for_update: 500,
				},
			},
		] );
	} );

	it( 'enqueues a Consent Mode update in response to a `wp_set_consent()` call', async () => {
		await page.evaluate( () => {
			window.wp_set_consent( 'marketing', 'allow' );
		} );

		const dataLayer = await page.evaluate( () => window.dataLayer );

		expect( dataLayer ).toEqual( [
			{
				0: 'consent',
				1: 'default',
				2: {
					ad_personalization: 'denied',
					ad_storage: 'denied',
					ad_user_data: 'denied',
					analytics_storage: 'denied',
					functionality_storage: 'denied',
					personalization_storage: 'denied',
					region: euUserConsentPolicyRegions,
					security_storage: 'denied',
					wait_for_update: 500,
				},
			},
			{
				0: 'consent',
				1: 'update',
				2: {
					ad_personalization: 'granted',
					ad_storage: 'granted',
					ad_user_data: 'granted',
				},
			},
		] );
	} );

	it( 'enqueues a Consent Mode update on page load when a CMP plugin is present', async () => {
		await page.evaluate( () => {
			// `wp_set_consent()` will persist the consent choice in a cookie.
			window.wp_set_consent( 'marketing', 'allow' );
		} );

		await page.reload();

		let dataLayer = await page.evaluate( () => window.dataLayer );

		// However, without a CMP plugin present, the consent state will not be updated on page load.
		expect( dataLayer ).toEqual( [
			{
				0: 'consent',
				1: 'default',
				2: {
					ad_personalization: 'denied',
					ad_storage: 'denied',
					ad_user_data: 'denied',
					analytics_storage: 'denied',
					functionality_storage: 'denied',
					personalization_storage: 'denied',
					region: euUserConsentPolicyRegions,
					security_storage: 'denied',
					wait_for_update: 500,
				},
			},
		] );

		// Activate the stub CMP plugin.
		await activatePlugin(
			'e2e-tests-stub-consent-management-platform-plugin'
		);
		await page.goto( createURL( '/hello-world' ), { waitUntil: 'load' } );

		dataLayer = await page.evaluate( () => window.dataLayer );

		// Now, the consent state will be updated on page load.
		expect( dataLayer ).toEqual( [
			{
				0: 'consent',
				1: 'default',
				2: {
					ad_personalization: 'denied',
					ad_storage: 'denied',
					ad_user_data: 'denied',
					analytics_storage: 'denied',
					functionality_storage: 'denied',
					personalization_storage: 'denied',
					region: euUserConsentPolicyRegions,
					security_storage: 'denied',
					wait_for_update: 500,
				},
			},
			{
				0: 'consent',
				1: 'update',
				2: {
					ad_personalization: 'granted',
					ad_storage: 'granted',
					ad_user_data: 'granted',
				},
			},
		] );
	} );
<<<<<<< HEAD
=======

	it( 'includes Switzerland (CH) in the list of regions when the consentModeSwitzerland feature flag is enabled', async () => {
		await enableFeature( 'consentModeSwitzerland' );

		await page.reload();

		const dataLayer = await page.evaluate( () => window.dataLayer );

		expect( dataLayer ).toEqual( [
			{
				0: 'consent',
				1: 'default',
				2: {
					ad_personalization: 'denied',
					ad_storage: 'denied',
					ad_user_data: 'denied',
					analytics_storage: 'denied',
					functionality_storage: 'denied',
					personalization_storage: 'denied',
					region: [ ...euUserConsentPolicyRegions, 'CH' ],
					security_storage: 'denied',
					wait_for_update: 500,
				},
			},
		] );
	} );
>>>>>>> 8883a8b5
} );<|MERGE_RESOLUTION|>--- conflicted
+++ resolved
@@ -211,33 +211,4 @@
 			},
 		] );
 	} );
-<<<<<<< HEAD
-=======
-
-	it( 'includes Switzerland (CH) in the list of regions when the consentModeSwitzerland feature flag is enabled', async () => {
-		await enableFeature( 'consentModeSwitzerland' );
-
-		await page.reload();
-
-		const dataLayer = await page.evaluate( () => window.dataLayer );
-
-		expect( dataLayer ).toEqual( [
-			{
-				0: 'consent',
-				1: 'default',
-				2: {
-					ad_personalization: 'denied',
-					ad_storage: 'denied',
-					ad_user_data: 'denied',
-					analytics_storage: 'denied',
-					functionality_storage: 'denied',
-					personalization_storage: 'denied',
-					region: [ ...euUserConsentPolicyRegions, 'CH' ],
-					security_storage: 'denied',
-					wait_for_update: 500,
-				},
-			},
-		] );
-	} );
->>>>>>> 8883a8b5
 } );