--- conflicted
+++ resolved
@@ -191,12 +191,7 @@
 	} );
 
 	beforeEach( async () => {
-<<<<<<< HEAD
-		await enableFeature( 'userInput' );
-=======
 		await enableFeature( 'keyMetrics' );
-		await enableFeature( 'ga4Reporting' );
->>>>>>> fb17d0d5
 		await activatePlugins(
 			'e2e-tests-proxy-setup',
 			'e2e-tests-oauth-callback-plugin'
