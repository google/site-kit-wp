/**
 * E2E utilities.
 *
 * Site Kit by Google, Copyright 2021 Google LLC
 *
 * Licensed under the Apache License, Version 2.0 (the "License");
 * you may not use this file except in compliance with the License.
 * You may obtain a copy of the License at
 *
 *     https://www.apache.org/licenses/LICENSE-2.0
 *
 * Unless required by applicable law or agreed to in writing, software
 * distributed under the License is distributed on an "AS IS" BASIS,
 * WITHOUT WARRANTIES OR CONDITIONS OF ANY KIND, either express or implied.
 * See the License for the specific language governing permissions and
 * limitations under the License.
 */

export { activateAMPWithMode, setAMPMode } from './activate-amp-and-set-mode';
export { activatePlugins, deactivatePlugins } from './activate-plugins';
export { clearSessionStorage } from './clear-session-storage';
export { createWaitForFetchRequests } from './create-wait-for-fetch-requests';
export { deactivateUtilityPlugins } from './deactivate-utility-plugins';
export { evalWithWPData } from './eval-with-wp-data';
export { fetchPageContent } from './fetch-page-content';
export { getWPVersion } from './get-wp-version';
export { logoutUser } from './logout-user';
export { pageWait } from './page-wait';
export { pasteText } from './paste-text';
export { resetSiteKit } from './reset';
export { safeLoginUser } from './safe-login-user';
export { setAnalyticsExistingPropertyID } from './set-analytics-existing-property-id';
export { setAuthToken } from './set-auth-token';
export { setClientConfig } from './set-client-config';
export { setEditPostFeature } from './set-edit-post-feature';
export { setSearchConsoleProperty } from './set-search-console-property';
export { setSiteVerification } from './set-site-verification';
export { setupAdSense } from './setup-adsense';
<<<<<<< HEAD
export { setupAnalytics } from './setup-analytics';
export { setupAnalytics4 } from './setup-analytics-4';
=======
export { setupAnalytics, setupAnalytics4 } from './setup-analytics';
>>>>>>> 57d0cd7d
export { setupSiteKit } from './setup-site-kit';
export { switchDateRange } from './switch-date-range';
export { testClientConfig } from './test-client-config';
export { testSiteNotification } from './test-site-notification';
export { useRequestInterception } from './use-request-interception';
export { useSharedRequestInterception } from './use-request-interception';
export { wpApiFetch } from './wp-api-fetch';
export * from './features';
export * from './step-and-screenshot';<|MERGE_RESOLUTION|>--- conflicted
+++ resolved
@@ -36,12 +36,7 @@
 export { setSearchConsoleProperty } from './set-search-console-property';
 export { setSiteVerification } from './set-site-verification';
 export { setupAdSense } from './setup-adsense';
-<<<<<<< HEAD
-export { setupAnalytics } from './setup-analytics';
-export { setupAnalytics4 } from './setup-analytics-4';
-=======
 export { setupAnalytics, setupAnalytics4 } from './setup-analytics';
->>>>>>> 57d0cd7d
 export { setupSiteKit } from './setup-site-kit';
 export { switchDateRange } from './switch-date-range';
 export { testClientConfig } from './test-client-config';
