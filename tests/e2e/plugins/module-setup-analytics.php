<?php
/**
 * Plugin Name: E2E Tests Module Setup Analytics API Mock
 * Plugin URI:  https://github.com/google/site-kit-wp
 * Description: Utility plugin for mocking Analytics Setup API requests during E2E tests.
 * Author:      Google
 * Author URI:  https://opensource.google.com
 *
 * @package   Google\Site_Kit
 * @copyright 2019 Google LLC
 * @license   https://www.apache.org/licenses/LICENSE-2.0 Apache License 2.0
 * @link      https://sitekit.withgoogle.com
 */

namespace Google\Site_Kit\Tests\E2E\Modules\Analytics;

use Google\Site_Kit\Core\REST_API\REST_Routes;

const ACCOUNT_ID_A = '100';
const ACCOUNT_ID_B = '101';

const PROPERTY_ID_X = 'UA-00000001-1';
const PROPERTY_ID_Y = 'UA-00000002-1';
const PROPERTY_ID_Z = 'UA-00000003-1';

const INTERNAL_PROPERTY_ID_X = '200';
const INTERNAL_PROPERTY_ID_Y = '201';
const INTERNAL_PROPERTY_ID_Z = '202';

const PROFILE_ID_X = '300';
const PROFILE_ID_Y = '301';
const PROFILE_ID_Z = '302';

register_activation_hook(
	__FUNCTION__,
	function () {
		delete_option( 'googlesitekit_e2e_reference_url' );
	}
);

register_deactivation_hook(
	__FUNCTION__,
	function () {
		delete_option( 'googlesitekit_e2e_reference_url' );
	}
);

function get_reference_url() {
	return get_option( 'googlesitekit_e2e_reference_url' ) ?: home_url();
}

function get_internal_id_by_property( $property_id ) {
	$map = array(
		PROPERTY_ID_X => INTERNAL_PROPERTY_ID_X,
		PROPERTY_ID_Y => INTERNAL_PROPERTY_ID_Y,
		PROPERTY_ID_Z => INTERNAL_PROPERTY_ID_Z,
	);

	return isset( $map[ $property_id ] ) ? $map[ $property_id ] : null;
}

function filter_by_account_id( $items, $account_id ) {
	return array_values(
		array_filter(
			$items,
			function ( $item ) use ( $account_id ) {
				return $item['accountId'] === $account_id;
			}
		)
	);
}

function filter_by_property_id( $items, $property_id ) {
	return array_values(
		array_filter(
			$items,
			function ( $item ) use ( $property_id ) {
				return get_internal_id_by_property( $property_id ) === $item['internalWebPropertyId'];
			}
		)
	);
}

add_action(
	'rest_api_init',
	function () {
		$accounts   = array(
			array(
				'id'          => ACCOUNT_ID_A,
				'kind'        => 'analytics#account',
				'name'        => 'Test Account A',
				'permissions' => array(
					'effective' => array( 'COLLABORATE', 'EDIT', 'MANAGE_USERS', 'READ_AND_ANALYZE' ),
				),
			),
			array(
				'id'          => ACCOUNT_ID_B,
				'kind'        => 'analytics#account',
				'name'        => 'Test Account B',
				'permissions' => array(
					'effective' => array( 'COLLABORATE', 'EDIT', 'MANAGE_USERS', 'READ_AND_ANALYZE' ),
				),
			),
		);
		$properties = array(
			array(
				'accountId'             => ACCOUNT_ID_A,
				'id'                    => PROPERTY_ID_X,
				'internalWebPropertyId' => INTERNAL_PROPERTY_ID_X,
				'kind'                  => 'analytics#webproperty',
				'level'                 => 'STANDARD',
				'name'                  => 'Test Property X',
				'websiteUrl'            => get_reference_url(),
				'permissions'           => array(
					'effective' => array( 'READ_AND_ANALYZE' ),
				),
			),
			array(
				'accountId'             => ACCOUNT_ID_B,
				'id'                    => PROPERTY_ID_Y,
				'internalWebPropertyId' => INTERNAL_PROPERTY_ID_Y,
				'kind'                  => 'analytics#webproperty',
				'level'                 => 'STANDARD',
				'name'                  => 'Test Property Y',
				'websiteUrl'            => 'https://y.example.com',
				'permissions'           => array(
					'effective' => array( 'READ_AND_ANALYZE' ),
				),
			),
			array(
				'accountId'             => ACCOUNT_ID_B,
				'id'                    => PROPERTY_ID_Z,
				'internalWebPropertyId' => INTERNAL_PROPERTY_ID_Z,
				'kind'                  => 'analytics#webproperty',
				'level'                 => 'STANDARD',
				'name'                  => 'Test Property Z',
				'websiteUrl'            => 'https://z.example.com',
				'permissions'           => array(
					'effective' => array( 'READ_AND_ANALYZE' ),
				),
			),
		);
		$profiles   = array(
			array(
				'accountId'             => ACCOUNT_ID_A,
				'id'                    => PROFILE_ID_X,
				'kind'                  => 'analytics#profile',
				'name'                  => 'Test Profile X',
				'type'                  => 'WEB',
				'webPropertyId'         => PROPERTY_ID_X,
				'internalWebPropertyId' => INTERNAL_PROPERTY_ID_X,
				'websiteUrl'            => get_reference_url(),
				'permissions'           => array(
					'effective' => array( 'READ_AND_ANALYZE' ),
				),
			),
			array(
				'accountId'             => ACCOUNT_ID_B,
				'id'                    => PROFILE_ID_Y,
				'kind'                  => 'analytics#profile',
				'name'                  => 'Test Profile Y',
				'type'                  => 'WEB',
				'webPropertyId'         => PROPERTY_ID_Y,
				'internalWebPropertyId' => INTERNAL_PROPERTY_ID_Y,
				'websiteUrl'            => 'https://example.com',
				'permissions'           => array(
					'effective' => array( 'READ_AND_ANALYZE' ),
				),
			),
			array(
				'accountId'             => ACCOUNT_ID_B,
				'id'                    => PROFILE_ID_Z,
				'kind'                  => 'analytics#profile',
				'name'                  => 'Test Profile Z',
				'type'                  => 'WEB',
				'webPropertyId'         => PROPERTY_ID_Z,
				'internalWebPropertyId' => INTERNAL_PROPERTY_ID_Z,
				'websiteUrl'            => 'https://z.example.com',
				'permissions'           => array(
					'effective' => array( 'READ_AND_ANALYZE' ),
				),
			),
		);

		register_rest_route(
			REST_Routes::REST_ROOT,
			'modules/analytics/data/accounts-properties-profiles',
			array(
				'callback' => function () use ( $accounts, $properties, $profiles ) {
					$response = compact( 'accounts', 'properties', 'profiles' );

					$matched_property = array_filter(
						$properties,
						function ( $property ) {
							return home_url() === $property['websiteUrl'];
						}
					);

					if ( $matched_property ) {
						$response['matchedProperty'] = array_shift( $matched_property );
					}

					return $response;
				},
			),
			true
		);

<<<<<<< HEAD
		// Called when switching accounts
		register_rest_route(
			REST_Routes::REST_ROOT,
			'modules/analytics/data/properties-profiles',
			array(
				'callback' => function ( \WP_REST_Request $request ) use ( $properties, $profiles ) {
					return array(
						'properties' => filter_by_account_id( $properties, $request->get_param( 'accountId' ) ),
						'profiles'   => filter_by_account_id( $profiles, $request->get_param( 'accountId' ) ),
					);
				},
			),
			true
		);

		// Called when switching properties
		register_rest_route(
			REST_Routes::REST_ROOT,
			'modules/analytics/data/profiles',
			array(
				'callback' => function ( \WP_REST_Request $request ) use ( $profiles ) {
					$profiles = filter_by_account_id( $profiles, $request->get_param( 'accountId' ) );
					$profiles = filter_by_property_id( $profiles, $request->get_param( 'propertyId' ) );
=======
	// Called when switching accounts
	register_rest_route(
		REST_Routes::REST_ROOT,
		'modules/analytics/data/properties-profiles',
		array(
			'callback' => function ( \WP_REST_Request $request ) use ( $properties, $profiles ) {
				return array(
					'properties' => filter_by_account_id( $properties, $request->get_param( 'accountID' ) ),
					'profiles'   => filter_by_account_id( $profiles, $request->get_param( 'accountID' ) ),
				);
			}
		),
		true
	);

	// Called when switching properties
	register_rest_route(
		REST_Routes::REST_ROOT,
		'modules/analytics/data/profiles',
		array(
			'callback' => function ( \WP_REST_Request $request ) use ( $profiles ) {
				$profiles = filter_by_account_id( $profiles, $request->get_param( 'accountID' ) );
				$profiles = filter_by_property_id( $profiles, $request->get_param( 'propertyID' ) );
>>>>>>> 246842c9

					return $profiles;
				},
			),
			true
		);

<<<<<<< HEAD
		// Called when creating a new property
		register_rest_route(
			REST_Routes::REST_ROOT,
			'modules/analytics/data/settings',
			array(
				'methods'  => 'POST',
				'callback' => function ( \WP_REST_Request $request ) use ( $profiles ) {
					$option = array(
						'accountId'             => $request['accountId'],
						'propertyId'            => $request['propertyId'] ?: time(), // fake a new property ID if empty
						'internalWebPropertyId' => $request['internalWebPropertyId'],
						'profileId'             => $request['profileId'] ?: time(),  // fake a new profile ID if empty
						'useSnippet'            => ! empty( $request['useSnippet'] ),
						'ampClientIdOptIn'      => ! empty( $request['ampClientIdOptIn'] ),
					);
					update_option( 'googlesitekit_analytics_settings', $option );
=======
	// Called when creating a new property
	register_rest_route(
		REST_Routes::REST_ROOT,
		'modules/analytics/data/settings',
		array(
			'methods' => 'POST',
			'callback' => function ( \WP_REST_Request $request ) use ( $profiles ) {
				$option = array(
					'accountID'             => $request['accountID'],
					'propertyID'            => $request['propertyID'] ?: time(), // fake a new property ID if empty
					'internalWebPropertyID' => $request['internalWebPropertyID'],
					'profileID'             => $request['profileID'] ?: time(),  // fake a new profile ID if empty
					'useSnippet'            => ! empty( $request['useSnippet'] ),
					'ampClientIDOptIn'      => ! empty( $request['ampClientIDOptIn'] ),
				);
				update_option( 'googlesitekit_analytics_settings', $option );
>>>>>>> 246842c9

					return $option;
				},
			),
			true
		);

		register_rest_route(
			REST_Routes::REST_ROOT,
			'e2e/reference-url',
			array(
				'methods'  => 'POST',
				'callback' => function ( \WP_REST_Request $request ) {
					$url = $request->get_param( 'url' );
					update_option( 'googlesitekit_e2e_reference_url', $url );

					return array(
						'success' => true,
						'url'     => $url,
					);
				},
			)
		);
	},
	0
);
<|MERGE_RESOLUTION|>--- conflicted
+++ resolved
@@ -206,7 +206,6 @@
 			true
 		);
 
-<<<<<<< HEAD
 		// Called when switching accounts
 		register_rest_route(
 			REST_Routes::REST_ROOT,
@@ -214,8 +213,8 @@
 			array(
 				'callback' => function ( \WP_REST_Request $request ) use ( $properties, $profiles ) {
 					return array(
-						'properties' => filter_by_account_id( $properties, $request->get_param( 'accountId' ) ),
-						'profiles'   => filter_by_account_id( $profiles, $request->get_param( 'accountId' ) ),
+						'properties' => filter_by_account_id( $properties, $request->get_param( 'accountID' ) ),
+						'profiles'   => filter_by_account_id( $profiles, $request->get_param( 'accountID' ) ),
 					);
 				},
 			),
@@ -228,41 +227,15 @@
 			'modules/analytics/data/profiles',
 			array(
 				'callback' => function ( \WP_REST_Request $request ) use ( $profiles ) {
-					$profiles = filter_by_account_id( $profiles, $request->get_param( 'accountId' ) );
-					$profiles = filter_by_property_id( $profiles, $request->get_param( 'propertyId' ) );
-=======
-	// Called when switching accounts
-	register_rest_route(
-		REST_Routes::REST_ROOT,
-		'modules/analytics/data/properties-profiles',
-		array(
-			'callback' => function ( \WP_REST_Request $request ) use ( $properties, $profiles ) {
-				return array(
-					'properties' => filter_by_account_id( $properties, $request->get_param( 'accountID' ) ),
-					'profiles'   => filter_by_account_id( $profiles, $request->get_param( 'accountID' ) ),
-				);
-			}
-		),
-		true
-	);
-
-	// Called when switching properties
-	register_rest_route(
-		REST_Routes::REST_ROOT,
-		'modules/analytics/data/profiles',
-		array(
-			'callback' => function ( \WP_REST_Request $request ) use ( $profiles ) {
-				$profiles = filter_by_account_id( $profiles, $request->get_param( 'accountID' ) );
-				$profiles = filter_by_property_id( $profiles, $request->get_param( 'propertyID' ) );
->>>>>>> 246842c9
-
-					return $profiles;
-				},
-			),
-			true
-		);
-
-<<<<<<< HEAD
+					$profiles = filter_by_account_id( $profiles, $request->get_param( 'accountID' ) );
+					$profiles = filter_by_property_id( $profiles, $request->get_param( 'propertyID' ) );
+
+						return $profiles;
+				},
+			),
+			true
+		);
+
 		// Called when creating a new property
 		register_rest_route(
 			REST_Routes::REST_ROOT,
@@ -271,34 +244,16 @@
 				'methods'  => 'POST',
 				'callback' => function ( \WP_REST_Request $request ) use ( $profiles ) {
 					$option = array(
-						'accountId'             => $request['accountId'],
-						'propertyId'            => $request['propertyId'] ?: time(), // fake a new property ID if empty
-						'internalWebPropertyId' => $request['internalWebPropertyId'],
-						'profileId'             => $request['profileId'] ?: time(),  // fake a new profile ID if empty
+						'accountID'             => $request['accountID'],
+						'propertyID'            => $request['propertyID'] ?: time(), // fake a new property ID if empty
+						'internalWebPropertyID' => $request['internalWebPropertyID'],
+						'profileID'             => $request['profileID'] ?: time(),  // fake a new profile ID if empty
 						'useSnippet'            => ! empty( $request['useSnippet'] ),
-						'ampClientIdOptIn'      => ! empty( $request['ampClientIdOptIn'] ),
+						'ampClientIDOptIn'      => ! empty( $request['ampClientIDOptIn'] ),
 					);
 					update_option( 'googlesitekit_analytics_settings', $option );
-=======
-	// Called when creating a new property
-	register_rest_route(
-		REST_Routes::REST_ROOT,
-		'modules/analytics/data/settings',
-		array(
-			'methods' => 'POST',
-			'callback' => function ( \WP_REST_Request $request ) use ( $profiles ) {
-				$option = array(
-					'accountID'             => $request['accountID'],
-					'propertyID'            => $request['propertyID'] ?: time(), // fake a new property ID if empty
-					'internalWebPropertyID' => $request['internalWebPropertyID'],
-					'profileID'             => $request['profileID'] ?: time(),  // fake a new profile ID if empty
-					'useSnippet'            => ! empty( $request['useSnippet'] ),
-					'ampClientIDOptIn'      => ! empty( $request['ampClientIDOptIn'] ),
-				);
-				update_option( 'googlesitekit_analytics_settings', $option );
->>>>>>> 246842c9
-
-					return $option;
+
+						return $option;
 				},
 			),
 			true
