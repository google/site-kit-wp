--- conflicted
+++ resolved
@@ -109,10 +109,6 @@
     "@wordpress/element": "^2.16.0",
     "@wordpress/hooks": "^2.9.0",
     "@wordpress/i18n": "^3.14.0",
-<<<<<<< HEAD
-=======
-    "@wordpress/scripts": "^12.2.0",
->>>>>>> 73c89408
     "@wordpress/url": "^2.17.0",
     "accessible-autocomplete": "^2.0.3",
     "autoprefixer": "^9.8.6",
@@ -155,7 +151,7 @@
     "@wordpress/browserslist-config": "^2.7.0",
     "@wordpress/e2e-test-utils": "^4.11.2",
     "@wordpress/eslint-plugin": "^7.1.0",
-    "@wordpress/scripts": "^3.4.0",
+    "@wordpress/scripts": "^12.2.0",
     "amphtml-validator": "^1.0.32",
     "babel-loader": "^8.1.0",
     "babel-plugin-lodash": "^3.3.4",
