--- conflicted
+++ resolved
@@ -147,14 +147,9 @@
 		"prop-types": "^15.7.2",
 		"psl": "^1.8.0",
 		"punycode": "^2.1.1",
-<<<<<<< HEAD
+		"query-string": "^7.0.1",
 		"react": "^16.14.0",
 		"react-dom": "^16.14.0",
-=======
-		"query-string": "^7.0.1",
-		"react": "^16.12.0",
-		"react-dom": "^16.12.0",
->>>>>>> d4bcbfce
 		"react-google-charts": "^3.0.15",
 		"react-joyride": "^2.3.0",
 		"react-router-dom": "^5.2.0",
