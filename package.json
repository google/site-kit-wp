{
	"name": "googlesitekit",
	"description": "Site Kit is a one-stop solution for WordPress users to use everything Google has to offer to make them successful on the web.",
	"main": "index.js",
	"private": true,
	"scripts": {
		"build": "npm run build:production",
		"prebuild:dev": "npm run remove-dist",
		"build:dev": "webpack --mode=development --devtool cheap-module-eval-source-map --output-pathinfo",
		"prebuild:production": "npm run remove-dist",
		"build:production": "webpack --mode=production",
		"build:test": "npm run build:production -- --include-tests",
		"prebuild:storybook": "npm run remove-dist",
		"build:storybook": "build-storybook -c .storybook -o dist --quiet --loglevel warn",
		"remove-dist": "rimraf ./dist",
		"prezip": "composer run autoload-includes",
		"zip": "./bin/release",
		"dev": "npm run build:dev",
		"predev-zip": "npm run build:dev",
		"dev-zip": "npm run zip",
		"watch": "npm run build:dev -- --watch",
		"prerelease-zip": "npm run build",
		"release-zip": "npm run zip",
		"pretest": "npm run build:production -- --display=none",
		"pretest:visualtest": "VRT=1 npm run build:storybook",
		"test": "npm run test:js:watch",
		"test:visualtest": "npm run backstopjs -- test",
		"test:visualapprove": "npm run backstopjs -- approve",
		"test:analyze": "npm run build:production -- --env.ANALYZE",
		"test:js": "cross-env BABEL_ENV=test NODE_ENV=test jest --config=tests/js/jest.config.js --passWithNoTests",
		"test:js:watch": "npm run test:js -- --watch",
		"test:storybook": "npm run test:js -- --testMatch '<rootDir>/.storybook/*.test.js'",
		"pretest:e2e": "./bin/local-env/env-check.sh && ./tests/e2e/bin/test-docker-connectivity",
		"test:e2e": "cross-env WP_BASE_URL=http://localhost:9002 ./tests/e2e/script.js",
		"test:e2e:interactive": "npm run test:e2e -- --puppeteer-interactive",
		"test:e2e:watch": "npm run test:e2e -- --watch",
		"test:e2e:watch:interactive": "npm run test:e2e -- --watch --puppeteer-interactive",
		"storybook": "start-storybook -p 9001 -c .storybook --no-version-updates",
		"storybook:vrt": "npm run storybook -- --ci --quiet",
		"backstopjs": "./bin/backstop",
		"lint": "npm run lint:js && npm run lint:css",
		"lint:js": "eslint --no-eslintrc --config .eslintrc.json --ignore-path .eslintignore --ext js,jsx,ts,tsx .",
		"lint:js-fix": "prettier --write --config .prettierrc.js --ignore-path .prettierignore \"**/*.{js,jsx,ts,tsx,.yml,.yaml}\"",
		"lint:css": "stylelint ./assets/sass ./.storybook/assets/sass",
		"lint:css-fix": "stylelint ./assets/sass ./.storybook/assets/sass --fix",
		"env:start": "./bin/local-env/start.sh",
		"env:stop": "./bin/local-env/stop.sh",
		"env:reset-site": "./bin/local-env/install-wordpress.sh --reset-site",
		"postinstall": "patch-package"
	},
	"browserslist": [
		"extends @wordpress/browserslist-config"
	],
	"repository": {
		"type": "git",
		"url": "git@github.com:google/site-kit-wp.git"
	},
	"husky": {
		"hooks": {
			"pre-commit": "lint-staged",
			"prepare-commit-msg": "php -f bin/prepare-commit-msg.php $HUSKY_GIT_PARAMS",
			"commit-msg": "php -f bin/check-commit-msg.php $HUSKY_GIT_PARAMS"
		}
	},
	"lint-staged": {
<<<<<<< HEAD
		"!(blocks/build/**/*)*.js": [
			"eslint"
=======
		"*.js": [
			"eslint --config .eslintrc.staged.json"
>>>>>>> 5d53e380
		],
		"assets/sass/**/*.scss": [
			"stylelint"
		],
		".storybook/assets/sass/**/*.scss": [
			"stylelint"
		],
		"!(blocks/build/**/*)*.php": [
			"./vendor/bin/phpcs"
		]
	},
	"config": {
		"storybook_wordpress_version": "5.5.1",
		"puppeteer": {
			"skip": {
				"download": true
			}
		}
	},
	"keywords": [
		"google",
		"wordpress",
		"googlekit",
		"sitekit"
	],
	"author": "Google",
	"license": "Apache-2.0",
	"dependencies": {
		"@lit-labs/react": "^1.2.0",
		"@material-ui/core": "^4.11.4",
		"@material/button": "^2.3.0",
		"@material/checkbox": "^2.3.0",
		"@material/dialog": "^2.3.0",
		"@material/form-field": "^2.3.0",
		"@material/layout-grid": "^0.41.0",
		"@material/linear-progress": "^1.1.0",
		"@material/list": "^2.3.0",
		"@material/menu": "^2.3.0",
		"@material/radio": "^2.3.0",
		"@material/react-card": "^0.15.0",
		"@material/react-chips": "^0.15.0",
		"@material/react-dialog": "^0.15.0",
		"@material/react-select": "^0.15.0",
		"@material/react-tab-bar": "^0.15.0",
		"@material/react-text-field": "^0.15.0",
		"@material/ripple": "^2.3.0",
		"@material/select": "^2.3.1",
		"@material/switch": "^2.3.0",
		"@material/textfield": "^2.3.1",
		"@material/theme": "^1.1.0",
		"@material/web": "^1.0.0-pre.9",
		"@reach/combobox": "^0.10.5",
		"@react-hook/merged-ref": "^1.3.0",
		"@react-hook/window-size": "^3.0.7",
		"@wordpress/api-fetch": "^3.18.0",
		"@wordpress/compose": "^3.25.3",
		"@wordpress/data": "^4.27.3",
		"@wordpress/dom-ready": "^2.10.0",
		"@wordpress/element": "^2.20.3",
		"@wordpress/i18n": "^3.14.0",
		"@wordpress/icons": "^2.9.0",
		"@wordpress/keycodes": "^3.2.4",
		"@wordpress/url": "^3.1.1",
		"accessible-autocomplete": "^2.0.3",
		"autoprefixer": "^9.8.5",
		"classnames": "^2.2.6",
		"clipboard-copy": "^3.1.0",
		"compare-versions": "^3.6.0",
		"dompurify": "^2.0.17",
		"element-closest": "^3.0.2",
		"focus-trap-react": "^10.0.0",
		"formdata-polyfill": "^3.0.20",
		"immer": "^9.0.15",
		"intersection-observer": "^0.12.0",
		"intl": "^1.2.5",
		"intl-locales-supported": "^1.8.12",
		"invariant": "^2.2.4",
		"just-detect-adblock": "^1.1.0",
		"lodash": "^4.17.21",
		"md5": "^2.2.1",
		"memize": "^1.1.0",
		"natives": "^1.1.6",
		"polyfill-library": "^3.111.0",
		"promise-polyfill": "^8.1.3",
		"prop-types": "^15.7.2",
		"psl": "^1.8.0",
		"punycode": "^2.1.1",
		"query-string": "^7.0.1",
		"react": "^16.14.0",
		"react-dom": "^16.14.0",
		"react-google-charts": "^3.0.15",
		"react-joyride": "^2.3.0",
		"react-router-dom": "^5.2.0",
		"react-use": "^15.3.4",
		"react-use-observer": "^2.2.4",
		"svgxuse": "^1.2.6",
		"url-polyfill": "^1.1.9",
		"use-memo-one": "^1.1.2",
		"uuid": "^8.2.0",
		"whatwg-fetch": "^3.2.0"
	},
	"devDependencies": {
		"@babel/core": "^7.14.8",
		"@babel/plugin-transform-runtime": "^7.10.4",
		"@babel/preset-react": "^7.10.4",
		"@componentdriven/csf": "0.0.2-alpha.0",
		"@jackfranklin/test-data-bot": "^2.0.0",
		"@popperjs/core": "^2.9.2",
		"@shopify/jest-dom-mocks": "^4.0.2",
		"@storybook/addon-postcss": "^2.0.0",
		"@storybook/addon-queryparams": "^6.2.9",
		"@storybook/addon-storyshots": "^6.5.16",
		"@storybook/addon-storyshots-puppeteer": "^6.3.6",
		"@storybook/addon-viewport": "^6.3.0",
		"@storybook/react": "^6.5.14",
		"@svgr/webpack": "^5.4.0",
		"@testing-library/jest-dom": "^5.16.5",
		"@testing-library/react": "^10.4.9",
		"@testing-library/react-hooks": "^3.3.0",
		"@wordpress/babel-preset-default": "^4.17.0",
		"@wordpress/browserslist-config": "^5.40.0",
		"@wordpress/e2e-test-utils": "^4.11.0",
		"@wordpress/eslint-plugin": "^7.1.0",
		"@wordpress/jest-console": "^3.9.0",
		"@wordpress/jest-preset-default": "7.1.1",
		"@wordpress/prettier-config": "^2.0",
		"@wordpress/stylelint-config": "^21.0.0",
		"amphtml-validator": "^1.0.35",
		"archiver": "^5.0.2",
		"babel-jest": "^26.6.3",
		"babel-loader": "^8.1.0",
		"circular-dependency-plugin": "^5.2.0",
		"create-file-webpack": "^1.0.2",
		"cross-env": "^7.0.3",
		"css-loader": "^3.6.0",
		"cssnano": "^4.1.10",
		"dockerode": "^4.0.2",
		"element-internals-polyfill": "^1.3.5",
		"eslint": "^7.32.0",
		"eslint-import-resolver-alias": "^1.1.2",
		"eslint-plugin-filenames": "^1.3.2",
		"eslint-plugin-import": "^2.25.3",
		"eslint-plugin-jest": "^22.21.0",
		"eslint-plugin-jsdoc": "^30.7.13",
		"eslint-plugin-lodash": "^7.4.0",
		"eslint-plugin-react-hooks": "^4.2.0",
		"eslint-plugin-sitekit": "file:packages/eslint-plugin",
		"eslint-scope": "^5.1.0",
		"eslint-webpack-plugin": "^2.5.1",
		"expect-puppeteer": "^4.4.0",
		"faker": "^5.5.3",
		"fetch-mock": "^9.10.3",
		"fetch-mock-jest": "^1.3.0",
		"file-loader": "^6.1.1",
		"fs-extra": "^9.0.1",
		"git-repo-info": "^2.1.1",
		"glob": "^7.1.7",
		"glob-to-regexp": "^0.4.1",
		"google-pax-sdk": "1.0.12",
		"husky": "^3.1.0",
		"jest": "^26.6.3",
		"jest-localstorage-mock": "^2.4.2",
		"jest-puppeteer": "^4.4.0",
		"jsdom": "^16.5.0",
		"jsdom-testing-mocks": "^1.6.0",
		"lint-staged": "^10.2.11",
		"mini-css-extract-plugin": "^1.2.1",
		"node-fetch": "^2.6.8",
		"patch-package": "^8.0.0",
		"postcss": "^8.4.31",
		"postcss-import-url": "^7.0.0",
		"postcss-loader": "^4.0.0",
		"postcss-preset-env": "^9.5.11",
		"prettier": "npm:wp-prettier@2.6.2",
		"puppeteer": "^10.4.0",
		"puppeteer-core": "^3.3.0",
		"rimraf": "^3.0.2",
		"rxjs": "^6.6.7",
		"sanitize-filename": "^1.6.3",
		"sass": "^1.30.0",
		"sass-loader": "^9.0.2",
		"semver-compare": "^1.0.0",
		"semver-regex": "^3.1.4",
		"stylelint": "^14.11.0",
		"stylelint-config-standard-scss": "^5.0.0",
		"stylelint-declaration-strict-value": "^1.9.0",
		"stylelint-order": "^5.0.0",
		"stylelint-scss": "^4.3.0",
		"terser-webpack-plugin": "^3.0.6",
		"webpack": "^4.43.0",
		"webpack-bundle-analyzer": "^4.6.1",
		"webpack-cli": "^3.3.12",
		"webpack-manifest-plugin": "^2.2.0",
		"webpack-stream": "^5.2.1",
		"webpackbar": "^4.0.0"
	}
}<|MERGE_RESOLUTION|>--- conflicted
+++ resolved
@@ -63,13 +63,11 @@
 		}
 	},
 	"lint-staged": {
-<<<<<<< HEAD
 		"!(blocks/build/**/*)*.js": [
-			"eslint"
-=======
-		"*.js": [
+      "eslint --config .eslintrc.staged.json"
+		],
+    "*.js": [
 			"eslint --config .eslintrc.staged.json"
->>>>>>> 5d53e380
 		],
 		"assets/sass/**/*.scss": [
 			"stylelint"
