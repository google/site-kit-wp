--- conflicted
+++ resolved
@@ -66,24 +66,18 @@
 		]
 	},
 	"devDependencies": {
-<<<<<<< HEAD
 		"@babel/preset-typescript": "^7.27.1",
 		"@storybook/addon-storyshots": "^6.5.16",
 		"@storybook/addon-storyshots-puppeteer": "^6.3.6",
 		"@typescript-eslint/parser": "^6.21.0",
 		"@typescript-eslint/eslint-plugin": "^6.21.0",
-=======
->>>>>>> e4c89303
 		"@wordpress/browserslist-config": "^5.40.0",
 		"@wordpress/eslint-plugin": "^7.1.0",
 		"@wordpress/prettier-config": "^2.0",
 		"@wordpress/stylelint-config": "^21.0.0",
 		"archiver": "^5.0.2",
-<<<<<<< HEAD
 		"babel-eslint": "^10.1.0",
-=======
 		"babel-loader": "^9.2.1",
->>>>>>> e4c89303
 		"eslint": "^7.32.0",
 		"eslint-import-resolver-alias": "^1.1.2",
 		"eslint-plugin-filenames": "^1.3.2",
@@ -112,11 +106,8 @@
 		"stylelint-declaration-strict-value": "^1.9.0",
 		"stylelint-order": "^5.0.0",
 		"stylelint-scss": "^4.3.0",
-<<<<<<< HEAD
-		"typescript": "^5.9.2"
-=======
+		"typescript": "^5.9.2",
 		"webpack-cli": "^6.0.1"
->>>>>>> e4c89303
 	},
 	"workspaces": [
 		"assets",
