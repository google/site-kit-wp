--- conflicted
+++ resolved
@@ -1,18 +1,7 @@
-<<<<<<< HEAD
-{
-  "serviceSetupV2": "development",
-  "storeErrorNotifications": "development",
-  "userInput": "development",
-  "widgets.dashboard": "development",
-  "widgets.pageDashboard": "development"
-}
-=======
 [
   "serviceSetupV2",
   "storeErrorNotifications",
   "userInput",
   "widgets.dashboard",
-  "widgets.pageDashboard",
-  "widgets.wpDashboard"
-]
->>>>>>> a37fb642
+  "widgets.pageDashboard"
+]