--- conflicted
+++ resolved
@@ -1,5 +1,7 @@
-<<<<<<< HEAD
-[ "ideaHubModule", "serviceSetupV2", "swgModule", "userFeedback", "userInput" ]
-=======
-[ "ga4setup", "ideaHubModule", "serviceSetupV2", "swgModule", "userInput", "unifiedDashboard" ]
->>>>>>> 6101771d
+[
+	"ideaHubModule",
+	"serviceSetupV2",
+	"swgModule",
+	"userInput",
+	"unifiedDashboard"
+]