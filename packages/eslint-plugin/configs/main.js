/**
 * ESLint plugin config.
 *
 * Site Kit by Google, Copyright 2023 Google LLC
 *
 * Licensed under the Apache License, Version 2.0 (the "License");
 * you may not use this file except in compliance with the License.
 * You may obtain a copy of the License at
 *
 *     https://www.apache.org/licenses/LICENSE-2.0
 *
 * Unless required by applicable law or agreed to in writing, software
 * distributed under the License is distributed on an "AS IS" BASIS,
 * WITHOUT WARRANTIES OR CONDITIONS OF ANY KIND, either express or implied.
 * See the License for the specific language governing permissions and
 * limitations under the License.
 */

module.exports = {
	rules: {
		'sitekit/acronym-case': [ 'error' ],
		'sitekit/jsdoc-third-person': [ 'error' ],
		'sitekit/jsdoc-fullstop': [ 'error' ],
		'sitekit/jsdoc-newlines': [ 'error' ],
		'sitekit/jsdoc-requires-since': [ 'error' ],
		'sitekit/jsdoc-capitalization': [ 'error' ],
		'sitekit/jsdoc-tag-grouping': [ 'error' ],
		'sitekit/jsdoc-tag-order': [ 'error' ],
		'sitekit/no-yield-dispatch': [ 'error' ],
		'sitekit/no-direct-date': [ 'error' ],
<<<<<<< HEAD
		'sitekit/jsdoc-no-unnamed-boolean-params': [ 'error' ],
=======
		'sitekit/no-boolean-props-before-values': [ 'error' ],
>>>>>>> 4c77d4dc
	},
};<|MERGE_RESOLUTION|>--- conflicted
+++ resolved
@@ -28,10 +28,7 @@
 		'sitekit/jsdoc-tag-order': [ 'error' ],
 		'sitekit/no-yield-dispatch': [ 'error' ],
 		'sitekit/no-direct-date': [ 'error' ],
-<<<<<<< HEAD
 		'sitekit/jsdoc-no-unnamed-boolean-params': [ 'error' ],
-=======
 		'sitekit/no-boolean-props-before-values': [ 'error' ],
->>>>>>> 4c77d4dc
 	},
 };