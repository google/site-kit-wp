/**
 * Header styles.
 *
 * Site Kit by Google, Copyright 2021 Google LLC
 *
 * Licensed under the Apache License, Version 2.0 (the "License");
 * you may not use this file except in compliance with the License.
 * You may obtain a copy of the License at
 *
 *     https://www.apache.org/licenses/LICENSE-2.0
 *
 * Unless required by applicable law or agreed to in writing, software
 * distributed under the License is distributed on an "AS IS" BASIS,
 * WITHOUT WARRANTIES OR CONDITIONS OF ANY KIND, either express or implied.
 * See the License for the specific language governing permissions and
 * limitations under the License.
 */

.googlesitekit-plugin {
	.googlesitekit-subheader {
		background-color: $c-base;
		position: relative;
		z-index: 11;

		@media ( min-width: $bp-tablet ) {
			padding: 0 10px;
		}

		&:not( :empty ) {
			border-bottom: 1px solid $c-utility-divider;
		}
	}

	.googlesitekit-header {
		@include googlesitekit-inner-padding;
		background-color: $c-base;
		left: 0;
		position: sticky;
		right: 0;
		top: 0;
		transition: box-shadow $t-default ease-in-out;
		z-index: 10000;

		.wp-responsive-open & {
			margin-left: -18px;
			padding-left: 28px;
		}

		body.googlesitekit-showing-feature-tour & {
			position: static;
		}

		body.admin-bar & {
			@media ( min-width: $width-tablet + 1 + px ) {
				top: 46px;
			}

			@media ( min-width: $bp-wpAdminBarTablet ) {
				top: 32px;
			}
		}

		.googlesitekit-header__logo {
			// prevent the logo from wrapping towards the tablet and mobile breakpoints
			min-width: 150px;

			@media ( max-width: $bp-xsmallOnly ) {
				min-width: 100px;
			}
		}

		.googlesitekit-header__logo-link {
			display: inline-block;
		}

		.googlesitekit-header__button {
			background-color: transparent;
			box-shadow: none;
			color: $c-surfaces-on-surface-variant;

			&:focus,
			&:hover {
				background-color: $c-alabaster;
				color: rgba( 0, 0, 0, 0.87 );

				&::before,
				&::after {
					background-color: rgba( 0, 0, 0, 0.87 );
				}
			}

			&:hover {
				&::before {
					opacity: 0.04;
				}
			}

			// svg {
			// 	fill: currentColor;
			// 	margin-left: $grid-gap-phone / 2;
			// }
		}

		.googlesitekit-dropdown-menu {
			display: inline-block;

			.mdc-button__icon {
				margin-right: 12px;
			}

			.mdc-button__account {
				margin-right: 0;
			}

			.mdc-button__icon,
			.mdc-button__icon--image {
				// increase default button image size
				height: 28px;
				width: 28px;
			}

			.mdc-button__label {
				font-weight: $fw-normal;
			}
		}

		.googlesitekit-date-range-selector {
			@media ( max-width: $bp-mobileOnly ) {
				background: none;
			}

			svg {
				margin-right: 0;

				@media ( min-width: $bp-tablet ) {
					margin-right: $grid-gap-phone / 2;
				}
			}

			.mdc-button--dropdown {
				color: $c-surfaces-on-surface-variant;
				padding-right: $grid-gap-desktop;

				@media ( max-width: $bp-mobileOnly ) {
					background: none;
					margin-right: 0;
					padding-right: 8px;
				}

				svg {
					@media ( max-width: $bp-mobileOnly ) {
						margin-right: 0;
					}
				}
			}

			.mdc-menu-surface {
				right: 0;
			}
		}

<<<<<<< HEAD
		.googlesitekit-user-selector {
			.mdc-button__label {
				@media ( max-width: $bp-wpAdminBarTablet ) {
					@include screen-reader-only;
				}
			}

			.mdc-button__icon {
				@media ( max-width: $bp-wpAdminBarTablet ) {
					margin-right: 0;
				}
			}

			// align the dropdown with it's button
			margin-right: -4px;

			button {
				padding: 4px;
			}
		}

=======
>>>>>>> 5edc568b
		.googlesitekit-header__children {
			align-items: center;
			display: flex;
			gap: $grid-gap-phone;
			justify-content: flex-end;

			@media ( min-width: $bp-desktop ) {
				gap: $grid-gap-desktop;
			}

			div > button > .mdc-button__label {
				display: none;

				@media ( min-width: $width-wpAdminBarTablet + 1 + px ) {
					display: inline-block;
				}
			}
		}
	}
}<|MERGE_RESOLUTION|>--- conflicted
+++ resolved
@@ -22,11 +22,11 @@
 		position: relative;
 		z-index: 11;
 
-		@media ( min-width: $bp-tablet ) {
+		@media (min-width: $bp-tablet) {
 			padding: 0 10px;
 		}
 
-		&:not( :empty ) {
+		&:not(:empty) {
 			border-bottom: 1px solid $c-utility-divider;
 		}
 	}
@@ -51,11 +51,11 @@
 		}
 
 		body.admin-bar & {
-			@media ( min-width: $width-tablet + 1 + px ) {
+			@media (min-width: $width-tablet + 1 + px) {
 				top: 46px;
 			}
 
-			@media ( min-width: $bp-wpAdminBarTablet ) {
+			@media (min-width: $bp-wpAdminBarTablet) {
 				top: 32px;
 			}
 		}
@@ -64,7 +64,7 @@
 			// prevent the logo from wrapping towards the tablet and mobile breakpoints
 			min-width: 150px;
 
-			@media ( max-width: $bp-xsmallOnly ) {
+			@media (max-width: $bp-xsmallOnly) {
 				min-width: 100px;
 			}
 		}
@@ -81,11 +81,11 @@
 			&:focus,
 			&:hover {
 				background-color: $c-alabaster;
-				color: rgba( 0, 0, 0, 0.87 );
+				color: rgba(0, 0, 0, 0.87);
 
 				&::before,
 				&::after {
-					background-color: rgba( 0, 0, 0, 0.87 );
+					background-color: rgba(0, 0, 0, 0.87);
 				}
 			}
 
@@ -125,14 +125,14 @@
 		}
 
 		.googlesitekit-date-range-selector {
-			@media ( max-width: $bp-mobileOnly ) {
+			@media (max-width: $bp-mobileOnly) {
 				background: none;
 			}
 
 			svg {
 				margin-right: 0;
 
-				@media ( min-width: $bp-tablet ) {
+				@media (min-width: $bp-tablet) {
 					margin-right: $grid-gap-phone / 2;
 				}
 			}
@@ -141,14 +141,14 @@
 				color: $c-surfaces-on-surface-variant;
 				padding-right: $grid-gap-desktop;
 
-				@media ( max-width: $bp-mobileOnly ) {
+				@media (max-width: $bp-mobileOnly) {
 					background: none;
 					margin-right: 0;
 					padding-right: 8px;
 				}
 
 				svg {
-					@media ( max-width: $bp-mobileOnly ) {
+					@media (max-width: $bp-mobileOnly) {
 						margin-right: 0;
 					}
 				}
@@ -159,44 +159,20 @@
 			}
 		}
 
-<<<<<<< HEAD
-		.googlesitekit-user-selector {
-			.mdc-button__label {
-				@media ( max-width: $bp-wpAdminBarTablet ) {
-					@include screen-reader-only;
-				}
-			}
-
-			.mdc-button__icon {
-				@media ( max-width: $bp-wpAdminBarTablet ) {
-					margin-right: 0;
-				}
-			}
-
-			// align the dropdown with it's button
-			margin-right: -4px;
-
-			button {
-				padding: 4px;
-			}
-		}
-
-=======
->>>>>>> 5edc568b
 		.googlesitekit-header__children {
 			align-items: center;
 			display: flex;
 			gap: $grid-gap-phone;
 			justify-content: flex-end;
 
-			@media ( min-width: $bp-desktop ) {
+			@media (min-width: $bp-desktop) {
 				gap: $grid-gap-desktop;
 			}
 
 			div > button > .mdc-button__label {
 				display: none;
 
-				@media ( min-width: $width-wpAdminBarTablet + 1 + px ) {
+				@media (min-width: $width-wpAdminBarTablet + 1 + px) {
 					display: inline-block;
 				}
 			}
