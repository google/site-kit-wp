--- conflicted
+++ resolved
@@ -36,11 +36,19 @@
 				}
 			}
 
+			&.googlesitekit-gathering-data-notice--has-style-small {
+
+				span {
+					font-size: 13px;
+					line-height: 16px;
+					padding: 0;
+				}
+			}
+
 			&.googlesitekit-gathering-data-notice--has-style-default {
 				position: relative;
 				text-align: center;
 
-<<<<<<< HEAD
 				&::after {
 					background-color: $c-jumbo;
 					content: "";
@@ -49,12 +57,6 @@
 					margin: 0 auto;
 					width: 96px;
 				}
-=======
-			p {
-				font-size: 13px;
-				line-height: 16px;
-				padding: 0;
->>>>>>> c217a944
 			}
 
 			&.googlesitekit-gathering-data-notice--has-style-overlay {
@@ -70,8 +72,6 @@
 		}
 	}
 }
-<<<<<<< HEAD
-=======
 
 #wpadminbar {
 
@@ -79,8 +79,7 @@
 
 		.googlesitekit-gathering-data-notice {
 
-			p {
-
+			span {
 				color: $c-jumbo;
 				font-size: 13px;
 				line-height: 16px;
@@ -88,5 +87,4 @@
 			}
 		}
 	}
-}
->>>>>>> c217a944
+}