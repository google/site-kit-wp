--- conflicted
+++ resolved
@@ -29,7 +29,6 @@
 		top: 68px;
 		z-index: 10;
 
-<<<<<<< HEAD
 		&::before {
 
 			@include shadow;
@@ -42,10 +41,10 @@
 			top: -3px;
 			transition: opacity 0s;
 			width: 100%;
-=======
+		}
+
 		body.googlesitekit-showing-feature-tour & {
 			position: static;
->>>>>>> 33bb411c
 		}
 
 		body.admin-bar & {
