/**
 * Settings notice styles.
 *
 * Site Kit by Google, Copyright 2021 Google LLC
 *
 * Licensed under the Apache License, Version 2.0 (the "License");
 * you may not use this file except in compliance with the License.
 * You may obtain a copy of the License at
 *
 *     https://www.apache.org/licenses/LICENSE-2.0
 *
 * Unless required by applicable law or agreed to in writing, software
 * distributed under the License is distributed on an "AS IS" BASIS,
 * WITHOUT WARRANTIES OR CONDITIONS OF ANY KIND, either express or implied.
 * See the License for the specific language governing permissions and
 * limitations under the License.
 */

.googlesitekit-settings-notice {
	background-color: $c-background-notice;
	border-radius: $br-sm;
	color: $c-text-notice;
	display: flex;
	font-size: $fs-body-sm;
	letter-spacing: $ls-xs;
	line-height: $lh-body-sm;
	margin: 1.5em 0;
	padding: $grid-gap-phone;

	@media (min-width: $bp-desktop) {
		padding-left: $grid-gap-desktop;
	}

	.googlesitekit-settings-notice__body {
		flex-grow: 1;
		min-width: 0;

		@media (min-width: $bp-tablet) {
			display: flex;
		}
	}

	.googlesitekit-settings-notice__children-container {
		flex-grow: 1;
	}

	.googlesitekit-settings-notice__icon {
		line-height: 0;
		margin-right: 10px;
	}

	.googlesitekit-settings-notice__text {
		flex-grow: 1;
		line-height: 20px; // Match icon height.
		max-width: $max-width-settings-notice-content;
	}

	.mdc-select:not(.mdc-select--disabled),
	.mdc-text-field:not(.mdc-text-field--disabled) {

		.mdc-notched-outline__leading,
		.mdc-notched-outline__notch,
		.mdc-notched-outline__trailing {
			border-color: $c-utility-outline;
		}

		.mdc-floating-label {
			color: $c-text-notice-info;
		}
	}

	.mdc-text-field:not(.mdc-text-field--disabled) {

		.mdc-text-field__input {
			color: $c-text-notice-info;
		}

		&:not(.mdc-text-field--focused) {

			.mdc-text-field__input:hover ~ .mdc-notched-outline {

				.mdc-notched-outline__leading,
				.mdc-notched-outline__notch,
				.mdc-notched-outline__trailing {
					border-color: $c-border-notice-info-hover;
				}
			}
		}
	}

	// TODO: decouple select styles from type-specific colors.
	.mdc-select:not(.mdc-select--disabled) {

		.mdc-select__selected-text {
			color: $c-text-notice-info;
		}

		&:not(.mdc-select--focused) {

			.mdc-select__selected-text:hover ~ .mdc-notched-outline {

				.mdc-notched-outline__leading,
				.mdc-notched-outline__notch,
				.mdc-notched-outline__trailing {
					border-color: $c-neutral-n-900;
				}
			}
		}
	}
}

.googlesitekit-settings-notice--single-row {

	.googlesitekit-settings-notice__learn-more {
		flex-shrink: 0;
		line-height: 20px; // to match icon height.
		text-align: right;

		@media (min-width: $bp-tablet) {
			padding-left: $grid-gap-desktop;
			text-align: inherit;
		}
	}
}

.googlesitekit-settings-notice--multi-row {

	.googlesitekit-settings-notice__body {
		flex-direction: column;
	}

	.googlesitekit-settings-notice__inner-row {
		max-width: $max-width-settings-notice-content;
		padding-top: $grid-gap-phone;

		@media (min-width: $bp-tablet) {
			display: flex;
			padding-top: $grid-gap-desktop;
		}

		@media (min-width: $bp-desktop) {
			padding-top: $grid-gap-desktop;
		}
	}

	.googlesitekit-settings-notice__learn-more {
		flex-shrink: 0;
		text-align: right;

		@media (min-width: $bp-tablet) {
			display: flex;
			flex-direction: column;
			justify-content: flex-end;
			padding-bottom: 4px;
			padding-right: 12px;
			text-align: left;
		}

		@media (min-width: $bp-desktop) {
			margin-left: $grid-gap-desktop;
		}
	}
}

.googlesitekit-settings-notice--warning {
	background-color: $c-background-notice-warning;
	color: $c-text-notice-warning;
}

.googlesitekit-settings-notice--info {
	background-color: $c-background-notice-info;
	color: $c-text-notice-info;

	.googlesitekit-cta-link {
		color: $c-content-secondary;
	}
}

.googlesitekit-settings-notice--suggestion {
	background-color: $c-background-notice-suggestion;
	color: $c-text-notice-suggestion;
}

<<<<<<< HEAD
#googlesitekit-settings-wrapper {

	.googlesitekit-settings-notice {
		max-width: $max-width-settings-notice-content;
	}
}

// This is a bit of temporary styling to improve the look of the initial implementation of the UA cutoff warning.
// It should be reviewed and possibly removed as part of https://github.com/google/site-kit-wp/issues/6702.
.googlesitekit-settings-notice-ua-cutoff-warning {
=======
.googlesitekit-settings-notice-ua-cutoff-warning,
.googlesitekit-settings-notice-adsense-status-migration {
>>>>>>> c690d2ca
	max-width: none;

	.googlesitekit-settings-notice__icon {
		padding-top: 10px;
	}

	.googlesitekit-settings-notice__body {
		align-items: center;
		display: flex;
		flex-wrap: wrap;
		gap: 14px;
	}

	.googlesitekit-settings-notice__text {
		flex: 1 1 50%;
	}
}

.googlesitekit-settings-notice-ua-cutoff-warning__notice {
	margin: 0 14px 0 0;
}

.googlesitekit-settings-notice-adsense-top-earning-pages-widget {
	align-items: center;
	flex-wrap: wrap;
	padding-bottom: 24px;
	padding-top: 24px;
	row-gap: 15px;

	.googlesitekit-settings-notice__icon {
		margin-right: 20px;
	}

	.googlesitekit-settings-notice__text {
		font-size: $fs-title-sm;
		font-weight: $fw-medium;
		line-height: $lh-title-sm;
	}

	.googlesitekit-settings-notice__inner-row {
		font-size: $fs-body-md;
		line-height: $lh-body-md;
		padding-top: 3px;
	}
}<|MERGE_RESOLUTION|>--- conflicted
+++ resolved
@@ -181,7 +181,6 @@
 	color: $c-text-notice-suggestion;
 }
 
-<<<<<<< HEAD
 #googlesitekit-settings-wrapper {
 
 	.googlesitekit-settings-notice {
@@ -189,13 +188,8 @@
 	}
 }
 
-// This is a bit of temporary styling to improve the look of the initial implementation of the UA cutoff warning.
-// It should be reviewed and possibly removed as part of https://github.com/google/site-kit-wp/issues/6702.
-.googlesitekit-settings-notice-ua-cutoff-warning {
-=======
 .googlesitekit-settings-notice-ua-cutoff-warning,
 .googlesitekit-settings-notice-adsense-status-migration {
->>>>>>> c690d2ca
 	max-width: none;
 
 	.googlesitekit-settings-notice__icon {
