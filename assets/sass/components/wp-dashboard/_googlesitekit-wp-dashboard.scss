--- conflicted
+++ resolved
@@ -64,7 +64,6 @@
 		}
 	}
 
-<<<<<<< HEAD
 	.googlesitekit-wp-dashboard-loading {
 
 		.googlesitekit-wp-dashboard-stats {
@@ -114,22 +113,21 @@
 		@media (max-width: $bp-mobileOnly) {
 			min-height: 780px;
 		}
+
+		.googlesitekit-wp-dashboard-search_console_active_and_connected {
+			min-height: 1080px;
+
+			@media (max-width: $bp-mobileOnly) {
+				min-height: 870px;
+			}
+		}
 	}
 
 	.googlesitekit-wp-dashboard-search_console_active_and_connected.googlesitekit-wp-dashboard-analytics-activate-cta {
 		min-height: 420px;
 	}
 
-	/* stylelint-disable-next-line max-line-length */
-	.googlesitekit-wp-dashboard-analytics_active_and_connected.googlesitekit-wp-dashboard-search_console_active_and_connected {
-		min-height: 1080px;
-
-		@media (max-width: $bp-mobileOnly) {
-			min-height: 870px;
-		}
-=======
 	.googlesitekit-chart div[dir] {
 		width: 100% !important;
->>>>>>> a4cdb3a5
 	}
 }