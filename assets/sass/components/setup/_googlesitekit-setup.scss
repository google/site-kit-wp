--- conflicted
+++ resolved
@@ -50,7 +50,7 @@
 
 	.googlesitekit-setup__title {
 		display: inline-block;
-		font-family: $f-primary;
+		font-family: $f-secondary;
 		margin: 0.67em 0;
 	}
 
@@ -109,22 +109,10 @@
 	}
 
 	.googlesitekit-setup__splash {
-<<<<<<< HEAD
-		border-bottom: 1px solid #e6e6e6;
-		padding-left: 10px;
-		padding-right: 10px;
-	}
-=======
 		border-bottom: 1px solid $c-border-light;
 		padding-left: 10px;
 		padding-right: 10px;
 	}
-
-	.googlesitekit-setup__splash .googlesitekit-setup__title {
-		font-family: $f-secondary;
-		margin: 0.67em 0;
-	}
->>>>>>> 723b3b5c
 }
 
 .googlesitekit-setup-compat {
