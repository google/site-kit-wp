--- conflicted
+++ resolved
@@ -37,7 +37,6 @@
 			margin: 0;
 		}
 
-<<<<<<< HEAD
 		.googlesitekit-audience-selection-panel__error-notice {
 			align-items: center;
 			background-color: $c-utility-error-container;
@@ -67,7 +66,9 @@
 					font-weight: $fw-medium;
 					line-height: $lh-label-md;
 				}
-=======
+			}
+		}
+
 		.googlesitekit-audience-selection-panel__add-group-notice {
 			background-color: $c-surfaces-background;
 			margin: 5px $grid-gap-desktop;
@@ -97,7 +98,6 @@
 
 			.googlesitekit-audience-segmentation-info-notice__dismiss {
 				color: $c-surfaces-on-surface;
->>>>>>> 2da2d713
 			}
 		}
 	}
