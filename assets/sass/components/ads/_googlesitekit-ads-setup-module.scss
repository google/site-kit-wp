/**
 * Ads Setup styles.
 *
 * Site Kit by Google, Copyright 2024 Google LLC
 *
 * Licensed under the Apache License, Version 2.0 (the "License");
 * you may not use this file except in compliance with the License.
 * You may obtain a copy of the License at
 *
 *     https://www.apache.org/licenses/LICENSE-2.0
 *
 * Unless required by applicable law or agreed to in writing, software
 * distributed under the License is distributed on an "AS IS" BASIS,
 * WITHOUT WARRANTIES OR CONDITIONS OF ANY KIND, either express or implied.
 * See the License for the specific language governing permissions and
 * limitations under the License.
 */

.googlesitekit-plugin {

	.googlesitekit-setup-module--ads {

		.googlesitekit-settings-module__fields-group-title {
			font-size: $fs-body-md;
			font-weight: $fw-medium;
		}

		.googlesitekit-setup-module__inputs > .googlesitekit-settings-module__fields-group {
			margin: 0;
		}

		.googlesitekit-setup-module__create-account {
			margin: $grid-gap-phone 0 0;

			@media (min-width: $bp-desktop) {
				margin: $grid-gap-desktop 0 0;
			}
		}

		.googlesitekit-setup-module__action {
			margin-bottom: 32px;
		}

		.googlesitekit-setup-module--ads--setup-container {
			align-items: center;
			position: relative;

			.googlesitekit-setup-module__action {
				margin-bottom: 0;
				margin-top: 20px;
			}

			h3 {
				margin-top: 0;
			}

			.align-top {
				align-self: flex-start;
			}

			.instructions {
				margin-top: 5px;
			}

			.divider {
<<<<<<< HEAD
				height: 24px;
				position: relative;
				text-align: center;
			}

			.divider-label {
				background: $c-white;
				color: $c-neutral-n-500;
				display: inline-block;
				font-size: 12px;
				padding: 5px 10px;
				position: relative;
				z-index: 99;
			}

			.vertical-line {
				background: $c-mercury;
				display: inline-block;
				height: 100%;
				left: 50%;
				position: absolute;
				width: 1px;

				@media (max-width: $width-desktop + 1 + px) {
					display: none;
				}
			}

			.horizontal-line {
				background: $c-mercury;
				height: 1px;
				position: relative;
				top: 15px;
				width: 100%;

				@media (min-width: $width-desktop + 1 + px) {
					display: none;
=======
				align-items: center;
				display: flex;
				height: 28px;
				justify-content: center;
				margin: 10px 0 28px;
				position: relative;
				text-align: center;

				@media (min-width: $bp-desktop) {
					display: initial;
					height: 100%;
					margin: unset;
				}
			}

			.divider-line {
				background: $c-mercury;
				height: 1px;
				position: absolute;
				width: 100%;

				@media (min-width: $bp-desktop) {
					height: 100%;
					left: 50%;
					top: 0;
					width: 1px;
				}
			}

			.divider-label {
				background-color: $c-white;
				color: $c-neutral-n-500;
				display: block;
				font-size: 12px;
				padding: 6px 20px;
				position: relative;
				z-index: 2;

				@media (min-width: $bp-desktop) {
					top: 82px;
>>>>>>> 2b60bbee
				}
			}

			.googlesitekit-ads-setup__form {
				margin-top: 20px;
			}
		}
	}
}<|MERGE_RESOLUTION|>--- conflicted
+++ resolved
@@ -63,45 +63,6 @@
 			}
 
 			.divider {
-<<<<<<< HEAD
-				height: 24px;
-				position: relative;
-				text-align: center;
-			}
-
-			.divider-label {
-				background: $c-white;
-				color: $c-neutral-n-500;
-				display: inline-block;
-				font-size: 12px;
-				padding: 5px 10px;
-				position: relative;
-				z-index: 99;
-			}
-
-			.vertical-line {
-				background: $c-mercury;
-				display: inline-block;
-				height: 100%;
-				left: 50%;
-				position: absolute;
-				width: 1px;
-
-				@media (max-width: $width-desktop + 1 + px) {
-					display: none;
-				}
-			}
-
-			.horizontal-line {
-				background: $c-mercury;
-				height: 1px;
-				position: relative;
-				top: 15px;
-				width: 100%;
-
-				@media (min-width: $width-desktop + 1 + px) {
-					display: none;
-=======
 				align-items: center;
 				display: flex;
 				height: 28px;
@@ -142,7 +103,6 @@
 
 				@media (min-width: $bp-desktop) {
 					top: 82px;
->>>>>>> 2b60bbee
 				}
 			}
 
