--- conflicted
+++ resolved
@@ -94,21 +94,20 @@
 			}
 		}
 
-<<<<<<< HEAD
 		.googlesitekit-banner__svg-wrapper--cover {
 			background-position-y: center;
 
 			@media (min-width: $bp-xlarge) {
 				background-size: 100% 100%;
 			}
-=======
+		}
+
 		.googlesitekit-banner__additional-description {
 			margin-top: 10px;
 		}
 
 		.googlesitekit-preview-block__wrapper {
 			margin-bottom: 10px;
->>>>>>> ee776b97
 		}
 	}
 }