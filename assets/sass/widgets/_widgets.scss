/**
 * Widget styles.
 *
 * Site Kit by Google, Copyright 2021 Google LLC
 *
 * Licensed under the Apache License, Version 2.0 (the "License");
 * you may not use this file except in compliance with the License.
 * You may obtain a copy of the License at
 *
 *     https://www.apache.org/licenses/LICENSE-2.0
 *
 * Unless required by applicable law or agreed to in writing, software
 * distributed under the License is distributed on an "AS IS" BASIS,
 * WITHOUT WARRANTIES OR CONDITIONS OF ANY KIND, either express or implied.
 * See the License for the specific language governing permissions and
 * limitations under the License.
 */

.googlesitekit-widget {

	@include shadow;
	background: $c-base;
	display: flex;
	flex-direction: column;
	height: 100%;
	padding: 0;

	&__body {
		flex: 1;
	}

	&__header {
		border-bottom: 1px solid $c-border-light;

		@media (min-width: $bp-tablet) {
			display: flex;
			justify-content: space-between;
		}

		&-title {
			margin: 0;
		}
	}

	&__footer {
		border-top: 1px solid $c-border-light;
	}

	&__header,
	&__body,
	&__footer {

		@each $size in map-keys($mdc-layout-grid-columns) {

			@include mdc-layout-grid-media-query_($size) {
				$margin: map-get($mdc-layout-grid-default-margin, $size);

				padding: $margin;
				padding: var(--mdc-layout-grid-margin-#{$size}, #{$margin});
			}
		}
	}

	.googlesitekit-widget-area--composite & {
		// Background, shadow, and padding are applied to entire widget area instead.
		background: transparent;
		box-shadow: none;

		&__header,
		&__body,
		&__footer {
			padding-left: 0;
			padding-right: 0;

			&:first-child {
				padding-top: 0;
			}

			&:last-child {
				padding-bottom: 0;
			}
		}
	}

	&.googlesitekit-widget--no-padding .googlesitekit-widget__body {
		padding: 0;
	}

	&.googlesitekit-widget--footer-v2 .googlesitekit-widget__footer {
		border-top: 0;
		display: flex;
		justify-content: flex-end;
	}
<<<<<<< HEAD
}

.googlesitekit-widget__header--cta {
	margin: $grid-gap-phone 0 0;

	@media (min-width: $bp-tablet) {
		margin: 0;
	}

	.googlesitekit-cta-link {
		font-size: 15px;
		font-weight: $fw-primary-normal;

		@media (min-width: $bp-tablet) {
			font-size: 16px;
=======

	.googlesitekit-widget__header--cta {
		margin: $grid-gap-phone 0 0;

		@media (min-width: $bp-tablet) {
			margin: 0;
		}

		.googlesitekit-cta-link {
			font-size: 15px;
			font-weight: $fw-primary-normal;

			@media (min-width: $bp-tablet) {
				font-size: 16px;
			}
>>>>>>> 9ee354a5
		}
	}
}<|MERGE_RESOLUTION|>--- conflicted
+++ resolved
@@ -91,7 +91,23 @@
 		display: flex;
 		justify-content: flex-end;
 	}
-<<<<<<< HEAD
+
+	.googlesitekit-widget__header--cta {
+		margin: $grid-gap-phone 0 0;
+
+		@media (min-width: $bp-tablet) {
+			margin: 0;
+		}
+
+		.googlesitekit-cta-link {
+			font-size: 15px;
+			font-weight: $fw-primary-normal;
+
+			@media (min-width: $bp-tablet) {
+				font-size: 16px;
+			}
+		}
+	}
 }
 
 .googlesitekit-widget__header--cta {
@@ -107,23 +123,6 @@
 
 		@media (min-width: $bp-tablet) {
 			font-size: 16px;
-=======
-
-	.googlesitekit-widget__header--cta {
-		margin: $grid-gap-phone 0 0;
-
-		@media (min-width: $bp-tablet) {
-			margin: 0;
-		}
-
-		.googlesitekit-cta-link {
-			font-size: 15px;
-			font-weight: $fw-primary-normal;
-
-			@media (min-width: $bp-tablet) {
-				font-size: 16px;
-			}
->>>>>>> 9ee354a5
 		}
 	}
 }