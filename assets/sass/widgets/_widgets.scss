/**
 * Widget styles.
 *
 * Site Kit by Google, Copyright 2021 Google LLC
 *
 * Licensed under the Apache License, Version 2.0 (the "License");
 * you may not use this file except in compliance with the License.
 * You may obtain a copy of the License at
 *
 *     https://www.apache.org/licenses/LICENSE-2.0
 *
 * Unless required by applicable law or agreed to in writing, software
 * distributed under the License is distributed on an "AS IS" BASIS,
 * WITHOUT WARRANTIES OR CONDITIONS OF ANY KIND, either express or implied.
 * See the License for the specific language governing permissions and
 * limitations under the License.
 */

.googlesitekit-widget {

	@include shadow;
	background: $c-base;
	display: flex;
	flex-direction: column;
	height: 100%;
	padding: 0;

	&__body {
		flex: 1;
	}

	&__header {
		border-bottom: 1px solid $c-border-light;

		@media (min-width: $bp-tablet) {
			display: flex;
			justify-content: space-between;
		}
<<<<<<< HEAD
=======

		&-title {
			margin: 0;
		}
>>>>>>> 9ee354a5
	}

	&__footer {
		border-top: 1px solid $c-border-light;
	}

	&__header,
	&__body,
	&__footer {

		& .googlesitekit-table,
		& > .mdc-layout-grid {
			margin: 0;
			padding: 0;
		}

		@each $size in map-keys($mdc-layout-grid-columns) {

			@include mdc-layout-grid-media-query_($size) {
				$margin: map-get($mdc-layout-grid-default-margin, $size);

				padding: $margin;
				padding: var(--mdc-layout-grid-margin-#{$size}, #{$margin});
			}
		}
	}

	.googlesitekit-widget-area--composite & {
		// Background, shadow, and padding are applied to entire widget area instead.
		background: transparent;
		box-shadow: none;

		&__header,
		&__body,
		&__footer {
			padding-left: 0;
			padding-right: 0;

			&:first-child {
				padding-top: 0;
			}

			&:last-child {
				padding-bottom: 0;
			}
		}
	}

	&.googlesitekit-widget--no-padding .googlesitekit-widget__body {
		padding: 0;
	}

	&.googlesitekit-widget--footer-v2 .googlesitekit-widget__footer {
		border-top: 0;
		display: flex;
		justify-content: flex-end;
	}

	.googlesitekit-widget__header--cta {
		margin: $grid-gap-phone 0 0;

		@media (min-width: $bp-tablet) {
			margin: 0;
		}

		.googlesitekit-cta-link {
			font-size: 15px;
			font-weight: $fw-primary-normal;

			@media (min-width: $bp-tablet) {
				font-size: 16px;
			}
		}
	}
}<|MERGE_RESOLUTION|>--- conflicted
+++ resolved
@@ -36,13 +36,10 @@
 			display: flex;
 			justify-content: space-between;
 		}
-<<<<<<< HEAD
-=======
 
 		&-title {
 			margin: 0;
 		}
->>>>>>> 9ee354a5
 	}
 
 	&__footer {
