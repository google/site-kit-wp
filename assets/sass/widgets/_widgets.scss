/**
 * Widget styles.
 *
 * Site Kit by Google, Copyright 2021 Google LLC
 *
 * Licensed under the Apache License, Version 2.0 (the "License");
 * you may not use this file except in compliance with the License.
 * You may obtain a copy of the License at
 *
 *     https://www.apache.org/licenses/LICENSE-2.0
 *
 * Unless required by applicable law or agreed to in writing, software
 * distributed under the License is distributed on an "AS IS" BASIS,
 * WITHOUT WARRANTIES OR CONDITIONS OF ANY KIND, either express or implied.
 * See the License for the specific language governing permissions and
 * limitations under the License.
 */

.googlesitekit-plugin {
	.googlesitekit-widget {
<<<<<<< HEAD
=======
		background: $c-base;
		border-radius: $br-sm;
		display: flex;
		flex-direction: column;
		height: 100%;
		padding: 0;

		.googlesitekit-widget__header--cta {
			margin: $grid-gap-phone 0 0;

			@media (min-width: $bp-tablet) {
				margin: 0;
			}
>>>>>>> 4274b011

			.googlesitekit-cta-link {
				font-size: $fs-body-lg;
				font-weight: $fw-normal;
				letter-spacing: $ls-m;
			}
		}
	}

	.googlesitekit-widget__header,
	.googlesitekit-widget__body,
	.googlesitekit-widget__footer {

		@each $size in map-keys( $mdc-layout-grid-columns ) {

			@include mdc-layout-grid-media-query_( $size ) {
				$margin: map-get($mdc-layout-grid-default-margin, $size);

				padding: $margin;
				padding: var(--mdc-layout-grid-margin-#{$size}, #{$margin});
			}
		}
	}

	/**
	 * Widget header styles.
	 */
	.googlesitekit-widget__header {
		border-bottom: 1px solid $c-border-light;

		@media (min-width: $bp-tablet) {
			display: flex;
			justify-content: space-between;
		}

		.googlesitekit-widget__header-title {
			font-size: $fs-title-md;
			line-height: $lh-title-md;
			margin: 0;
		}
	}

	/**
	 * Widget body styles.
	 */
	.googlesitekit-widget__body {
		flex: 1;
	}

	.googlesitekit-widget.googlesitekit-widget--no-padding .googlesitekit-widget__body {
		padding: 0;
	}

	/**
	 * Widget footer styles.
	 */
	.googlesitekit-widget__footer {
		border-top: 1px solid $c-border-light;
	}

	.googlesitekit-widget--hidden-footer .googlesitekit-widget__footer {
		// This intentionally uses `visibility` rather than `display`
		// to preserve content dimensions.
		visibility: hidden;
	}

	.googlesitekit-widget.googlesitekit-widget--footer-v2 .googlesitekit-widget__footer {
		border-top: 0;
		display: flex;
		justify-content: flex-end;
	}

	/**
	 * Composite widget styles.
	 */
	.googlesitekit-widget-area--composite .googlesitekit-widget {
		// Background, shadow, and padding are applied to entire widget
		// area instead.
		background: transparent;
		box-shadow: none;

		.googlesitekit-widget__header,
		.googlesitekit-widget__body,
		.googlesitekit-widget__footer {
			padding-left: 0;
			padding-right: 0;

			&:first-child {
				padding-top: 0;
			}

			&:last-child {
				padding-bottom: 0;
			}
		}
	}
}<|MERGE_RESOLUTION|>--- conflicted
+++ resolved
@@ -18,8 +18,6 @@
 
 .googlesitekit-plugin {
 	.googlesitekit-widget {
-<<<<<<< HEAD
-=======
 		background: $c-base;
 		border-radius: $br-sm;
 		display: flex;
@@ -33,7 +31,6 @@
 			@media (min-width: $bp-tablet) {
 				margin: 0;
 			}
->>>>>>> 4274b011
 
 			.googlesitekit-cta-link {
 				font-size: $fs-body-lg;
