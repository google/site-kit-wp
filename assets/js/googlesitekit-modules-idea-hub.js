/**
 * Idea Hub module entrypoint.
 *
 * Site Kit by Google, Copyright 2021 Google LLC
 *
 * Licensed under the Apache License, Version 2.0 (the "License");
 * you may not use this file except in compliance with the License.
 * You may obtain a copy of the License at
 *
 *     https://www.apache.org/licenses/LICENSE-2.0
 *
 * Unless required by applicable law or agreed to in writing, software
 * distributed under the License is distributed on an "AS IS" BASIS,
 * WITHOUT WARRANTIES OR CONDITIONS OF ANY KIND, either express or implied.
 * See the License for the specific language governing permissions and
 * limitations under the License.
 */

/**
 * Internal dependencies
 */
import Data from 'googlesitekit-data';
<<<<<<< HEAD
import Widgets from 'googlesitekit-widgets';
import { registerStore, registerWidgets } from './modules/idea-hub';

registerStore( Data );
registerWidgets( Widgets );
=======
import Modules from 'googlesitekit-modules';
import { registerStore, registerModule } from './modules/idea-hub';

registerStore( Data );
registerModule( Modules );
>>>>>>> 1ed9d997
<|MERGE_RESOLUTION|>--- conflicted
+++ resolved
@@ -20,16 +20,10 @@
  * Internal dependencies
  */
 import Data from 'googlesitekit-data';
-<<<<<<< HEAD
 import Widgets from 'googlesitekit-widgets';
-import { registerStore, registerWidgets } from './modules/idea-hub';
+import Modules from 'googlesitekit-modules';
+import { registerStore, registerWidgets, registerModule } from './modules/idea-hub';
 
 registerStore( Data );
 registerWidgets( Widgets );
-=======
-import Modules from 'googlesitekit-modules';
-import { registerStore, registerModule } from './modules/idea-hub';
-
-registerStore( Data );
-registerModule( Modules );
->>>>>>> 1ed9d997
+registerModule( Modules );