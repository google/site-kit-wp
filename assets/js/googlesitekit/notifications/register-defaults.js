--- conflicted
+++ resolved
@@ -49,15 +49,10 @@
 import GatheringDataNotification from '../../components/notifications/GatheringDataNotification';
 import ZeroDataNotification from '../../components/notifications/ZeroDataNotification';
 import GA4AdSenseLinkedNotification from '../../components/notifications/GA4AdSenseLinkedNotification';
-<<<<<<< HEAD
 import SetupErrorMessageNotification from '../../components/notifications/SetupErrorMessageNotification';
 import SetupErrorNotification from '../../components/notifications/SetupErrorNotification';
-import { CORE_FORMS } from '../datastore/forms/constants';
-=======
 import FirstPartyModeSetupBanner from '../../components/notifications/FirstPartyModeSetupBanner';
-import SetupErrorNotification from '../../components/notifications/SetupErrorNotification';
 import { isFeatureEnabled } from '../../features';
->>>>>>> 9b7f88de
 
 export const DEFAULT_NOTIFICATIONS = {
 	'authentication-error': {
@@ -160,15 +155,9 @@
 		},
 		isDismissible: false,
 	},
-<<<<<<< HEAD
-	setup_plugin_error: {
-		Component: SetupErrorNotification,
-		priority: 150,
-=======
 	setup_error: {
 		Component: SetupErrorNotification,
 		priority: 140,
->>>>>>> 9b7f88de
 		areaSlug: NOTIFICATION_AREAS.ERRORS,
 		viewContexts: [ VIEW_CONTEXT_SPLASH ],
 		checkRequirements: async ( { select, resolveSelect } ) => {
@@ -185,11 +174,7 @@
 					'permissionsError'
 				) || {};
 
-<<<<<<< HEAD
-			// If there's no setup error message or the temporary persisted permissions error has skipDefaultErrorNotifications flag set, return early.
-=======
 			// If there's no setup error message or the temporary persisted permissions error has skipDefaultErrorNotifications flag set, return false.
->>>>>>> 9b7f88de
 			if (
 				! setupErrorMessage ||
 				permissionsErrorData?.skipDefaultErrorNotifications
@@ -201,10 +186,9 @@
 		},
 		isDismissible: false,
 	},
-<<<<<<< HEAD
-	setup_error: {
+	setup_plugin_error: {
 		Component: SetupErrorMessageNotification,
-		priority: 150,
+		priority: 140,
 		areaSlug: NOTIFICATION_AREAS.ERRORS,
 		viewContexts: [
 			VIEW_CONTEXT_MAIN_DASHBOARD,
@@ -237,8 +221,6 @@
 		},
 		isDismissible: false,
 	},
-=======
->>>>>>> 9b7f88de
 	'top-earning-pages-success-notification': {
 		Component: GA4AdSenseLinkedNotification,
 		priority: 10,
