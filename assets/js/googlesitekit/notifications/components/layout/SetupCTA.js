--- conflicted
+++ resolved
@@ -91,7 +91,6 @@
 	};
 
 	return (
-<<<<<<< HEAD
 		<Fragment>
 			{ waitingProgress !== false && (
 				<ProgressBar
@@ -109,7 +108,7 @@
 					<Row>
 						<Cell size={ 12 }>
 							<Banner
-								className="googlesitekit-banner__setup-cta"
+								className="googlesitekit-banner--setup-cta"
 								title={ title }
 								description={ description }
 								errorText={ errorText }
@@ -120,22 +119,6 @@
 										onClick:
 											handleLearnMoreClickWithTrackEvent,
 									}
-=======
-		<div className="googlesitekit-widget-context">
-			<Grid>
-				<Row>
-					<Cell size={ 12 }>
-						<Banner
-							className="googlesitekit-banner--setup-cta"
-							title={ title }
-							description={ description }
-							errorText={ errorText }
-							helpText={ helpText }
-							learnMoreLink={
-								learnMoreLink && {
-									...learnMoreLink,
-									onClick: handleLearnMoreClickWithTrackEvent,
->>>>>>> 7010db37
 								}
 								dismissButton={
 									dismissButton && {
