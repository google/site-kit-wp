/**
 * SubtleNotification component.
 *
 * Site Kit by Google, Copyright 2024 Google LLC
 *
 * Licensed under the Apache License, Version 2.0 (the "License");
 * you may not use this file except in compliance with the License.
 * You may obtain a copy of the License at
 *
 *     https://www.apache.org/licenses/LICENSE-2.0
 *
 * Unless required by applicable law or agreed to in writing, software
 * distributed under the License is distributed on an "AS IS" BASIS,
 * WITHOUT WARRANTIES OR CONDITIONS OF ANY KIND, either express or implied.
 * See the License for the specific language governing permissions and
 * limitations under the License.
 */

/**
 * External dependencies
 */
import PropTypes from 'prop-types';
import classnames from 'classnames';

/**
 * WordPress dependencies
 */
import { forwardRef } from '@wordpress/element';

/**
 * Internal dependencies
 */
<<<<<<< HEAD
import WarningSVG from '../../../../../svg/icons/warning.svg';
=======
import CheckFill from '../../../../../svg/icons/check-fill.svg';
>>>>>>> 851ad78f
import StarFill from '../../../../../svg/icons/star-fill.svg';
import { Grid, Cell, Row } from '../../../../material-components';

const SubtleNotification = forwardRef(
	(
		{
			className,
			title,
			description,
			dismissCTA,
			additionalCTA,
			reverseCTAs = false,
			type,
			icon,
		},
		ref
	) => {
		return (
			<Grid ref={ ref }>
				<Row>
					<Cell
						alignMiddle
						size={ 12 }
						className={ classnames(
							'googlesitekit-subtle-notification',
							className,
							{
<<<<<<< HEAD
								'googlesitekit-subtle-notification--warning':
									type === 'warning',
=======
								'googlesitekit-subtle-notification--success':
									type === 'success',
>>>>>>> 851ad78f
							}
						) }
					>
						<div className="googlesitekit-subtle-notification__icon">
							{ icon }
<<<<<<< HEAD
							{ type === 'warning' && ! icon && (
								<WarningSVG width={ 24 } height={ 24 } />
=======
							{ type === 'success' && ! icon && (
								<CheckFill width={ 24 } height={ 24 } />
>>>>>>> 851ad78f
							) }
							{ type === 'new-feature' && ! icon && (
								<StarFill width={ 24 } height={ 24 } />
							) }
						</div>

						<div className="googlesitekit-subtle-notification__content">
							<p>{ title }</p>
							<p className="googlesitekit-subtle-notification__secondary_description">
								{ description }
							</p>
						</div>
						<div className="googlesitekit-subtle-notification__action">
							{ ! reverseCTAs && dismissCTA }
							{ reverseCTAs && additionalCTA }

							{ ! reverseCTAs && additionalCTA }
							{ reverseCTAs && dismissCTA }
						</div>
					</Cell>
				</Row>
			</Grid>
		);
	}
);

SubtleNotification.propTypes = {
	className: PropTypes.string,
	title: PropTypes.node,
	description: PropTypes.node,
	dismissCTA: PropTypes.node,
	additionalCTA: PropTypes.node,
	reverseCTAs: PropTypes.bool,
	type: PropTypes.oneOf( [ 'warning', 'new-feature' ] ),
	icon: PropTypes.object,
};

export default SubtleNotification;<|MERGE_RESOLUTION|>--- conflicted
+++ resolved
@@ -30,11 +30,6 @@
 /**
  * Internal dependencies
  */
-<<<<<<< HEAD
-import WarningSVG from '../../../../../svg/icons/warning.svg';
-=======
-import CheckFill from '../../../../../svg/icons/check-fill.svg';
->>>>>>> 851ad78f
 import StarFill from '../../../../../svg/icons/star-fill.svg';
 import { Grid, Cell, Row } from '../../../../material-components';
 
@@ -60,28 +55,11 @@
 						size={ 12 }
 						className={ classnames(
 							'googlesitekit-subtle-notification',
-							className,
-							{
-<<<<<<< HEAD
-								'googlesitekit-subtle-notification--warning':
-									type === 'warning',
-=======
-								'googlesitekit-subtle-notification--success':
-									type === 'success',
->>>>>>> 851ad78f
-							}
+							className
 						) }
 					>
 						<div className="googlesitekit-subtle-notification__icon">
 							{ icon }
-<<<<<<< HEAD
-							{ type === 'warning' && ! icon && (
-								<WarningSVG width={ 24 } height={ 24 } />
-=======
-							{ type === 'success' && ! icon && (
-								<CheckFill width={ 24 } height={ 24 } />
->>>>>>> 851ad78f
-							) }
 							{ type === 'new-feature' && ! icon && (
 								<StarFill width={ 24 } height={ 24 } />
 							) }
