--- conflicted
+++ resolved
@@ -33,14 +33,11 @@
 import CTAButton from '../../../../components/Banner/CTAButton';
 import DismissButton from '../../../../components/Banner/DismissButton';
 import { Cell, Grid, Row } from '../../../../material-components';
-<<<<<<< HEAD
-import InfoSVG from '@/svg/graphics/info-banner.svg?url';
 import ErrorSVG from '@/svg/graphics/error-banner.svg?url';
-=======
->>>>>>> 0b62ed59
 
 export const TYPES = {
 	INFO: 'info',
+	ERROR: 'error',
 };
 export default function BannerNotification( {
 	notificationID,
@@ -86,13 +83,11 @@
 		await learnMoreLink?.onClick?.( event );
 	};
 
-<<<<<<< HEAD
-	let SVGData = props.svg;
+	let SVGData = props?.svg;
 
-	if ( ! SVGData ) {
+	if ( ! SVGData && type !== TYPES.INFO ) {
 		SVGData = {
-			desktop: InfoSVG,
-			mobile: false,
+			mobile: undefined,
 			verticalPosition: 'center',
 		};
 
@@ -100,9 +95,6 @@
 			SVGData.desktop = ErrorSVG;
 		}
 	}
-=======
-	const SVGData = props?.svg;
->>>>>>> 0b62ed59
 
 	return (
 		<div
