/**
 * BannerNotification layout component.
 *
 * Site Kit by Google, Copyright 2025 Google LLC
 *
 * Licensed under the Apache License, Version 2.0 (the "License");
 * you may not use this file except in compliance with the License.
 * You may obtain a copy of the License at
 *
 *     https://www.apache.org/licenses/LICENSE-2.0
 *
 * Unless required by applicable law or agreed to in writing, software
 * distributed under the License is distributed on an "AS IS" BASIS,
 * WITHOUT WARRANTIES OR CONDITIONS OF ANY KIND, either express or implied.
 * See the License for the specific language governing permissions and
 * limitations under the License.
 */

/**
 * External dependencies
 */
import classnames from 'classnames';
import PropTypes from 'prop-types';

/**
 * Internal dependencies
 */
import { useDispatch } from 'googlesitekit-data';
import { CORE_NOTIFICATIONS } from '../../datastore/constants';
import useNotificationEvents from '../../hooks/useNotificationEvents';
import Banner from '../../../../components/Banner';
import LearnMoreLink from '../../../../components/Banner/LearnMoreLink';
import CTAButton from '../../../../components/Banner/CTAButton';
import DismissButton from '../../../../components/Banner/DismissButton';
import { Cell, Grid, Row } from '../../../../material-components';
<<<<<<< HEAD
import WarningSVG from '@/svg/graphics/banner-warning.svg?url';
import ErrorSVG from '@/svg/graphics/error-banner.svg?url';
=======
import WarningDesktopSVG from '@/svg/graphics/warning-banner.svg?url';
import ErrorDesktopSVG from '@/svg/graphics/error-banner.svg?url';
>>>>>>> 73c19d37

export const TYPES = {
	INFO: 'info',
	ERROR: 'error',
	WARNING: 'warning',
};
export default function BannerNotification( {
	notificationID,
	type = TYPES.INFO,
	learnMoreLink,
	dismissButton,
	ctaButton,
	dismissOnCTAClick,
	dismissOptions,
	gaTrackingEventArgs,
	...props
} ) {
	const trackEvents = useNotificationEvents(
		notificationID,
		gaTrackingEventArgs?.category
	);

	const { dismissNotification } = useDispatch( CORE_NOTIFICATIONS );

	const handleDismissWithTrackEvent = async ( event ) => {
		await dismissButton?.onClick?.( event );
		trackEvents.dismiss(
			gaTrackingEventArgs?.label,
			gaTrackingEventArgs?.value
		);
		dismissNotification( notificationID, {
			...dismissOptions,
		} );
	};

	const handleCTAClickWithTrackEvent = async ( event ) => {
		trackEvents.confirm(
			gaTrackingEventArgs?.label,
			gaTrackingEventArgs?.value
		);
		await ctaButton?.onClick?.( event );

		if ( dismissOnCTAClick ) {
			dismissNotification( notificationID, {
				...dismissOptions,
			} );
		}
	};

	const handleLearnMoreClickWithTrackEvent = async ( event ) => {
		trackEvents.clickLearnMore(
			gaTrackingEventArgs?.label,
			gaTrackingEventArgs?.value
		);
		await learnMoreLink?.onClick?.( event );
	};

	let SVGData = props?.svg;

	if ( ! SVGData && type !== TYPES.INFO ) {
		SVGData = {
			desktop: undefined,
			mobile: undefined,
			verticalPosition: 'center',
		};

		if ( type === TYPES.WARNING ) {
<<<<<<< HEAD
			SVGData.desktop = WarningSVG;
=======
			SVGData.desktop = WarningDesktopSVG;
>>>>>>> 73c19d37
		}

		if ( type === TYPES.ERROR ) {
			SVGData.desktop = ErrorDesktopSVG;
		}
	}

	return (
		<div
			className={ classnames(
				'googlesitekit-banner-notification',
				`googlesitekit-banner-notification--${ type }`
			) }
		>
			<Grid>
				<Row>
					<Cell size={ 12 }>
						<Banner
							learnMoreLink={
								learnMoreLink && {
									...learnMoreLink,
									onClick: handleLearnMoreClickWithTrackEvent,
								}
							}
							dismissButton={
								dismissButton && {
									...dismissButton,
									onClick: handleDismissWithTrackEvent,
								}
							}
							ctaButton={
								ctaButton && {
									...ctaButton,
									onClick: handleCTAClickWithTrackEvent,
								}
							}
							svg={ SVGData }
							{ ...props }
						/>
					</Cell>
				</Row>
			</Grid>
		</div>
	);
}

BannerNotification.propTypes = {
	notificationID: PropTypes.string.isRequired,
	type: PropTypes.oneOf( Object.values( TYPES ) ),
	title: PropTypes.string,
	description: PropTypes.oneOfType( [ PropTypes.string, PropTypes.node ] ),
	learnMoreLink: PropTypes.shape( LearnMoreLink.propTypes ),
	dismissButton: PropTypes.shape( DismissButton.propTypes ),
	ctaButton: PropTypes.shape( CTAButton.propTypes ),
	dismissOnCTAClick: PropTypes.bool,
	dismissOptions: PropTypes.object,
	gaTrackingEventArgs: PropTypes.shape( {
		category: PropTypes.string,
		label: PropTypes.string,
		value: PropTypes.number,
	} ),
};<|MERGE_RESOLUTION|>--- conflicted
+++ resolved
@@ -33,13 +33,8 @@
 import CTAButton from '../../../../components/Banner/CTAButton';
 import DismissButton from '../../../../components/Banner/DismissButton';
 import { Cell, Grid, Row } from '../../../../material-components';
-<<<<<<< HEAD
-import WarningSVG from '@/svg/graphics/banner-warning.svg?url';
-import ErrorSVG from '@/svg/graphics/error-banner.svg?url';
-=======
 import WarningDesktopSVG from '@/svg/graphics/warning-banner.svg?url';
 import ErrorDesktopSVG from '@/svg/graphics/error-banner.svg?url';
->>>>>>> 73c19d37
 
 export const TYPES = {
 	INFO: 'info',
@@ -107,11 +102,7 @@
 		};
 
 		if ( type === TYPES.WARNING ) {
-<<<<<<< HEAD
-			SVGData.desktop = WarningSVG;
-=======
 			SVGData.desktop = WarningDesktopSVG;
->>>>>>> 73c19d37
 		}
 
 		if ( type === TYPES.ERROR ) {
