--- conflicted
+++ resolved
@@ -33,11 +33,8 @@
 import CTAButton from '../../../../components/Banner/CTAButton';
 import DismissButton from '../../../../components/Banner/DismissButton';
 import { Cell, Grid, Row } from '../../../../material-components';
-<<<<<<< HEAD
-import warningDesktopSVG from '@/svg/graphics/banner-warning.svg?url';
-=======
+import WarningSVG from '@/svg/graphics/banner-warning.svg?url';
 import ErrorSVG from '@/svg/graphics/error-banner.svg?url';
->>>>>>> c469cc99
 
 export const TYPES = {
 	INFO: 'info',
@@ -103,20 +100,14 @@
 			mobile: undefined,
 			verticalPosition: 'center',
 		};
-<<<<<<< HEAD
-	}
 
-	if ( ! SVGData && type === TYPES.WARNING ) {
-		SVGData = {
-			desktop: warningDesktopSVG,
-			verticalPosition: 'center',
-		};
-=======
+		if ( type === TYPES.WARNING ) {
+			SVGData.desktop = WarningSVG;
+		}
 
 		if ( type === TYPES.ERROR ) {
 			SVGData.desktop = ErrorSVG;
 		}
->>>>>>> c469cc99
 	}
 
 	return (
