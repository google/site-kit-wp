/**
 * BannerNotification layout component.
 *
 * Site Kit by Google, Copyright 2025 Google LLC
 *
 * Licensed under the Apache License, Version 2.0 (the "License");
 * you may not use this file except in compliance with the License.
 * You may obtain a copy of the License at
 *
 *     https://www.apache.org/licenses/LICENSE-2.0
 *
 * Unless required by applicable law or agreed to in writing, software
 * distributed under the License is distributed on an "AS IS" BASIS,
 * WITHOUT WARRANTIES OR CONDITIONS OF ANY KIND, either express or implied.
 * See the License for the specific language governing permissions and
 * limitations under the License.
 */

/**
 * External dependencies
 */
import classnames from 'classnames';
import PropTypes from 'prop-types';

/**
 * WordPress dependencies
 */
import { forwardRef } from '@wordpress/element';

/**
 * Internal dependencies
 */
import { useDispatch } from 'googlesitekit-data';
import { CORE_NOTIFICATIONS } from '../../datastore/constants';
import useNotificationEvents from '../../hooks/useNotificationEvents';
import Banner from '../../../../components/Banner';
import LearnMoreLink from '../../../../components/Banner/LearnMoreLink';
import CTAButton from '../../../../components/Banner/CTAButton';
import DismissButton from '../../../../components/Banner/DismissButton';
import { Cell, Grid, Row } from '../../../../material-components';
import WarningDesktopSVG from '@/svg/graphics/warning-banner.svg?url';
import ErrorDesktopSVG from '@/svg/graphics/error-banner.svg?url';

export const TYPES = {
	INFO: 'info',
	ERROR: 'error',
	WARNING: 'warning',
};
<<<<<<< HEAD
export default function BannerNotification( {
	notificationID,
	type = TYPES.INFO,
	learnMoreLink,
	dismissButton,
	ctaButton,
	gaTrackingEventArgs,
	...props
} ) {
	const trackEvents = useNotificationEvents(
		notificationID,
		gaTrackingEventArgs?.category
	);

	const { dismissNotification } = useDispatch( CORE_NOTIFICATIONS );

	const handleDismissWithTrackEvent = async ( event ) => {
		await dismissButton?.onClick?.( event );
		trackEvents.dismiss(
			gaTrackingEventArgs?.label,
			gaTrackingEventArgs?.value
		);
		dismissNotification( notificationID, {
			...dismissButton?.dismissOptions,
		} );
	};

	const handleCTAClickWithTrackEvent = async ( event ) => {
		trackEvents.confirm(
			gaTrackingEventArgs?.label,
			gaTrackingEventArgs?.value
=======

const BannerNotification = forwardRef(
	(
		{
			notificationID,
			type = TYPES.INFO,
			learnMoreLink,
			dismissButton,
			ctaButton,
			dismissOnCTAClick,
			dismissOptions,
			gaTrackingEventArgs,
			...props
		},
		ref
	) => {
		const trackEvents = useNotificationEvents(
			notificationID,
			gaTrackingEventArgs?.category
>>>>>>> 9561e4cf
		);

<<<<<<< HEAD
		if ( ctaButton?.dismissOnClick ) {
=======
		const { dismissNotification } = useDispatch( CORE_NOTIFICATIONS );

		const handleDismissWithTrackEvent = async ( event ) => {
			await dismissButton?.onClick?.( event );
			trackEvents.dismiss(
				gaTrackingEventArgs?.label,
				gaTrackingEventArgs?.value
			);
>>>>>>> 9561e4cf
			dismissNotification( notificationID, {
				...ctaButton?.dismissOptions,
			} );
		};

		const handleCTAClickWithTrackEvent = async ( event ) => {
			trackEvents.confirm(
				gaTrackingEventArgs?.label,
				gaTrackingEventArgs?.value
			);
			await ctaButton?.onClick?.( event );

			if ( dismissOnCTAClick ) {
				dismissNotification( notificationID, {
					...dismissOptions,
				} );
			}
		};

		const handleLearnMoreClickWithTrackEvent = async ( event ) => {
			trackEvents.clickLearnMore(
				gaTrackingEventArgs?.label,
				gaTrackingEventArgs?.value
			);
			await learnMoreLink?.onClick?.( event );
		};

		let SVGData = props?.svg;

		if ( ! SVGData && type !== TYPES.INFO ) {
			SVGData = {
				desktop: undefined,
				mobile: undefined,
				verticalPosition: 'center',
			};

			if ( type === TYPES.WARNING ) {
				SVGData.desktop = WarningDesktopSVG;
			}

			if ( type === TYPES.ERROR ) {
				SVGData.desktop = ErrorDesktopSVG;
			}
		}

		return (
			<div
				ref={ ref }
				className={ classnames(
					'googlesitekit-banner-notification',
					`googlesitekit-banner-notification--${ type }`
				) }
			>
				<Grid>
					<Row>
						<Cell size={ 12 }>
							<Banner
								learnMoreLink={
									learnMoreLink && {
										...learnMoreLink,
										onClick:
											handleLearnMoreClickWithTrackEvent,
									}
								}
								dismissButton={
									dismissButton && {
										...dismissButton,
										onClick: handleDismissWithTrackEvent,
									}
								}
								ctaButton={
									ctaButton && {
										...ctaButton,
										onClick: handleCTAClickWithTrackEvent,
									}
								}
								svg={ SVGData }
								{ ...props }
							/>
						</Cell>
					</Row>
				</Grid>
			</div>
		);
	}
);

BannerNotification.propTypes = {
	notificationID: PropTypes.string.isRequired,
	type: PropTypes.oneOf( Object.values( TYPES ) ),
	title: PropTypes.string,
	description: PropTypes.oneOfType( [ PropTypes.string, PropTypes.node ] ),
	learnMoreLink: PropTypes.shape( LearnMoreLink.propTypes ),
	dismissButton: PropTypes.shape( DismissButton.propTypes ),
	ctaButton: PropTypes.shape( CTAButton.propTypes ),
	gaTrackingEventArgs: PropTypes.shape( {
		category: PropTypes.string,
		label: PropTypes.string,
		value: PropTypes.number,
	} ),
};

export default BannerNotification;<|MERGE_RESOLUTION|>--- conflicted
+++ resolved
@@ -46,39 +46,6 @@
 	ERROR: 'error',
 	WARNING: 'warning',
 };
-<<<<<<< HEAD
-export default function BannerNotification( {
-	notificationID,
-	type = TYPES.INFO,
-	learnMoreLink,
-	dismissButton,
-	ctaButton,
-	gaTrackingEventArgs,
-	...props
-} ) {
-	const trackEvents = useNotificationEvents(
-		notificationID,
-		gaTrackingEventArgs?.category
-	);
-
-	const { dismissNotification } = useDispatch( CORE_NOTIFICATIONS );
-
-	const handleDismissWithTrackEvent = async ( event ) => {
-		await dismissButton?.onClick?.( event );
-		trackEvents.dismiss(
-			gaTrackingEventArgs?.label,
-			gaTrackingEventArgs?.value
-		);
-		dismissNotification( notificationID, {
-			...dismissButton?.dismissOptions,
-		} );
-	};
-
-	const handleCTAClickWithTrackEvent = async ( event ) => {
-		trackEvents.confirm(
-			gaTrackingEventArgs?.label,
-			gaTrackingEventArgs?.value
-=======
 
 const BannerNotification = forwardRef(
 	(
@@ -88,8 +55,6 @@
 			learnMoreLink,
 			dismissButton,
 			ctaButton,
-			dismissOnCTAClick,
-			dismissOptions,
 			gaTrackingEventArgs,
 			...props
 		},
@@ -98,12 +63,8 @@
 		const trackEvents = useNotificationEvents(
 			notificationID,
 			gaTrackingEventArgs?.category
->>>>>>> 9561e4cf
 		);
 
-<<<<<<< HEAD
-		if ( ctaButton?.dismissOnClick ) {
-=======
 		const { dismissNotification } = useDispatch( CORE_NOTIFICATIONS );
 
 		const handleDismissWithTrackEvent = async ( event ) => {
@@ -112,9 +73,9 @@
 				gaTrackingEventArgs?.label,
 				gaTrackingEventArgs?.value
 			);
->>>>>>> 9561e4cf
+
 			dismissNotification( notificationID, {
-				...ctaButton?.dismissOptions,
+				...dismissButton?.dismissOptions,
 			} );
 		};
 
@@ -125,9 +86,9 @@
 			);
 			await ctaButton?.onClick?.( event );
 
-			if ( dismissOnCTAClick ) {
+			if ( ctaButton?.dismissOnClick ) {
 				dismissNotification( notificationID, {
-					...dismissOptions,
+					...ctaButton?.dismissOptions,
 				} );
 			}
 		};
