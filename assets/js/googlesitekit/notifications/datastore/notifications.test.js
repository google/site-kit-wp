/**
 * `core/notifications` data store: notifications tests.
 *
 * Site Kit by Google, Copyright 2024 Google LLC
 *
 * Licensed under the Apache License, Version 2.0 (the "License");
 * you may not use this file except in compliance with the License.
 * You may obtain a copy of the License at
 *
 *     https://www.apache.org/licenses/LICENSE-2.0
 *
 * Unless required by applicable law or agreed to in writing, software
 * distributed under the License is distributed on an "AS IS" BASIS,
 * WITHOUT WARRANTIES OR CONDITIONS OF ANY KIND, either express or implied.
 * See the License for the specific language governing permissions and
 * limitations under the License.
 */

/**
 * Internal dependencies
 */
import {
	createTestRegistry,
	provideNotifications,
	untilResolved,
} from '../../../../../tests/js/utils';
import { render } from '../../../../../tests/js/test-utils';
import {
	CORE_NOTIFICATIONS,
	NOTIFICATION_AREAS,
	NOTIFICATION_GROUPS,
} from './constants';
import {
	VIEW_CONTEXT_ENTITY_DASHBOARD,
	VIEW_CONTEXT_MAIN_DASHBOARD,
} from '../../constants';
import { CORE_USER } from '../../datastore/user/constants';

describe( 'core/notifications Notifications', () => {
	const fetchGetDismissedItems = new RegExp(
		'^/google-site-kit/v1/core/user/data/dismissed-items'
	);
	const fetchDismissItem = new RegExp(
		'^/google-site-kit/v1/core/user/data/dismiss-item'
	);
	const fetchGetDismissedPrompts = new RegExp(
		'^/google-site-kit/v1/core/user/data/dismissed-prompts'
	);

	let registry;
	let store;
	let registerNotification;

	beforeEach( () => {
		registry = createTestRegistry();
		store = registry.stores[ CORE_NOTIFICATIONS ].store;
		( { registerNotification } = registry.dispatch( CORE_NOTIFICATIONS ) );
	} );

	describe( 'actions', () => {
		describe( 'registerNotification', () => {
			const id = 'test-notification-id';
			function TestNotificationComponent( props ) {
				return <div>Hello { props.children }!</div>;
			}

			it( 'should require a Component to be provided', () => {
				expect( () => registerNotification( id, {} ) ).toThrow(
					'Component is required to register a notification.'
				);
			} );

			it( 'should require a valid areaSlug to be provided', () => {
				expect( () =>
					registerNotification( id, {
						Component: TestNotificationComponent,
						areaSlug: 'some-random-area',
					} )
				).toThrow( 'Notification area should be one of:' );
			} );

			it( 'should require a valid array of view contexts to be provided', () => {
				expect( () =>
					registerNotification( id, {
						Component: TestNotificationComponent,
						areaSlug: NOTIFICATION_AREAS.BANNERS_ABOVE_NAV,
						viewContexts: [ 'some-random-view-context' ],
					} )
				).toThrow( 'Notification view context should be one of:' );
			} );

			it( 'should register the notification with the given settings and component', () => {
				registerNotification( id, {
					Component: TestNotificationComponent,
					areaSlug: NOTIFICATION_AREAS.BANNERS_ABOVE_NAV,
					viewContexts: [ VIEW_CONTEXT_MAIN_DASHBOARD ],
					priority: 11,
					checkRequirements: () => true,
					isDismissible: false,
				} );

				const { notifications } = store.getState();

				expect( notifications[ id ].Component ).toEqual(
					TestNotificationComponent
				);
				expect( notifications[ id ].areaSlug ).toBe(
					NOTIFICATION_AREAS.BANNERS_ABOVE_NAV
				);
				expect( notifications[ id ].viewContexts ).toEqual( [
					VIEW_CONTEXT_MAIN_DASHBOARD,
				] );
				expect( notifications[ id ].priority ).toBe( 11 );
				expect( typeof notifications[ id ].checkRequirements ).toBe(
					'function'
				);

				// Ensure we can render a component with the notification's component, verifying it's still a
				// usable React component.
				const { Component } = store.getState().notifications[ id ];
				const { container } = render( <Component>world</Component> );
				expect( container.firstChild ).toMatchSnapshot();
			} );

			it( 'should not overwrite an existing notification', () => {
				function NotificationOne() {
					return <div>Hello world!</div>;
				}
				function NotificationOneRedone() {
					return <div>Goodbye you!</div>;
				}
				registerNotification( id, {
					Component: NotificationOne,
					areaSlug: NOTIFICATION_AREAS.BANNERS_ABOVE_NAV,
					viewContexts: [ VIEW_CONTEXT_MAIN_DASHBOARD ],
				} );

				registerNotification( id, {
					Component: NotificationOneRedone,
					areaSlug: NOTIFICATION_AREAS.BANNERS_ABOVE_NAV,
					viewContexts: [ VIEW_CONTEXT_MAIN_DASHBOARD ],
				} );
				expect( console ).toHaveWarnedWith(
					`Could not register notification with ID "${ id }". Notification "${ id }" is already registered.`
				);

				// Ensure original notification's component is registered.
				expect( store.getState().notifications[ id ].Component ).toBe(
					NotificationOne
				);
			} );
		} );

		describe( 'dismissNotification', () => {
			function TestNotificationComponent() {
				return <div>Test notification!</div>;
			}
			let dismissNotification;
			beforeEach( () => {
				( { dismissNotification } =
					registry.dispatch( CORE_NOTIFICATIONS ) );
				// dismissNotification checks for a registered notification's isDismissible property.
				registerNotification( 'test-notification', {
					Component: TestNotificationComponent,
					areaSlug: NOTIFICATION_AREAS.BANNERS_ABOVE_NAV,
					viewContexts: [ VIEW_CONTEXT_MAIN_DASHBOARD ],
					isDismissible: true,
				} );
			} );

			it( 'should require a valid id to be provided', () => {
				expect( () => dismissNotification() ).toThrow(
					'A notification id is required to dismiss a notification.'
				);
			} );

			it( 'should dismiss a notification without a given expiry time', async () => {
				fetchMock.postOnce( fetchDismissItem, {
					body: [ 'test-notification' ],
				} );

				await dismissNotification( 'test-notification' );

				// Ensure the proper body parameters were sent.
				expect( fetchMock ).toHaveFetched( fetchDismissItem, {
					body: {
						data: {
							slug: 'test-notification',
							expiration: 0,
						},
					},
				} );

				const isNotificationDismissed = registry
					.select( CORE_NOTIFICATIONS )
					.isNotificationDismissed( 'test-notification' );

				expect( isNotificationDismissed ).toBe( true );
				expect( fetchMock ).toHaveFetchedTimes( 1 );
			} );

			it( 'should dismiss a notification with a given expiry time', async () => {
				fetchMock.postOnce( fetchDismissItem, {
					body: [ 'test-notification' ],
				} );

				await dismissNotification( 'test-notification', {
					expiresInSeconds: 3,
				} );

				// Ensure the proper body parameters were sent.
				expect( fetchMock ).toHaveFetched( fetchDismissItem, {
					body: {
						data: {
							slug: 'test-notification',
							expiration: 3,
						},
					},
				} );

				const isNotificationDismissed = registry
					.select( CORE_NOTIFICATIONS )
					.isNotificationDismissed( 'test-notification' );
				expect( isNotificationDismissed ).toBe( true );

				expect( fetchMock ).toHaveFetchedTimes( 1 );
			} );

			it( 'should not persist dismissal if notification is not dismissible', async () => {
				// dismissNotification checks for a registered notification's isDismissible property.
				registerNotification( 'not-dismissible-notification', {
					Component: TestNotificationComponent,
					areaSlug: NOTIFICATION_AREAS.BANNERS_ABOVE_NAV,
					viewContexts: [ VIEW_CONTEXT_MAIN_DASHBOARD ],
					isDismissible: false,
				} );

				await dismissNotification( 'not-dismissible-notification', {
					expiresInSeconds: 3,
				} );

				expect( fetchMock ).not.toHaveFetched();
			} );

			it( 'should persist dismissal if notification is dismissible', async () => {
				fetchMock.postOnce( fetchDismissItem, {
					body: [ 'dismissible-notification' ],
				} );
				// dismissNotification checks for a registered notification's isDismissible property.
				registerNotification( 'dismissible-notification', {
					Component: TestNotificationComponent,
					areaSlug: NOTIFICATION_AREAS.BANNERS_ABOVE_NAV,
					viewContexts: [ VIEW_CONTEXT_MAIN_DASHBOARD ],
					isDismissible: true,
				} );

				await registry
					.dispatch( CORE_NOTIFICATIONS )
					.receiveQueuedNotifications( [
						{ id: 'dismissible-notification' },
					] );

				await dismissNotification( 'dismissible-notification', {
					expiresInSeconds: 3,
				} );

				expect( fetchMock ).toHaveFetched( fetchDismissItem, {
					body: {
						data: {
							slug: 'dismissible-notification',
							expiration: 3,
						},
					},
				} );
			} );

			it( 'should remove a notification from queue if skipHidingFromQueue option is not passed', async () => {
				fetchMock.postOnce( fetchDismissItem, {
					body: [ 'test-notification' ],
				} );

				registry.dispatch( CORE_USER ).receiveGetDismissedItems( [] );

				let queuedNotifications = await registry
					.resolveSelect( CORE_NOTIFICATIONS )
					.getQueuedNotifications( VIEW_CONTEXT_MAIN_DASHBOARD );

				expect( queuedNotifications.map( ( { id } ) => id ) ).toContain(
					'test-notification'
				);

				await dismissNotification( 'test-notification' );

				queuedNotifications = await registry
					.resolveSelect( CORE_NOTIFICATIONS )
					.getQueuedNotifications( VIEW_CONTEXT_MAIN_DASHBOARD );

				expect(
					queuedNotifications.map( ( { id } ) => id )
				).not.toContain( 'test-notification' );

				expect( fetchMock ).toHaveFetchedTimes( 1 );
			} );

			it( 'should not remove a notification from queue if skipHidingFromQueue option is passed', async () => {
				fetchMock.postOnce( fetchDismissItem, {
					body: [ 'test-notification' ],
				} );

				registry.dispatch( CORE_USER ).receiveGetDismissedItems( [] );

				let queuedNotifications = await registry
					.resolveSelect( CORE_NOTIFICATIONS )
					.getQueuedNotifications( VIEW_CONTEXT_MAIN_DASHBOARD );

				expect( queuedNotifications.map( ( { id } ) => id ) ).toContain(
					'test-notification'
				);

				await dismissNotification( 'test-notification', {
					skipHidingFromQueue: true,
				} );

				queuedNotifications = await registry
					.resolveSelect( CORE_NOTIFICATIONS )
					.getQueuedNotifications( VIEW_CONTEXT_MAIN_DASHBOARD );

				expect( queuedNotifications.map( ( { id } ) => id ) ).toContain(
					'test-notification'
				);
				expect( fetchMock ).toHaveFetchedTimes( 1 );
			} );
		} );
	} );

	describe( 'selectors', () => {
		function TestNotificationComponent() {
			return <div>Test notification!</div>;
		}

		describe( 'getQueuedNotifications', () => {
			beforeEach( () => {
				// `getQueuedNotifications` requires `getDismissedItems()` to be resolved
				// before filtering notifications to be queued.
				registry
					.dispatch( CORE_USER )
					.receiveGetDismissedItems( [ 'some-test-dismissed-item' ] );
			} );

			it( 'requires viewContext', () => {
				expect( () => {
					registry
						.select( CORE_NOTIFICATIONS )
						.getQueuedNotifications();
				} ).toThrow( 'viewContext is required.' );
			} );

			it( 'should return undefined when no notifications have been registered', () => {
				const queuedNotifications = registry
					.select( CORE_NOTIFICATIONS )
					.getQueuedNotifications( VIEW_CONTEXT_MAIN_DASHBOARD );

				expect( queuedNotifications ).toBeUndefined();
			} );

			it( 'should return registered notifications for a given viewContext', async () => {
				registerNotification( 'test-notification-1', {
					Component: TestNotificationComponent,
					areaSlug: NOTIFICATION_AREAS.BANNERS_ABOVE_NAV,
					viewContexts: [ VIEW_CONTEXT_MAIN_DASHBOARD ],
				} );
				registerNotification( 'test-notification-2', {
					Component: TestNotificationComponent,
					areaSlug: NOTIFICATION_AREAS.BANNERS_ABOVE_NAV,
					viewContexts: [ VIEW_CONTEXT_ENTITY_DASHBOARD ],
				} );
				registerNotification( 'test-notification-3', {
					Component: TestNotificationComponent,
					areaSlug: NOTIFICATION_AREAS.BANNERS_ABOVE_NAV,
					viewContexts: [
						VIEW_CONTEXT_ENTITY_DASHBOARD,
						VIEW_CONTEXT_MAIN_DASHBOARD,
					],
				} );

				const queuedNotifications = await registry
					.resolveSelect( CORE_NOTIFICATIONS )
					.getQueuedNotifications( VIEW_CONTEXT_MAIN_DASHBOARD );

				expect( queuedNotifications.map( ( { id } ) => id ) ).toEqual(
					expect.arrayContaining( [
						'test-notification-1',
						'test-notification-3',
					] )
				);
			} );

			it( 'should return registered and grouped notifications by their groupID', async () => {
				registerNotification( 'default-1', {
					Component: TestNotificationComponent,
					areaSlug: NOTIFICATION_AREAS.BANNERS_ABOVE_NAV,
					viewContexts: [ VIEW_CONTEXT_MAIN_DASHBOARD ],
					priority: 10,
				} );
				registerNotification( 'setup-cta-1', {
					Component: TestNotificationComponent,
					areaSlug: NOTIFICATION_AREAS.BANNERS_ABOVE_NAV,
					viewContexts: [ VIEW_CONTEXT_MAIN_DASHBOARD ],
					groupID: NOTIFICATION_GROUPS.SETUP_CTAS,
					priority: 20,
				} );
				registerNotification( 'default-2', {
					Component: TestNotificationComponent,
					areaSlug: NOTIFICATION_AREAS.BANNERS_ABOVE_NAV,
					viewContexts: [ VIEW_CONTEXT_MAIN_DASHBOARD ],
					priority: 10,
				} );
				registerNotification( 'setup-cta-2', {
					Component: TestNotificationComponent,
					areaSlug: NOTIFICATION_AREAS.BANNERS_ABOVE_NAV,
					viewContexts: [ VIEW_CONTEXT_MAIN_DASHBOARD ],
					groupID: NOTIFICATION_GROUPS.SETUP_CTAS,
					priority: 20,
				} );

				const queuedNotifications = await registry
					.resolveSelect( CORE_NOTIFICATIONS )
					.getQueuedNotifications(
						VIEW_CONTEXT_MAIN_DASHBOARD,
						NOTIFICATION_GROUPS.SETUP_CTAS
					);

				expect( queuedNotifications.map( ( { id } ) => id ) ).toEqual(
					expect.arrayContaining( [ 'setup-cta-1', 'setup-cta-2' ] )
				);
			} );

			it( 'should return notifications filtered by their checkRequirements callback when specified', async () => {
				// Setup a test store with a selector so we can verify the `getQueuedNotifications` selector
				// passes the `registry` through to the notification's `checkRequirements` callback.
				const TEST_STORE = 'test-store';
				registry.registerStore( TEST_STORE, {
					reducer: ( state ) => state,
					selectors: {
						testActiveNotification: () => true,
						testInactiveNotification: () => false,
						testErroredInactiveNotification: () => {
							throw new Error(
								'Check requirements threw an error.'
							);
						},
					},
				} );

				registerNotification( 'check-requirements-true', {
					Component: TestNotificationComponent,
					areaSlug: NOTIFICATION_AREAS.BANNERS_ABOVE_NAV,
					viewContexts: [ VIEW_CONTEXT_MAIN_DASHBOARD ],
					checkRequirements: ( { select } ) =>
						select( TEST_STORE ).testActiveNotification(),
				} );

				registerNotification( 'check-requirements-false', {
					Component: TestNotificationComponent,
					areaSlug: NOTIFICATION_AREAS.BANNERS_ABOVE_NAV,
					viewContexts: [ VIEW_CONTEXT_MAIN_DASHBOARD ],
					checkRequirements: ( { select } ) =>
						select( TEST_STORE ).testInactiveNotification(),
				} );

				registerNotification( 'check-requirements-errored-false', {
					Component: TestNotificationComponent,
					areaSlug: NOTIFICATION_AREAS.BANNERS_ABOVE_NAV,
					viewContexts: [ VIEW_CONTEXT_MAIN_DASHBOARD ],
					checkRequirements: ( { select } ) =>
						select( TEST_STORE ).testErroredInactiveNotification(),
				} );

				registerNotification( 'check-requirements-undefined', {
					Component: TestNotificationComponent,
					areaSlug: NOTIFICATION_AREAS.BANNERS_ABOVE_NAV,
					viewContexts: [ VIEW_CONTEXT_MAIN_DASHBOARD ],
				} );

				const queuedNotifications = await registry
					.resolveSelect( CORE_NOTIFICATIONS )
					.getQueuedNotifications( VIEW_CONTEXT_MAIN_DASHBOARD );

				expect( queuedNotifications.map( ( { id } ) => id ) ).toEqual(
					expect.arrayContaining( [
						'check-requirements-true',
						'check-requirements-undefined',
					] )
				);
			} );

			it( 'should return registered notifications filtered by their dismissal status when specified', async () => {
				registerNotification( 'is-dismissible-true-and-dismissed', {
					Component: TestNotificationComponent,
					areaSlug: NOTIFICATION_AREAS.BANNERS_ABOVE_NAV,
					viewContexts: [ VIEW_CONTEXT_MAIN_DASHBOARD ],
					isDismissible: true,
				} );

				registerNotification( 'is-dismissible-true-but-not-dismissed', {
					Component: TestNotificationComponent,
					areaSlug: NOTIFICATION_AREAS.BANNERS_ABOVE_NAV,
					viewContexts: [ VIEW_CONTEXT_MAIN_DASHBOARD ],
					isDismissible: true,
				} );

				registerNotification( 'is-dismissible-false', {
					Component: TestNotificationComponent,
					areaSlug: NOTIFICATION_AREAS.BANNERS_ABOVE_NAV,
					viewContexts: [ VIEW_CONTEXT_MAIN_DASHBOARD ],
					isDismissible: false,
				} );

				registerNotification( 'is-dismissible-undefined', {
					Component: TestNotificationComponent,
					areaSlug: NOTIFICATION_AREAS.BANNERS_ABOVE_NAV,
					viewContexts: [ VIEW_CONTEXT_MAIN_DASHBOARD ],
				} );

				registry
					.dispatch( CORE_USER )
					.receiveGetDismissedItems( [
						'is-dismissible-true-and-dismissed',
					] );

				const queuedNotifications = await registry
					.resolveSelect( CORE_NOTIFICATIONS )
					.getQueuedNotifications( VIEW_CONTEXT_MAIN_DASHBOARD );

				expect( queuedNotifications.map( ( { id } ) => id ) ).toEqual(
					expect.arrayContaining( [
						'is-dismissible-false',
						'is-dismissible-true-but-not-dismissed',
						'is-dismissible-undefined',
					] )
				);
			} );

			it( 'should return registered notifications ordered by priority', async () => {
				registerNotification( 'medium-2-priority', {
					Component: TestNotificationComponent,
					areaSlug: NOTIFICATION_AREAS.BANNERS_ABOVE_NAV,
					viewContexts: [ VIEW_CONTEXT_MAIN_DASHBOARD ],
					priority: 25,
				} );
				registerNotification( 'lowest-priority', {
					Component: TestNotificationComponent,
					areaSlug: NOTIFICATION_AREAS.BANNERS_ABOVE_NAV,
					viewContexts: [ VIEW_CONTEXT_MAIN_DASHBOARD ],
					priority: 30,
				} );
				registerNotification( 'medium-1-priority', {
					Component: TestNotificationComponent,
					areaSlug: NOTIFICATION_AREAS.BANNERS_ABOVE_NAV,
					viewContexts: [ VIEW_CONTEXT_MAIN_DASHBOARD ],
					priority: 20,
				} );
				registerNotification( 'highest-priority', {
					Component: TestNotificationComponent,
					areaSlug: NOTIFICATION_AREAS.BANNERS_ABOVE_NAV,
					viewContexts: [ VIEW_CONTEXT_MAIN_DASHBOARD ],
				} );

				const queuedNotifications = await registry
					.resolveSelect( CORE_NOTIFICATIONS )
					.getQueuedNotifications( VIEW_CONTEXT_MAIN_DASHBOARD );

				expect( queuedNotifications.map( ( { id } ) => id ) ).toEqual( [
					'highest-priority',
					'medium-1-priority',
					'medium-2-priority',
					'lowest-priority',
				] );
			} );
		} );

		describe( 'isNotificationDismissed', () => {
			describe( 'when using dismissed items', () => {
				let isNotificationDismissed;
				beforeEach( () => {
					// Register the Gathering Data Notification as a test
					provideNotifications( registry );
<<<<<<< HEAD

					( { isNotificationDismissed } =
						registry.select( CORE_NOTIFICATIONS ) );
				} );

				it( 'should return undefined if getDismissedItems selector is not resolved yet', async () => {
					fetchMock.getOnce( fetchGetDismissedItems, { body: [] } );
					expect(
						isNotificationDismissed( 'gathering-data-notification' )
					).toBeUndefined();
					await untilResolved(
						registry,
						CORE_USER
					).getDismissedItems();
				} );

				it( 'should return TRUE if the notification is dismissed', () => {
					registry
						.dispatch( CORE_USER )
						.receiveGetDismissedItems( [
							'gathering-data-notification',
							'some-other-notification',
						] );
					expect(
						isNotificationDismissed( 'gathering-data-notification' )
					).toBe( true );
				} );

				it( 'should return FALSE if the notification is not dismissed', () => {
					registry
						.dispatch( CORE_USER )
						.receiveGetDismissedItems( [ 'foo', 'bar' ] );
					expect(
						isNotificationDismissed( 'gathering-data-notification' )
					).toBe( false );
				} );
=======

					( { isNotificationDismissed } =
						registry.select( CORE_NOTIFICATIONS ) );
				} );

				it( 'should return undefined if getDismissedItems selector is not resolved yet', async () => {
					fetchMock.getOnce( fetchGetDismissedItems, { body: [] } );
					expect(
						isNotificationDismissed( 'gathering-data-notification' )
					).toBeUndefined();
					await untilResolved(
						registry,
						CORE_USER
					).getDismissedItems();
				} );

				it( 'should return TRUE if the notification is dismissed', () => {
					registry
						.dispatch( CORE_USER )
						.receiveGetDismissedItems( [
							'gathering-data-notification',
							'some-other-notification',
						] );
					expect(
						isNotificationDismissed( 'gathering-data-notification' )
					).toBe( true );
				} );

				it( 'should return FALSE if the notification is not dismissed', () => {
					registry
						.dispatch( CORE_USER )
						.receiveGetDismissedItems( [ 'foo', 'bar' ] );
					expect(
						isNotificationDismissed( 'gathering-data-notification' )
					).toBe( false );
				} );
			} );
			describe( 'when using dismissed prompts', () => {
				let isNotificationDismissed;
				beforeEach( () => {
					provideNotifications( registry, {
						'test-notification-using-prompts': {
							Component: () => {},
							areaSlug: NOTIFICATION_AREAS.BANNERS_ABOVE_NAV,
							viewContexts: [ VIEW_CONTEXT_MAIN_DASHBOARD ],
							priority: 11,
							checkRequirements: () => true,
							isDismissible: false,
							dismissRetries: 1,
						},
					} );

					( { isNotificationDismissed } =
						registry.select( CORE_NOTIFICATIONS ) );
				} );

				it( 'should return undefined if getDismissedPrompts selector is not resolved yet', async () => {
					fetchMock.getOnce( fetchGetDismissedPrompts, { body: [] } );
					expect(
						isNotificationDismissed(
							'test-notification-using-prompts'
						)
					).toBeUndefined();
					await untilResolved(
						registry,
						CORE_USER
					).getDismissedPrompts();
				} );

				it( 'should return TRUE if the notification is dismissed', () => {
					registry.dispatch( CORE_USER ).receiveGetDismissedPrompts( {
						'test-notification-using-prompts': {
							expires: 0,
							count: 1,
						},
						'some-other-notification': { expires: 0, count: 2 },
					} );
					expect(
						isNotificationDismissed(
							'test-notification-using-prompts'
						)
					).toBe( true );
				} );

				it( 'should return FALSE if the notification is not dismissed', () => {
					registry
						.dispatch( CORE_USER )
						.receiveGetDismissedPrompts( [ 'foo', 'bar' ] );
					expect(
						isNotificationDismissed(
							'test-notification-using-prompts'
						)
					).toBe( false );
				} );
			} );
		} );

		describe( 'isNotificationDismissalFinal', () => {
			let isNotificationDismissalFinal;
			beforeEach( () => {
				( { isNotificationDismissalFinal } =
					registry.select( CORE_NOTIFICATIONS ) );
			} );

			it( 'should return undefined if notification is undefined', () => {
				expect(
					isNotificationDismissalFinal( 'test-notification' )
				).toBeUndefined();
			} );

			it( 'requires notification to be dismissible', () => {
				provideNotifications( registry, {
					'test-notification': {
						Component: () => {},
						areaSlug: NOTIFICATION_AREAS.BANNERS_ABOVE_NAV,
						viewContexts: [ VIEW_CONTEXT_MAIN_DASHBOARD ],
						dismissRetries: 1,
					},
				} );

				expect( () =>
					isNotificationDismissalFinal( 'test-notification' )
				).toThrow(
					'Notification should be dismissible to check if a notification is on its final dismissal.'
				);
>>>>>>> 414f6b52
			} );
			describe( 'when using dismissed prompts', () => {
				let isNotificationDismissed;
				beforeEach( () => {
					provideNotifications( registry, {
						'test-notification-using-prompts': {
							Component: () => {},
							areaSlug: NOTIFICATION_AREAS.BANNERS_ABOVE_NAV,
							viewContexts: [ VIEW_CONTEXT_MAIN_DASHBOARD ],
							priority: 11,
							checkRequirements: () => true,
							isDismissible: false,
							dismissRetries: 1,
						},
					} );

					( { isNotificationDismissed } =
						registry.select( CORE_NOTIFICATIONS ) );
				} );

				it( 'should return undefined if getDismissedPrompts selector is not resolved yet', async () => {
					fetchMock.getOnce( fetchGetDismissedPrompts, { body: [] } );
					expect(
						isNotificationDismissed(
							'test-notification-using-prompts'
						)
					).toBeUndefined();
					await untilResolved(
						registry,
						CORE_USER
					).getDismissedPrompts();
				} );

				it( 'should return TRUE if the notification is dismissed', () => {
					registry.dispatch( CORE_USER ).receiveGetDismissedPrompts( {
						'test-notification-using-prompts': {
							expires: 0,
							count: 1,
						},
						'some-other-notification': { expires: 0, count: 2 },
					} );
					expect(
						isNotificationDismissed(
							'test-notification-using-prompts'
						)
					).toBe( true );
				} );

<<<<<<< HEAD
				it( 'should return FALSE if the notification is not dismissed', () => {
					registry
						.dispatch( CORE_USER )
						.receiveGetDismissedPrompts( [ 'foo', 'bar' ] );
					expect(
						isNotificationDismissed(
							'test-notification-using-prompts'
						)
					).toBe( false );
				} );
=======
			it( 'returns true if notification does not have retries', () => {
				provideNotifications( registry, {
					'test-notification': {
						Component: () => {},
						areaSlug: NOTIFICATION_AREAS.BANNERS_ABOVE_NAV,
						viewContexts: [ VIEW_CONTEXT_MAIN_DASHBOARD ],
						isDismissible: true,
					},
				} );

				expect(
					isNotificationDismissalFinal( 'test-notification' )
				).toBe( true );
			} );

			it( 'returns true if notification is on the final retry', () => {
				provideNotifications( registry, {
					'test-notification': {
						Component: () => {},
						areaSlug: NOTIFICATION_AREAS.BANNERS_ABOVE_NAV,
						viewContexts: [ VIEW_CONTEXT_MAIN_DASHBOARD ],
						isDismissible: true,
						dismissRetries: 2,
					},
				} );

				registry.dispatch( CORE_USER ).receiveGetDismissedPrompts( {
					'test-notification': {
						expires: 0,
						count: 2,
					},
					'some-other-notification': { expires: 0, count: 2 },
				} );

				expect(
					isNotificationDismissalFinal( 'test-notification' )
				).toBe( true );
			} );

			it( 'returns false if notification has never been dismissed', () => {
				provideNotifications( registry, {
					'test-notification': {
						Component: () => {},
						areaSlug: NOTIFICATION_AREAS.BANNERS_ABOVE_NAV,
						viewContexts: [ VIEW_CONTEXT_MAIN_DASHBOARD ],
						isDismissible: true,
						dismissRetries: 1,
					},
				} );

				expect(
					isNotificationDismissalFinal( 'test-notification' )
				).toBe( false );
			} );

			it( 'returns false if notification is not on the final retry', () => {
				provideNotifications( registry, {
					'test-notification': {
						Component: () => {},
						areaSlug: NOTIFICATION_AREAS.BANNERS_ABOVE_NAV,
						viewContexts: [ VIEW_CONTEXT_MAIN_DASHBOARD ],
						isDismissible: true,
						dismissRetries: 2,
					},
				} );

				registry.dispatch( CORE_USER ).receiveGetDismissedPrompts( {
					'test-notification': {
						expires: 0,
						count: 1,
					},
					'some-other-notification': { expires: 0, count: 2 },
				} );

				expect(
					isNotificationDismissalFinal( 'test-notification' )
				).toBe( false );
>>>>>>> 414f6b52
			} );
		} );
	} );
} );<|MERGE_RESOLUTION|>--- conflicted
+++ resolved
@@ -585,44 +585,6 @@
 				beforeEach( () => {
 					// Register the Gathering Data Notification as a test
 					provideNotifications( registry );
-<<<<<<< HEAD
-
-					( { isNotificationDismissed } =
-						registry.select( CORE_NOTIFICATIONS ) );
-				} );
-
-				it( 'should return undefined if getDismissedItems selector is not resolved yet', async () => {
-					fetchMock.getOnce( fetchGetDismissedItems, { body: [] } );
-					expect(
-						isNotificationDismissed( 'gathering-data-notification' )
-					).toBeUndefined();
-					await untilResolved(
-						registry,
-						CORE_USER
-					).getDismissedItems();
-				} );
-
-				it( 'should return TRUE if the notification is dismissed', () => {
-					registry
-						.dispatch( CORE_USER )
-						.receiveGetDismissedItems( [
-							'gathering-data-notification',
-							'some-other-notification',
-						] );
-					expect(
-						isNotificationDismissed( 'gathering-data-notification' )
-					).toBe( true );
-				} );
-
-				it( 'should return FALSE if the notification is not dismissed', () => {
-					registry
-						.dispatch( CORE_USER )
-						.receiveGetDismissedItems( [ 'foo', 'bar' ] );
-					expect(
-						isNotificationDismissed( 'gathering-data-notification' )
-					).toBe( false );
-				} );
-=======
 
 					( { isNotificationDismissed } =
 						registry.select( CORE_NOTIFICATIONS ) );
@@ -748,67 +710,8 @@
 				).toThrow(
 					'Notification should be dismissible to check if a notification is on its final dismissal.'
 				);
->>>>>>> 414f6b52
-			} );
-			describe( 'when using dismissed prompts', () => {
-				let isNotificationDismissed;
-				beforeEach( () => {
-					provideNotifications( registry, {
-						'test-notification-using-prompts': {
-							Component: () => {},
-							areaSlug: NOTIFICATION_AREAS.BANNERS_ABOVE_NAV,
-							viewContexts: [ VIEW_CONTEXT_MAIN_DASHBOARD ],
-							priority: 11,
-							checkRequirements: () => true,
-							isDismissible: false,
-							dismissRetries: 1,
-						},
-					} );
-
-					( { isNotificationDismissed } =
-						registry.select( CORE_NOTIFICATIONS ) );
-				} );
-
-				it( 'should return undefined if getDismissedPrompts selector is not resolved yet', async () => {
-					fetchMock.getOnce( fetchGetDismissedPrompts, { body: [] } );
-					expect(
-						isNotificationDismissed(
-							'test-notification-using-prompts'
-						)
-					).toBeUndefined();
-					await untilResolved(
-						registry,
-						CORE_USER
-					).getDismissedPrompts();
-				} );
-
-				it( 'should return TRUE if the notification is dismissed', () => {
-					registry.dispatch( CORE_USER ).receiveGetDismissedPrompts( {
-						'test-notification-using-prompts': {
-							expires: 0,
-							count: 1,
-						},
-						'some-other-notification': { expires: 0, count: 2 },
-					} );
-					expect(
-						isNotificationDismissed(
-							'test-notification-using-prompts'
-						)
-					).toBe( true );
-				} );
-
-<<<<<<< HEAD
-				it( 'should return FALSE if the notification is not dismissed', () => {
-					registry
-						.dispatch( CORE_USER )
-						.receiveGetDismissedPrompts( [ 'foo', 'bar' ] );
-					expect(
-						isNotificationDismissed(
-							'test-notification-using-prompts'
-						)
-					).toBe( false );
-				} );
-=======
+			} );
+
 			it( 'returns true if notification does not have retries', () => {
 				provideNotifications( registry, {
 					'test-notification': {
@@ -886,7 +789,6 @@
 				expect(
 					isNotificationDismissalFinal( 'test-notification' )
 				).toBe( false );
->>>>>>> 414f6b52
 			} );
 		} );
 	} );
