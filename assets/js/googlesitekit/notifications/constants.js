/**
 * Notifications API constants.
 *
 * Site Kit by Google, Copyright 2024 Google LLC
 *
 * Licensed under the Apache License, Version 2.0 (the "License");
 * you may not use this file except in compliance with the License.
 * You may obtain a copy of the License at
 *
 *     https://www.apache.org/licenses/LICENSE-2.0
 *
 * Unless required by applicable law or agreed to in writing, software
 * distributed under the License is distributed on an "AS IS" BASIS,
 * WITHOUT WARRANTIES OR CONDITIONS OF ANY KIND, either express or implied.
 * See the License for the specific language governing permissions and
 * limitations under the License.
 */

export const FPM_HEALTH_CHECK_WARNING_NOTIFICATION_ID =
	'warning-notification-fpm';

export const FPM_SETUP_CTA_BANNER_NOTIFICATION = 'fpm-setup-cta';

export const PRIORITY = {
	ERROR_HIGH: 30,
	ERROR_LOW: 60,
	WARNING: 100,
	INFO: 150,
	SETUP_CTA_HIGH: 150,
	SETUP_CTA_LOW: 200,
};

<<<<<<< HEAD
export const TYPES = {
	INFO: 'info',
	ERROR: 'error',
};

=======
>>>>>>> 0b62ed59
export const NOTIFICATION_AREAS = {
	HEADER: 'notification-area-header',
	DASHBOARD_TOP: 'notification-area-dashboard-top',
	OVERLAYS: 'notification-area-overlays',
};

export const NOTIFICATION_GROUPS = {
	DEFAULT: 'default',
	SETUP_CTAS: 'setup-ctas',
};<|MERGE_RESOLUTION|>--- conflicted
+++ resolved
@@ -30,14 +30,6 @@
 	SETUP_CTA_LOW: 200,
 };
 
-<<<<<<< HEAD
-export const TYPES = {
-	INFO: 'info',
-	ERROR: 'error',
-};
-
-=======
->>>>>>> 0b62ed59
 export const NOTIFICATION_AREAS = {
 	HEADER: 'notification-area-header',
 	DASHBOARD_TOP: 'notification-area-dashboard-top',
