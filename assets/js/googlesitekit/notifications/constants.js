/**
 * Notifications API constants.
 *
 * Site Kit by Google, Copyright 2024 Google LLC
 *
 * Licensed under the Apache License, Version 2.0 (the "License");
 * you may not use this file except in compliance with the License.
 * You may obtain a copy of the License at
 *
 *     https://www.apache.org/licenses/LICENSE-2.0
 *
 * Unless required by applicable law or agreed to in writing, software
 * distributed under the License is distributed on an "AS IS" BASIS,
 * WITHOUT WARRANTIES OR CONDITIONS OF ANY KIND, either express or implied.
 * See the License for the specific language governing permissions and
 * limitations under the License.
 */

export const GTG_HEALTH_CHECK_WARNING_NOTIFICATION_ID =
	'warning-notification-gtg';

<<<<<<< HEAD
export const GTG_SETUP_CTA_BANNER_NOTIFICATION = 'gtg-setup-cta';

export const GTG_AUTO_ENABLE_NOTIFICATION = 'gtg-auto-enable-notification';

=======
>>>>>>> 8e6aea86
export const PRIORITY = {
	ERROR_HIGH: 30,
	ERROR_LOW: 60,
	WARNING: 100,
	INFO: 150,
	SETUP_CTA_HIGH: 150,
	SETUP_CTA_LOW: 200,
};

export const NOTIFICATION_AREAS = {
	HEADER: 'notification-area-header',
	DASHBOARD_TOP: 'notification-area-dashboard-top',
	OVERLAYS: 'notification-area-overlays',
};

export const NOTIFICATION_GROUPS = {
	DEFAULT: 'default',
	SETUP_CTAS: 'setup-ctas',
};<|MERGE_RESOLUTION|>--- conflicted
+++ resolved
@@ -19,13 +19,8 @@
 export const GTG_HEALTH_CHECK_WARNING_NOTIFICATION_ID =
 	'warning-notification-gtg';
 
-<<<<<<< HEAD
-export const GTG_SETUP_CTA_BANNER_NOTIFICATION = 'gtg-setup-cta';
-
 export const GTG_AUTO_ENABLE_NOTIFICATION = 'gtg-auto-enable-notification';
 
-=======
->>>>>>> 8e6aea86
 export const PRIORITY = {
 	ERROR_HIGH: 30,
 	ERROR_LOW: 60,
