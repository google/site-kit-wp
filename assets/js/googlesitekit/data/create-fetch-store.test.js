/**
 * API function to create fetch store tests.
 *
 * Site Kit by Google, Copyright 2020 Google LLC
 *
 * Licensed under the Apache License, Version 2.0 (the "License");
 * you may not use this file except in compliance with the License.
 * You may obtain a copy of the License at
 *
 *     https://www.apache.org/licenses/LICENSE-2.0
 *
 * Unless required by applicable law or agreed to in writing, software
 * distributed under the License is distributed on an "AS IS" BASIS,
 * WITHOUT WARRANTIES OR CONDITIONS OF ANY KIND, either express or implied.
 * See the License for the specific language governing permissions and
 * limitations under the License.
 */

/**
 * External dependencies
 */
import invariant from 'invariant';
import isPlainObject from 'lodash/isPlainObject';

/**
 * WordPress dependencies
 */
import { createRegistry } from '@wordpress/data';

/**
 * Internal dependencies
 */
import API from 'googlesitekit-api';
import {
	muteConsole,
	subscribeUntil,
	unsubscribeFromAll,
} from '../../../../tests/js/utils';
import { createFetchStore } from './create-fetch-store';

const STORE_NAME = 'test/some-data';
const STORE_PARAMS = {
	baseName: 'getSomeData',
<<<<<<< HEAD
	argsToParams: ( objParam, aParam ) => {
		return {
			objParam,
			aParam,
		};
	},
	validateParams: ( { objParam, aParam } = {} ) => {
		invariant( isPlainObject( objParam ), 'objParam is required.' );
		invariant( aParam !== undefined, 'aParam is required.' );
	},
=======
	storeName: STORE_NAME,
>>>>>>> 1c9f1394
	controlCallback: ( params ) => {
		const { aParam, objParam } = params;
		return API.get( 'core', 'test', 'some-data', {
			aParam,
			objParam,
		} );
	},
	reducerCallback: ( state, response, params ) => {
		const { aParam } = params;
		return {
			...state,
			data: {
				...( state.data || {} ),
				[ aParam ]: response,
			},
		};
	},
};

describe( 'createFetchStore store', () => {
	let dispatch;
	let registry;
	let select;
	let storeDefinition;
	let store;

	beforeAll( () => {
		API.setUsingCache( false );
	} );

	beforeEach( () => {
		registry = createRegistry();

		storeDefinition = createFetchStore( STORE_PARAMS );
		registry.registerStore( STORE_NAME, storeDefinition );
		dispatch = registry.dispatch( STORE_NAME );
		store = registry.stores[ STORE_NAME ].store;
		select = registry.select( STORE_NAME );
	} );

	afterAll( () => {
		API.setUsingCache( true );
	} );

	afterEach( () => {
		unsubscribeFromAll( registry );
	} );

	describe( 'actions', () => {
		it( 'includes the expected actions', () => {
			const fetchStoreDefinition = createFetchStore( {
				baseName: 'SaveSomeData',
				storeName: STORE_NAME,
				controlCallback: async () => true,
			} );

			expect( Object.keys( fetchStoreDefinition.actions ) ).toEqual( [
				'fetchSaveSomeData',
				'receiveSaveSomeData',
			] );
		} );

		describe( 'fetch', () => {
			it( 'validates parameters based on validateParams', () => {
				expect( () => {
					dispatch.fetchGetSomeData();
				} ).toThrow( 'objParam is required.' );

				expect( () => {
					dispatch.fetchGetSomeData( 123 );
				} ).toThrow( 'objParam is required.' );

				expect( () => {
					dispatch.fetchGetSomeData( {} );
				} ).toThrow( 'aParam is required.' );
			} );

			it( 'yields the expected actions for an arguments error', () => {
				const fetchStoreDefinition = createFetchStore( {
					baseName: 'SaveSomeData',
					storeName: STORE_NAME,
					controlCallback: async () => true,
					argsToParams: ( requiredParam ) => {
						return {
							requiredParam,
						};
					},
					validateParams: ( { requiredParam } = {} ) => {
						invariant( requiredParam, 'requiredParam is required.' );
					},
				} );

				expect( () => {
					fetchStoreDefinition.actions.fetchSaveSomeData();
				} ).toThrow( 'requiredParam is required.' );
			} );

			it( 'yields the expected actions for a success request', () => {
				const fetchStoreDefinition = createFetchStore( {
					baseName: 'SaveSomeData',
					storeName: STORE_NAME,
					controlCallback: async () => true,
				} );

				const action = fetchStoreDefinition.actions.fetchSaveSomeData();

				expect( action.next().value.type ).toEqual( 'START_FETCH_SAVE_SOME_DATA' );
				expect( action.next().value.type ).toEqual( 'GET_REGISTRY' );
				expect( action.next().value.type ).toEqual( 'FETCH_SAVE_SOME_DATA' );
				expect( action.next( 42 ).value.type ).toEqual( 'RECEIVE_SAVE_SOME_DATA' );
				expect( action.next().value.type ).toEqual( 'FINISH_FETCH_SAVE_SOME_DATA' );
				expect( action.next().value ).toEqual( {
					response: 42,
					error: undefined,
				} );
			} );

			it( 'yields the expected actions for an error request', () => {
				const fetchStoreDefinition = createFetchStore( {
					baseName: 'SaveSomeData',
					storeName: STORE_NAME,
					controlCallback: async () => true,
				} );

				const action = fetchStoreDefinition.actions.fetchSaveSomeData();

				const error = {
					code: 'this-went-wrong',
					message: 'This went wrong.',
				};

				expect( action.next().value.type ).toEqual( 'START_FETCH_SAVE_SOME_DATA' );
				expect( action.next().value.type ).toEqual( 'GET_REGISTRY' );
				expect( action.next().value.type ).toEqual( 'FETCH_SAVE_SOME_DATA' );
				expect( action.throw( error ).value.type ).toEqual( 'CATCH_FETCH_SAVE_SOME_DATA' );
				expect( action.next().value ).toEqual( {
					response: undefined,
					error,
				} );
			} );

			it( 'makes a network request based on controlCallback', async () => {
				const expectedResponse = 'response-value';
				fetchMock.getOnce(
					/^\/google-site-kit\/v1\/core\/test\/data\/some-data/,
					{ body: JSON.stringify( expectedResponse ), status: 200 }
				);

				const { response, error } = await dispatch.fetchGetSomeData( {}, 'value-to-key-response-by' );

				expect( error ).toEqual( undefined );
				expect( response ).toEqual( expectedResponse );
				expect( store.getState().data ).toEqual( {
					'value-to-key-response-by': expectedResponse,
				} );
			} );

			it( 'dispatches an error if the request fails', async () => {
				const errorResponse = {
					code: 'internal_server_error',
					message: 'Internal server error',
					data: { status: 500 },
				};
				fetchMock.getOnce(
					/^\/google-site-kit\/v1\/core\/test\/data\/some-data/,
					{ body: errorResponse, status: 500 }
				);

				muteConsole( 'error' );
				const { response, error } = await dispatch.fetchGetSomeData( {}, 'value-to-key-response-by' );

				expect( error ).toEqual( errorResponse );
				expect( response ).toEqual( undefined );
				expect( store.getState().data ).toEqual( undefined );
			} );

			it( 'sets flag for request being in progress', async () => {
				fetchMock.getOnce(
					/^\/google-site-kit\/v1\/core\/test\/data\/some-data/,
					{ body: { someValue: 42 }, status: 200 }
				);

				const requestArgs = [ {}, 'aValue' ];

				// Initially the request is not in progress..
				expect( select.isFetchingGetSomeData( ...requestArgs ) ).toEqual( false );

				dispatch.fetchGetSomeData( ...requestArgs );

				// Now it should be in progress.
				expect( select.isFetchingGetSomeData( ...requestArgs ) ).toEqual( true );

				// A request for other arguments however is not in progress.
				expect( select.isFetchingGetSomeData( {}, 'anotherValue' ) ).toEqual( false );

				await subscribeUntil( registry,
					() => store.getState().data !== undefined,
				);

				// As the data has been received, the request is now no longer in progress.
				expect( select.isFetchingGetSomeData( ...requestArgs ) ).toEqual( false );
			} );
		} );

		describe( 'receive', () => {
			it( 'requires params if validateParams raises an error with no params', () => {
				const validateParams = jest.fn();
				validateParams.mockImplementationOnce( () => {
					throw new Error( 'anything to require params!' );
				} );
				const fetchStoreDefinition = createFetchStore( {
					baseName: 'SaveSomeData',
					storeName: STORE_NAME,
					controlCallback: async () => true,
					argsToParams: ( requiredParam ) => {
						return {
							requiredParam,
						};
					},
					validateParams,
				} );
				// validateParams is called once when creating the fetch store to determine if params are required.
				expect( validateParams ).toHaveBeenCalledTimes( 1 );
				// Called with the result of argsToParams with no args.
				expect( validateParams ).toHaveBeenCalledWith( { requiredParam: undefined } );
				validateParams.mockClear();

				// Now that params are known to be required, an error will be thrown if not provided.
				expect( () => {
					const response = {};
					fetchStoreDefinition.actions.receiveSaveSomeData( response );
				} ).toThrow( 'params is required.' );
				expect( validateParams ).not.toHaveBeenCalled();

				// Does not throw `params is required.` when params is provided (other validation still applies);
				expect( () => {
					const response = {};
					const params = {};
					fetchStoreDefinition.actions.receiveSaveSomeData( response, params );
				} ).not.toThrow();
				// It only doesn't throw here because our mock function does not, but normally it would.
				expect( validateParams ).toHaveBeenCalledTimes( 1 );
				expect( validateParams ).toHaveBeenCalledWith( { requiredParam: undefined } );
			} );

			it( 'does not require params if validateParams does not throw', () => {
				const validateParams = jest.fn();
				const fetchStoreDefinition = createFetchStore( {
					baseName: 'SaveSomeData',
					storeName: STORE_NAME,
					controlCallback: async () => true,
					reducerCallback: ( state ) => state,
					argsToParams: () => ( {} ),
					validateParams,
				} );
				expect( validateParams ).toHaveBeenCalledTimes( 1 );
				expect( validateParams ).toHaveBeenCalledWith( {} );

				expect( () => {
					const response = {};
					fetchStoreDefinition.actions.receiveSaveSomeData( response );
				} ).not.toThrow( 'params is required.' );
			} );
		} );
	} );

	describe( 'selectors', () => {
		it( 'includes the expected selectors', () => {
			const fetchStoreDefinition = createFetchStore( {
				baseName: 'SaveSomeData',
				storeName: STORE_NAME,
				controlCallback: async () => true,
			} );

			expect( Object.keys( fetchStoreDefinition.selectors ) ).toEqual( [
				'isFetchingSaveSomeData',
			] );
		} );
	} );
} );<|MERGE_RESOLUTION|>--- conflicted
+++ resolved
@@ -41,7 +41,7 @@
 const STORE_NAME = 'test/some-data';
 const STORE_PARAMS = {
 	baseName: 'getSomeData',
-<<<<<<< HEAD
+	storeName: STORE_NAME,
 	argsToParams: ( objParam, aParam ) => {
 		return {
 			objParam,
@@ -52,9 +52,6 @@
 		invariant( isPlainObject( objParam ), 'objParam is required.' );
 		invariant( aParam !== undefined, 'aParam is required.' );
 	},
-=======
-	storeName: STORE_NAME,
->>>>>>> 1c9f1394
 	controlCallback: ( params ) => {
 		const { aParam, objParam } = params;
 		return API.get( 'core', 'test', 'some-data', {
