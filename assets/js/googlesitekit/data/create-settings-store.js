/**
 * Provides API functions to create a datastore for settings.
 *
 * Site Kit by Google, Copyright 2021 Google LLC
 *
 * Licensed under the Apache License, Version 2.0 (the "License");
 * you may not use this file except in compliance with the License.
 * You may obtain a copy of the License at
 *
 *     https://www.apache.org/licenses/LICENSE-2.0
 *
 * Unless required by applicable law or agreed to in writing, software
 * distributed under the License is distributed on an "AS IS" BASIS,
 * WITHOUT WARRANTIES OR CONDITIONS OF ANY KIND, either express or implied.
 * See the License for the specific language governing permissions and
 * limitations under the License.
 */

/**
 * External dependencies
 */
import invariant from 'invariant';
import { isPlainObject, isEqual, pick } from 'lodash';

/**
 * Internal dependencies
 */
import { get, set, invalidateCache } from 'googlesitekit-api';
import {
	commonActions,
	createRegistrySelector,
	commonStore,
	combineStores,
	createReducer,
} from 'googlesitekit-data';
import { createStrictSelect, createValidationSelector } from './utils';
import {
	camelCaseToPascalCase,
	camelCaseToConstantCase,
} from './transform-case';
import { createFetchStore } from './create-fetch-store';
import { actions as errorStoreActions } from '../data/create-error-store';

// Get access to error store action creators.
// If the parent store doesn't include the error store,
// yielded error actions will be a no-op.
const { clearError, receiveError } = errorStoreActions;

// Invariant error messages.
export const INVARIANT_DOING_SUBMIT_CHANGES =
	'cannot submit changes while submitting changes';
export const INVARIANT_SETTINGS_NOT_CHANGED =
	'cannot submit changes if settings have not changed';

// Actions
const SET_SETTINGS = 'SET_SETTINGS';
const ROLLBACK_SETTINGS = 'ROLLBACK_SETTINGS';
const ROLLBACK_SETTING = 'ROLLBACK_SETTING';

/**
 * Creates a store object that includes actions and selectors for managing settings.
 *
 * The first three parameters hook up the store to the respective REST API endpoint,
 * while the fourth defines the names of the sub-settings to support.
 *
 * @since 1.6.0
 * @since 1.129.0 Added haveSettingsChanged optional paramter.
 * @private
 *
 * @param {string}        type                                  The data to access. One of 'core' or 'modules'.
 * @param {string}        identifier                            The data identifier, eg. a module slug like `search-console`.
 * @param {string}        datapoint                             The endpoint to request data from, e.g. 'settings'.
 * @param {Object}        options                               Optional. Options to consider for the store.
 * @param {Array}         [options.ownedSettingsSlugs]          Optional. List of "owned settings" for this module, if they exist.
 * @param {number}        [options.storeName]                   Store name to use. Default is '{type}/{identifier}'.
 * @param {Array}         [options.settingSlugs]                List of the slugs that are part of the settings object handled by the respective API endpoint.
 * @param {Object}        [options.initialSettings]             Optional. An initial set of settings as key-value pairs.
 * @param {Function|null} [options.validateHaveSettingsChanged] Optional. Custom callback to determine if settings have changed.
 * @return {Object} The settings store object, with additional `STORE_NAME` and
 *                  `initialState` properties.
 */
export function createSettingsStore(
	type,
	identifier,
	datapoint,
	{
		ownedSettingsSlugs = undefined,
		storeName = undefined,
		settingSlugs = [],
		initialSettings = undefined,
		validateHaveSettingsChanged = makeDefaultHaveSettingsChanged(),
	} = {}
) {
	invariant( type, 'type is required.' );
	invariant( identifier, 'identifier is required.' );
	invariant( datapoint, 'datapoint is required.' );

	const STORE_NAME = storeName || `${ type }/${ identifier }`;

	const initialState = {
		ownedSettingsSlugs,
		settings: initialSettings,
		savedSettings: undefined,
	};

	const fetchGetSettingsStore = createFetchStore( {
		baseName: 'getSettings',
		controlCallback: () => {
			return get(
				type,
				identifier,
				datapoint,
				{},
				{
					useCache: false,
				}
			);
		},
		reducerCallback: createReducer( ( state, values ) => {
			state.savedSettings = { ...values };
			state.settings = {
				...values,
				// In case settings were already changed, they should take precedence.
				...( state.settings || {} ),
			};
		} ),
	} );

	const fetchSaveSettingsStore = createFetchStore( {
		baseName: 'saveSettings',
		controlCallback: ( params ) => {
			const { values } = params;
			return set( type, identifier, datapoint, values );
		},
		reducerCallback: createReducer( ( state, values ) => {
			state.savedSettings = { ...values };
			// Ensure client settings are refreshed from server.
			state.settings = { ...values };
		} ),
		argsToParams: ( values ) => {
			return {
				values,
			};
		},
		validateParams: ( { values } = {} ) => {
			invariant( isPlainObject( values ), 'values is required.' );
		},
	} );

	// This will be populated further down with reducer functions for individual settings.
	const settingReducers = {};

	const actions = {
		/**
		 * Sets settings for the given values.
		 *
		 * @since 1.6.0
		 *
		 * @param {Object} values Settings with their values to set.
		 * @return {Object} Redux-style action.
		 */
		setSettings( values ) {
			invariant( isPlainObject( values ), 'values is required.' );

			return {
				payload: { values },
				type: SET_SETTINGS,
			};
		},

		/**
		 * Returns the current settings back to the current saved values.
		 *
		 * @since 1.7.1
		 * @private
		 *
		 * @return {Object} Redux-style action.
		 */
		rollbackSettings() {
			return {
				payload: {},
				type: ROLLBACK_SETTINGS,
			};
		},

		/**
		 * Returns a specific setting back to the current saved value.
		 *
		 * @since 1.147.0
		 *
		 * @param {string} setting The setting to rollback.
		 * @return {Object} Redux-style action.
		 */
		rollbackSetting( setting ) {
			invariant( setting, 'setting is required.' );

			return {
				payload: {
					setting,
				},
				type: ROLLBACK_SETTING,
			};
		},

		/**
		 * Saves all current settings to the server.
		 *
		 * @since 1.6.0
		 *
		 * @return {Object} Response and error, if any.
		 */
		*saveSettings() {
			const registry = yield commonActions.getRegistry();

			yield clearError( 'saveSettings', [] );

			const values = registry.select( STORE_NAME ).getSettings();
			const { response, error } =
				yield fetchSaveSettingsStore.actions.fetchSaveSettings(
					values
				);
			if ( error ) {
				// Store error manually since saveSettings signature differs from fetchSaveSettings.
				yield receiveError( error, 'saveSettings', [] );
			}

			return { response, error };
		},
	};

	const controls = {};

	// eslint-disable-next-line no-shadow
<<<<<<< HEAD
	const reducer = createReducer( ( state, { type, payload } ) => {
=======
	function reducer( state = initialState, { type, payload } ) {
>>>>>>> df611cc0
		switch ( type ) {
			case SET_SETTINGS: {
				const { values } = payload;

				state.settings = {
					...( state.settings || {} ),
					...values,
				};
				break;
			}

			case ROLLBACK_SETTINGS: {
				state.settings = state.savedSettings;
				break;
			}

			case ROLLBACK_SETTING: {
				const { setting } = payload;

				if ( state.savedSettings[ setting ] ) {
					state.settings = {
						...( state.settings || {} ),
						[ setting ]: state.savedSettings[ setting ],
					};
				}
				break;
			}

			default: {
				// Check if this action is for a reducer for an individual setting.
				if ( 'undefined' !== typeof settingReducers[ type ] ) {
					settingReducers[ type ]( state, { type, payload } );
				}
				break;
			}
		}
<<<<<<< HEAD
	} );
=======
	}
>>>>>>> df611cc0

	const resolvers = {
		*getSettings() {
			const registry = yield commonActions.getRegistry();
			const existingSettings = registry
				.select( STORE_NAME )
				.getSettings();
			// If settings are already present, don't fetch them.
			if ( ! existingSettings ) {
				yield fetchGetSettingsStore.actions.fetchGetSettings();
			}
		},
	};

	const {
		safeSelector: haveSettingsChanged,
		dangerousSelector: __dangerousHaveSettingsChanged,
	} = createValidationSelector( validateHaveSettingsChanged );

	const selectors = {
		/**
		 * Indicates whether the current settings have changed from what is saved.
		 *
		 * @since 1.6.0
		 * @since 1.77.0 Added ability to filter settings using `keys` argument.
		 * @since 1.129.0 Changed the approach to use validateHaveSettingsChanged callback.
		 * @since 1.131.0 Updated implementation to use safeSelector and dangerousSelector returned from createValidationSelector.
		 *
		 * @param {Object}     state Data store's state.
		 * @param {Array|null} keys  Settings keys to check; if not provided, all settings are checked.
		 * @return {boolean} True if the settings have changed, false otherwise.
		 */
		haveSettingsChanged,
		__dangerousHaveSettingsChanged,

		/**
		 * Gets the current settings.
		 *
		 * Returns `undefined` if notifications are not available/loaded.
		 *
		 * @since 1.6.0
		 *
		 * @param {Object} state Data store's state.
		 * @return {(Object|undefined)} Settings with their values, or undefined.
		 */
		getSettings( state ) {
			return state.settings;
		},

		/**
		 * Indicates whether the provided setting has changed from what is saved.
		 *
		 * @since 1.72.0
		 *
		 * @param {Object} state   Data store's state.
		 * @param {string} setting The setting we want to check for saved changes.
		 * @return {boolean} True if the settings have changed, false otherwise.
		 */
		hasSettingChanged( state, setting ) {
			invariant( setting, 'setting is required.' );

			const { settings, savedSettings } = state;

			if ( ! settings || ! savedSettings ) {
				return false;
			}

			return ! isEqual( settings[ setting ], savedSettings[ setting ] );
		},

		/**
		 * Indicates whether saving the settings is currently in progress.
		 *
		 * @since 1.6.0
		 *
		 * @param {Object} state Data store's state.
		 * @return {boolean} True if the settings are being saved, false otherwise.
		 */
		isDoingSaveSettings( state ) {
			// Since isFetchingSaveSettings (via createFetchStore)
			// holds information based on specific values but we only need
			// generic information here, we need to check whether ANY such
			// request is in progress.
			return Object.values( state.isFetchingSaveSettings ).some(
				Boolean
			);
		},

		/**
		 * Gets the owned settings slugs for this module.
		 *
		 * @since 1.77.0
		 *
		 * @param {Object} state Data store's state.
		 * @return {Array|null} The array of owned settings slugs for this module if they exist. Returns `null` if no owned settings slugs exist.
		 */
		getOwnedSettingsSlugs: ( state ) => {
			return state.ownedSettingsSlugs;
		},

		/**
		 * Returns `true` if a module's "own settings" have changed; `false` if not.
		 *
		 * @since 1.77.0
		 *
		 * @param {Object} state Data store's state.
		 * @return {boolean} `true` if the module's "own settings" have changed; `false` if not.
		 */
		haveOwnedSettingsChanged: createRegistrySelector( ( select ) => () => {
			const ownedSettingsSlugsToCheck =
				select( STORE_NAME ).getOwnedSettingsSlugs();

			return select( STORE_NAME ).haveSettingsChanged(
				ownedSettingsSlugsToCheck
			);
		} ),
	};

	// Define individual actions, selectors and related for sub-settings.
	settingSlugs.forEach( ( slug ) => {
		const pascalCaseSlug = camelCaseToPascalCase( slug );
		const constantSlug = camelCaseToConstantCase( slug );

		/**
		 * Sets the setting indicated by the action name to the given value.
		 *
		 * @since 1.6.0
		 *
		 * @param {*} value Value for the setting.
		 * @return {Object} Redux-style action.
		 */
		actions[ `set${ pascalCaseSlug }` ] = ( value ) => {
			invariant(
				typeof value !== 'undefined',
				`value is required for calls to set${ pascalCaseSlug }().`
			);

			return {
				payload: { value },
				type: `SET_${ constantSlug }`,
			};
		};

		settingReducers[ `SET_${ constantSlug }` ] = ( state, { payload } ) => {
			const { value } = payload;

			state.settings = {
				...( state.settings || {} ),
				[ slug ]: value,
			};
		};

		/**
		 * Gets the current value for the setting indicated by the selector name.
		 *
		 * @since 1.6.0
		 *
		 * @return {*} Setting value, or undefined.
		 */
		selectors[ `get${ pascalCaseSlug }` ] = createRegistrySelector(
			( select ) => () => {
				const settings = select( STORE_NAME ).getSettings() || {};

				return settings[ slug ];
			}
		);
	} );

	const store = combineStores(
		commonStore,
		fetchGetSettingsStore,
		fetchSaveSettingsStore,
		{
			initialState,
			actions,
			controls,
			reducer,
			resolvers,
			selectors,
		}
	);
	return {
		...store,
		STORE_NAME,
	};
}

/**
 * Creates a default submitChanges control function.
 *
 * @since 1.21.0
 *
 * @param {string} slug      Module slug.
 * @param {string} storeName Datastore slug.
 * @return {Function} Control function to submit changes.
 */
export function makeDefaultSubmitChanges( slug, storeName ) {
	return async ( { select, dispatch } ) => {
		if ( select( storeName ).haveSettingsChanged() ) {
			const { error } = await dispatch( storeName ).saveSettings();
			if ( error ) {
				return { error };
			}
		}

		await invalidateCache( 'modules', slug );

		return {};
	};
}

/**
 * Creates a default rollbackChanges control function.
 *
 * @since 1.45.0
 *
 * @param {string} storeName Datastore slug.
 * @return {Function} Control function to rollback settings changes.
 */
export function makeDefaultRollbackChanges( storeName ) {
	return ( { select, dispatch } ) => {
		if ( select( storeName ).haveSettingsChanged() ) {
			return dispatch( storeName ).rollbackSettings();
		}

		return {};
	};
}

/**
 * Creates a default canSubmitChanges function.
 *
 * @since 1.21.0
 *
 * @param {string} storeName Datastore slug.
 * @return {Function} A function to check if settings can be submitted.
 */
export function makeDefaultCanSubmitChanges( storeName ) {
	return ( select ) => {
		const strictSelect = createStrictSelect( select );
		const { haveSettingsChanged, isDoingSubmitChanges } =
			strictSelect( storeName );

		invariant( ! isDoingSubmitChanges(), INVARIANT_DOING_SUBMIT_CHANGES );
		invariant( haveSettingsChanged(), INVARIANT_SETTINGS_NOT_CHANGED );
	};
}

/**
 * Creates Default haveSettingsChanged.
 *
 * @since 1.129.0
 *
 * @return {boolean} True if the settings have changed, false otherwise.
 */
export function makeDefaultHaveSettingsChanged() {
	return ( select, state, keys ) => {
		const { settings, savedSettings } = state;

		if ( keys ) {
			invariant(
				! isEqual(
					pick( settings, keys ),
					pick( savedSettings, keys )
				),
				INVARIANT_SETTINGS_NOT_CHANGED
			);
		}

		invariant(
			! isEqual( settings, savedSettings ),
			INVARIANT_SETTINGS_NOT_CHANGED
		);
	};
}<|MERGE_RESOLUTION|>--- conflicted
+++ resolved
@@ -231,11 +231,7 @@
 	const controls = {};
 
 	// eslint-disable-next-line no-shadow
-<<<<<<< HEAD
 	const reducer = createReducer( ( state, { type, payload } ) => {
-=======
-	function reducer( state = initialState, { type, payload } ) {
->>>>>>> df611cc0
 		switch ( type ) {
 			case SET_SETTINGS: {
 				const { values } = payload;
@@ -272,11 +268,7 @@
 				break;
 			}
 		}
-<<<<<<< HEAD
 	} );
-=======
-	}
->>>>>>> df611cc0
 
 	const resolvers = {
 		*getSettings() {
