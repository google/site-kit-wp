/**
 * Provides a datastore for getting existing tags
 *
 * Site Kit by Google, Copyright 2021 Google LLC
 *
 * Licensed under the Apache License, Version 2.0 (the "License");
 * you may not use this file except in compliance with the License.
 * You may obtain a copy of the License at
 *
 *     https://www.apache.org/licenses/LICENSE-2.0
 *
 * Unless required by applicable law or agreed to in writing, software
 * distributed under the License is distributed on an "AS IS" BASIS,
 * WITHOUT WARRANTIES OR CONDITIONS OF ANY KIND, either express or implied.
 * See the License for the specific language governing permissions and
 * limitations under the License.
 */

/**
 * External dependencies
 */
import invariant from 'invariant';

/**
 * Internal dependencies
 */
import {
	commonActions,
	createRegistryControl,
	createRegistrySelector,
	createReducer,
} from 'googlesitekit-data';
import { CORE_SITE } from '../datastore/site/constants';
import { getExistingTagURLs, extractExistingTag } from '../../util/tag';

// Actions
const FETCH_GET_EXISTING_TAG = 'FETCH_GET_EXISTING_TAG';
const RECEIVE_GET_EXISTING_TAG = 'RECEIVE_GET_EXISTING_TAG';

/**
 * Creates a store object that includes actions and selectors for getting existing tags.
 *
 * @since 1.13.0
 * @private
 *
 * @param {Object}   args             Arguments for the store generation.
 * @param {string}   args.storeName   Store name to use.
 * @param {Array}    args.tagMatchers The tag matchers used to extract tags from HTML.
 * @param {Function} args.isValidTag  Function to test whether a tag is valid or not.
 * @return {Object} The existing tag store object, with additional `STORE_NAME` and
 * initialState` properties.
 */
export function createExistingTagStore( {
	storeName: STORE_NAME,
	isValidTag,
	tagMatchers,
} = {} ) {
	invariant(
		'string' === typeof STORE_NAME && STORE_NAME,
		'storeName is required.'
	);
	invariant(
		'function' === typeof isValidTag,
		'isValidTag must be a function.'
	);
	invariant( Array.isArray( tagMatchers ), 'tagMatchers must be an Array.' );

	const initialState = {
		existingTag: undefined,
	};

	const actions = {
		fetchGetExistingTag() {
			return {
				payload: {},
				type: FETCH_GET_EXISTING_TAG,
			};
		},
		receiveGetExistingTag( existingTag ) {
			invariant(
				existingTag === null || 'string' === typeof existingTag,
				'existingTag must be a tag string or null.'
			);

			return {
				payload: {
					existingTag: isValidTag( existingTag ) ? existingTag : null,
				},
				type: RECEIVE_GET_EXISTING_TAG,
			};
		},
	};

	const controls = {
		[ FETCH_GET_EXISTING_TAG ]: createRegistryControl(
			( registry ) => async () => {
				const homeURL = registry.select( CORE_SITE ).getHomeURL();
				const ampMode = registry.select( CORE_SITE ).getAMPMode();
				const existingTagURLs = await getExistingTagURLs( {
					homeURL,
					ampMode,
				} );

				const { getHTMLForURL } = registry.resolveSelect( CORE_SITE );

				for ( const url of existingTagURLs ) {
					const html = await getHTMLForURL( url );
					const tagFound = extractExistingTag( html, tagMatchers );
					if ( tagFound ) {
						return tagFound;
					}
				}

				return null;
			}
		),
	};

<<<<<<< HEAD
	const reducer = createReducer( ( state, { type, payload } ) => {
=======
	function reducer( state = initialState, { type, payload } ) {
>>>>>>> df611cc0
		switch ( type ) {
			case RECEIVE_GET_EXISTING_TAG: {
				const { existingTag } = payload;

				state.existingTag = existingTag;
				break;
			}
		}
<<<<<<< HEAD
	} );
=======
	}
>>>>>>> df611cc0

	const resolvers = {
		*getExistingTag() {
			const registry = yield commonActions.getRegistry();

			if (
				registry.select( STORE_NAME ).getExistingTag() === undefined
			) {
				const existingTag = yield actions.fetchGetExistingTag();
				registry
					.dispatch( STORE_NAME )
					.receiveGetExistingTag( existingTag );
			}
		},
	};

	const selectors = {
		/**
		 * Gets the existing tag, if any.
		 *
		 * @since 1.13.0
		 *
		 * @param {Object} state Data store's state.
		 * @return {(string|null|undefined)} The existing tag `string` if present, `null` if not present, or `undefined` if not loaded yet.
		 */
		getExistingTag( state ) {
			return state.existingTag;
		},

		/**
		 * Checks whether or not an existing tag is present.
		 *
		 * @since 1.13.0
		 *
		 * @return {(boolean|undefined)} Boolean if tag is present, `undefined` if tag presence has not been resolved yet.
		 */
		hasExistingTag: createRegistrySelector( ( select ) => () => {
			const existingTag = select( STORE_NAME ).getExistingTag();

			if ( existingTag === undefined ) {
				return undefined;
			}

			return !! existingTag;
		} ),
	};

	const store = {
		initialState,
		actions,
		controls,
		reducer,
		resolvers,
		selectors,
	};

	return {
		...store,
		STORE_NAME,
	};
}<|MERGE_RESOLUTION|>--- conflicted
+++ resolved
@@ -116,11 +116,7 @@
 		),
 	};
 
-<<<<<<< HEAD
 	const reducer = createReducer( ( state, { type, payload } ) => {
-=======
-	function reducer( state = initialState, { type, payload } ) {
->>>>>>> df611cc0
 		switch ( type ) {
 			case RECEIVE_GET_EXISTING_TAG: {
 				const { existingTag } = payload;
@@ -129,11 +125,7 @@
 				break;
 			}
 		}
-<<<<<<< HEAD
 	} );
-=======
-	}
->>>>>>> df611cc0
 
 	const resolvers = {
 		*getExistingTag() {
