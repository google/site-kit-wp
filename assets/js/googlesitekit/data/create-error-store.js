--- conflicted
+++ resolved
@@ -31,30 +31,15 @@
  */
 import { stringifyObject } from '../../util';
 
-/**
- * Internal dependencies
- */
-import { stringifyObject } from '../../util';
-
 function generateErrorKey( baseName, args ) {
-<<<<<<< HEAD
-	let key = baseName;
-=======
->>>>>>> 399b6529
 	if ( args && Array.isArray( args ) ) {
 		const stringifiedArgs = args.map( ( item ) => {
 			return 'object' === typeof item ? stringifyObject( item ) : item;
 		} );
-<<<<<<< HEAD
-		key += md5( JSON.stringify( stringifiedArgs ) );
-	}
-	return key;
-=======
 		return `${ baseName }::${ md5( JSON.stringify( stringifiedArgs ) ) }`;
 	}
 
 	return baseName;
->>>>>>> 399b6529
 }
 
 export const actions = {
