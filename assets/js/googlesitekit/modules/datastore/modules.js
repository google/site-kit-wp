/**
 * `core/modules` data store: module info.
 *
 * Site Kit by Google, Copyright 2021 Google LLC
 *
 * Licensed under the Apache License, Version 2.0 (the "License");
 * you may not use this file except in compliance with the License.
 * You may obtain a copy of the License at
 *
 *     https://www.apache.org/licenses/LICENSE-2.0
 *
 * Unless required by applicable law or agreed to in writing, software
 * distributed under the License is distributed on an "AS IS" BASIS,
 * WITHOUT WARRANTIES OR CONDITIONS OF ANY KIND, either express or implied.
 * See the License for the specific language governing permissions and
 * limitations under the License.
 */

/**
 * External dependencies
 */
import memize from 'memize';
import defaults from 'lodash/defaults';
import merge from 'lodash/merge';
import isPlainObject from 'lodash/isPlainObject';
import invariant from 'invariant';
import { sprintf, __ } from '@wordpress/i18n';

/**
 * WordPress dependencies
 */
// This is used for JSDoc purposes.
// eslint-disable-next-line no-unused-vars
import { WPComponent } from '@wordpress/element';

/**
 * Internal dependencies
 */
import API from 'googlesitekit-api';
import Data from 'googlesitekit-data';
import {
	CORE_MODULES,
	ERROR_CODE_INSUFFICIENT_MODULE_DEPENDENCIES,
} from './constants';
import { CORE_SITE } from '../../datastore/site/constants';
import { CORE_USER } from '../../datastore/user/constants';
import { createFetchStore } from '../../data/create-fetch-store';
import { listFormat } from '../../../util';
import DefaultSettingsSetupIncomplete from '../../../components/settings/DefaultSettingsSetupIncomplete';
import { createValidatedAction } from '../../data/utils';

const { createRegistrySelector, createRegistryControl } = Data;

// Actions.
const REFETCH_AUTHENTICATION = 'REFETCH_AUTHENTICATION';
const SELECT_MODULE_REAUTH_URL = 'SELECT_MODULE_REAUTH_URL';
const REGISTER_MODULE = 'REGISTER_MODULE';
const RECEIVE_CHECK_REQUIREMENTS_ERROR = 'RECEIVE_CHECK_REQUIREMENTS_ERROR';
const RECEIVE_CHECK_REQUIREMENTS_SUCCESS = 'RECEIVE_CHECK_REQUIREMENTS_SUCCESS';
const RECEIVE_RECOVERABLE_MODULES = 'RECEIVE_RECOVERABLE_MODULES';
const RECEIVE_SHARED_OWNERSHIP_MODULES = 'RECEIVE_SHARED_OWNERSHIP_MODULES';

const moduleDefaults = {
	slug: '',
	storeName: null,
	name: '',
	description: '',
	homepage: null,
	internal: false,
	active: false,
	connected: false,
	dependencies: [],
	dependants: [],
	order: 10,
	features: [],
	Icon: null,
	SettingsEditComponent: null,
	SettingsViewComponent: null,
	SettingsSetupIncompleteComponent: DefaultSettingsSetupIncomplete,
	SetupComponent: null,
	checkRequirements: () => true,
};

const normalizeModules = memize( ( serverDefinitions, clientDefinitions ) => {
	// Module properties in `clientDefinitions` will overwrite `serverDefinitions`
	// but only for keys whose values are not `undefined`.
	const modules = merge( {}, serverDefinitions, clientDefinitions );

	return Object.keys( modules )
		.map( ( slug ) => {
			const module = { ...modules[ slug ], slug };
			// Fill any `undefined` values with defaults.
			defaults( module, { name: slug }, moduleDefaults );

			return module;
		} )
		.sort( ( a, b ) => a.order - b.order )
		.reduce( ( acc, module ) => {
			return { ...acc, [ module.slug ]: module };
		}, {} );
} );

/**
 * Gets a memoized object mapping recoverable module slugs to their corresponding
 * module objects.
 *
 * @since 1.78.0
 *
 * @param {Object} modules            Module definitions.
 * @param {Array}  recoverableModules Array of recoverable module slugs.
 * @return {Object} Map of recoverable module slugs to their corresponding module objects.
 */
const calculateRecoverableModules = memize( ( modules, recoverableModules ) =>
	Object.values( modules ).reduce( ( recoverable, module ) => {
		if ( recoverableModules.includes( module.slug ) ) {
			return {
				...recoverable,
				[ module.slug ]: module,
			};
		}

		return recoverable;
	}, {} )
);

const fetchGetModulesStore = createFetchStore( {
	baseName: 'getModules',
	controlCallback: () => {
		return API.get( 'core', 'modules', 'list', null, {
			useCache: false,
		} );
	},
	reducerCallback: ( state, modules ) => {
		return {
			...state,
			isAwaitingModulesRefresh: false,
			serverDefinitions: modules.reduce( ( acc, module ) => {
				return { ...acc, [ module.slug ]: module };
			}, {} ),
		};
	},
} );

const fetchSetModuleActivationStore = createFetchStore( {
	baseName: 'setModuleActivation',
	controlCallback: ( { slug, active } ) => {
		return API.set( 'core', 'modules', 'activation', {
			slug,
			active,
		} );
	},
	reducerCallback: ( state ) => {
		// Updated module activation state is handled by re-fetching module
		// data instead, so this reducer just sets the below flag.
		return {
			...state,
			isAwaitingModulesRefresh: true,
		};
	},
	argsToParams: ( slug, active ) => {
		return {
			slug,
			active,
		};
	},
	validateParams: ( { slug, active } = {} ) => {
		invariant( slug, 'slug is required.' );
		invariant( active !== undefined, 'active is required.' );
	},
} );

const fetchCheckModuleAccessStore = createFetchStore( {
	baseName: 'checkModuleAccess',
	controlCallback: ( { slug } ) => {
		return API.set( 'core', 'modules', 'check-access', { slug } );
	},
	reducerCallback: ( state, { access }, { slug } ) => {
		return {
			...state,
			moduleAccess: {
				...state.moduleAccess,
				[ slug ]: access,
			},
		};
	},
	argsToParams: ( slug ) => {
		return { slug };
	},
	validateParams: ( { slug } ) => {
		invariant( slug, 'slug is required.' );
	},
} );

const fetchRecoverModuleStore = createFetchStore( {
	baseName: 'recoverModule',
	controlCallback: ( { slug } ) => {
		return API.set( 'core', 'modules', 'recover-module', { slug } );
	},
	argsToParams: ( slug ) => {
		return { slug };
	},
	validateParams: ( { slug } ) => {
		invariant( slug, 'slug is required.' );
	},
} );

const baseInitialState = {
	clientDefinitions: {},
	serverDefinitions: undefined,
	// This value is to indicate that modules data needs to be refreshed after
	// a module activation update, since the activation is technically complete
	// before this data has been refreshed.
	isAwaitingModulesRefresh: false,
	checkRequirementsResults: {},
	moduleAccess: {},
	recoverableModules: undefined,
	sharedOwnershipModules: undefined,
};

const baseActions = {
	/**
	 * Activates a module on the server.
	 *
	 * Activate a module (based on the slug provided).
	 *
	 * @since 1.8.0
	 *
	 * @param {string} slug Slug of the module to activate.
	 * @return {Object} Object with `{response, error}`. On success, `response.moduleReauthURL`
	 *                  is set to redirect the user to the corresponding module setup or OAuth
	 *                  consent screen.
	 */
	*activateModule( slug ) {
		const { response, error } = yield baseActions.setModuleActivation(
			slug,
			true
		);

		if ( response?.success === true ) {
			const moduleReauthURL = yield {
				payload: { slug },
				type: SELECT_MODULE_REAUTH_URL,
			};
			return {
				response: { ...response, moduleReauthURL },
				error,
			};
		}

		return { response, error };
	},

	/**
	 * Deactivates a module on the server.
	 *
	 * Deactivate a module (based on the slug provided).
	 *
	 * @since 1.8.0
	 *
	 * @param {string} slug Slug of the module to activate.
	 * @return {Object}      Object with `{response, error}`.
	 */
	*deactivateModule( slug ) {
		const { response, error } = yield baseActions.setModuleActivation(
			slug,
			false
		);

		return { response, error };
	},

	/**
	 * (De)activates a module on the server.
	 *
	 * POSTs to the `core/modules/activation` endpoint to set the `active` status
	 * supplied for the give `slug`.
	 *
	 * @since 1.8.0
	 * @private
	 *
	 * @param {string}  slug   Slug of the module to activate/deactivate.
	 * @param {boolean} active `true` to activate; `false` to deactivate.
	 * @return {Object}         Object with `{response, error}`.
	 */
	setModuleActivation: createValidatedAction(
		( slug, active ) => {
			invariant( slug, 'slug is required.' );
			invariant( active !== undefined, 'active is required.' );
		},
		function* ( slug, active ) {
			const { response, error } =
				yield fetchSetModuleActivationStore.actions.fetchSetModuleActivation(
					slug,
					active
				);
			if ( response?.success === true ) {
				// Fetch (or re-fetch) all modules, with their updated status.
				// TODO: This is temporary disabled until Site Kit no longer relies
				// on page reloads between module activation changes.
				// yield fetchGetModulesStore.actions.fetchGetModules();

				yield {
					payload: {},
					type: REFETCH_AUTHENTICATION,
				};
			}

			return { response, error };
		}
	),

	/**
	 * Registers a module.
	 *
	 * @since 1.13.0
	 * @since 1.20.0 Introduced the ability to register settings and setup components.
	 * @since 1.22.0 Introduced the ability to add a checkRequirements function.
	 * @since 1.23.0 Introduced the ability to register an Icon component.
	 * @since 1.24.0 Introduced the ability to explictly define a module store name.
	 *
	 * @param {string}         slug                                        Module slug.
	 * @param {Object}         [settings]                                  Optional. Module settings.
	 * @param {string}         [settings.storeName]                        Optional. Module storeName. If none is provided we assume no store exists for this module.
	 * @param {string}         [settings.name]                             Optional. Module name. Default is the slug.
	 * @param {string}         [settings.description]                      Optional. Module description. Default empty string.
	 * @param {Array.<string>} [settings.features]                         Optional. Module features. Default empty array.
	 * @param {WPComponent}    [settings.Icon]                             Optional. React component to render module icon. Default none.
	 * @param {number}         [settings.order]                            Optional. Numeric indicator for module order. Default 10.
	 * @param {string}         [settings.homepage]                         Optional. Module homepage URL. Default empty string.
	 * @param {WPComponent}    [settings.SettingsEditComponent]            Optional. React component to render the settings edit panel. Default none.
	 * @param {WPComponent}    [settings.SettingsViewComponent]            Optional. React component to render the settings view panel. Default none.
	 * @param {WPComponent}    [settings.SettingsSetupIncompleteComponent] Optional. React component to render the incomplete settings panel. Default none.
	 * @param {WPComponent}    [settings.SetupComponent]                   Optional. React component to render the setup panel. Default none.
	 * @param {Function}       [settings.checkRequirements]                Optional. Function to check requirements for the module. Throws a WP error object for error or returns on success.
	 */
	registerModule: createValidatedAction(
		( slug ) => {
			invariant( slug, 'module slug is required' );
		},
		function* (
			slug,
			{
				storeName,
				name,
				description,
				features,
				Icon,
				order,
				homepage,
				SettingsEditComponent,
				SettingsViewComponent,
				SetupComponent,
				SettingsSetupIncompleteComponent,
				checkRequirements,
			} = {}
		) {
			const settings = {
				storeName,
				name,
				description,
				features,
				Icon,
				order,
				homepage,
				SettingsEditComponent,
				SettingsViewComponent,
				SetupComponent,
				SettingsSetupIncompleteComponent,
				checkRequirements,
			};

			yield {
				payload: {
					settings,
					slug,
				},
				type: REGISTER_MODULE,
			};

			const registry = yield Data.commonActions.getRegistry();

			// As we can specify a custom checkRequirements function here, we're invalidating the resolvers for activation checks.
			yield registry
				.dispatch( CORE_MODULES )
				.invalidateResolution( 'canActivateModule', [ slug ] );
			yield registry
				.dispatch( CORE_MODULES )
				.invalidateResolution( 'getCheckRequirementsError', [ slug ] );
		}
	),

	/**
	 * Receives the check requirements error map for specified modules modules.
	 *
	 * @since 1.22.0
	 * @private
	 *
	 * @param {string} slug  Module slug.
	 * @param {Object} error WordPress Error object containing code, message and data properties.
	 * @return {Object} Action for RECEIVE_CHECK_REQUIREMENTS_ERROR.
	 */
	receiveCheckRequirementsError( slug, error ) {
		invariant( slug, 'slug is required' );
		invariant(
			isPlainObject( error ),
			'error is required and must be an object'
		);
		return {
			payload: { slug, error },
			type: RECEIVE_CHECK_REQUIREMENTS_ERROR,
		};
	},

	/**
	 * Receives the check requirements success for a module.
	 *
	 * @since 1.22.0
	 * @private
	 *
	 * @param {string} slug Success for a module slug.
	 * @return {Object} Action for RECEIVE_CHECK_REQUIREMENTS_SUCCESS.
	 */
	receiveCheckRequirementsSuccess( slug ) {
		invariant( slug, 'slug is required' );
		return {
			payload: {
				slug,
			},
			type: RECEIVE_CHECK_REQUIREMENTS_SUCCESS,
		};
	},

	/**
	 * Receives the recoverable modules for dashboard sharing.
	 * Stores recoverable modules in the datastore.
	 *
	 * Because this is frequently-accessed data, this is usually sourced
	 * from a global variable (`_googlesitekitDashboardSharingData`), set by PHP
	 * in the `before_print` callback for `googlesitekit-datastore-site`.
	 *
	 * @since 1.74.0
	 * @private
	 *
	 * @param {Object} recoverableModules Recoverable modules, usually supplied via a global variable from PHP.
	 * @return {Object} Action for RECEIVE_RECOVERABLE_MODULES.
	 */
	receiveRecoverableModules( recoverableModules ) {
		invariant( recoverableModules, 'recoverableModules is required.' );
		return {
			payload: { recoverableModules },
			type: RECEIVE_RECOVERABLE_MODULES,
		};
	},

	/**
	 * Recovers a module on the server.
	 *
	 * Recover a module (based on the slug provided).
	 *
	 * @since 1.74.0
	 *
	 * @param {string} slug Slug of the module to recover.
	 * @return {Object} Object with `{response, error}`.
	 */
	recoverModule: createValidatedAction(
		( slug ) => {
			invariant( slug, 'slug is required' );
		},
		function* ( slug ) {
			const { dispatch, select } = yield Data.commonActions.getRegistry();

			const { response, error } =
				yield fetchRecoverModuleStore.actions.fetchRecoverModule(
					slug
				);

			if ( response?.ownerID ) {
				const storeName =
					select( CORE_MODULES ).getModuleStoreName( slug );
				// Reload the module's settings from the server.
				yield dispatch( storeName ).fetchGetSettings();

				// Reload all modules from the server.
				yield fetchGetModulesStore.actions.fetchGetModules();

				const recoverableModules =
					select( CORE_MODULES ).getRecoverableModules();

				if ( recoverableModules?.[ slug ] ) {
					// Remove the module from the list of recoverable modules in state.
					yield baseActions.receiveRecoverableModules(
						Object.keys( recoverableModules ).filter(
							( recoverableModuleSlug ) =>
								recoverableModuleSlug !== slug
						)
					);
				}

				return {
					response: {
						success: true,
					},
				};
			}

			return {
				response: {
					success: false,
				},
				error,
			};
		}
	),

	/**
	 * Recovers multiple modules on the server.
	 *
	 * Recovers multiple modules (based on the slugs provided).
	 *
	 * @since 1.77.0
	 *
	 * @param {Array.<string>} slugs Array of slugs of the modules to recover.
	 * @return {Object} Object with `{response, error}`.
	 */
	recoverModules: createValidatedAction(
		( slugs ) => {
			invariant( Array.isArray( slugs ), 'slugs must be an array' );
		},
		function* ( slugs ) {
			const { dispatch, select } = yield Data.commonActions.getRegistry();

			const recoveredModules = [];

			const errors = [];

			for ( const slug of slugs ) {
				const { response, error } =
					yield fetchRecoverModuleStore.actions.fetchRecoverModule(
						slug
					);

				if ( response?.ownerID ) {
					const storeName =
						select( CORE_MODULES ).getModuleStoreName( slug );
					// Reload the module's settings from the server.
					yield dispatch( storeName ).fetchGetSettings();

					recoveredModules.push( slug );
				} else {
					errors.push( [ slug, error ] );
				}
			}

			if ( recoveredModules.length ) {
				// Reload all modules from the server.
				yield fetchGetModulesStore.actions.fetchGetModules();

				const recoverableModules =
					select( CORE_MODULES ).getRecoverableModules();
<<<<<<< HEAD
=======

				// Refresh user capabilities from the server.
				yield dispatch( CORE_USER ).refreshCapabilities();
>>>>>>> 96e62dfe

				if ( recoverableModules ) {
					// Remove the recovered modules from the list of recoverable modules in state.
					yield baseActions.receiveRecoverableModules(
						Object.keys( recoverableModules ).filter(
							( slug ) => ! recoveredModules.includes( slug )
						)
					);
				}
			}

			const response = {
				success: {
					...Object.fromEntries(
						recoveredModules.map( ( slug ) => [ slug, true ] )
					),
					...Object.fromEntries(
						errors.map( ( [ slug ] ) => [ slug, false ] )
					),
				},
			};

			if ( errors.length ) {
				return {
					response,
					error: Object.fromEntries( errors ),
				};
			}

			return {
				response,
			};
		}
	),

	/**
	 * Receives the shared ownership modules for dashboard sharing.
	 * Stores shared ownership modules in the datastore.
	 *
	 * Because this is frequently-accessed data, this is usually sourced
	 * from a global variable (`_googlesitekitDashboardSharingData`), set by PHP
	 * in the `before_print` callback for `googlesitekit-datastore-site`.
	 *
	 * @since 1.77.0
	 * @private
	 *
	 * @param {Object} sharedOwnershipModules Shared ownership modules, usually supplied via a global variable from PHP.
	 * @return {Object} Action for RECEIVE_SHARED_OWNERSHIP_MODULES.
	 */
	receiveSharedOwnershipModules( sharedOwnershipModules ) {
		invariant(
			sharedOwnershipModules,
			'sharedOwnershipModules is required.'
		);
		return {
			payload: { sharedOwnershipModules },
			type: RECEIVE_SHARED_OWNERSHIP_MODULES,
		};
	},
};

export const baseControls = {
	[ REFETCH_AUTHENTICATION ]: createRegistryControl(
		( { dispatch } ) =>
			() => {
				return dispatch( CORE_USER ).fetchGetAuthentication();
			}
	),
	[ SELECT_MODULE_REAUTH_URL ]: createRegistryControl(
		( { select } ) =>
			( { payload } ) => {
				const { slug } = payload;
				const storeName =
					select( CORE_MODULES ).getModuleStoreName( slug );

				// If a storeName wasn't specified on registerModule we assume there is no store for this module
				if ( ! storeName ) {
					return;
				}

				const getAdminReauthURL =
					select( storeName )?.getAdminReauthURL;
				if ( getAdminReauthURL ) {
					return getAdminReauthURL();
				}
				return select( CORE_SITE ).getAdminURL(
					'googlesitekit-dashboard'
				);
			}
	),
};

const baseReducer = ( state, { type, payload } ) => {
	switch ( type ) {
		case REGISTER_MODULE: {
			const { slug, settings } = payload;

			if ( !! state.clientDefinitions[ slug ] ) {
				global.console.warn(
					`Could not register module with slug "${ slug }". Module "${ slug }" is already registered.`
				);
				return state;
			}

			return {
				...state,
				clientDefinitions: {
					...state.clientDefinitions,
					[ slug ]: settings,
				},
			};
		}

		case RECEIVE_CHECK_REQUIREMENTS_ERROR: {
			const { slug, error } = payload;

			return {
				...state,
				checkRequirementsResults: {
					...state.checkRequirementsResults,
					[ slug ]: error,
				},
			};
		}

		case RECEIVE_CHECK_REQUIREMENTS_SUCCESS: {
			const { slug } = payload;
			return {
				...state,
				checkRequirementsResults: {
					...state.checkRequirementsResults,
					[ slug ]: true,
				},
			};
		}

		case RECEIVE_RECOVERABLE_MODULES: {
			const { recoverableModules } = payload;
			return {
				...state,
				recoverableModules,
			};
		}

		case RECEIVE_SHARED_OWNERSHIP_MODULES: {
			const { sharedOwnershipModules } = payload;
			return {
				...state,
				sharedOwnershipModules,
			};
		}

		default: {
			return state;
		}
	}
};

const baseResolvers = {
	*getModules() {
		const registry = yield Data.commonActions.getRegistry();

		const existingModules = registry.select( CORE_MODULES ).getModules();

		if ( ! existingModules ) {
			yield fetchGetModulesStore.actions.fetchGetModules();
		}
	},

	*canActivateModule( slug ) {
		const registry = yield Data.commonActions.getRegistry();
		yield Data.commonActions.await(
			registry.__experimentalResolveSelect( CORE_MODULES ).getModules()
		);
		const module = registry.select( CORE_MODULES ).getModule( slug );

		if ( ! module ) {
			return;
		}

		const inactiveModules = [];

		module.dependencies.forEach( ( dependencySlug ) => {
			const dependedentModule = registry
				.select( CORE_MODULES )
				.getModule( dependencySlug );
			if ( ! dependedentModule?.active ) {
				inactiveModules.push( dependedentModule.name );
			}
		} );

		// If we have inactive dependencies, there's no need to check if we can
		// activate the module until the dependencies have been activated.
		if ( inactiveModules.length ) {
			/* translators: Error message text. 1: A flattened list of module names. 2: A module name. */
			const messageTemplate = __(
				'You need to set up %1$s to gain access to %2$s.',
				'google-site-kit'
			);
			const errorMessage = sprintf(
				messageTemplate,
				listFormat( inactiveModules ),
				module.name
			);

			yield baseActions.receiveCheckRequirementsError( slug, {
				code: ERROR_CODE_INSUFFICIENT_MODULE_DEPENDENCIES,
				message: errorMessage,
				data: { inactiveModules },
			} );
		} else {
			try {
				yield Data.commonActions.await(
					module.checkRequirements( registry )
				);
				yield baseActions.receiveCheckRequirementsSuccess( slug );
			} catch ( error ) {
				yield baseActions.receiveCheckRequirementsError( slug, error );
			}
		}
	},

	*hasModuleAccess( slug ) {
		const registry = yield Data.commonActions.getRegistry();

		const existingCheckAccess = registry
			.select( CORE_MODULES )
			.hasModuleAccess( slug );

		if ( existingCheckAccess === undefined ) {
			yield fetchCheckModuleAccessStore.actions.fetchCheckModuleAccess(
				slug
			);
		}
	},

	*getRecoverableModules() {
		const registry = yield Data.commonActions.getRegistry();

		if ( registry.select( CORE_MODULES ).getRecoverableModules() ) {
			return;
		}

		if ( ! global._googlesitekitDashboardSharingData ) {
			global.console.error(
				'Could not load core/modules dashboard sharing.'
			);
			return;
		}

		const { recoverableModules } =
			global._googlesitekitDashboardSharingData;
		yield baseActions.receiveRecoverableModules( recoverableModules );
	},

	*getSharedOwnershipModules() {
		const registry = yield Data.commonActions.getRegistry();

		if ( registry.select( CORE_MODULES ).getSharedOwnershipModules() ) {
			return;
		}

		if ( ! global._googlesitekitDashboardSharingData ) {
			global.console.error(
				'Could not load core/modules dashboard sharing.'
			);
			return;
		}

		const { sharedOwnershipModules } =
			global._googlesitekitDashboardSharingData;
		yield baseActions.receiveSharedOwnershipModules(
			sharedOwnershipModules
		);
	},
};

const baseSelectors = {
	/**
	 * Gets the list of modules registered for use with Site Kit.
	 *
	 * A module is a section of Site Kit that relates to a particular service,
	 * like Google Analytics or Google PageSpeed modules. They can provide
	 * admin-only features (like PageSpeed Insights), frontend-only features,
	 * or both (eg. Analytics, which can install Analytics <script> tags in the
	 * frontend, and show dashboards in the WordPress Admin).
	 *
	 * Returns an Object/map of objects, keyed by slug, with the following shape when successful:
	 * ```
	 * slug: {
	 *   "slug": "tagmanager",
	 *   "name": "Tag Manager",
	 *   "description": "Tag Manager creates an easy to manage way to create tags on your site without updating code.",
	 *   "homepage": "https://tagmanager.google.com/",
	 *   "internal": false,
	 *   "active": false,
	 *   "connected": false,
	 *   "dependencies": [
	 *     "analytics"
	 *   ],
	 *   "dependents": []
	 * }
	 * ```
	 *
	 * @since 1.8.0
	 *
	 * @param {Object} state Data store's state.
	 * @return {(Object|undefined)} Modules available on the site.
	 */
	getModules( state ) {
		const { clientDefinitions, serverDefinitions } = state;

		// Return `undefined` if modules haven't been loaded yet.
		if ( serverDefinitions === undefined ) {
			return undefined;
		}

		// `normalizeModules` must be called with stable arguments directly from state.
		// Redefining/spreading these will undermine the memoization!
		return normalizeModules( serverDefinitions, clientDefinitions );
	},

	/**
	 * Gets a specific module by slug.
	 *
	 * Returns a specific module by its slug.
	 * Returns `undefined` if state is still loading or if said module doesn't exist.
	 *
	 * @since 1.8.0
	 *
	 * @param {Object} state Data store's state.
	 * @param {string} slug  Module slug.
	 * @return {(Object|undefined)} A specific module object; `undefined` if state is still loading or if said module doesn't exist.
	 */
	getModule: createRegistrySelector( ( select ) => ( state, slug ) => {
		const modules = select( CORE_MODULES ).getModules();

		// Return `undefined` if modules haven't been loaded yet.
		if ( modules === undefined ) {
			return undefined;
		}

		// A module with this slug couldn't be found; return `null` to signify the
		// "not found" state.
		if ( modules[ slug ] === undefined ) {
			return null;
		}

		// This module exists, so let's return it.
		return modules[ slug ];
	} ),

	/**
	 * Gets a specific module icon by slug.
	 *
	 * Returns a specific module icon by its slug.
	 * Returns `null` if state is still loading or if said module doesn't exist or doesn't have an icon.
	 *
	 * @since 1.23.0
	 *
	 * @param {Object} state Data store's state.
	 * @param {string} slug  Module slug.
	 * @return {(WPComponent|undefined|null)} A specific module's icon; `undefined` if state is still loading; `null` if said module doesn't exist or doesn't have an icon.
	 */
	getModuleIcon: createRegistrySelector( ( select ) => ( state, slug ) => {
		const module = select( CORE_MODULES ).getModule( slug );
		// Return `undefined` if module with this slug isn't loaded yet.
		if ( module === undefined ) {
			return undefined;
		}

		// A module with this slug couldn't be found or the icon is not found for the module; return `null` to signify the
		// "module not found" or "icon not found" state
		if ( module === null || module.Icon === null ) {
			return null;
		}

		// This module and the icon exists, so let's return it.
		return module.Icon;
	} ),

	/**
	 * Gets module dependency names by slug.
	 *
	 * Returns a list of modules that depend on this module.
	 * Returns `undefined` if state is still loading or if said module doesn't exist.
	 *
	 * @since 1.20.0
	 *
	 * @param {Object} state Data store's state.
	 * @param {string} slug  Module slug.
	 * @return {(Array|undefined)} An array of dependency module names; `undefined` if state is still loading.
	 */
	getModuleDependencyNames: createRegistrySelector(
		( select ) => ( state, slug ) => {
			const module = select( CORE_MODULES ).getModule( slug );

			// Return `undefined` if module with this slug isn't loaded yet.
			if ( module === undefined ) {
				return undefined;
			}

			// A module with this slug couldn't be found; return `[]` to signify the
			// "not found" state.
			if ( module === null ) {
				return [];
			}

			// Module is found, return the names of the dependencies
			// Modules are already resolved after we getModule() so they can't be undefined.
			const modules = select( CORE_MODULES ).getModules();
			return module.dependencies.map(
				( dependencySlug ) =>
					modules[ dependencySlug ]?.name || dependencySlug
			);
		}
	),

	/**
	 * Gets module dependant names by slug.
	 *
	 * Returns a list of modules on which this module depends.
	 * Returns `undefined` if state is still loading or if said module doesn't exist.
	 *
	 * @since 1.20.0
	 *
	 * @param {Object} state Data store's state.
	 * @param {string} slug  Module slug.
	 * @return {(Array|undefined)} An array of dependant module names; `undefined` if state is still loading.
	 */
	getModuleDependantNames: createRegistrySelector(
		( select ) => ( state, slug ) => {
			const module = select( CORE_MODULES ).getModule( slug );

			// Return `undefined` if module with this slug isn't loaded yet.
			if ( module === undefined ) {
				return undefined;
			}

			// A module with this slug couldn't be found; return `[]` to signify the
			// "not found" state.
			if ( module === null ) {
				return [];
			}

			// Module is found, return the names of the dependants
			// Modules are already resolved after we getModule() so they can't be undefined.
			const modules = select( CORE_MODULES ).getModules();
			return module.dependants.map(
				( dependantSlug ) =>
					modules[ dependantSlug ]?.name || dependantSlug
			);
		}
	),

	/**
	 * Gets module store name by slug.
	 *
	 * Returns the store name if preset or null if there is no store name for this module.
	 * Returns `undefined` if state is still loading or if said module doesn't exist.
	 *
	 * @since 1.24.0
	 *
	 * @param {string} slug Module slug.
	 * @return {(string|null|undefined)} `string` of the store name if a name has been set for this module.
	 * 									 `null` if no store name was set.
	 * 									 `undefined` if state is still loading.
	 */
	getModuleStoreName: createRegistrySelector(
		( select ) => ( state, slug ) => {
			const module = select( CORE_MODULES ).getModule( slug );

			// Return `undefined` if module with this slug isn't loaded yet.
			if ( module === undefined ) {
				return undefined;
			}

			// Return null if no store name was set
			if ( module === null ) {
				return null;
			}

			return module.storeName;
		}
	),

	/**
	 * Checks a module's activation status.
	 *
	 * Returns `true` if the module exists and is active.
	 * Returns `false` if the module exists but is not active.
	 * Returns `undefined` if state is still loading or if no module with that slug exists.
	 *
	 * @since 1.8.0
	 *
	 * @param {Object} state Data store's state.
	 * @param {string} slug  Module slug.
	 * @return {(boolean|null|undefined)} `true` when the module exists and is active.
	 * 									  `undefined` if state is still loading.
	 * 									  `null` if said module doesn't exist.
	 */
	isModuleActive: createRegistrySelector( ( select ) => ( state, slug ) => {
		const module = select( CORE_MODULES ).getModule( slug );

		// Return `undefined` if modules haven't been loaded yet.
		if ( module === undefined ) {
			return undefined;
		}

		// A module with this slug couldn't be found; return `null` to signify the
		// "not found" state.
		if ( module === null ) {
			return null;
		}

		return module.active;
	} ),

	/**
	 * Checks whether a module is connected or not.
	 *
	 * Returns `true` if the module exists, is active and connected.
	 * Returns `false` if the module exists but is either not active or not connected.
	 * Returns `undefined` if state is still loading or if no module with that slug exists.
	 *
	 * @since 1.16.0
	 *
	 * @param {Object} state Data store's state.
	 * @param {string} slug  Module slug.
	 * @return {(boolean|null|undefined)} `true` when the module exists, is active and connected, otherwise `false`.
	 * 									  `undefined` if state is still loading.
	 * 									  `null` if said module doesn't exist.
	 */
	isModuleConnected: createRegistrySelector(
		( select ) => ( state, slug ) => {
			const module = select( CORE_MODULES ).getModule( slug );

			// Return `undefined` if modules haven't been loaded yet.
			if ( module === undefined ) {
				return undefined;
			}

			// A module with this slug couldn't be found; return `null` to signify the
			// "not found" state.
			if ( module === null ) {
				return null;
			}

			return module.active && module.connected;
		}
	),

	/**
	 * Checks if a module's status is changing.
	 *
	 * Returns `true` if the module exists and is changing its `active` flag.
	 * Returns `false` if the module exists but is not changing its `active` flag.
	 * Returns `undefined` if state is still loading or if no module with that slug exists.
	 *
	 * @since 1.8.0
	 *
	 * @param {Object} state Data store's state.
	 * @param {string} slug  Module slug.
	 * @return {(boolean|undefined)} Activation change status; `undefined` if state is still loading or if no module with that slug exists.
	 */
	isDoingSetModuleActivation: createRegistrySelector(
		( select ) => ( state, slug ) => {
			// Return undefined if modules not loaded or invalid slug.
			if ( ! select( CORE_MODULES ).getModule( slug ) ) {
				return undefined;
			}

			// Check if the module is being activated.
			if (
				select( CORE_MODULES ).isFetchingSetModuleActivation(
					slug,
					true
				)
			) {
				return true;
			}

			// Check if the module is being deactivated.
			if (
				select( CORE_MODULES ).isFetchingSetModuleActivation(
					slug,
					false
				)
			) {
				return true;
			}

			// Check if modules data still needs to be refreshed after activation
			// update.
			return state.isAwaitingModulesRefresh;
		}
	),

	/**
	 * Checks if we can activate a module with a given slug.
	 *
	 * Returns `true` if the module can be activated.
	 * Returns `false` if the module can not be activated.
	 * Returns `undefined` if slug can not be found in state.
	 *
	 * @since 1.22.0
	 *
	 * @param {Object} state Data store's state.
	 * @param {string} slug  Module slug.
	 * @return {(boolean|undefined)} Can activate module status; `undefined` if state is still loading or if no module with that slug exists.
	 */
	canActivateModule( state, slug ) {
		invariant( slug, 'slug is required' );
		const moduleRequirements = state.checkRequirementsResults[ slug ];

		if ( moduleRequirements === undefined ) {
			return undefined;
		}

		return moduleRequirements === true;
	},

	/**
	 * Gets the module activation error for a given slug.
	 *
	 * Returns `null` if the module can be activated and there is no error.
	 * Returns `object` containing code, message and optional data property if there is an activation error for a slug.
	 *
	 * @since 1.22.0
	 *
	 * @param {Object} state Data store's state.
	 * @param {string} slug  Module slug.
	 * @return {(null|Object)} Activation error for a module slug; `null` if there is no error or an error object if we cannot activate a given module.
	 */
	getCheckRequirementsError: createRegistrySelector(
		( select ) => ( state, slug ) => {
			invariant( slug, 'slug is required.' );

			// Need to use registry selector here to ensure resolver is invoked.
			if ( select( CORE_MODULES ).canActivateModule( slug ) ) {
				return null;
			}

			return state.checkRequirementsResults[ slug ];
		}
	),

	/**
	 * Gets the module's list of features.
	 *
	 * Returns a list of features of this module.
	 *
	 * @since 1.30.0
	 *
	 * @param {Object} state Data store's state.
	 * @param {string} slug  Module slug.
	 * @return {(Array|undefined)} An array of features for the module; `undefined` if state is still loading.
	 */
	getModuleFeatures: createRegistrySelector(
		( select ) => ( state, slug ) => {
			const modules = select( CORE_MODULES ).getModules();

			// Return `undefined` if modules haven't been loaded yet.
			if ( modules === undefined ) {
				return undefined;
			}

			return Array.isArray( modules[ slug ]?.features )
				? modules[ slug ].features
				: [];
		}
	),

	/**
	 * Checks if the given module has access.
	 *
	 * @since 1.70.0
	 *
	 * @param {Object} state Data store's state.
	 * @param {string} slug  Module slug.
	 * @return {(boolean|undefined)} `boolean` if the module has check access. If the state is still being resolved, returns `undefined`.
	 */
	hasModuleAccess( state, slug ) {
		return state.moduleAccess[ slug ];
	},

	/**
	 * Gets the list of recoverable modules for dashboard sharing.
	 *
	 * Returns an Object/map of objects, keyed by slug as same as `getModules`.
	 *
	 * @since 1.74.0
	 *
	 * @param {Object} state Data store's state.
	 * @return {(Object|undefined)} Recoverable modules available on the site; `undefined` if not loaded.
	 */
	getRecoverableModules: createRegistrySelector( ( select ) => ( state ) => {
		const modules = select( CORE_MODULES ).getModules();

		// Return `undefined` if modules OR recoverableModules haven't been loaded yet.
		if ( state.recoverableModules === undefined || modules === undefined ) {
			return undefined;
		}

		return calculateRecoverableModules( modules, state.recoverableModules );
	} ),

	/**
	 * Gets the list of shared ownership modules for dashboard sharing.
	 *
	 * Returns an Object/map of objects, keyed by slug as same as `getModules`.
	 *
	 * @since 1.77.0
	 *
	 * @param {Object} state Data store's state.
	 * @return {(Object|undefined)} Shared ownership modules available on the site; `undefined` if not loaded.
	 */
	getSharedOwnershipModules: createRegistrySelector(
		( select ) => ( state ) => {
			const modules = select( CORE_MODULES ).getModules();

			// Return `undefined` if modules OR sharedOwnershipModules haven't been loaded yet.
			if (
				state.sharedOwnershipModules === undefined ||
				modules === undefined
			) {
				return undefined;
			}

			return Object.values( modules ).reduce(
				( sharedOwnershipModules, module ) => {
					if (
						state.sharedOwnershipModules.includes( module.slug )
					) {
						return {
							...sharedOwnershipModules,
							[ module.slug ]: module,
						};
					}

					return sharedOwnershipModules;
				},
				{}
			);
		}
	),
};

const store = Data.combineStores(
	fetchGetModulesStore,
	fetchSetModuleActivationStore,
	fetchCheckModuleAccessStore,
	fetchRecoverModuleStore,
	{
		initialState: baseInitialState,
		actions: baseActions,
		controls: baseControls,
		reducer: baseReducer,
		resolvers: baseResolvers,
		selectors: baseSelectors,
	}
);

export const initialState = store.initialState;
export const actions = store.actions;
export const controls = store.controls;
export const reducer = store.reducer;
export const resolvers = store.resolvers;
export const selectors = store.selectors;

export default store;<|MERGE_RESOLUTION|>--- conflicted
+++ resolved
@@ -557,12 +557,9 @@
 
 				const recoverableModules =
 					select( CORE_MODULES ).getRecoverableModules();
-<<<<<<< HEAD
-=======
 
 				// Refresh user capabilities from the server.
 				yield dispatch( CORE_USER ).refreshCapabilities();
->>>>>>> 96e62dfe
 
 				if ( recoverableModules ) {
 					// Remove the recovered modules from the list of recoverable modules in state.
