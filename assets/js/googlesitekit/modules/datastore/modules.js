--- conflicted
+++ resolved
@@ -592,11 +592,7 @@
 	),
 };
 
-<<<<<<< HEAD
 const baseReducer = createReducer( ( state, { type, payload } ) => {
-=======
-function baseReducer( state, { type, payload } ) {
->>>>>>> df611cc0
 	switch ( type ) {
 		case REGISTER_MODULE: {
 			const { slug, settings } = payload;
@@ -648,11 +644,7 @@
 		default:
 			break;
 	}
-<<<<<<< HEAD
 } );
-=======
-}
->>>>>>> df611cc0
 
 function* waitForModules() {
 	const { resolveSelect } = yield commonActions.getRegistry();
