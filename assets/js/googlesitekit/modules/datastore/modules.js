/**
 * `core/modules` data store: module info.
 *
 * Site Kit by Google, Copyright 2021 Google LLC
 *
 * Licensed under the Apache License, Version 2.0 (the "License");
 * you may not use this file except in compliance with the License.
 * You may obtain a copy of the License at
 *
 *     https://www.apache.org/licenses/LICENSE-2.0
 *
 * Unless required by applicable law or agreed to in writing, software
 * distributed under the License is distributed on an "AS IS" BASIS,
 * WITHOUT WARRANTIES OR CONDITIONS OF ANY KIND, either express or implied.
 * See the License for the specific language governing permissions and
 * limitations under the License.
 */

/**
 * External dependencies
 */
import memize from 'memize';
import invariant from 'invariant';
import { defaults, merge, isPlainObject } from 'lodash';

/**
 * WordPress dependencies
 */
// This is used for JSDoc purposes.
// eslint-disable-next-line no-unused-vars
import { WPComponent } from '@wordpress/element';
import { sprintf, __ } from '@wordpress/i18n';

/**
 * Internal dependencies
 */
import API from 'googlesitekit-api';
import Data from 'googlesitekit-data';
import {
	CORE_MODULES,
	ERROR_CODE_INSUFFICIENT_MODULE_DEPENDENCIES,
} from './constants';
import { CORE_SITE } from '../../datastore/site/constants';
import { CORE_USER } from '../../datastore/user/constants';
import { createFetchStore } from '../../data/create-fetch-store';
import { listFormat } from '../../../util';
import DefaultSettingsSetupIncomplete from '../../../components/settings/DefaultSettingsSetupIncomplete';
import { createValidatedAction } from '../../data/utils';
<<<<<<< HEAD
import { MODULES_ANALYTICS_4 } from '../../../modules/analytics-4/datastore/constants';
=======
>>>>>>> f28b884a

const { createRegistrySelector, createRegistryControl } = Data;

// Actions.
const REFETCH_AUTHENTICATION = 'REFETCH_AUTHENTICATION';
const SELECT_MODULE_REAUTH_URL = 'SELECT_MODULE_REAUTH_URL';
const REGISTER_MODULE = 'REGISTER_MODULE';
const RECEIVE_CHECK_REQUIREMENTS_ERROR = 'RECEIVE_CHECK_REQUIREMENTS_ERROR';
const RECEIVE_CHECK_REQUIREMENTS_SUCCESS = 'RECEIVE_CHECK_REQUIREMENTS_SUCCESS';
const RECEIVE_RECOVERABLE_MODULES = 'RECEIVE_RECOVERABLE_MODULES';
const RECEIVE_SHARED_OWNERSHIP_MODULES = 'RECEIVE_SHARED_OWNERSHIP_MODULES';
const CLEAR_RECOVERED_MODULES = 'CLEAR_RECOVERED_MODULES';

const moduleDefaults = {
	slug: '',
	storeName: null,
	name: '',
	description: '',
	homepage: null,
	internal: false,
	active: false,
	connected: false,
	dependencies: [],
	dependants: [],
	order: 10,
	features: [],
	Icon: null,
	SettingsEditComponent: null,
	SettingsViewComponent: null,
	SettingsSetupIncompleteComponent: DefaultSettingsSetupIncomplete,
	SetupComponent: null,
	checkRequirements: () => true,
};

const normalizeModules = memize( ( serverDefinitions, clientDefinitions ) => {
	// Module properties in `clientDefinitions` will overwrite `serverDefinitions`
	// but only for keys whose values are not `undefined`.
	const modules = merge( {}, serverDefinitions, clientDefinitions );

	return Object.keys( modules )
		.map( ( slug ) => {
			const module = { ...modules[ slug ], slug };
			// Fill any `undefined` values with defaults.
			defaults( module, { name: slug }, moduleDefaults );

			return module;
		} )
		.sort( ( a, b ) => a.order - b.order )
		.reduce( ( acc, module ) => {
			return { ...acc, [ module.slug ]: module };
		}, {} );
} );

/**
 * Gets a memoized object mapping recoverable module slugs to their corresponding
 * module objects.
 *
 * @since 1.78.0
 *
 * @param {Object} modules            Module definitions.
 * @param {Array}  recoverableModules Array of recoverable module slugs.
 * @return {Object} Map of recoverable module slugs to their corresponding module objects.
 */
const calculateRecoverableModules = memize( ( modules, recoverableModules ) =>
	Object.values( modules ).reduce( ( recoverable, module ) => {
		if ( recoverableModules.includes( module.slug ) ) {
			return {
				...recoverable,
				[ module.slug ]: module,
			};
		}

		return recoverable;
	}, {} )
);

const fetchGetModulesStore = createFetchStore( {
	baseName: 'getModules',
	controlCallback: () => {
		return API.get( 'core', 'modules', 'list', null, {
			useCache: false,
		} );
	},
	reducerCallback: ( state, modules ) => {
		return {
			...state,
			isAwaitingModulesRefresh: false,
			serverDefinitions: modules.reduce( ( acc, module ) => {
				return { ...acc, [ module.slug ]: module };
			}, {} ),
		};
	},
} );

const fetchSetModuleActivationStore = createFetchStore( {
	baseName: 'setModuleActivation',
	controlCallback: ( { slug, active } ) => {
		return API.set( 'core', 'modules', 'activation', {
			slug,
			active,
		} );
	},
	reducerCallback: ( state ) => {
		// Updated module activation state is handled by re-fetching module
		// data instead, so this reducer just sets the below flag.
		return {
			...state,
			isAwaitingModulesRefresh: true,
		};
	},
	argsToParams: ( slug, active ) => {
		return {
			slug,
			active,
		};
	},
	validateParams: ( { slug, active } = {} ) => {
		invariant( slug, 'slug is required.' );
		invariant( active !== undefined, 'active is required.' );
	},
} );

const fetchCheckModuleAccessStore = createFetchStore( {
	baseName: 'checkModuleAccess',
	controlCallback: ( { slug } ) => {
		return API.set( 'core', 'modules', 'check-access', { slug } );
	},
	reducerCallback: ( state, { access }, { slug } ) => {
		return {
			...state,
			moduleAccess: {
				...state.moduleAccess,
				[ slug ]: access,
			},
		};
	},
	argsToParams: ( slug ) => {
		return { slug };
	},
	validateParams: ( { slug } ) => {
		invariant( slug, 'slug is required.' );
	},
} );

const fetchRecoverModulesStore = createFetchStore( {
	baseName: 'recoverModules',
	controlCallback: ( { slugs } ) => {
		return API.set( 'core', 'modules', 'recover-modules', { slugs } );
	},
	reducerCallback: ( state, recoveredModules ) => {
		return {
			...state,
			recoveredModules,
		};
	},
	argsToParams: ( slugs ) => {
		return { slugs };
	},
	validateParams: ( { slugs } ) => {
		invariant( slugs, 'slugs is required.' );
	},
} );

const baseInitialState = {
	clientDefinitions: {},
	serverDefinitions: undefined,
	// This value is to indicate that modules data needs to be refreshed after
	// a module activation update, since the activation is technically complete
	// before this data has been refreshed.
	isAwaitingModulesRefresh: false,
	checkRequirementsResults: {},
	moduleAccess: {},
	recoverableModules: undefined,
	sharedOwnershipModules: undefined,
	recoveredModules: undefined,
};

const baseActions = {
	/**
	 * Activates a module on the server.
	 *
	 * Activate a module (based on the slug provided).
	 *
	 * @since 1.8.0
	 *
	 * @param {string} slug Slug of the module to activate.
	 * @return {Object} Object with `{response, error}`. On success, `response.moduleReauthURL`
	 *                  is set to redirect the user to the corresponding module setup or OAuth
	 *                  consent screen.
	 */
	*activateModule( slug ) {
		const { response, error } = yield baseActions.setModuleActivation(
			slug,
			true
		);

		if ( response?.success === true ) {
			const moduleReauthURL = yield {
				payload: { slug },
				type: SELECT_MODULE_REAUTH_URL,
			};
			return {
				response: { ...response, moduleReauthURL },
				error,
			};
		}

		return { response, error };
	},

	/**
	 * Deactivates a module on the server.
	 *
	 * Deactivate a module (based on the slug provided).
	 *
	 * @since 1.8.0
	 *
	 * @param {string} slug Slug of the module to activate.
	 * @return {Object}      Object with `{response, error}`.
	 */
	*deactivateModule( slug ) {
		const { response, error } = yield baseActions.setModuleActivation(
			slug,
			false
		);

		return { response, error };
	},

	/**
	 * (De)activates a module on the server.
	 *
	 * POSTs to the `core/modules/activation` endpoint to set the `active` status
	 * supplied for the give `slug`.
	 *
	 * @since 1.8.0
	 * @private
	 *
	 * @param {string}  slug   Slug of the module to activate/deactivate.
	 * @param {boolean} active `true` to activate; `false` to deactivate.
	 * @return {Object}         Object with `{response, error}`.
	 */
	setModuleActivation: createValidatedAction(
		( slug, active ) => {
			invariant( slug, 'slug is required.' );
			invariant( active !== undefined, 'active is required.' );
		},
		function* ( slug, active ) {
			const { response, error } =
				yield fetchSetModuleActivationStore.actions.fetchSetModuleActivation(
					slug,
					active
				);
			if ( response?.success === true ) {
				// Fetch (or re-fetch) all modules, with their updated status.
				// TODO: This is temporary disabled until Site Kit no longer relies
				// on page reloads between module activation changes.
				// yield fetchGetModulesStore.actions.fetchGetModules();

				yield {
					payload: {},
					type: REFETCH_AUTHENTICATION,
				};
			}

			return { response, error };
		}
	),

	/**
	 * Registers a module.
	 *
	 * @since 1.13.0
	 * @since 1.20.0 Introduced the ability to register settings and setup components.
	 * @since 1.22.0 Introduced the ability to add a checkRequirements function.
	 * @since 1.23.0 Introduced the ability to register an Icon component.
	 * @since 1.24.0 Introduced the ability to explictly define a module store name.
	 *
	 * @param {string}         slug                                        Module slug.
	 * @param {Object}         [settings]                                  Optional. Module settings.
	 * @param {string}         [settings.storeName]                        Optional. Module storeName. If none is provided we assume no store exists for this module.
	 * @param {string}         [settings.name]                             Optional. Module name. Default is the slug.
	 * @param {string}         [settings.description]                      Optional. Module description. Default empty string.
	 * @param {Array.<string>} [settings.features]                         Optional. Module features. Default empty array.
	 * @param {WPComponent}    [settings.Icon]                             Optional. React component to render module icon. Default none.
	 * @param {number}         [settings.order]                            Optional. Numeric indicator for module order. Default 10.
	 * @param {string}         [settings.homepage]                         Optional. Module homepage URL. Default empty string.
	 * @param {WPComponent}    [settings.SettingsEditComponent]            Optional. React component to render the settings edit panel. Default none.
	 * @param {WPComponent}    [settings.SettingsViewComponent]            Optional. React component to render the settings view panel. Default none.
	 * @param {WPComponent}    [settings.SettingsSetupIncompleteComponent] Optional. React component to render the incomplete settings panel. Default none.
	 * @param {WPComponent}    [settings.SetupComponent]                   Optional. React component to render the setup panel. Default none.
	 * @param {Function}       [settings.checkRequirements]                Optional. Function to check requirements for the module. Throws a WP error object for error or returns on success.
	 */
	registerModule: createValidatedAction(
		( slug ) => {
			invariant( slug, 'module slug is required' );
		},
		function* (
			slug,
			{
				storeName,
				name,
				description,
				features,
				Icon,
				order,
				homepage,
				SettingsEditComponent,
				SettingsViewComponent,
				SetupComponent,
				SettingsSetupIncompleteComponent,
				checkRequirements,
			} = {}
		) {
			const settings = {
				storeName,
				name,
				description,
				features,
				Icon,
				order,
				homepage,
				SettingsEditComponent,
				SettingsViewComponent,
				SetupComponent,
				SettingsSetupIncompleteComponent,
				checkRequirements,
			};

			yield {
				payload: {
					settings,
					slug,
				},
				type: REGISTER_MODULE,
			};

			const registry = yield Data.commonActions.getRegistry();

			// As we can specify a custom checkRequirements function here, we're
			// invalidating the resolvers for activation checks.
			registry
				.dispatch( CORE_MODULES )
				.invalidateResolution( 'canActivateModule', [ slug ] );
			registry
				.dispatch( CORE_MODULES )
				.invalidateResolution( 'getCheckRequirementsError', [ slug ] );
		}
	),

	/**
	 * Receives the check requirements error map for specified modules modules.
	 *
	 * @since 1.22.0
	 * @private
	 *
	 * @param {string} slug  Module slug.
	 * @param {Object} error WordPress Error object containing code, message and data properties.
	 * @return {Object} Action for RECEIVE_CHECK_REQUIREMENTS_ERROR.
	 */
	receiveCheckRequirementsError( slug, error ) {
		invariant( slug, 'slug is required' );
		invariant(
			isPlainObject( error ),
			'error is required and must be an object'
		);
		return {
			payload: { slug, error },
			type: RECEIVE_CHECK_REQUIREMENTS_ERROR,
		};
	},

	/**
	 * Receives the check requirements success for a module.
	 *
	 * @since 1.22.0
	 * @private
	 *
	 * @param {string} slug Success for a module slug.
	 * @return {Object} Action for RECEIVE_CHECK_REQUIREMENTS_SUCCESS.
	 */
	receiveCheckRequirementsSuccess( slug ) {
		invariant( slug, 'slug is required' );
		return {
			payload: {
				slug,
			},
			type: RECEIVE_CHECK_REQUIREMENTS_SUCCESS,
		};
	},

	/**
	 * Receives the recoverable modules for dashboard sharing.
	 * Stores recoverable modules in the datastore.
	 *
	 * @since 1.74.0
	 * @private
	 *
	 * @param {Object} recoverableModules List of recoverable modules.
	 * @return {Object} Action for RECEIVE_RECOVERABLE_MODULES.
	 */
	receiveRecoverableModules( recoverableModules ) {
		invariant( recoverableModules, 'recoverableModules is required.' );
		return {
			payload: { recoverableModules },
			type: RECEIVE_RECOVERABLE_MODULES,
		};
	},

	/**
	 * Recovers multiple modules on the server.
	 *
	 * Recovers multiple modules (based on the slugs provided).
	 *
	 * @since 1.77.0
	 *
	 * @param {Array.<string>} slugs Array of slugs of the modules to recover.
	 * @return {Object} Object with `{response, error}`.
	 */
	recoverModules: createValidatedAction(
		( slugs ) => {
			invariant( Array.isArray( slugs ), 'slugs must be an array' );
		},
		function* ( slugs ) {
			const { dispatch, select } = yield Data.commonActions.getRegistry();
			const { response } =
				yield fetchRecoverModulesStore.actions.fetchRecoverModules(
					slugs
				);
			const { success } = response;

			const successfulRecoveries = Object.keys( success ).filter(
				( slug ) => !! success[ slug ]
			);

			for ( const slug of successfulRecoveries ) {
				const storeName =
					select( CORE_MODULES ).getModuleStoreName( slug );

				// Reload the module's settings from the server.
				yield Data.commonActions.await(
					dispatch( storeName ).fetchGetSettings()
				);
			}

			if ( successfulRecoveries.length ) {
				// Reload all modules from the server.
				yield fetchGetModulesStore.actions.fetchGetModules();

				// Having reloaded the modules from the server, ensure the list of recoverable modules is also refreshed,
				// as the recoverable modules list is derived from the main list of modules.
				dispatch( CORE_MODULES ).invalidateResolution(
					'getRecoverableModules',
					[]
				);

				// Refresh user capabilities from the server.
				yield Data.commonActions.await(
					dispatch( CORE_USER ).refreshCapabilities()
				);
			}

			return { response };
		}
	),

	/**
	 * Receives the shared ownership modules for dashboard sharing.
	 * Stores shared ownership modules in the datastore.
	 *
	 * Because this is frequently-accessed data, this is usually sourced
	 * from a global variable (`_googlesitekitDashboardSharingData`), set by PHP
	 * in the `before_print` callback for `googlesitekit-datastore-site`.
	 *
	 * @since 1.77.0
	 * @private
	 *
	 * @param {Object} sharedOwnershipModules Shared ownership modules, usually supplied via a global variable from PHP.
	 * @return {Object} Action for RECEIVE_SHARED_OWNERSHIP_MODULES.
	 */
	receiveSharedOwnershipModules( sharedOwnershipModules ) {
		invariant(
			sharedOwnershipModules,
			'sharedOwnershipModules is required.'
		);
		return {
			payload: { sharedOwnershipModules },
			type: RECEIVE_SHARED_OWNERSHIP_MODULES,
		};
	},

	/**
	 * Clears the recoveredModules in the state.
	 *
	 * @since 1.87.0
	 *
	 * @return {Object} Action for RECEIVE_SHARED_OWNERSHIP_MODULES.
	 */
	clearRecoveredModules() {
		return {
			payload: {},
			type: CLEAR_RECOVERED_MODULES,
		};
	},
};

export const baseControls = {
	[ REFETCH_AUTHENTICATION ]: createRegistryControl(
		( { dispatch } ) =>
			() => {
				return dispatch( CORE_USER ).fetchGetAuthentication();
			}
	),
	[ SELECT_MODULE_REAUTH_URL ]: createRegistryControl(
		( { select, __experimentalResolveSelect } ) =>
			async ( { payload } ) => {
				const { slug } = payload;
				// Ensure the module is loaded before selecting the store name.
				await __experimentalResolveSelect( CORE_MODULES ).getModule(
					slug
				);

				const storeName =
					select( CORE_MODULES ).getModuleStoreName( slug );

				// If a storeName wasn't specified on registerModule we assume there is no store for this module
				if ( ! storeName ) {
					return;
				}

				if ( select( storeName )?.getAdminReauthURL ) {
					return await __experimentalResolveSelect(
						storeName
					).getAdminReauthURL();
				}
				return select( CORE_SITE ).getAdminURL(
					'googlesitekit-dashboard'
				);
			}
	),
};

const baseReducer = ( state, { type, payload } ) => {
	switch ( type ) {
		case REGISTER_MODULE: {
			const { slug, settings } = payload;

			if ( !! state.clientDefinitions[ slug ] ) {
				global.console.warn(
					`Could not register module with slug "${ slug }". Module "${ slug }" is already registered.`
				);
				return state;
			}

			return {
				...state,
				clientDefinitions: {
					...state.clientDefinitions,
					[ slug ]: settings,
				},
			};
		}

		case RECEIVE_CHECK_REQUIREMENTS_ERROR: {
			const { slug, error } = payload;

			return {
				...state,
				checkRequirementsResults: {
					...state.checkRequirementsResults,
					[ slug ]: error,
				},
			};
		}

		case RECEIVE_CHECK_REQUIREMENTS_SUCCESS: {
			const { slug } = payload;
			return {
				...state,
				checkRequirementsResults: {
					...state.checkRequirementsResults,
					[ slug ]: true,
				},
			};
		}

		case RECEIVE_RECOVERABLE_MODULES: {
			const { recoverableModules } = payload;
			return {
				...state,
				recoverableModules,
			};
		}

		case RECEIVE_SHARED_OWNERSHIP_MODULES: {
			const { sharedOwnershipModules } = payload;
			return {
				...state,
				sharedOwnershipModules,
			};
		}

		case CLEAR_RECOVERED_MODULES: {
			return {
				...state,
				recoveredModules: undefined,
			};
		}

		default: {
			return state;
		}
	}
};

function* waitForModules() {
	const { __experimentalResolveSelect } =
		yield Data.commonActions.getRegistry();

	yield Data.commonActions.await(
		__experimentalResolveSelect( CORE_MODULES ).getModules()
	);
}

const baseResolvers = {
	*getModules() {
		const registry = yield Data.commonActions.getRegistry();

		const existingModules = registry.select( CORE_MODULES ).getModules();

		if ( ! existingModules ) {
			yield fetchGetModulesStore.actions.fetchGetModules();
		}
	},

	*canActivateModule( slug ) {
		const registry = yield Data.commonActions.getRegistry();
		const { select, __experimentalResolveSelect } = registry;
		const module = yield Data.commonActions.await(
			__experimentalResolveSelect( CORE_MODULES ).getModule( slug )
		);
		// At this point, all modules are loaded so we can safely select getModule below.

		if ( ! module ) {
			return;
		}

		const inactiveModules = [];

		module.dependencies.forEach( ( dependencySlug ) => {
			const dependedentModule =
				select( CORE_MODULES ).getModule( dependencySlug );
			if ( ! dependedentModule?.active ) {
				inactiveModules.push( dependedentModule.name );
			}
		} );

		// If we have inactive dependencies, there's no need to check if we can
		// activate the module until the dependencies have been activated.
		if ( inactiveModules.length ) {
			/* translators: Error message text. 1: A flattened list of module names. 2: A module name. */
			const messageTemplate = __(
				'You need to set up %1$s to gain access to %2$s.',
				'google-site-kit'
			);
			const errorMessage = sprintf(
				messageTemplate,
				listFormat( inactiveModules ),
				module.name
			);

			yield baseActions.receiveCheckRequirementsError( slug, {
				code: ERROR_CODE_INSUFFICIENT_MODULE_DEPENDENCIES,
				message: errorMessage,
				data: { inactiveModules },
			} );
		} else {
			try {
				yield Data.commonActions.await(
					module.checkRequirements( registry )
				);
				yield baseActions.receiveCheckRequirementsSuccess( slug );
			} catch ( error ) {
				yield baseActions.receiveCheckRequirementsError( slug, error );
			}
		}
	},

	*hasModuleAccess( slug ) {
		const registry = yield Data.commonActions.getRegistry();

		const existingCheckAccess = registry
			.select( CORE_MODULES )
			.hasModuleAccess( slug );

		if ( existingCheckAccess === undefined ) {
			yield fetchCheckModuleAccessStore.actions.fetchCheckModuleAccess(
				slug
			);
		}
	},

	*getRecoverableModules() {
		const registry = yield Data.commonActions.getRegistry();
		const modules = yield Data.commonActions.await(
			registry.__experimentalResolveSelect( CORE_MODULES ).getModules()
		);

<<<<<<< HEAD
		if ( modules?.analytics?.recoverable ) {
			yield Data.commonActions.await(
				registry
					.__experimentalResolveSelect( MODULES_ANALYTICS_4 )
					.getSettings()
			);
		}

=======
>>>>>>> f28b884a
		const recoverableModules = Object.entries( modules || {} ).reduce(
			( moduleList, [ moduleSlug, module ] ) => {
				if ( module.recoverable && ! module.internal ) {
					moduleList.push( moduleSlug );
				}

				return moduleList;
			},
			[]
		);

		yield baseActions.receiveRecoverableModules( recoverableModules );
	},

	*getSharedOwnershipModules() {
		const registry = yield Data.commonActions.getRegistry();

		if ( registry.select( CORE_MODULES ).getSharedOwnershipModules() ) {
			return;
		}

		if ( ! global._googlesitekitDashboardSharingData ) {
			global.console.error(
				'Could not load core/modules dashboard sharing.'
			);
			return;
		}

		const { sharedOwnershipModules } =
			global._googlesitekitDashboardSharingData;
		yield baseActions.receiveSharedOwnershipModules(
			sharedOwnershipModules
		);
	},

	getModule: waitForModules,

	isModuleActive: waitForModules,

	isModuleConnected: waitForModules,
};

const baseSelectors = {
	/**
	 * Gets the list of modules registered for use with Site Kit.
	 *
	 * A module is a section of Site Kit that relates to a particular service,
	 * like Google Analytics or Google PageSpeed modules. They can provide
	 * admin-only features (like PageSpeed Insights), frontend-only features,
	 * or both (eg. Analytics, which can install Analytics <script> tags in the
	 * frontend, and show dashboards in the WordPress Admin).
	 *
	 * Returns an Object/map of objects, keyed by slug, with the following shape when successful:
	 * ```
	 * slug: {
	 *   "slug": "tagmanager",
	 *   "name": "Tag Manager",
	 *   "description": "Tag Manager creates an easy to manage way to create tags on your site without updating code.",
	 *   "homepage": "https://tagmanager.google.com/",
	 *   "internal": false,
	 *   "active": false,
	 *   "connected": false,
	 *   "dependencies": [
	 *     "analytics"
	 *   ],
	 *   "dependents": []
	 * }
	 * ```
	 *
	 * @since 1.8.0
	 *
	 * @param {Object} state Data store's state.
	 * @return {(Object|undefined)} Modules available on the site.
	 */
	getModules( state ) {
		const { clientDefinitions, serverDefinitions } = state;

		// Return `undefined` if modules haven't been loaded yet.
		if ( serverDefinitions === undefined ) {
			return undefined;
		}

		// `normalizeModules` must be called with stable arguments directly from state.
		// Redefining/spreading these will undermine the memoization!
		return normalizeModules( serverDefinitions, clientDefinitions );
	},

	/**
	 * Gets a specific module by slug.
	 *
	 * Returns a specific module by its slug.
	 * Returns `undefined` if state is still loading or if said module doesn't exist.
	 *
	 * @since 1.8.0
	 *
	 * @param {Object} state Data store's state.
	 * @param {string} slug  Module slug.
	 * @return {(Object|undefined)} A specific module object; `undefined` if state is still loading or if said module doesn't exist.
	 */
	getModule: createRegistrySelector( ( select ) => ( state, slug ) => {
		const modules = select( CORE_MODULES ).getModules();

		// Return `undefined` if modules haven't been loaded yet.
		if ( modules === undefined ) {
			return undefined;
		}

		// A module with this slug couldn't be found; return `null` to signify the
		// "not found" state.
		if ( modules[ slug ] === undefined ) {
			return null;
		}

		// This module exists, so let's return it.
		return modules[ slug ];
	} ),

	/**
	 * Gets a specific module icon by slug.
	 *
	 * Returns a specific module icon by its slug.
	 * Returns `null` if state is still loading or if said module doesn't exist or doesn't have an icon.
	 *
	 * @since 1.23.0
	 *
	 * @param {Object} state Data store's state.
	 * @param {string} slug  Module slug.
	 * @return {(WPComponent|undefined|null)} A specific module's icon; `undefined` if state is still loading; `null` if said module doesn't exist or doesn't have an icon.
	 */
	getModuleIcon: createRegistrySelector( ( select ) => ( state, slug ) => {
		const module = select( CORE_MODULES ).getModule( slug );
		// Return `undefined` if module with this slug isn't loaded yet.
		if ( module === undefined ) {
			return undefined;
		}

		// A module with this slug couldn't be found or the icon is not found for the module; return `null` to signify the
		// "module not found" or "icon not found" state
		if ( module === null || module.Icon === null ) {
			return null;
		}

		// This module and the icon exists, so let's return it.
		return module.Icon;
	} ),

	/**
	 * Gets module dependency names by slug.
	 *
	 * Returns a list of modules that depend on this module.
	 * Returns `undefined` if state is still loading or if said module doesn't exist.
	 *
	 * @since 1.20.0
	 *
	 * @param {Object} state Data store's state.
	 * @param {string} slug  Module slug.
	 * @return {(Array|undefined)} An array of dependency module names; `undefined` if state is still loading.
	 */
	getModuleDependencyNames: createRegistrySelector(
		( select ) => ( state, slug ) => {
			const module = select( CORE_MODULES ).getModule( slug );

			// Return `undefined` if module with this slug isn't loaded yet.
			if ( module === undefined ) {
				return undefined;
			}

			// A module with this slug couldn't be found; return `[]` to signify the
			// "not found" state.
			if ( module === null ) {
				return [];
			}

			// Module is found, return the names of the dependencies
			// Modules are already resolved after we getModule() so they can't be undefined.
			const modules = select( CORE_MODULES ).getModules();
			return module.dependencies.map(
				( dependencySlug ) =>
					modules[ dependencySlug ]?.name || dependencySlug
			);
		}
	),

	/**
	 * Gets module dependant names by slug.
	 *
	 * Returns a list of modules on which this module depends.
	 * Returns `undefined` if state is still loading or if said module doesn't exist.
	 *
	 * @since 1.20.0
	 *
	 * @param {Object} state Data store's state.
	 * @param {string} slug  Module slug.
	 * @return {(Array|undefined)} An array of dependant module names; `undefined` if state is still loading.
	 */
	getModuleDependantNames: createRegistrySelector(
		( select ) => ( state, slug ) => {
			const module = select( CORE_MODULES ).getModule( slug );

			// Return `undefined` if module with this slug isn't loaded yet.
			if ( module === undefined ) {
				return undefined;
			}

			// A module with this slug couldn't be found; return `[]` to signify the
			// "not found" state.
			if ( module === null ) {
				return [];
			}

			// Module is found, return the names of the dependants
			// Modules are already resolved after we getModule() so they can't be undefined.
			const modules = select( CORE_MODULES ).getModules();
			return module.dependants.map(
				( dependantSlug ) =>
					modules[ dependantSlug ]?.name || dependantSlug
			);
		}
	),

	/**
	 * Gets module store name by slug.
	 *
	 * Returns the store name if preset or null if there is no store name for this module.
	 * Returns `undefined` if state is still loading or if said module doesn't exist.
	 *
	 * @since 1.24.0
	 *
	 * @param {string} slug Module slug.
	 * @return {(string|null|undefined)} `string` of the store name if a name has been set for this module.
	 * 									 `null` if no store name was set.
	 * 									 `undefined` if state is still loading.
	 */
	getModuleStoreName: createRegistrySelector(
		( select ) => ( state, slug ) => {
			const module = select( CORE_MODULES ).getModule( slug );

			// Return `undefined` if module with this slug isn't loaded yet.
			if ( module === undefined ) {
				return undefined;
			}

			// Return null if no store name was set
			if ( module === null ) {
				return null;
			}

			return module.storeName;
		}
	),

	/**
	 * Checks a module's availability status.
	 *
	 * Note that an otherwise valid module may be removed from the list of available modules
	 * by making use of the the googlesitekit_available_modules filter in PHP.
	 *
	 * Returns `true` if the module is available.
	 * Returns `false` if the module is not available.
	 * Returns `undefined` if state is still loading.
	 *
	 * @since 1.85.0
	 *
	 * @param {Object} state Data store's state.
	 * @param {string} slug  Module slug.
	 * @return {(boolean|undefined)} `true` when the module is available.
	 * 									  `false` when the module is not available.
	 * 									  `undefined` if state is still loading.
	 */
	isModuleAvailable: createRegistrySelector(
		( select ) => ( state, slug ) => {
			const module = select( CORE_MODULES ).getModule( slug );

			// Return `undefined` if modules haven't been loaded yet.
			if ( module === undefined ) {
				return undefined;
			}

			// A module with this slug couldn't be found; return `false` to signify the
			// unavailable state.
			if ( module === null ) {
				return false;
			}

			// Otherwise, the module exists and is available.
			return true;
		}
	),

	/**
	 * Checks a module's activation status.
	 *
	 * Returns `true` if the module exists and is active.
	 * Returns `false` if the module exists but is not active.
	 * Returns `undefined` if state is still loading or if no module with that slug exists.
	 *
	 * @since 1.8.0
	 *
	 * @param {Object} state Data store's state.
	 * @param {string} slug  Module slug.
	 * @return {(boolean|null|undefined)} `true` when the module exists and is active.
	 * 									  `undefined` if state is still loading.
	 * 									  `null` if said module doesn't exist.
	 */
	isModuleActive: createRegistrySelector( ( select ) => ( state, slug ) => {
		const module = select( CORE_MODULES ).getModule( slug );

		// Return `undefined` if modules haven't been loaded yet.
		if ( module === undefined ) {
			return undefined;
		}

		// A module with this slug couldn't be found; return `null` to signify the
		// "not found" state.
		if ( module === null ) {
			return null;
		}

		return module.active;
	} ),

	/**
	 * Checks whether a module is connected or not.
	 *
	 * Returns `true` if the module exists, is active and connected.
	 * Returns `false` if the module exists but is either not active or not connected.
	 * Returns `undefined` if state is still loading or if no module with that slug exists.
	 *
	 * @since 1.16.0
	 *
	 * @param {Object} state Data store's state.
	 * @param {string} slug  Module slug.
	 * @return {(boolean|null|undefined)} `true` when the module exists, is active and connected, otherwise `false`.
	 * 									  `undefined` if state is still loading.
	 * 									  `null` if said module doesn't exist.
	 */
	isModuleConnected: createRegistrySelector(
		( select ) => ( state, slug ) => {
			const module = select( CORE_MODULES ).getModule( slug );

			// Return `undefined` if modules haven't been loaded yet.
			if ( module === undefined ) {
				return undefined;
			}

			// A module with this slug couldn't be found; return `null` to signify the
			// "not found" state.
			if ( module === null ) {
				return null;
			}

			return module.active && module.connected;
		}
	),

	/**
	 * Checks if a module's status is changing.
	 *
	 * Returns `true` if the module exists and is changing its `active` flag.
	 * Returns `false` if the module exists but is not changing its `active` flag.
	 * Returns `undefined` if state is still loading or if no module with that slug exists.
	 *
	 * @since 1.8.0
	 *
	 * @param {Object} state Data store's state.
	 * @param {string} slug  Module slug.
	 * @return {(boolean|undefined)} Activation change status; `undefined` if state is still loading or if no module with that slug exists.
	 */
	isDoingSetModuleActivation: createRegistrySelector(
		( select ) => ( state, slug ) => {
			// Return undefined if modules not loaded or invalid slug.
			if ( ! select( CORE_MODULES ).getModule( slug ) ) {
				return undefined;
			}

			// Check if the module is being activated.
			if (
				select( CORE_MODULES ).isFetchingSetModuleActivation(
					slug,
					true
				)
			) {
				return true;
			}

			// Check if the module is being deactivated.
			if (
				select( CORE_MODULES ).isFetchingSetModuleActivation(
					slug,
					false
				)
			) {
				return true;
			}

			// Check if modules data still needs to be refreshed after activation
			// update.
			return state.isAwaitingModulesRefresh;
		}
	),

	/**
	 * Checks if we can activate a module with a given slug.
	 *
	 * Returns `true` if the module can be activated.
	 * Returns `false` if the module can not be activated.
	 * Returns `undefined` if slug can not be found in state.
	 *
	 * @since 1.22.0
	 *
	 * @param {Object} state Data store's state.
	 * @param {string} slug  Module slug.
	 * @return {(boolean|undefined)} Can activate module status; `undefined` if state is still loading or if no module with that slug exists.
	 */
	canActivateModule( state, slug ) {
		invariant( slug, 'slug is required' );
		const moduleRequirements = state.checkRequirementsResults[ slug ];

		if ( moduleRequirements === undefined ) {
			return undefined;
		}

		return (
			moduleRequirements === true ||
			moduleRequirements?.canActivate === true
		);
	},

	/**
	 * Gets the module activation error for a given slug.
	 *
	 * Returns `null` if the module can be activated and there is no error.
	 * Returns `object` containing code, message and optional data property if there is an activation error for a slug.
	 *
	 * @since 1.22.0
	 *
	 * @param {Object} state Data store's state.
	 * @param {string} slug  Module slug.
	 * @return {(null|Object)} Activation error for a module slug; `null` if there is no error or an error object if we cannot activate a given module.
	 */
	getCheckRequirementsError: createRegistrySelector(
		( select ) => ( state, slug ) => {
			invariant( slug, 'slug is required.' );

			const { checkRequirementsResults } = state;
			const canActivate =
				// Need to use registry selector here to ensure resolver is invoked.
				select( CORE_MODULES ).canActivateModule( slug );

			if (
				canActivate === undefined ||
				checkRequirementsResults[ slug ] === true
			) {
				return null;
			}

			return checkRequirementsResults[ slug ];
		}
	),

	/**
	 * Gets the module's list of features.
	 *
	 * Returns a list of features of this module.
	 *
	 * @since 1.30.0
	 *
	 * @param {Object} state Data store's state.
	 * @param {string} slug  Module slug.
	 * @return {(Array|undefined)} An array of features for the module; `undefined` if state is still loading.
	 */
	getModuleFeatures: createRegistrySelector(
		( select ) => ( state, slug ) => {
			const modules = select( CORE_MODULES ).getModules();

			// Return `undefined` if modules haven't been loaded yet.
			if ( modules === undefined ) {
				return undefined;
			}

			return Array.isArray( modules[ slug ]?.features )
				? modules[ slug ].features
				: [];
		}
	),

	/**
	 * Checks if the given module has access.
	 *
	 * @since 1.70.0
	 *
	 * @param {Object} state Data store's state.
	 * @param {string} slug  Module slug.
	 * @return {(boolean|undefined)} `boolean` if the module has check access. If the state is still being resolved, returns `undefined`.
	 */
	hasModuleAccess( state, slug ) {
		return state.moduleAccess[ slug ];
	},

	/**
	 * Checks if current user has ownership or access to the given module.
	 *
	 * @since 1.92.0
	 *
	 * @param {Object} state Data store's state.
	 * @param {string} slug  Module slug.
	 * @return {(boolean|undefined)} `true` if the user has ownership or access.
	 *                               `false` if the user doesn't have ownership or access.
	 *                               `undefined` If the state is still being resolved,
	 */
	hasModuleOwnershipOrAccess: createRegistrySelector(
		( select ) => ( state, moduleSlug ) => {
			const moduleStoreName =
				select( CORE_MODULES ).getModuleStoreName( moduleSlug );

			if ( moduleStoreName === undefined ) {
				return undefined;
			}

			// A store with this name doesn't exist, so the user can't have access to it.
			// This is either caused by a module not being loaded or an incorrect module
			// name being used.
			if ( select( moduleStoreName ) === null ) {
				return false;
			}

			const moduleOwnerID = select( moduleStoreName ).getOwnerID();

			const loggedInUserID = select( CORE_USER ).getID();

			if ( moduleOwnerID === undefined || loggedInUserID === undefined ) {
				return undefined;
			}

			if ( moduleOwnerID === loggedInUserID ) {
				return true;
			}

			return select( CORE_MODULES ).hasModuleAccess( moduleSlug );
		}
	),

	/**
	 * Gets the list of recoverable modules for dashboard sharing.
	 *
	 * Returns an Object/map of objects, keyed by slug as same as `getModules`.
	 *
	 * @since 1.74.0
	 *
	 * @param {Object} state Data store's state.
	 * @return {(Object|undefined)} Recoverable modules available on the site; `undefined` if not loaded.
	 */
	getRecoverableModules: createRegistrySelector( ( select ) => ( state ) => {
		const modules = select( CORE_MODULES ).getModules();

		// Return `undefined` if modules OR recoverableModules haven't been loaded yet.
		if ( state.recoverableModules === undefined || modules === undefined ) {
			return undefined;
		}

		return calculateRecoverableModules( modules, state.recoverableModules );
	} ),

	/**
	 * Gets the list of shared ownership modules for dashboard sharing.
	 *
	 * Returns an Object/map of objects, keyed by slug as same as `getModules`.
	 *
	 * @since 1.77.0
	 *
	 * @param {Object} state Data store's state.
	 * @return {(Object|undefined)} Shared ownership modules available on the site; `undefined` if not loaded.
	 */
	getSharedOwnershipModules: createRegistrySelector(
		( select ) => ( state ) => {
			const modules = select( CORE_MODULES ).getModules();

			// Return `undefined` if modules OR sharedOwnershipModules haven't been loaded yet.
			if (
				state.sharedOwnershipModules === undefined ||
				modules === undefined
			) {
				return undefined;
			}

			return Object.values( modules ).reduce(
				( sharedOwnershipModules, module ) => {
					if (
						state.sharedOwnershipModules.includes( module.slug )
					) {
						return {
							...sharedOwnershipModules,
							[ module.slug ]: module,
						};
					}

					return sharedOwnershipModules;
				},
				{}
			);
		}
	),

	/**
	 * Gets the list of non-internal shareable modules for dashboard sharing.
	 *
	 * Returns an Object/map of objects, keyed by slug as same as `getModules`.
	 *
	 * @since 1.95.0
	 *
	 * @param {Object} state Data store's state.
	 * @return {(Object|undefined)} Non-internal shareable modules available on the site; `undefined` if not loaded.
	 */
	getShareableModules: createRegistrySelector( ( select ) => () => {
		const modules = select( CORE_MODULES ).getModules();

		// Return early if modules are not loaded.
		if ( modules === undefined ) {
			return undefined;
		}

		return Object.keys( modules ).reduce( ( acc, slug ) => {
			if ( modules[ slug ].shareable ) {
				return { [ slug ]: modules[ slug ], ...acc };
			}

			return acc;
		}, {} );
	} ),

	getRecoveredModules( state ) {
		return state.recoveredModules;
	},
};

const store = Data.combineStores(
	fetchGetModulesStore,
	fetchSetModuleActivationStore,
	fetchCheckModuleAccessStore,
	fetchRecoverModulesStore,
	{
		initialState: baseInitialState,
		actions: baseActions,
		controls: baseControls,
		reducer: baseReducer,
		resolvers: baseResolvers,
		selectors: baseSelectors,
	}
);

export const initialState = store.initialState;
export const actions = store.actions;
export const controls = store.controls;
export const reducer = store.reducer;
export const resolvers = store.resolvers;
export const selectors = store.selectors;

export default store;<|MERGE_RESOLUTION|>--- conflicted
+++ resolved
@@ -46,10 +46,6 @@
 import { listFormat } from '../../../util';
 import DefaultSettingsSetupIncomplete from '../../../components/settings/DefaultSettingsSetupIncomplete';
 import { createValidatedAction } from '../../data/utils';
-<<<<<<< HEAD
-import { MODULES_ANALYTICS_4 } from '../../../modules/analytics-4/datastore/constants';
-=======
->>>>>>> f28b884a
 
 const { createRegistrySelector, createRegistryControl } = Data;
 
@@ -758,17 +754,6 @@
 			registry.__experimentalResolveSelect( CORE_MODULES ).getModules()
 		);
 
-<<<<<<< HEAD
-		if ( modules?.analytics?.recoverable ) {
-			yield Data.commonActions.await(
-				registry
-					.__experimentalResolveSelect( MODULES_ANALYTICS_4 )
-					.getSettings()
-			);
-		}
-
-=======
->>>>>>> f28b884a
 		const recoverableModules = Object.entries( modules || {} ).reduce(
 			( moduleList, [ moduleSlug, module ] ) => {
 				if ( module.recoverable && ! module.internal ) {
