/**
 * Widgets API
 *
 * Site Kit by Google, Copyright 2021 Google LLC
 *
 * Licensed under the Apache License, Version 2.0 (the "License");
 * you may not use this file except in compliance with the License.
 * You may obtain a copy of the License at
 *
 *     https://www.apache.org/licenses/LICENSE-2.0
 *
 * Unless required by applicable law or agreed to in writing, software
 * distributed under the License is distributed on an "AS IS" BASIS,
 * WITHOUT WARRANTIES OR CONDITIONS OF ANY KIND, either express or implied.
 * See the License for the specific language governing permissions and
 * limitations under the License.
 */

/**
 * Internal dependencies
 */
<<<<<<< HEAD
import Data from 'googlesitekit-data';
=======
import Widget from './components/Widget';
>>>>>>> c61cc084
import { STORE_NAME, WIDGET_WIDTHS, WIDGET_AREA_STYLES } from './datastore/constants';

export { registerStore } from './datastore';
export { registerDefaults as registerWidgets } from './register-defaults';

<<<<<<< HEAD
const Widgets = {
	/**
	 * Supported styles for Site Kit widget areas.
	 *
	 * @since 1.13.0
	 */
	WIDGET_AREA_STYLES,
=======
/**
 * Creates a new instance of Widgets.
 *
 * @since n.e.x.t
 *
 * @param {Object}   registry          Datastore registry.
 * @param {Function} registry.select   Registry select function.
 * @param {Function} registry.dispatch Registry dispatch function.
 * @return {Object} Widgets instance.
 */
export function createWidgets( { dispatch, select } ) {
	const Widgets = {
		/**
		 * Public Widget components for creating Site Kit widgets.
		 *
		 * @since 1.11.0
		 */
		components: { Widget },
>>>>>>> c61cc084

		/**
		 * Supported styles for Site Kit widget areas.
		 *
		 * @since 1.13.0
		 */
		WIDGET_AREA_STYLES,

		/**
		 * Supported widths for Site Kit widgets.
		 *
		 * @since 1.13.0
		 */
		WIDGET_WIDTHS,

		/**
		 * Registers a widget area.
		 *
		 * @since 1.9.0
		 *
		 * @param {string}         slug                Widget area's slug.
		 * @param {Object}         settings            Widget area's settings.
		 * @param {string}         settings.title      Title for this widget area.
		 * @param {string}         settings.subtitle   Subtitle for this widget area.
		 * @param {number}         [settings.priority] Optional. Priority for this widget area. Default: 10.
		 * @param {WPComponent}    settings.Icon       Optional. React component to render icon for this widget area.
		 * @param {string}         [settings.style]    Optional. Widget area style (one of "boxes", "composite"). Default: "boxes".
		 * @param {(string|Array)} [contextSlugs]      Optional. Widget context slug(s).
		 */
		registerWidgetArea( slug, settings, contextSlugs ) {
			dispatch( STORE_NAME ).registerWidgetArea( slug, settings );
			if ( contextSlugs ) {
				Widgets.assignWidgetArea( slug, contextSlugs );
			}
		},

		/**
		 * Registers a widget.
		 *
		 * @since 1.9.0
		 *
		 * @param {string}         slug                Widget's slug.
		 * @param {Object}         settings            Widget's settings.
		 * @param {WPComponent}    settings.Component  React component used to display the contents of this widget.
		 * @param {number}         settings.priority   Optional. Widget's priority for ordering (lower number is higher priority, like WordPress hooks). Default is: 10.
		 * @param {string}         settings.width      Optional. Widget's maximum width to occupy. Default is: "quarter". One of: "quarter", "half", "full".
		 * @param {boolean}        settings.wrapWidget Optional. Whether to wrap the component with the <Widget> wrapper. Default is: true.
		 * @param {(string|Array)} [widgetAreaSlugs]   Optional. Widget area slug(s).
		 */
		registerWidget( slug, settings, widgetAreaSlugs ) {
			dispatch( STORE_NAME ).registerWidget( slug, settings );
			if ( widgetAreaSlugs ) {
				Widgets.assignWidget( slug, widgetAreaSlugs );
			}
		},

		/**
		 * Assigns a widget area to one (or several) contexts.
		 *
		 * Accepts an area slug to register as the first argument, then either a string
		 * (for a single context slug) or array of contexts slugs (to assign the widget area
		 * to multiple contexts).
		 *
		 * @since 1.9.0
		 *
		 * @param {string}            slug         Widget Area's slug.
		 * @param {(string|string[])} contextSlugs Widget context slug(s).
		 */
		assignWidgetArea( slug, contextSlugs ) {
			dispatch( STORE_NAME ).assignWidgetArea( slug, contextSlugs );
		},

		/**
		 * Assigns an existing widget (by slug) to a widget area(s).
		 *
		 * @since 1.9.0
		 *
		 * @param {string}            slug            Widget slug.
		 * @param {(string|string[])} widgetAreaSlugs Widget area slug(s).
		 */
		assignWidget( slug, widgetAreaSlugs ) {
			dispatch( STORE_NAME ).assignWidget( slug, widgetAreaSlugs );
		},

		/**
		 * Checks if a widget area has been registered.
		 *
		 * Returns `true` if the widget area has been registered.
		 * Returns `false` if the widget area has NOT been registered.
		 *
		 * @since 1.9.0
		 *
		 * @param {string} slug Widget Area's slug.
		 * @return {boolean} `true`/`false` based on whether widget area has been registered.
		 */
		isWidgetAreaRegistered( slug ) {
			return select( STORE_NAME ).isWidgetAreaRegistered( slug );
		},

		/**
		 * Checks if a widget has been registered with a given slug.
		 *
		 * Returns `true` if the widget area has been registered.
		 * Returns `false` if the widget area has NOT been registered.
		 *
		 * @since 1.9.0
		 *
		 * @param {string} slug Widget's slug.
		 * @return {boolean} `true`/`false` based on whether widget has been registered.
		 */
		isWidgetRegistered( slug ) {
			return select( STORE_NAME ).isWidgetRegistered( slug );
		},
	};
	return Widgets;
}
<|MERGE_RESOLUTION|>--- conflicted
+++ resolved
@@ -19,25 +19,11 @@
 /**
  * Internal dependencies
  */
-<<<<<<< HEAD
-import Data from 'googlesitekit-data';
-=======
-import Widget from './components/Widget';
->>>>>>> c61cc084
 import { STORE_NAME, WIDGET_WIDTHS, WIDGET_AREA_STYLES } from './datastore/constants';
 
 export { registerStore } from './datastore';
 export { registerDefaults as registerWidgets } from './register-defaults';
 
-<<<<<<< HEAD
-const Widgets = {
-	/**
-	 * Supported styles for Site Kit widget areas.
-	 *
-	 * @since 1.13.0
-	 */
-	WIDGET_AREA_STYLES,
-=======
 /**
  * Creates a new instance of Widgets.
  *
@@ -50,13 +36,6 @@
  */
 export function createWidgets( { dispatch, select } ) {
 	const Widgets = {
-		/**
-		 * Public Widget components for creating Site Kit widgets.
-		 *
-		 * @since 1.11.0
-		 */
-		components: { Widget },
->>>>>>> c61cc084
 
 		/**
 		 * Supported styles for Site Kit widget areas.
