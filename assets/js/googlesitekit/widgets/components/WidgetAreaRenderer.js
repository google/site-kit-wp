/**
 * WidgetAreaRenderer component.
 *
 * Site Kit by Google, Copyright 2021 Google LLC
 *
 * Licensed under the Apache License, Version 2.0 (the "License");
 * you may not use this file except in compliance with the License.
 * You may obtain a copy of the License at
 *
 *     https://www.apache.org/licenses/LICENSE-2.0
 *
 * Unless required by applicable law or agreed to in writing, software
 * distributed under the License is distributed on an "AS IS" BASIS,
 * WITHOUT WARRANTIES OR CONDITIONS OF ANY KIND, either express or implied.
 * See the License for the specific language governing permissions and
 * limitations under the License.
 */

/**
 * External dependencies
 */
import classnames from 'classnames';
import PropTypes from 'prop-types';

/**
 * Internal dependencies
 */
import Data from 'googlesitekit-data';
import { STORE_NAME, WIDGET_AREA_STYLES } from '../datastore/constants';
import WidgetRenderer from './WidgetRenderer';
import { getWidgetLayout, combineWidgets, getWidgetComponentProps } from '../util';
import { Cell, Grid, Row } from '../../../material-components';
const { useSelect } = Data;

<<<<<<< HEAD
export default function WidgetAreaRenderer( { slug } ) {
	const widgetArea = useSelect( ( select ) => select( STORE_NAME ).getWidgetArea( slug ) );
=======
export default function WidgetAreaRenderer( { slug, totalAreas } ) {
	const { widgets, widgetArea } = useSelect( ( select ) => ( {
		widgetArea: select( STORE_NAME ).getWidgetArea( slug ),
		widgets: select( STORE_NAME ).getWidgets( slug ),
	} ) );
>>>>>>> 324379e2

	const { widgets, widgetStates } = useSelect( ( select ) => {
		const allWidgets = select( STORE_NAME ).getWidgets( slug );
		const allWidgetStates = {};
		allWidgets.forEach( ( widget ) => {
			allWidgetStates[ widget.slug ] = select( STORE_NAME ).getWidgetState( widget.slug );
		} );
		return {
			widgets: allWidgets,
			widgetStates: allWidgetStates,
		};
	} );

	// TODO: Solve this in a better way.
	const activeWidgets = widgets.filter( ( widget ) => {
		const widgetExists = widgets.some( ( item ) => item.slug === widget.slug );
		const isComponent = typeof widget.Component === 'function';
		if ( ! widgetExists || ! isComponent ) {
			return false;
		}
		const widgetComponentProps = getWidgetComponentProps( widget.slug );
		const isActive = widget.Component.prototype.render
			? new widget.Component( widgetComponentProps ).render()
			: widget.Component( widgetComponentProps );

		return Boolean( isActive );
	} );

	if ( activeWidgets.length === 0 ) {
		return null;
	}

	// Compute the layout.
	const {
		classNames,
		columnWidths,
		rowIndexes,
	} = getWidgetLayout( activeWidgets );

	// Combine widgets with similar CTAs and prepare final props to pass to
	// `WidgetRenderer` below. Only one consecutive instance of a similar CTA
	// will be maintained (via an "override component"), and all other similar
	// ones will receive a CSS class to hide them.
	// A combined CTA will span the combined width of all widgets that it was
	// combined from.
	const {
		gridClassNames,
		overrideComponents,
	} = combineWidgets( activeWidgets, widgetStates, {
		classNames,
		columnWidths,
		rowIndexes,
	} );

	// Render all widgets.
	const widgetsOutput = activeWidgets.map( ( widget, i ) => (
		<WidgetRenderer
			gridClassName={ classnames( gridClassNames[ i ] ) }
			OverrideComponent={ overrideComponents[ i ] ? () => {
				const { Component, metadata } = overrideComponents[ i ];
				return <Component { ...metadata } />;
			} : undefined }
			key={ widget.slug }
			slug={ widget.slug }
		/>
	) );

	const { Icon, title, style, subtitle } = widgetArea;

	return (
		<Grid className={ `googlesitekit-widget-area googlesitekit-widget-area--${ slug } googlesitekit-widget-area--${ style }` }>
			{ totalAreas > 1 && (
				<Row>
					<Cell className="googlesitekit-widget-area-header" size={ 12 }>
						{ Icon && (
							<Icon width={ 33 } height={ 33 } />
						) }

						{ title && (
							<h3 className="googlesitekit-widget-area-header__title googlesitekit-heading-3">
								{ title }
							</h3>
						) }

						{ subtitle && (
							<h4 className="googlesitekit-widget-area-header__subtitle">
								{ subtitle }
							</h4>
						) }
					</Cell>
				</Row>
			) }

			<div className="googlesitekit-widget-area-widgets">
				<Row>
					{ style === WIDGET_AREA_STYLES.BOXES && widgetsOutput }
					{ style === WIDGET_AREA_STYLES.COMPOSITE && (
						<Cell size={ 12 }>
							<Grid>
								<Row>
									{ widgetsOutput }
								</Row>
							</Grid>
						</Cell>
					) }
				</Row>
			</div>
		</Grid>
	);
}

WidgetAreaRenderer.propTypes = {
	slug: PropTypes.string.isRequired,
};<|MERGE_RESOLUTION|>--- conflicted
+++ resolved
@@ -32,16 +32,8 @@
 import { Cell, Grid, Row } from '../../../material-components';
 const { useSelect } = Data;
 
-<<<<<<< HEAD
-export default function WidgetAreaRenderer( { slug } ) {
+export default function WidgetAreaRenderer( { slug, totalAreas } ) {
 	const widgetArea = useSelect( ( select ) => select( STORE_NAME ).getWidgetArea( slug ) );
-=======
-export default function WidgetAreaRenderer( { slug, totalAreas } ) {
-	const { widgets, widgetArea } = useSelect( ( select ) => ( {
-		widgetArea: select( STORE_NAME ).getWidgetArea( slug ),
-		widgets: select( STORE_NAME ).getWidgets( slug ),
-	} ) );
->>>>>>> 324379e2
 
 	const { widgets, widgetStates } = useSelect( ( select ) => {
 		const allWidgets = select( STORE_NAME ).getWidgets( slug );
