/**
 * Google Site Kit components.
 *
 * Site Kit by Google, Copyright 2022 Google LLC
 *
 * Licensed under the Apache License, Version 2.0 (the "License");
 * you may not use this file except in compliance with the License.
 * You may obtain a copy of the License at
 *
 *     https://www.apache.org/licenses/LICENSE-2.0
 *
 * Unless required by applicable law or agreed to in writing, software
 * distributed under the License is distributed on an "AS IS" BASIS,
 * WITHOUT WARRANTIES OR CONDITIONS OF ANY KIND, either express or implied.
 * See the License for the specific language governing permissions and
 * limitations under the License.
 */

import Dialog, {
	DialogTitle,
	DialogContent,
	DialogFooter,
} from '@material/react-dialog';

/**
 * Internal dependencies
 */
import Button from './Button';
import Checkbox from './Checkbox';
import Chip from './Chip';
<<<<<<< HEAD
import CircularProgress from './CircularProgress';
import Dialog from './Dialog';
=======
>>>>>>> 96a136ad
import Menu from './Menu';
import ProgressBar from './ProgressBar';
import Radio from './Radio';
import SpinnerButton from './SpinnerButton';
import Switch from './Switch';
import TextField from './TextField';
import Tooltip from './Tooltip';

const Components = {
	Button,
	Checkbox,
	Chip,
	CircularProgress,
	Dialog,
	DialogTitle,
	DialogContent,
	DialogFooter,
	Menu,
	ProgressBar,
	Radio,
	SpinnerButton,
	Switch,
	TextField,
	Tooltip,
};

export default Components;<|MERGE_RESOLUTION|>--- conflicted
+++ resolved
@@ -28,11 +28,7 @@
 import Button from './Button';
 import Checkbox from './Checkbox';
 import Chip from './Chip';
-<<<<<<< HEAD
 import CircularProgress from './CircularProgress';
-import Dialog from './Dialog';
-=======
->>>>>>> 96a136ad
 import Menu from './Menu';
 import ProgressBar from './ProgressBar';
 import Radio from './Radio';
