--- conflicted
+++ resolved
@@ -355,11 +355,7 @@
 			}
 		} );
 
-<<<<<<< HEAD
-		describe( 'get', () => {
-=======
 		describe( 'get', () => { // eslint-disable-line jest/no-identical-title
->>>>>>> 3cd7c313
 			it( 'should return nothing when no storage is available', async () => {
 				await setItem( 'key1', 'data' );
 
@@ -373,11 +369,7 @@
 			} );
 		} );
 
-<<<<<<< HEAD
-		describe( 'set', () => {
-=======
 		describe( 'set', () => { // eslint-disable-line jest/no-identical-title
->>>>>>> 3cd7c313
 			it( 'should not save when no storage is available', async () => {
 				const didSave = await setItem( 'key1', 'data' );
 				expect( didSave ).toEqual( false );
@@ -386,11 +378,7 @@
 			} );
 		} );
 
-<<<<<<< HEAD
-		describe( 'deleteItem', () => {
-=======
 		describe( 'deleteItem', () => { // eslint-disable-line jest/no-identical-title
->>>>>>> 3cd7c313
 			it( 'should not call delete when no storage is available', async () => {
 				await setItem( 'key1', 'data' );
 
@@ -401,11 +389,7 @@
 			} );
 		} );
 
-<<<<<<< HEAD
-		describe( 'getKeys', () => {
-=======
 		describe( 'getKeys', () => { // eslint-disable-line jest/no-identical-title
->>>>>>> 3cd7c313
 			it( 'should return nothing when no storage is available', async () => {
 				await setItem( 'key1', 'data' );
 				await setItem( 'key2', 'data' );
@@ -417,11 +401,7 @@
 			} );
 		} );
 
-<<<<<<< HEAD
-		describe( 'clearCache', () => {
-=======
 		describe( 'clearCache', () => { // eslint-disable-line jest/no-identical-title
->>>>>>> 3cd7c313
 			it( 'should return false when no storage is available', async () => {
 				await setItem( 'key1', 'data' );
 				await setItem( 'key2', 'data' );
