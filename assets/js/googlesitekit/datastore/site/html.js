--- conflicted
+++ resolved
@@ -140,36 +140,9 @@
 };
 
 const baseControls = {
-<<<<<<< HEAD
-	[ WAIT_FOR_HTML_FOR_URL ]: createRegistryControl( ( registry ) => ( { payload: { url } } ) => (
-		registry.resolveSelect( STORE_NAME ).getHTMLForURL( url )
-	) ),
-	[ CHECK_FOR_SETUP_TAG ]: createRegistryControl( ( registry ) => async () => {
-		let error;
-		let response;
-		let token;
-		let tokenMatch = false;
-
-		try {
-			( { token } = await API.set( 'core', 'site', 'setup-tag' ) );
-			const homeURL = await registry.select( STORE_NAME ).getHomeURL();
-
-			( { response, error } = await registry.dispatch( STORE_NAME ).fetchGetHTMLForURL( homeURL ) );
-		} catch {
-			error = ERROR_FETCH_FAIL;
-		}
-		if ( ! error ) {
-			const scrapedTag = extractExistingTag( response, [ /<meta name="googlesitekit-setup" content="([a-z0-9-]+)"/ ] );
-			tokenMatch = token === scrapedTag;
-
-			if ( ! tokenMatch ) {
-				error = ERROR_TOKEN_MISMATCH;
-=======
 	[ WAIT_FOR_HTML_FOR_URL ]: createRegistryControl(
 		( registry ) => ( { payload: { url } } ) =>
-			registry
-				.__experimentalResolveSelect( CORE_SITE )
-				.getHTMLForURL( url )
+			registry.resolveSelect( CORE_SITE ).getHTMLForURL( url )
 	),
 	[ CHECK_FOR_SETUP_TAG ]: createRegistryControl(
 		( registry ) => async () => {
@@ -197,7 +170,6 @@
 				if ( ! tokenMatch ) {
 					error = ERROR_TOKEN_MISMATCH;
 				}
->>>>>>> 565aadc6
 			}
 
 			return { response: tokenMatch, error };
