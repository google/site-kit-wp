/**
 * core/site data store: connection info.
 *
 * Site Kit by Google, Copyright 2020 Google LLC
 *
 * Licensed under the Apache License, Version 2.0 (the "License");
 * you may not use this file except in compliance with the License.
 * You may obtain a copy of the License at
 *
 *     https://www.apache.org/licenses/LICENSE-2.0
 *
 * Unless required by applicable law or agreed to in writing, software
 * distributed under the License is distributed on an "AS IS" BASIS,
 * WITHOUT WARRANTIES OR CONDITIONS OF ANY KIND, either express or implied.
 * See the License for the specific language governing permissions and
 * limitations under the License.
 */

/**
 * Internal dependencies
 */
import API from 'googlesitekit-api';
import Data from 'googlesitekit-data';
import { STORE_NAME } from './constants';
import { createFetchStore } from '../../data/create-fetch-store';

const { createRegistrySelector } = Data;

export const INITIAL_STATE = {
	connection: undefined,
};

const fetchConnectionInfrastructure = createFetchStore( {
	baseName: 'getConnection',
	controlCallback: () => {
		return API.get( 'core', 'site', 'connection' );
	},
	reducerCallback: ( state, connection ) => {
		return {
			...state,
			connection,
		};
	},
} );

export const actions = {
	...fetchConnectionInfrastructure.actions,
};

export const controls = {
<<<<<<< HEAD
	...fetchConnectionInfrastructure.controls,
=======
	[ FETCH_CONNECTION ]: () => {
		return API.get( 'core', 'site', 'connection', undefined, {
			useCache: false,
		} );
	},
>>>>>>> e00e301a
};

export const reducer = ( state, { type, payload } ) => {
	switch ( type ) {
		default: {
			return fetchConnectionInfrastructure.reducer( state, { type, payload } );
		}
	}
};

export const resolvers = {
	...fetchConnectionInfrastructure.resolvers,

	*getConnection() {
		const registry = yield Data.commonActions.getRegistry();

		const existingConnection = registry.select( STORE_NAME ).getConnection();

		if ( ! existingConnection ) {
			yield actions.fetchGetConnection();
		}
	},
};

export const selectors = {
	...fetchConnectionInfrastructure.selectors,

	/**
	 * Gets the connection info for this site.
	 *
	 * Returns `undefined` if the connection info is not available/loaded.
	 *
	 * Returns an object with the shape when successful:
	 * ```
	 * {
	 *   connected: <Boolean>,
	 *   resettable: <Boolean>,
	 *   setupCompleted: <Boolean>,
	 * }
	 * ```
	 *
	 * @private
	 * @since 1.5.0
	 *
	 * @param {Object} state Data store's state.
	 * @return {(Object|undefined)} Site connection info.
	 */
	getConnection( state ) {
		const { connection } = state;

		return connection;
	},

	/**
	 * Gets the Site Kit connection status for this site.
	 *
	 * Returns `true` if the site is connected to Site Kit, `false` if
	 * not. Returns `undefined` if the connection info is not available/loaded.
	 *
	 * @since 1.7.0
	 *
	 * @param {Object} state Data store's state.
	 * @return {(boolean|undefined)} Site connection status.
	 */
	isConnected: createRegistrySelector( ( select ) => () => {
		const connection = select( STORE_NAME ).getConnection();

		return typeof connection !== 'undefined' ? connection.connected : connection;
	} ),

	/**
	 * Gets the Site Kit reset availability for this site.
	 *
	 * Returns `true` if the site is connected to Site Kit and
	 * the connection can be reset, `false` if reset is not available.
	 * Returns `undefined` if the connection info is not available/loaded.
	 *
	 * @since 1.7.0
	 *
	 * @param {Object} state Data store's state.
	 * @return {(boolean|undefined)} Site reset status.
	 */
	isResettable: createRegistrySelector( ( select ) => () => {
		const connection = select( STORE_NAME ).getConnection();

		return typeof connection !== 'undefined' ? connection.resettable : connection;
	} ),

	/**
	 * Gets the Site Kit setup status.
	 *
	 * Returns `true` if the site is connected to Site Kit and
	 * the connection can be reset, `false` if reset is not available.
	 * Returns `undefined` if the connection info is not available/loaded.
	 *
	 * @since 1.7.0
	 *
	 * @param {Object} state Data store's state.
	 * @return {(boolean|undefined)} Site setup completion status.
	 */
	isSetupCompleted: createRegistrySelector( ( select ) => () => {
		const connection = select( STORE_NAME ).getConnection();

		return typeof connection !== 'undefined' ? connection.setupCompleted : connection;
	} ),
};

export default {
	INITIAL_STATE,
	actions,
	controls,
	reducer,
	resolvers,
	selectors,
};<|MERGE_RESOLUTION|>--- conflicted
+++ resolved
@@ -33,7 +33,9 @@
 const fetchConnectionInfrastructure = createFetchStore( {
 	baseName: 'getConnection',
 	controlCallback: () => {
-		return API.get( 'core', 'site', 'connection' );
+		return API.get( 'core', 'site', 'connection', undefined, {
+			useCache: false,
+		} );
 	},
 	reducerCallback: ( state, connection ) => {
 		return {
@@ -48,15 +50,7 @@
 };
 
 export const controls = {
-<<<<<<< HEAD
 	...fetchConnectionInfrastructure.controls,
-=======
-	[ FETCH_CONNECTION ]: () => {
-		return API.get( 'core', 'site', 'connection', undefined, {
-			useCache: false,
-		} );
-	},
->>>>>>> e00e301a
 };
 
 export const reducer = ( state, { type, payload } ) => {
