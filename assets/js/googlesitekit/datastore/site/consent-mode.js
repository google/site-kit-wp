/**
 * Site Kit by Google, Copyright 2024 Google LLC
 *
 * Licensed under the Apache License, Version 2.0 (the "License");
 * you may not use this file except in compliance with the License.
 * You may obtain a copy of the License at
 *
 *     https://www.apache.org/licenses/LICENSE-2.0
 *
 * Unless required by applicable law or agreed to in writing, software
 * distributed under the License is distributed on an "AS IS" BASIS,
 * WITHOUT WARRANTIES OR CONDITIONS OF ANY KIND, either express or implied.
 * See the License for the specific language governing permissions and
 * limitations under the License.
 */

/**
 * External dependencies
 */
import invariant from 'invariant';
import { isPlainObject } from 'lodash';

/**
 * Internal dependencies
 */
import API from 'googlesitekit-api';
import {
	commonActions,
	combineStores,
	createRegistrySelector,
} from 'googlesitekit-data';
import { createFetchStore } from '../../data/create-fetch-store';
import { createReducer } from '../../data/create-reducer';
import { CORE_SITE } from './constants';
import { CORE_USER } from '../user/constants';
import { actions as errorStoreActions } from '../../data/create-error-store';
const { clearError, receiveError } = errorStoreActions;

const { getRegistry } = commonActions;

const SET_CONSENT_MODE_ENABLED = 'SET_CONSENT_MODE_ENABLED';
const INSTALL_ACTIVATE_WP_CONSENT_API_RESPONSE =
	'INSTALL_ACTIVATE_WP_CONSENT_API_RESPONSE';
const INSTALL_ACTIVATE_WP_CONSENT_API_FETCHING =
	'INSTALL_ACTIVATE_WP_CONSENT_API_FETCHING';

const settingsReducerCallback = createReducer( ( state, settings ) => {
	state.consentMode.settings = settings;
} );

const fetchGetConsentModeSettingsStore = createFetchStore( {
	baseName: 'getConsentModeSettings',
	controlCallback: () => {
		return API.get( 'core', 'site', 'consent-mode', null, {
			useCache: false,
		} );
	},
	reducerCallback: settingsReducerCallback,
} );

const fetchSaveConsentModeSettingsStore = createFetchStore( {
	baseName: 'saveConsentModeSettings',
	controlCallback: ( { settings } ) => {
		return API.set( 'core', 'site', 'consent-mode', { settings } );
	},
	reducerCallback: settingsReducerCallback,
	argsToParams: ( settings ) => {
		return { settings };
	},
	validateParams: ( { settings } ) => {
		invariant(
			isPlainObject( settings ),
			'settings must be a plain object.'
		);
	},
} );

const fetchGetConsentAPIInfoStore = createFetchStore( {
	baseName: 'getConsentAPIInfo',
	controlCallback: () => {
		return API.get( 'core', 'site', 'consent-api-info', null, {
			useCache: false,
		} );
	},
	reducerCallback: createReducer( ( state, apiInfo ) => {
		state.consentMode.apiInfo = apiInfo;
	} ),
} );

const fetchInstallActivateWPConsentAPI = createFetchStore( {
	baseName: 'installActivateWPConsentAPI',
	controlCallback: async ( { nonce } ) => {
		/**
		 * This function utilizes an AJAX approach instead of the standardized REST approach
		 * due to the requirement of the Plugin_Upgrader class, which relies on functions
		 * from `admin.php` among others. These functions are properly loaded during the
		 * AJAX callback, ensuring the installation and activation processes can execute correctly.
		 */
		const data = new FormData();
		data.append( 'action', 'install_activate_wp_consent_api' );
		data.append( '_ajax_nonce', nonce );

		const response = await fetch( global.ajaxurl, {
			method: 'POST',
			credentials: 'same-origin',
			body: data,
		} );

		return response.json();
	},
	argsToParams: ( { nonce } ) => {
		return {
			nonce,
		};
	},
	validateParams: ( { nonce } ) => {
		invariant( typeof nonce === 'string', 'nonce must be a string.' );
	},
} );

const fetchActivateConsentAPI = createFetchStore( {
	baseName: 'activateConsentAPI',
	controlCallback: () => {
		return API.set( 'core', 'site', 'consent-api-activate', null, {
			useCache: false,
		} );
	},
} );

const fetchGetAdsMeasurementStatusStore = createFetchStore( {
	baseName: 'getAdsMeasurementStatus',
	controlCallback: () => {
		return API.get( 'core', 'site', 'ads-measurement-status', null, {
			useCache: false,
		} );
	},
	reducerCallback: createReducer( ( state, response ) => {
		state.consentMode.adsConnected = response.connected;
	} ),
} );

const baseInitialState = {
	consentMode: {
		settings: undefined,
		apiInfo: undefined,
		apiInstallResponse: undefined,
		isApiFetching: undefined,
		adsConnected: undefined,
	},
};

const baseActions = {
	/**
	 * Saves the Consent Mode settings.
	 *
	 * @since 1.122.0
	 *
	 * @return {Object} Object with `response` and `error`.
	 */
	*saveConsentModeSettings() {
		const { select } = yield getRegistry();
		const settings = select( CORE_SITE ).getConsentModeSettings();

		return yield fetchSaveConsentModeSettingsStore.actions.fetchSaveConsentModeSettings(
			settings
		);
	},

	/**
	 * Sets the Consent Mode enabled status.
	 *
	 * @since 1.122.0
	 *
	 * @param {string} enabled Consent Mode enabled status.
	 * @return {Object} Redux-style action.
	 */
	setConsentModeEnabled( enabled ) {
		return {
			type: SET_CONSENT_MODE_ENABLED,
			payload: { enabled },
		};
	},

	/**
	 * Installs and activates the WP Consent API Plugin on the backend.
	 *
	 * @since 1.132.0
	 */
	*installActivateWPConsentAPI() {
		const registry = yield getRegistry();

		yield clearError( 'installActivateWPConsentAPI', [] );

		yield {
			type: INSTALL_ACTIVATE_WP_CONSENT_API_FETCHING,
			payload: true,
		};

		yield commonActions.await(
			registry.resolveSelect( CORE_USER ).getNonces()
		);
		const nonce = registry.select( CORE_USER ).getNonce( 'updates' );

		if ( nonce === undefined ) {
			const error = registry
				.select( CORE_USER )
				.getErrorForSelector( 'getNonces' );

			yield receiveError( error, 'installActivateWPConsentAPI', [] );

			yield {
				type: INSTALL_ACTIVATE_WP_CONSENT_API_FETCHING,
				payload: false,
			};

			registry
				.dispatch( CORE_USER )
				.invalidateResolution( 'getNonces', [] );

			return;
		}

		const { response } =
			yield fetchInstallActivateWPConsentAPI.actions.fetchInstallActivateWPConsentAPI(
				{ nonce }
			);

		yield {
			type: INSTALL_ACTIVATE_WP_CONSENT_API_RESPONSE,
			payload: response,
		};

		yield {
			type: INSTALL_ACTIVATE_WP_CONSENT_API_FETCHING,
			payload: false,
		};

		// Fetch the latest info, if plugin is installed and activated it will show the success message.
		yield fetchGetConsentAPIInfoStore.actions.fetchGetConsentAPIInfo();
	},

	/**
	 * Activates the WP Consent API Plugin on the backend.
	 *
	 * @since 1.132.0
	 */
	*activateConsentAPI() {
		const response =
			yield fetchActivateConsentAPI.actions.fetchActivateConsentAPI();

		yield {
			type: INSTALL_ACTIVATE_WP_CONSENT_API_RESPONSE,
			payload: response,
		};

		// Fetch the latest info, if plugin is activated it will show the success message.
		yield fetchGetConsentAPIInfoStore.actions.fetchGetConsentAPIInfo();
	},
};

const baseControls = {};

const baseReducer = createReducer( ( state, { type, payload } ) => {
	switch ( type ) {
		case SET_CONSENT_MODE_ENABLED:
			state.consentMode.settings = state.consentMode.settings || {};
			state.consentMode.settings.enabled = !! payload.enabled;
			break;

		case INSTALL_ACTIVATE_WP_CONSENT_API_RESPONSE:
			state.consentMode.apiInstallResponse = payload;
			break;

		case INSTALL_ACTIVATE_WP_CONSENT_API_FETCHING:
			state.consentMode.isApiFetching = payload;
			break;

		default:
			break;
	}
} );

const baseSelectors = {
	/**
	 * Gets the Consent Mode settings.
	 *
	 * @since 1.122.0
	 *
	 * @param {Object} state Data store's state.
	 * @return {Object|undefined} Consent Mode settings, or `undefined` if not loaded.
	 */
	getConsentModeSettings: ( state ) => {
		return state.consentMode.settings;
	},

	/**
	 * Gets the Consent Mode enabled status.
	 *
	 * @since 1.122.0
	 *
	 * @return {boolean|undefined} Consent Mode enabled status, or `undefined` if not loaded.
	 */
	isConsentModeEnabled: createRegistrySelector( ( select ) => () => {
		const { enabled } = select( CORE_SITE ).getConsentModeSettings() || {};

		return enabled;
	} ),

	/**
	 * Gets the WP Consent Mode API info.
	 *
	 * @since 1.122.0
	 *
	 * @param {Object} state Data store's state.
	 * @return {Object|undefined} WP Consent Mode API info, or `undefined` if not loaded.
	 */
	getConsentAPIInfo: ( state ) => {
		return state.consentMode.apiInfo;
	},

	/**
	 * Gets the WP Consent API Install/Activate Response.
	 *
	 * @since 1.132.0
	 *
	 * @param {Object} state Data store's state.
	 * @return {Object|undefined} WP Consent Mode API response, or `undefined` if not loaded.
	 */
	getApiInstallResponse: ( state ) => {
		return state.consentMode.apiInstallResponse;
	},

	/**
	 * Gets the WP Consent API Install/Activate isApiFetching value.
	 *
	 * @since 1.132.0
	 *
	 * @param {Object} state Data store's state.
	 * @return {boolean|undefined} Gets the value if WP Consent Mode API is currently fetching, or `undefined` if not loaded.
	 */
	isApiFetching: ( state ) => {
		return state.consentMode.isApiFetching;
	},

	/**
	 * Returns true if Google Ads is in use, either through a linked Analytics & Ads
	 * account, an Ads conversion tracking ID, or via Analytics tag config.
	 *
	 * @since 1.124.0
	 * @since 1.125.0 Updated to consider Ads connection status via the Analytics tag config, and to source Conversion ID field from Ads module.
<<<<<<< HEAD
	 * @since n.e.x.t Updated to to simple selector which returns value from the state.
=======
	 * @since n.e.x.t Updated to a simple selector which returns value from the state.
>>>>>>> 2e59c965
	 *
	 * @param {Object} state Data store's state.
	 * @return {boolean|undefined} True if Google Ads is in use, false otherwise. Undefined if the selectors have not loaded.
	 */
	isAdsConnected: ( state ) => {
		return state.consentMode.adsConnected;
	},
};

const baseResolvers = {
	*getConsentModeSettings() {
		const { select } = yield getRegistry();

		if ( select( CORE_SITE ).getConsentModeSettings() ) {
			return;
		}

		yield fetchGetConsentModeSettingsStore.actions.fetchGetConsentModeSettings();
	},

	*getConsentAPIInfo() {
		const { select } = yield getRegistry();

		if ( select( CORE_SITE ).getConsentAPIInfo() ) {
			return;
		}

		yield fetchGetConsentAPIInfoStore.actions.fetchGetConsentAPIInfo();
	},

	*isAdsConnected() {
		const { select } = yield getRegistry();

		if ( select( CORE_SITE ).isAdsConnected() !== undefined ) {
			return;
		}

		yield fetchGetAdsMeasurementStatusStore.actions.fetchGetAdsMeasurementStatus();
	},
};

const store = combineStores(
	fetchGetConsentModeSettingsStore,
	fetchSaveConsentModeSettingsStore,
	fetchGetConsentAPIInfoStore,
	fetchInstallActivateWPConsentAPI,
	fetchActivateConsentAPI,
	fetchGetAdsMeasurementStatusStore,
	{
		initialState: baseInitialState,
		actions: baseActions,
		controls: baseControls,
		reducer: baseReducer,
		resolvers: baseResolvers,
		selectors: baseSelectors,
	}
);

export const initialState = store.initialState;
export const actions = store.actions;
export const controls = store.controls;
export const reducer = store.reducer;
export const resolvers = store.resolvers;
export const selectors = store.selectors;

export default store;<|MERGE_RESOLUTION|>--- conflicted
+++ resolved
@@ -348,11 +348,7 @@
 	 *
 	 * @since 1.124.0
 	 * @since 1.125.0 Updated to consider Ads connection status via the Analytics tag config, and to source Conversion ID field from Ads module.
-<<<<<<< HEAD
-	 * @since n.e.x.t Updated to to simple selector which returns value from the state.
-=======
 	 * @since n.e.x.t Updated to a simple selector which returns value from the state.
->>>>>>> 2e59c965
 	 *
 	 * @param {Object} state Data store's state.
 	 * @return {boolean|undefined} True if Google Ads is in use, false otherwise. Undefined if the selectors have not loaded.
