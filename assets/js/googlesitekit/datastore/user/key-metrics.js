--- conflicted
+++ resolved
@@ -274,117 +274,8 @@
 				return postTypes.some( ( { slug } ) => slug === 'product' );
 			};
 
-<<<<<<< HEAD
-		const showConversionTailoredMetrics =
-			select( CORE_USER ).showConversionTailoredMetrics();
-
-		switch ( purpose ) {
-			case 'publish_blog':
-				return showConversionTailoredMetrics
-					? [
-							KM_ANALYTICS_TOP_CATEGORIES,
-							KM_ANALYTICS_TOP_CONVERTING_TRAFFIC_SOURCE,
-							KM_ANALYTICS_TOP_RETURNING_VISITOR_PAGES,
-							KM_SEARCH_CONSOLE_POPULAR_KEYWORDS,
-							KM_ANALYTICS_TOP_RECENT_TRENDING_PAGES,
-							KM_ANALYTICS_TOP_TRAFFIC_SOURCE,
-							KM_ANALYTICS_TOP_PAGES_DRIVING_LEADS,
-							KM_ANALYTICS_TOP_TRAFFIC_SOURCE_DRIVING_LEADS,
-					  ]
-					: [
-							KM_ANALYTICS_RETURNING_VISITORS,
-							KM_ANALYTICS_NEW_VISITORS,
-							KM_ANALYTICS_TOP_TRAFFIC_SOURCE,
-							KM_ANALYTICS_ENGAGED_TRAFFIC_SOURCE,
-					  ];
-
-			case 'publish_news':
-				return showConversionTailoredMetrics
-					? [
-							KM_ANALYTICS_ENGAGED_TRAFFIC_SOURCE,
-							KM_ANALYTICS_POPULAR_AUTHORS,
-							KM_ANALYTICS_TOP_CITIES,
-							KM_SEARCH_CONSOLE_POPULAR_KEYWORDS,
-							KM_ANALYTICS_TOP_RECENT_TRENDING_PAGES,
-							KM_ANALYTICS_TOP_TRAFFIC_SOURCE,
-							KM_ANALYTICS_TOP_PAGES_DRIVING_LEADS,
-							KM_ANALYTICS_TOP_TRAFFIC_SOURCE_DRIVING_LEADS,
-					  ]
-					: [
-							KM_ANALYTICS_PAGES_PER_VISIT,
-							KM_ANALYTICS_VISIT_LENGTH,
-							KM_ANALYTICS_VISITS_PER_VISITOR,
-							KM_ANALYTICS_MOST_ENGAGING_PAGES,
-					  ];
-			case 'monetize_content':
-				return showConversionTailoredMetrics
-					? [
-							KM_ANALYTICS_MOST_ENGAGING_PAGES,
-							KM_ANALYTICS_POPULAR_CONTENT,
-							KM_ANALYTICS_NEW_VISITORS,
-							KM_ANALYTICS_ADSENSE_TOP_EARNING_CONTENT,
-							KM_ANALYTICS_VISIT_LENGTH,
-							KM_ANALYTICS_VISITS_PER_VISITOR,
-							KM_ANALYTICS_ENGAGED_TRAFFIC_SOURCE,
-							KM_SEARCH_CONSOLE_POPULAR_KEYWORDS,
-					  ]
-					: [
-							KM_ANALYTICS_POPULAR_CONTENT,
-							KM_ANALYTICS_ENGAGED_TRAFFIC_SOURCE,
-							KM_ANALYTICS_NEW_VISITORS,
-							KM_ANALYTICS_TOP_TRAFFIC_SOURCE,
-					  ];
-
-			case 'sell_products_or_service':
-				return showConversionTailoredMetrics
-					? [
-							KM_ANALYTICS_POPULAR_PRODUCTS,
-							KM_ANALYTICS_TOP_CITIES_DRIVING_PURCHASES,
-							KM_ANALYTICS_TOP_DEVICE_DRIVING_PURCHASES,
-							KM_ANALYTICS_TOP_TRAFFIC_SOURCE_DRIVING_ADD_TO_CART,
-							KM_ANALYTICS_TOP_TRAFFIC_SOURCE_DRIVING_PURCHASES,
-							KM_ANALYTICS_ADSENSE_TOP_EARNING_CONTENT,
-							KM_ANALYTICS_TOP_CONVERTING_TRAFFIC_SOURCE,
-							KM_SEARCH_CONSOLE_POPULAR_KEYWORDS,
-					  ]
-					: [
-							hasProductPostType()
-								? KM_ANALYTICS_POPULAR_PRODUCTS
-								: KM_ANALYTICS_POPULAR_CONTENT,
-							KM_ANALYTICS_ENGAGED_TRAFFIC_SOURCE,
-							KM_SEARCH_CONSOLE_POPULAR_KEYWORDS,
-							KM_ANALYTICS_TOP_TRAFFIC_SOURCE,
-					  ];
-
-			case 'share_portfolio':
-				return showConversionTailoredMetrics
-					? [
-							KM_ANALYTICS_TOP_CITIES_DRIVING_LEADS,
-							KM_ANALYTICS_TOP_CONVERTING_TRAFFIC_SOURCE,
-							KM_ANALYTICS_TOP_RETURNING_VISITOR_PAGES,
-							KM_ANALYTICS_POPULAR_AUTHORS,
-							KM_ANALYTICS_TOP_PAGES_DRIVING_LEADS,
-							KM_ANALYTICS_TOP_TRAFFIC_SOURCE_DRIVING_LEADS,
-							KM_ANALYTICS_POPULAR_CONTENT,
-							KM_SEARCH_CONSOLE_POPULAR_KEYWORDS,
-					  ]
-					: [
-							KM_ANALYTICS_NEW_VISITORS,
-							KM_ANALYTICS_TOP_TRAFFIC_SOURCE,
-							KM_ANALYTICS_ENGAGED_TRAFFIC_SOURCE,
-							KM_SEARCH_CONSOLE_POPULAR_KEYWORDS,
-					  ];
-			default:
-				return [];
-=======
-			const keyMetricSettings =
-				select( CORE_USER ).getKeyMetricsSettings();
-			const isUserInputCompleted =
-				select( CORE_USER ).isUserInputCompleted();
 			const showConversionTailoredMetrics =
-				( keyMetricSettings?.includeConversionTailoredMetrics ||
-					isUserInputCompleted ) &&
-				isFeatureEnabled( 'conversionReporting' );
+				select( CORE_USER ).showConversionTailoredMetrics();
 
 			switch ( purpose ) {
 				case 'publish_blog':
@@ -485,7 +376,6 @@
 				default:
 					return [];
 			}
->>>>>>> dcaa4b3e
 		}
 	),
 
