/**
 * Site Kit by Google, Copyright 2023 Google LLC
 *
 * Licensed under the Apache License, Version 2.0 (the "License");
 * you may not use this file except in compliance with the License.
 * You may obtain a copy of the License at
 *
 *     https://www.apache.org/licenses/LICENSE-2.0
 *
 * Unless required by applicable law or agreed to in writing, software
 * distributed under the License is distributed on an "AS IS" BASIS,
 * WITHOUT WARRANTIES OR CONDITIONS OF ANY KIND, either express or implied.
 * See the License for the specific language governing permissions and
 * limitations under the License.
 */

/**
 * External dependencies
 */
import invariant from 'invariant';
import { isEmpty, isPlainObject } from 'lodash';

/**
 * Internal dependencies
 */
import API from 'googlesitekit-api';
import {
	commonActions,
	createRegistrySelector,
	combineStores,
} from 'googlesitekit-data';
import {
	CORE_USER,
	KM_ANALYTICS_ENGAGED_TRAFFIC_SOURCE,
	KM_ANALYTICS_RETURNING_VISITORS,
	KM_ANALYTICS_MOST_ENGAGING_PAGES,
	KM_ANALYTICS_NEW_VISITORS,
	KM_ANALYTICS_PAGES_PER_VISIT,
	KM_ANALYTICS_POPULAR_CONTENT,
	KM_ANALYTICS_POPULAR_PRODUCTS,
	KM_ANALYTICS_TOP_TRAFFIC_SOURCE,
	KM_ANALYTICS_VISITS_PER_VISITOR,
	KM_ANALYTICS_VISIT_LENGTH,
	KM_SEARCH_CONSOLE_POPULAR_KEYWORDS,
	KM_ANALYTICS_TOP_PAGES_DRIVING_LEADS,
	KM_ANALYTICS_TOP_TRAFFIC_SOURCE_DRIVING_LEADS,
	KM_ANALYTICS_TOP_CITIES_DRIVING_PURCHASES,
	KM_ANALYTICS_TOP_DEVICE_DRIVING_PURCHASES,
	KM_ANALYTICS_TOP_TRAFFIC_SOURCE_DRIVING_ADD_TO_CART,
	KM_ANALYTICS_TOP_TRAFFIC_SOURCE_DRIVING_PURCHASES,
	KM_ANALYTICS_TOP_CITIES_DRIVING_LEADS,
	KM_ANALYTICS_TOP_CATEGORIES,
	KM_ANALYTICS_TOP_CONVERTING_TRAFFIC_SOURCE,
	KM_ANALYTICS_TOP_RETURNING_VISITOR_PAGES,
	KM_ANALYTICS_TOP_RECENT_TRENDING_PAGES,
	KM_ANALYTICS_POPULAR_AUTHORS,
	KM_ANALYTICS_TOP_CITIES,
	KM_ANALYTICS_ADSENSE_TOP_EARNING_CONTENT,
} from './constants';
import { CORE_SITE } from '../../datastore/site/constants';
import { CORE_MODULES } from '../../modules/datastore/constants';
import { CORE_WIDGETS } from '../../widgets/datastore/constants';

import { createFetchStore } from '../../data/create-fetch-store';
import { actions as errorStoreActions } from '../../data/create-error-store';
import { KEY_METRICS_WIDGETS } from '../../../components/KeyMetrics/key-metrics-widgets';

import { isFeatureEnabled } from '../../../features';
import { MODULES_ANALYTICS_4 } from '../../../modules/analytics-4/datastore/constants';

const { receiveError, clearError } = errorStoreActions;

const SET_KEY_METRICS_SETTING = 'SET_KEY_METRICS_SETTING';

const baseInitialState = {
	keyMetricsSettings: undefined,
};

const fetchGetKeyMetricsSettingsStore = createFetchStore( {
	baseName: 'getKeyMetricsSettings',
	controlCallback: () =>
		API.get( 'core', 'user', 'key-metrics', undefined, {
			// Never cache key metrics requests, we want them to be
			// up-to-date with what's in settings, and they don't
			// make requests to Google APIs so it's not a slow request.
			useCache: false,
		} ),
	reducerCallback: ( state, keyMetricsSettings ) => ( {
		...state,
		keyMetricsSettings,
	} ),
} );

const fetchSaveKeyMetricsSettingsStore = createFetchStore( {
	baseName: 'saveKeyMetricsSettings',
	controlCallback: ( settings ) =>
		API.set( 'core', 'user', 'key-metrics', { settings } ),
	reducerCallback: ( state, keyMetricsSettings ) => ( {
		...state,
		keyMetricsSettings,
	} ),
	argsToParams: ( settings ) => settings,
	validateParams: ( settings ) => {
		invariant( isPlainObject( settings ), 'Settings should be an object.' );
	},
} );

const fetchResetKeyMetricsSelectionStore = createFetchStore( {
	baseName: 'resetKeyMetricsSelection',
	controlCallback: () =>
		API.set( 'core', 'user', 'reset-key-metrics-selection' ),
	reducerCallback: ( state, keyMetricsSettings ) => ( {
		...state,
		keyMetricsSettings,
	} ),
} );

const baseActions = {
	/**
	 * Sets key metrics setting.
	 *
	 * @since 1.103.0
	 *
	 * @param {string}         settingID Setting key.
	 * @param {Array.<string>} value     Setting value.
	 * @return {Object} Redux-style action.
	 */
	setKeyMetricsSetting( settingID, value ) {
		return {
			type: SET_KEY_METRICS_SETTING,
			payload: {
				settingID,
				value,
			},
		};
	},

	/**
	 * Saves key metrics settings.
	 *
	 * @since 1.103.0
	 * @since 1.107.0 Accepts an optional `settings` parameter that allows saving additional settings.
	 *
	 * @param {Object} settings Optional. By default, this saves whatever there is in the store. Use this object to save additional settings.
	 * @return {Object} Object with `response` and `error`.
	 */
	*saveKeyMetricsSettings( settings = {} ) {
		invariant(
			isPlainObject( settings ),
			'key metric settings should be an object to save.'
		);

		yield clearError( 'saveKeyMetricsSettings', [] );

		const registry = yield commonActions.getRegistry();
		const keyMetricsSettings = registry
			.select( CORE_USER )
			.getKeyMetricsSettings();

		const { response, error } =
			yield fetchSaveKeyMetricsSettingsStore.actions.fetchSaveKeyMetricsSettings(
				{
					...keyMetricsSettings,
					...settings,
				}
			);

		if ( error ) {
			// Store error manually since saveKeyMetrics signature differs from fetchSaveKeyMetricsStore.
			yield receiveError( error, 'saveKeyMetricsSettings', [] );
		} else if ( isEmpty( settings ) || settings.widgetSlugs ) {
			// Update the `keyMetricsSetupCompletedBy` value to mark setup completed.
			// This will be handled automatically on the back end.
			registry
				.dispatch( CORE_SITE )
				.setKeyMetricsSetupCompletedBy(
					registry.select( CORE_USER ).getID()
				);
		}

		return { response, error };
	},

	/**
	 * Resets key metrics selecton.
	 *
	 * @since n.e.x.t
	 *
	 * @param {Object} settings Optional. By default, this saves whatever there is in the store. Use this object to save additional settings.
	 * @return {Object} Object with `response` and `error`.
	 */
	*resetKeyMetricsSelection( settings = {} ) {
		invariant(
			isPlainObject( settings ),
			'key metric settings should be an object to save.'
		);

		yield clearError( 'resetKeyMetricsSelection', [] );

		const { response, error } =
			yield fetchResetKeyMetricsSelectionStore.actions.fetchResetKeyMetricsSelection();

		if ( error ) {
			// Store error manually since resetKeyMetricsSelection signature differs from fetchResetKeyMetricsSelectionStore.
			yield receiveError( error, 'resetKeyMetricsSelection', [] );
		}

		return { response, error };
	},
};

const baseControls = {};

const baseReducer = ( state, { type, payload } ) => {
	switch ( type ) {
		case SET_KEY_METRICS_SETTING: {
			return {
				...state,
				keyMetricsSettings: {
					...state.keyMetricsSettings,
					[ payload.settingID ]: payload.value,
				},
			};
		}
		default: {
			return state;
		}
	}
};

const baseResolvers = {
	*getKeyMetricsSettings() {
		const registry = yield commonActions.getRegistry();
		const keyMetricsSettings = registry
			.select( CORE_USER )
			.getKeyMetricsSettings();

		if ( keyMetricsSettings ) {
			return;
		}

		yield fetchGetKeyMetricsSettingsStore.actions.fetchGetKeyMetricsSettings();
	},
};

const baseSelectors = {
	/**
	 * Gets currently selected key metrics based on either the user picked metrics or the answer based metrics.
	 *
	 * @since 1.103.0
	 *
	 * @return {Array<string>|undefined} An array of key metric slugs, or undefined while loading.
	 */
	getKeyMetrics: createRegistrySelector( ( select ) => () => {
		const { getAnswerBasedMetrics, getUserPickedMetrics } =
			select( CORE_USER );
		const userPickedMetrics = getUserPickedMetrics();

		if ( userPickedMetrics === undefined ) {
			return undefined;
		}

		if ( userPickedMetrics.length ) {
			return userPickedMetrics;
		}

		const answerBasedMetrics = getAnswerBasedMetrics();

		if ( answerBasedMetrics === undefined ) {
			return undefined;
		}

		if ( answerBasedMetrics.length ) {
			return answerBasedMetrics;
		}

		const isKeyMetricsSetupCompleted =
			select( CORE_SITE ).isKeyMetricsSetupCompleted();

		if ( isKeyMetricsSetupCompleted ) {
			return [
				KM_ANALYTICS_NEW_VISITORS,
				KM_ANALYTICS_TOP_TRAFFIC_SOURCE,
				KM_ANALYTICS_ENGAGED_TRAFFIC_SOURCE,
				KM_SEARCH_CONSOLE_POPULAR_KEYWORDS,
			];
		}
		return [];
	} ),

	/**
	 * Gets the Key Metric widget slugs.
	 *
	 * @since n.e.x.t
	 *
	 * @return {Array<string>|undefined} An array of Key Metric widget slugs.
	 */
	getRegularKeyMetricsWidgetIDs: createRegistrySelector( ( select ) => () => {
		const postTypes = select( CORE_SITE ).getPostTypes() || [];
		const hasProductPostType = postTypes.some(
			( { slug } ) => slug === 'product'
		);

		return {
			publish_blog: [
				KM_ANALYTICS_RETURNING_VISITORS,
				KM_ANALYTICS_NEW_VISITORS,
				KM_ANALYTICS_TOP_TRAFFIC_SOURCE,
				KM_ANALYTICS_ENGAGED_TRAFFIC_SOURCE,
			],
			publish_news: [
				KM_ANALYTICS_PAGES_PER_VISIT,
				KM_ANALYTICS_VISIT_LENGTH,
				KM_ANALYTICS_VISITS_PER_VISITOR,
				KM_ANALYTICS_MOST_ENGAGING_PAGES,
			],
			monetize_content: [
				KM_ANALYTICS_POPULAR_CONTENT,
				KM_ANALYTICS_ENGAGED_TRAFFIC_SOURCE,
				KM_ANALYTICS_NEW_VISITORS,
				KM_ANALYTICS_TOP_TRAFFIC_SOURCE,
			],
			sell_products_or_service: [
				hasProductPostType
					? KM_ANALYTICS_POPULAR_PRODUCTS
					: KM_ANALYTICS_POPULAR_CONTENT,
				KM_ANALYTICS_ENGAGED_TRAFFIC_SOURCE,
				KM_SEARCH_CONSOLE_POPULAR_KEYWORDS,
				KM_ANALYTICS_TOP_TRAFFIC_SOURCE,
			],
			sell_products: [
				hasProductPostType
					? KM_ANALYTICS_POPULAR_PRODUCTS
					: KM_ANALYTICS_POPULAR_CONTENT,
				KM_ANALYTICS_ENGAGED_TRAFFIC_SOURCE,
				KM_SEARCH_CONSOLE_POPULAR_KEYWORDS,
				KM_ANALYTICS_TOP_TRAFFIC_SOURCE,
			],
			provide_services: [
				KM_ANALYTICS_TOP_TRAFFIC_SOURCE,
				KM_ANALYTICS_ENGAGED_TRAFFIC_SOURCE,
				KM_SEARCH_CONSOLE_POPULAR_KEYWORDS,
				KM_ANALYTICS_POPULAR_CONTENT,
				KM_ANALYTICS_TOP_RETURNING_VISITOR_PAGES,
			],
			share_portfolio: [
				KM_ANALYTICS_NEW_VISITORS,
				KM_ANALYTICS_TOP_TRAFFIC_SOURCE,
				KM_ANALYTICS_ENGAGED_TRAFFIC_SOURCE,
				KM_SEARCH_CONSOLE_POPULAR_KEYWORDS,
			],
		};
	} ),

	/**
	 * Gets the Conversion Key Reporting Metric widget slugs.
	 *
	 * @since n.e.x.t
	 *
	 * @return {Array<string>|undefined} An array of Key Metric widget slugs.
	 */
	getConversionTailoredKeyMetricsWidgetIDs: createRegistrySelector(
<<<<<<< HEAD
		( select ) => () => {
			const postTypes = select( CORE_SITE ).getPostTypes() || [];
=======
		( select ) => ( state, includeConversionTailoredMetrics ) => {
			const postTypes = select( CORE_SITE ).getPostTypes() ?? [];
>>>>>>> 79dee33f
			const hasProductPostType = postTypes.some(
				( { slug } ) => slug === 'product'
			);
			const keyMetricSettings =
				select( CORE_USER ).getKeyMetricsSettings();

			const isGA4Connected =
				select( CORE_MODULES ).isModuleConnected( 'analytics-4' );

			const detectedEvents = isGA4Connected
				? select( MODULES_ANALYTICS_4 ).getDetectedEvents()
				: [];

			const showConversionTailoredMetrics =
				keyMetricSettings?.includeConversionTailoredMetrics ||
				includeConversionTailoredMetrics;

			return {
				publish_blog: [
					KM_ANALYTICS_TOP_CATEGORIES,
					KM_ANALYTICS_TOP_CONVERTING_TRAFFIC_SOURCE,
					KM_ANALYTICS_TOP_RETURNING_VISITOR_PAGES,
					KM_SEARCH_CONSOLE_POPULAR_KEYWORDS,
					KM_ANALYTICS_TOP_RECENT_TRENDING_PAGES,
					KM_ANALYTICS_TOP_TRAFFIC_SOURCE,
					...( showConversionTailoredMetrics
						? [
								KM_ANALYTICS_TOP_PAGES_DRIVING_LEADS,
								KM_ANALYTICS_TOP_TRAFFIC_SOURCE_DRIVING_LEADS,
						  ]
						: [] ),
				],
				publish_news: [
					KM_ANALYTICS_ENGAGED_TRAFFIC_SOURCE,
					KM_ANALYTICS_POPULAR_AUTHORS,
					KM_ANALYTICS_TOP_CITIES,
					KM_SEARCH_CONSOLE_POPULAR_KEYWORDS,
					KM_ANALYTICS_TOP_RECENT_TRENDING_PAGES,
					KM_ANALYTICS_TOP_TRAFFIC_SOURCE,
					...( showConversionTailoredMetrics
						? [
								KM_ANALYTICS_TOP_PAGES_DRIVING_LEADS,
								KM_ANALYTICS_TOP_TRAFFIC_SOURCE_DRIVING_LEADS,
						  ]
						: [] ),
				],
				monetize_content: [
					KM_ANALYTICS_MOST_ENGAGING_PAGES,
					KM_ANALYTICS_POPULAR_CONTENT,
					KM_ANALYTICS_NEW_VISITORS,
					KM_ANALYTICS_ADSENSE_TOP_EARNING_CONTENT,
					KM_ANALYTICS_VISIT_LENGTH,
					KM_ANALYTICS_VISITS_PER_VISITOR,
					KM_ANALYTICS_ENGAGED_TRAFFIC_SOURCE,
					KM_SEARCH_CONSOLE_POPULAR_KEYWORDS,
				],
				sell_products_or_service: [
					hasProductPostType
						? KM_ANALYTICS_POPULAR_PRODUCTS
						: KM_ANALYTICS_POPULAR_CONTENT,
					...( showConversionTailoredMetrics
						? [
								...( detectedEvents?.includes( 'purchase' )
									? [
											KM_ANALYTICS_TOP_CITIES_DRIVING_PURCHASES,
											KM_ANALYTICS_TOP_DEVICE_DRIVING_PURCHASES,
											KM_ANALYTICS_TOP_TRAFFIC_SOURCE_DRIVING_PURCHASES,
									  ]
									: [] ),
								...( detectedEvents?.includes( 'add_to_cart' )
									? [
											KM_ANALYTICS_TOP_TRAFFIC_SOURCE_DRIVING_ADD_TO_CART,
									  ]
									: [] ),
						  ]
						: [] ),
					KM_ANALYTICS_ADSENSE_TOP_EARNING_CONTENT,
					KM_ANALYTICS_TOP_CONVERTING_TRAFFIC_SOURCE,
					KM_SEARCH_CONSOLE_POPULAR_KEYWORDS,
				],
				sell_products: [
					hasProductPostType
						? KM_ANALYTICS_POPULAR_PRODUCTS
						: KM_ANALYTICS_POPULAR_CONTENT,
					...( showConversionTailoredMetrics
						? [
								...( detectedEvents?.includes( 'purchase' )
									? [
											KM_ANALYTICS_TOP_CITIES_DRIVING_PURCHASES,
											KM_ANALYTICS_TOP_DEVICE_DRIVING_PURCHASES,
											KM_ANALYTICS_TOP_TRAFFIC_SOURCE_DRIVING_PURCHASES,
									  ]
									: [] ),
								...( detectedEvents?.includes( 'add_to_cart' )
									? [
											KM_ANALYTICS_TOP_TRAFFIC_SOURCE_DRIVING_ADD_TO_CART,
									  ]
									: [] ),
						  ]
						: [] ),
					KM_ANALYTICS_ADSENSE_TOP_EARNING_CONTENT,
					KM_ANALYTICS_TOP_CONVERTING_TRAFFIC_SOURCE,
					KM_SEARCH_CONSOLE_POPULAR_KEYWORDS,
				],
				provide_services: [
					...( showConversionTailoredMetrics
						? [
								KM_ANALYTICS_TOP_CITIES_DRIVING_LEADS,
								KM_ANALYTICS_TOP_PAGES_DRIVING_LEADS,
								KM_ANALYTICS_TOP_TRAFFIC_SOURCE_DRIVING_LEADS,
						  ]
						: [] ),
					KM_ANALYTICS_TOP_TRAFFIC_SOURCE,
					KM_ANALYTICS_ENGAGED_TRAFFIC_SOURCE,
					KM_SEARCH_CONSOLE_POPULAR_KEYWORDS,
					KM_ANALYTICS_POPULAR_CONTENT,
					KM_ANALYTICS_TOP_RETURNING_VISITOR_PAGES,
				],
				share_portfolio: [
					KM_ANALYTICS_TOP_CONVERTING_TRAFFIC_SOURCE,
					KM_ANALYTICS_TOP_RETURNING_VISITOR_PAGES,
					KM_ANALYTICS_POPULAR_AUTHORS,
					...( showConversionTailoredMetrics
						? [
								KM_ANALYTICS_TOP_CITIES_DRIVING_LEADS,
								KM_ANALYTICS_TOP_PAGES_DRIVING_LEADS,
								KM_ANALYTICS_TOP_TRAFFIC_SOURCE_DRIVING_LEADS,
						  ]
						: [] ),
					KM_ANALYTICS_POPULAR_CONTENT,
					KM_SEARCH_CONSOLE_POPULAR_KEYWORDS,
				],
			};
		}
	),

	/**
	 * Gets the Key Metric widget slugs based on the user input settings.
	 *
	 * @since 1.103.0
	 *
	 * @return {Array<string>|undefined} An array of Key Metric widget slugs, or undefined if the user input settings are not loaded.
	 */
	getAnswerBasedMetrics: createRegistrySelector(
		( select ) =>
			( state, purposeOverride, includeConversionTailoredMetrics ) => {
				const userInputSettings =
					select( CORE_USER ).getUserInputSettings();

				if ( userInputSettings === undefined ) {
					return undefined;
				}

				const isConversionReportingEnabled = isFeatureEnabled(
					'conversionReporting'
				);
				const purpose =
					purposeOverride ??
					userInputSettings?.purpose?.values?.[ 0 ];

				const widgetIDs = isConversionReportingEnabled
					? select(
							CORE_USER
					  ).getConversionTailoredKeyMetricsWidgetIDs(
							includeConversionTailoredMetrics
					  )
					: select( CORE_USER ).getRegularKeyMetricsWidgetIDs();

				return widgetIDs[ purpose ] || [];
			}
	),

	/**
	 * Gets the Key Metric widget slugs selected by the user.
	 *
	 * @since 1.103.0
	 *
	 * @return {Array<string>|undefined} An array of Key Metric widget slugs, or undefined if the key metrics settings are not loaded.
	 */
	getUserPickedMetrics: createRegistrySelector( ( select ) => () => {
		const keyMetricsSettings = select( CORE_USER ).getKeyMetricsSettings();

		if ( keyMetricsSettings === undefined ) {
			return undefined;
		}

		if ( ! Array.isArray( keyMetricsSettings.widgetSlugs ) ) {
			return [];
		}

		// Even though a user may have picked their own metrics, there is a chance that they no longer
		// are "available" if they require certain custom dimensions, detected events, feature flags, etc. which no
		// longer exist. So we should filter these out by using the displayInWidgetArea() callback.
		const isViewOnly = ! select( CORE_USER ).isAuthenticated();
		const filteredWidgetSlugs = keyMetricsSettings.widgetSlugs.filter(
			( slug ) => {
				const widget = KEY_METRICS_WIDGETS[ slug ];

				if ( ! widget ) {
					return false;
				}

				if (
					widget.displayInWidgetArea &&
					typeof widget.displayInWidgetArea === 'function'
				) {
					return widget.displayInWidgetArea(
						select,
						isViewOnly,
						slug
					);
				}

				return true;
			}
		);

		// If only one widget tile remains after filtering, return an empty array.
		// This triggers the `getKeyMetrics` selector to use the default set of widgets
		// instead of hiding the entire widget area (which happens if only one tile is active).
		if ( filteredWidgetSlugs.length === 1 ) {
			return [];
		}

		return filteredWidgetSlugs;
	} ),

	/**
	 * Gets whether an individual key metric identified by its slug is
	 * active or not.
	 *
	 * @since 1.106.0
	 *
	 * @return {boolean|undefined} True if the key metric widget tile is active, false if it is not, or undefined if the key metrics settings are not loaded.
	 */
	isKeyMetricActive: createRegistrySelector(
		( select ) => ( state, widgetSlug ) => {
			const keyMetrics = select( CORE_USER ).getKeyMetrics();

			if ( keyMetrics === undefined ) {
				return undefined;
			}

			return keyMetrics.includes( widgetSlug );
		}
	),

	/**
	 * Gets whether the key metrics widget is hidden.
	 *
	 * @since 1.103.0
	 *
	 * @return {boolean|undefined} True if the key metrics widget is hidden, false if it is not, or undefined if the key metrics settings are not loaded.
	 */
	isKeyMetricsWidgetHidden: createRegistrySelector( ( select ) => () => {
		const keyMetricsSettings = select( CORE_USER ).getKeyMetricsSettings();

		if ( keyMetricsSettings === undefined ) {
			return undefined;
		}

		return keyMetricsSettings.isWidgetHidden;
	} ),

	/**
	 * Gets key metrics settings.
	 *
	 * @since 1.103.0
	 *
	 * @param {Object} state Data store's state.
	 * @return {(Object|undefined)} Key metrics settings. Returns `undefined` if not loaded.
	 */
	getKeyMetricsSettings( state ) {
		const keyMetricsSettings = state.keyMetricsSettings;

		if ( ! keyMetricsSettings ) {
			return undefined;
		}

		return keyMetricsSettings;
	},

	/**
	 * Determines whether the key metrics settings are being saved or not.
	 *
	 * @since 1.107.0
	 *
	 * @param {Object} state Data store's state.
	 * @return {boolean} TRUE if the key metrics settings are being saved, otherwise FALSE.
	 */
	isSavingKeyMetricsSettings( state ) {
		// Since isFetchingSaveKeyMetricsSettings holds information based on specific values but we only need
		// generic information here, we need to check whether ANY such request is in progress.
		return Object.values( state.isFetchingSaveKeyMetricsSettings ).some(
			Boolean
		);
	},

	/**
	 * Gets whether an individual key metric identified by its slug is
	 * available, i.e. the modules that it depends on are connected and
	 * a view-only user has access to it.
	 *
	 * @since 1.107.0
	 *
	 * @param {Object} state      Data store's state.
	 * @param {string} widgetSlug The key metric widget slug.
	 * @return {boolean|undefined} True if the key metric is available, false if it is not, or undefined if the authentication state has not loaded.
	 */
	isKeyMetricAvailable: createRegistrySelector(
		( select ) => ( _state, widgetSlug ) => {
			invariant( widgetSlug, 'Key metric widget slug required.' );

			const isAuthenticated = select( CORE_USER ).isAuthenticated();

			if ( isAuthenticated === undefined ) {
				return undefined;
			}

			const widget = select( CORE_WIDGETS ).getWidget( widgetSlug );

			if ( ! widget ) {
				return false;
			}

			const { getModule } = select( CORE_MODULES );
			const { canViewSharedModule } = select( CORE_USER );

			return widget.modules.every( ( slug ) => {
				const module = getModule( slug );

				if ( ! module ) {
					return false;
				}

				if (
					! isAuthenticated &&
					module?.shareable &&
					! canViewSharedModule( slug )
				) {
					return false;
				}

				return true;
			} );
		}
	),
};

const store = combineStores(
	fetchGetKeyMetricsSettingsStore,
	fetchSaveKeyMetricsSettingsStore,
	fetchResetKeyMetricsSelectionStore,
	{
		initialState: baseInitialState,
		actions: baseActions,
		controls: baseControls,
		reducer: baseReducer,
		resolvers: baseResolvers,
		selectors: baseSelectors,
	}
);

export const initialState = store.initialState;
export const actions = store.actions;
export const controls = store.controls;
export const reducer = store.reducer;
export const resolvers = store.resolvers;
export const selectors = store.selectors;

export default store;<|MERGE_RESOLUTION|>--- conflicted
+++ resolved
@@ -360,13 +360,8 @@
 	 * @return {Array<string>|undefined} An array of Key Metric widget slugs.
 	 */
 	getConversionTailoredKeyMetricsWidgetIDs: createRegistrySelector(
-<<<<<<< HEAD
-		( select ) => () => {
-			const postTypes = select( CORE_SITE ).getPostTypes() || [];
-=======
 		( select ) => ( state, includeConversionTailoredMetrics ) => {
 			const postTypes = select( CORE_SITE ).getPostTypes() ?? [];
->>>>>>> 79dee33f
 			const hasProductPostType = postTypes.some(
 				( { slug } ) => slug === 'product'
 			);
