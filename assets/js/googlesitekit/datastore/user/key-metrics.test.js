--- conflicted
+++ resolved
@@ -454,20 +454,7 @@
 						KM_ANALYTICS_ENGAGED_TRAFFIC_SOURCE,
 						KM_SEARCH_CONSOLE_POPULAR_KEYWORDS,
 					],
-<<<<<<< HEAD
-					[
-						KM_ANALYTICS_MOST_ENGAGING_PAGES,
-						KM_ANALYTICS_POPULAR_CONTENT,
-						KM_ANALYTICS_NEW_VISITORS,
-						KM_ANALYTICS_ADSENSE_TOP_EARNING_CONTENT,
-						KM_ANALYTICS_VISIT_LENGTH,
-						KM_ANALYTICS_VISITS_PER_VISITOR,
-						KM_ANALYTICS_ENGAGED_TRAFFIC_SOURCE,
-						KM_SEARCH_CONSOLE_POPULAR_KEYWORDS,
-					],
 					[ 'contact', 'generate_lead', 'submit_lead_form' ],
-=======
->>>>>>> a5aa637d
 				],
 				[
 					'sell_products_or_service',
@@ -529,13 +516,9 @@
 				'should return the correct metrics for the %s purpose when conversionReporting is enabled',
 				async (
 					purpose,
-<<<<<<< HEAD
 					expectedMetrics,
 					expectedMetricsIncludingConversionTailored,
 					conversionEvents
-=======
-					expectedMetricsIncludingConversionTailored
->>>>>>> a5aa637d
 				) => {
 					enabledFeatures.add( 'conversionReporting' );
 
