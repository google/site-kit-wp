/**
 * Site Kit by Google, Copyright 2023 Google LLC
 *
 * Licensed under the Apache License, Version 2.0 (the "License");
 * you may not use this file except in compliance with the License.
 * You may obtain a copy of the License at
 *
 *     https://www.apache.org/licenses/LICENSE-2.0
 *
 * Unless required by applicable law or agreed to in writing, software
 * distributed under the License is distributed on an "AS IS" BASIS,
 * WITHOUT WARRANTIES OR CONDITIONS OF ANY KIND, either express or implied.
 * See the License for the specific language governing permissions and
 * limitations under the License.
 */

/**
 * Internal dependencies
 */
import API from 'googlesitekit-api';
import {
	createTestRegistry,
	freezeFetch,
	muteFetch,
	provideModules,
	provideSiteInfo,
	provideUserAuthentication,
	provideUserInfo,
	untilResolved,
	waitForDefaultTimeouts,
} from '../../../../../tests/js/utils';
import { provideKeyMetricsWidgetRegistrations } from '../../../components/KeyMetrics/test-utils';
import {
	CORE_USER,
	KM_ANALYTICS_ENGAGED_TRAFFIC_SOURCE,
	KM_ANALYTICS_RETURNING_VISITORS,
	KM_ANALYTICS_MOST_ENGAGING_PAGES,
	KM_ANALYTICS_NEW_VISITORS,
	KM_ANALYTICS_PAGES_PER_VISIT,
	KM_ANALYTICS_POPULAR_CONTENT,
	KM_ANALYTICS_POPULAR_PRODUCTS,
	KM_ANALYTICS_TOP_CATEGORIES,
	KM_ANALYTICS_TOP_TRAFFIC_SOURCE,
	KM_ANALYTICS_VISITS_PER_VISITOR,
	KM_ANALYTICS_VISIT_LENGTH,
	KM_SEARCH_CONSOLE_POPULAR_KEYWORDS,
	KM_ANALYTICS_TOP_CITIES_DRIVING_LEADS,
	KM_ANALYTICS_TOP_PAGES_DRIVING_LEADS,
	KM_ANALYTICS_TOP_TRAFFIC_SOURCE_DRIVING_LEADS,
	KM_ANALYTICS_TOP_CITIES_DRIVING_PURCHASES,
	KM_ANALYTICS_TOP_DEVICE_DRIVING_PURCHASES,
	KM_ANALYTICS_TOP_TRAFFIC_SOURCE_DRIVING_ADD_TO_CART,
	KM_ANALYTICS_TOP_TRAFFIC_SOURCE_DRIVING_PURCHASES,
	KM_ANALYTICS_TOP_CONVERTING_TRAFFIC_SOURCE,
	KM_ANALYTICS_TOP_RETURNING_VISITOR_PAGES,
	KM_ANALYTICS_POPULAR_AUTHORS,
	KM_ANALYTICS_ADSENSE_TOP_EARNING_CONTENT,
	KM_ANALYTICS_TOP_CITIES,
	KM_ANALYTICS_TOP_RECENT_TRENDING_PAGES,
} from './constants';
import { CORE_SITE } from '../site/constants';
import { MODULES_ANALYTICS_4 } from '../../../modules/analytics-4/datastore/constants';
import * as analytics4Fixtures from '../../../modules/analytics-4/datastore/__fixtures__';
import { enabledFeatures } from '../../../features';

describe( 'core/user key metrics', () => {
	let registry;
	let store;

	const coreKeyMetricsEndpointRegExp = new RegExp(
		'^/google-site-kit/v1/core/user/data/key-metrics'
	);
	const coreKeyMetricsExpectedResponse = {
		widgetSlugs: [
			KM_ANALYTICS_NEW_VISITORS,
			KM_ANALYTICS_RETURNING_VISITORS,
		],
		isWidgetHidden: false,
	};

	const coreUserAuthenticationEndpointRegExp = new RegExp(
		'^/google-site-kit/v1/core/user/data/authentication'
	);
	const coreUserInputSettingsEndpointRegExp = new RegExp(
		'^/google-site-kit/v1/core/user/data/user-input-settings'
	);
	const coreUserInputSettingsExpectedResponse = {
		purpose: {
			values: [ 'publish_blog' ],
			scope: 'site',
		},
	};

	const coreKeyMetricsResetMetricSelectionEndpointRegExp = new RegExp(
		'^/google-site-kit/v1/core/user/data/reset-key-metrics-selection'
	);
	const coreKeyMetricsResetMetricSelectionExpectedResponse = {
		widgetSlugs: [],
		isWidgetHidden: false,
	};

	beforeAll( () => {
		API.setUsingCache( false );
	} );

	beforeEach( () => {
		registry = createTestRegistry();
		provideSiteInfo( registry );
		provideModules( registry );
		store = registry.stores[ CORE_USER ].store;
		registry.dispatch( CORE_USER ).receiveIsUserInputCompleted( true );
	} );

	afterAll( () => {
		API.setUsingCache( true );
	} );

	describe( 'actions', () => {
		const settingID = 'test-setting';
		const settingValue = 'test-value';

		describe( 'getKeyMetrics', () => {
			beforeEach( () => {
				provideUserAuthentication( registry );
			} );

			it( 'should use answer-based key metrics if the user has not selected any widgets', async () => {
				fetchMock.getOnce( coreKeyMetricsEndpointRegExp, {
					body: {
						widgetSlugs: [],
						isWidgetHidden: false,
					},
					status: 200,
				} );

				fetchMock.getOnce(
					new RegExp(
						'^/google-site-kit/v1/core/user/data/user-input-settings'
					),
					{
						body: {
							purpose: {
								values: [ 'publish_blog' ],
								scope: 'site',
							},
						},
						status: 200,
					}
				);

				registry.select( CORE_USER ).getUserInputSettings();

				await untilResolved(
					registry,
					CORE_USER
				).getUserInputSettings();

				registry.select( CORE_USER ).getKeyMetrics();

				await untilResolved(
					registry,
					CORE_USER
				).getKeyMetricsSettings();

				await registry
					.dispatch( CORE_USER )
					.receiveIsUserInputCompleted( false );

				expect(
					registry.select( CORE_USER ).getKeyMetrics()
				).toMatchObject( [
					KM_ANALYTICS_RETURNING_VISITORS,
					KM_ANALYTICS_NEW_VISITORS,
					KM_ANALYTICS_TOP_TRAFFIC_SOURCE,
					KM_ANALYTICS_ENGAGED_TRAFFIC_SOURCE,
				] );

				expect( fetchMock ).toHaveFetchedTimes( 2 );
			} );

			it( 'should use the user-selected key metrics if the user has selected any widgets', async () => {
				fetchMock.getOnce( coreKeyMetricsEndpointRegExp, {
					body: {
						widgetSlugs: [
							KM_ANALYTICS_RETURNING_VISITORS,
							KM_ANALYTICS_NEW_VISITORS,
						],
						isWidgetHidden: false,
					},
					status: 200,
				} );

				registry.select( CORE_USER ).getKeyMetrics();

				await untilResolved(
					registry,
					CORE_USER
				).getKeyMetricsSettings();

				expect(
					registry.select( CORE_USER ).getKeyMetrics()
				).toMatchObject( [
					KM_ANALYTICS_RETURNING_VISITORS,
					KM_ANALYTICS_NEW_VISITORS,
				] );

				expect( fetchMock ).toHaveFetchedTimes( 1 );
			} );

			it( 'should filter out ACR metrics from the user-selected key metrics if the conversionReporting feature flag is not enabled', async () => {
				fetchMock.getOnce( coreKeyMetricsEndpointRegExp, {
					body: {
						widgetSlugs: [
							KM_ANALYTICS_RETURNING_VISITORS,
							KM_ANALYTICS_NEW_VISITORS,
							KM_ANALYTICS_TOP_CITIES_DRIVING_LEADS,
						],
						isWidgetHidden: false,
					},
					status: 200,
				} );

				registry.select( CORE_USER ).getKeyMetrics();

				await untilResolved(
					registry,
					CORE_USER
				).getKeyMetricsSettings();

				expect(
					registry.select( CORE_USER ).getKeyMetrics()
				).toMatchObject( [
					KM_ANALYTICS_RETURNING_VISITORS,
					KM_ANALYTICS_NEW_VISITORS,
				] );

				expect( fetchMock ).toHaveFetchedTimes( 1 );
			} );

			it( 'should not filter out ACR metrics from the user-selected key metrics if the conversionReporting feature flag is enabled', async () => {
				enabledFeatures.add( 'conversionReporting' );

				fetchMock.getOnce( coreKeyMetricsEndpointRegExp, {
					body: {
						widgetSlugs: [
							KM_ANALYTICS_RETURNING_VISITORS,
							KM_ANALYTICS_TOP_CITIES_DRIVING_LEADS,
						],
						isWidgetHidden: false,
					},
					status: 200,
				} );

				registry.select( CORE_USER ).getKeyMetrics();

				await untilResolved(
					registry,
					CORE_USER
				).getKeyMetricsSettings();

				expect(
					registry.select( CORE_USER ).getKeyMetrics()
				).toMatchObject( [
					KM_ANALYTICS_RETURNING_VISITORS,
					KM_ANALYTICS_TOP_CITIES_DRIVING_LEADS,
				] );

				expect( fetchMock ).toHaveFetchedTimes( 1 );
			} );
		} );

		describe( 'getAnswerBasedMetrics', () => {
			// Default to a configuration that will *not* return Conversion Tailored Metrics.
			beforeEach( async () => {
				provideUserAuthentication( registry );
				await registry
					.dispatch( CORE_USER )
					.receiveIsUserInputCompleted( false );
				await registry
					.dispatch( CORE_USER )
					.receiveGetKeyMetricsSettings( {
						widgetSlugs: [],
						includeConversionTailoredMetrics: false,
					} );
			} );

			it( 'should return undefined if user input settings are not resolved', async () => {
				freezeFetch(
					new RegExp(
						'^/google-site-kit/v1/core/user/data/user-input-settings'
					)
				);

				expect(
					registry.select( CORE_USER ).getAnswerBasedMetrics()
				).toBeUndefined();

				// Wait for resolvers to run.
				await waitForDefaultTimeouts();
			} );

			it.each( [
				[ 'null', null ],
				[ 'an empty object', {} ],
				[ 'an object with empty purpose', { purpose: {} } ],
				[
					'an object with empty purpose values',
					{ purpose: { values: [] } },
				],
			] )(
				'should return an empty array if user input settings are %s',
				async ( _, userInputSettings ) => {
					muteFetch( coreUserInputSettingsEndpointRegExp );

					registry.select( CORE_USER ).getUserInputSettings();

					await registry
						.dispatch( CORE_USER )
						.receiveGetUserInputSettings( userInputSettings );

					expect(
						registry.select( CORE_USER ).getAnswerBasedMetrics()
					).toEqual( [] );

					await waitForDefaultTimeouts();
				}
			);

			it.each( [
				[
					'publish_blog',
					[
						KM_ANALYTICS_TOP_CATEGORIES,
						KM_ANALYTICS_TOP_CONVERTING_TRAFFIC_SOURCE,
						KM_ANALYTICS_TOP_RETURNING_VISITOR_PAGES,
						KM_SEARCH_CONSOLE_POPULAR_KEYWORDS,
						KM_ANALYTICS_TOP_RECENT_TRENDING_PAGES,
						KM_ANALYTICS_TOP_TRAFFIC_SOURCE,
					],
					[
						KM_ANALYTICS_TOP_CATEGORIES,
						KM_ANALYTICS_TOP_CONVERTING_TRAFFIC_SOURCE,
						KM_ANALYTICS_TOP_RETURNING_VISITOR_PAGES,
						KM_SEARCH_CONSOLE_POPULAR_KEYWORDS,
						KM_ANALYTICS_TOP_RECENT_TRENDING_PAGES,
						KM_ANALYTICS_TOP_TRAFFIC_SOURCE,
						KM_ANALYTICS_TOP_PAGES_DRIVING_LEADS,
						KM_ANALYTICS_TOP_TRAFFIC_SOURCE_DRIVING_LEADS,
					],
				],
				[
					'publish_news',
					[
						KM_ANALYTICS_ENGAGED_TRAFFIC_SOURCE,
						KM_ANALYTICS_POPULAR_AUTHORS,
						KM_ANALYTICS_TOP_CITIES,
						KM_SEARCH_CONSOLE_POPULAR_KEYWORDS,
						KM_ANALYTICS_TOP_RECENT_TRENDING_PAGES,
						KM_ANALYTICS_TOP_TRAFFIC_SOURCE,
					],
					[
						KM_ANALYTICS_ENGAGED_TRAFFIC_SOURCE,
						KM_ANALYTICS_POPULAR_AUTHORS,
						KM_ANALYTICS_TOP_CITIES,
						KM_SEARCH_CONSOLE_POPULAR_KEYWORDS,
						KM_ANALYTICS_TOP_RECENT_TRENDING_PAGES,
						KM_ANALYTICS_TOP_TRAFFIC_SOURCE,
						KM_ANALYTICS_TOP_PAGES_DRIVING_LEADS,
						KM_ANALYTICS_TOP_TRAFFIC_SOURCE_DRIVING_LEADS,
					],
				],
				[
					'monetize_content',
					[
						KM_ANALYTICS_MOST_ENGAGING_PAGES,
						KM_ANALYTICS_POPULAR_CONTENT,
						KM_ANALYTICS_NEW_VISITORS,
						KM_ANALYTICS_ADSENSE_TOP_EARNING_CONTENT,
						KM_ANALYTICS_VISIT_LENGTH,
						KM_ANALYTICS_VISITS_PER_VISITOR,
						KM_ANALYTICS_ENGAGED_TRAFFIC_SOURCE,
						KM_SEARCH_CONSOLE_POPULAR_KEYWORDS,
					],
					[
						KM_ANALYTICS_MOST_ENGAGING_PAGES,
						KM_ANALYTICS_POPULAR_CONTENT,
						KM_ANALYTICS_NEW_VISITORS,
						KM_ANALYTICS_ADSENSE_TOP_EARNING_CONTENT,
						KM_ANALYTICS_VISIT_LENGTH,
						KM_ANALYTICS_VISITS_PER_VISITOR,
						KM_ANALYTICS_ENGAGED_TRAFFIC_SOURCE,
						KM_SEARCH_CONSOLE_POPULAR_KEYWORDS,
					],
				],
				[
					'sell_products_or_service',
					[
						KM_ANALYTICS_POPULAR_CONTENT,
						KM_ANALYTICS_ADSENSE_TOP_EARNING_CONTENT,
						KM_ANALYTICS_TOP_CONVERTING_TRAFFIC_SOURCE,
						KM_SEARCH_CONSOLE_POPULAR_KEYWORDS,
					],
					[
						KM_ANALYTICS_POPULAR_CONTENT,
						KM_ANALYTICS_TOP_CITIES_DRIVING_PURCHASES,
						KM_ANALYTICS_TOP_DEVICE_DRIVING_PURCHASES,
						KM_ANALYTICS_TOP_TRAFFIC_SOURCE_DRIVING_PURCHASES,
						KM_ANALYTICS_TOP_TRAFFIC_SOURCE_DRIVING_ADD_TO_CART,
						KM_ANALYTICS_ADSENSE_TOP_EARNING_CONTENT,
						KM_ANALYTICS_TOP_CONVERTING_TRAFFIC_SOURCE,
						KM_SEARCH_CONSOLE_POPULAR_KEYWORDS,
					],
				],
				[
					'sell_products',
					[
						KM_ANALYTICS_POPULAR_CONTENT,
						KM_ANALYTICS_ADSENSE_TOP_EARNING_CONTENT,
<<<<<<< HEAD
=======
						KM_ANALYTICS_TOP_CONVERTING_TRAFFIC_SOURCE,
>>>>>>> 79dee33f
						KM_SEARCH_CONSOLE_POPULAR_KEYWORDS,
					],
					[
						KM_ANALYTICS_POPULAR_CONTENT,
						KM_ANALYTICS_TOP_CITIES_DRIVING_PURCHASES,
						KM_ANALYTICS_TOP_DEVICE_DRIVING_PURCHASES,
						KM_ANALYTICS_TOP_TRAFFIC_SOURCE_DRIVING_PURCHASES,
						KM_ANALYTICS_TOP_TRAFFIC_SOURCE_DRIVING_ADD_TO_CART,
						KM_ANALYTICS_ADSENSE_TOP_EARNING_CONTENT,
						KM_ANALYTICS_TOP_CONVERTING_TRAFFIC_SOURCE,
						KM_SEARCH_CONSOLE_POPULAR_KEYWORDS,
					],
				],
				[
					'provide_services',
					[
						KM_ANALYTICS_TOP_TRAFFIC_SOURCE,
						KM_ANALYTICS_ENGAGED_TRAFFIC_SOURCE,
						KM_SEARCH_CONSOLE_POPULAR_KEYWORDS,
						KM_ANALYTICS_POPULAR_CONTENT,
					],
					[
						KM_ANALYTICS_TOP_CITIES_DRIVING_LEADS,
						KM_ANALYTICS_TOP_PAGES_DRIVING_LEADS,
						KM_ANALYTICS_TOP_TRAFFIC_SOURCE_DRIVING_LEADS,
						KM_ANALYTICS_TOP_TRAFFIC_SOURCE,
						KM_ANALYTICS_ENGAGED_TRAFFIC_SOURCE,
						KM_SEARCH_CONSOLE_POPULAR_KEYWORDS,
						KM_ANALYTICS_POPULAR_CONTENT,
						KM_ANALYTICS_TOP_RETURNING_VISITOR_PAGES,
					],
				],
				[
					'share_portfolio',
					[
						KM_ANALYTICS_TOP_CONVERTING_TRAFFIC_SOURCE,
						KM_ANALYTICS_TOP_RETURNING_VISITOR_PAGES,
						KM_ANALYTICS_POPULAR_AUTHORS,
						KM_ANALYTICS_POPULAR_CONTENT,
						KM_SEARCH_CONSOLE_POPULAR_KEYWORDS,
					],
					[
						KM_ANALYTICS_TOP_CONVERTING_TRAFFIC_SOURCE,
						KM_ANALYTICS_TOP_RETURNING_VISITOR_PAGES,
						KM_ANALYTICS_POPULAR_AUTHORS,
						KM_ANALYTICS_TOP_CITIES_DRIVING_LEADS,
						KM_ANALYTICS_TOP_PAGES_DRIVING_LEADS,
						KM_ANALYTICS_TOP_TRAFFIC_SOURCE_DRIVING_LEADS,
						KM_ANALYTICS_POPULAR_CONTENT,
						KM_SEARCH_CONSOLE_POPULAR_KEYWORDS,
					],
				],
			] )(
				'should return the correct metrics for the %s purpose',
				async (
					purpose,
					expectedMetrics,
					expectedMetricsIncludingConversionTailored
				) => {
					enabledFeatures.add( 'conversionReporting' );

					provideModules( registry, [
						{
							active: true,
							connected: true,
							slug: 'analytics-4',
						},
					] );

					registry
						.dispatch( MODULES_ANALYTICS_4 )
						.setDetectedEvents( [] );

					registry
						.dispatch( CORE_USER )
						.receiveGetUserInputSettings( {
							purpose: { values: [ purpose ] },
						} );

					expect(
						registry.select( CORE_USER ).getAnswerBasedMetrics()
					).toEqual( expectedMetrics );

					registry
						.dispatch( MODULES_ANALYTICS_4 )
						.setDetectedEvents( [ 'contact' ] );

					if (
						[
							'sell_products',
							'sell_products_or_service',
						].includes( purpose )
					) {
						registry
							.dispatch( MODULES_ANALYTICS_4 )
							.setDetectedEvents( [ 'add_to_cart', 'purchase' ] );
					}

					// Conversion Tailored Metrics should be included in the list if the
					// includeConversionTailoredMetrics setting is true.
					await registry
						.dispatch( CORE_USER )
						.receiveIsUserInputCompleted( false );
					await registry
						.dispatch( CORE_USER )
						.receiveGetKeyMetricsSettings( {
							widgetSlugs: [],
							includeConversionTailoredMetrics: true,
						} );

					expect(
						registry.select( CORE_USER ).isUserInputCompleted()
					).toEqual( false );
					expect(
						registry.select( CORE_USER ).getKeyMetricsSettings()
					).toEqual( {
						widgetSlugs: [],
						includeConversionTailoredMetrics: true,
					} );

					expect(
						registry.select( CORE_USER ).getAnswerBasedMetrics()
					).toEqual( expectedMetricsIncludingConversionTailored );

					enabledFeatures.delete( 'conversionReporting' );
				}
			);

			it.each( [
				[
					'publish_news',
					'publish_blog',
					[
						KM_ANALYTICS_TOP_CATEGORIES,
						KM_ANALYTICS_TOP_CONVERTING_TRAFFIC_SOURCE,
						KM_ANALYTICS_TOP_RETURNING_VISITOR_PAGES,
						KM_SEARCH_CONSOLE_POPULAR_KEYWORDS,
						KM_ANALYTICS_TOP_RECENT_TRENDING_PAGES,
						KM_ANALYTICS_TOP_TRAFFIC_SOURCE,
					],
				],
				[
					'publish_blog',
					'publish_news',
					[
						KM_ANALYTICS_ENGAGED_TRAFFIC_SOURCE,
						KM_ANALYTICS_POPULAR_AUTHORS,
						KM_ANALYTICS_TOP_CITIES,
						KM_SEARCH_CONSOLE_POPULAR_KEYWORDS,
						KM_ANALYTICS_TOP_RECENT_TRENDING_PAGES,
						KM_ANALYTICS_TOP_TRAFFIC_SOURCE,
					],
				],
			] )(
				'should return the correct metrics when getAnswerBasedMetrics() is overridden',
				async ( currentPurpose, purposeOverride, expectedMetrics ) => {
					enabledFeatures.add( 'conversionReporting' );
					registry
						.dispatch( MODULES_ANALYTICS_4 )
						.setDetectedEvents( [] );

					provideUserAuthentication( registry );
					await registry
						.dispatch( CORE_USER )
						.receiveIsUserInputCompleted( false );

					registry
						.dispatch( CORE_USER )
						.receiveGetUserInputSettings( {
							purpose: { values: [ currentPurpose ] },
						} );

					expect(
						registry
							.select( CORE_USER )
							.getAnswerBasedMetrics( purposeOverride )
					).toEqual( expectedMetrics );
				}
			);

			it( 'should return the correct metrics for the sell_products_or_service purposes when the site has a product post type', () => {
				registry
					.dispatch( MODULES_ANALYTICS_4 )
					.setDetectedEvents( [] );

				provideSiteInfo( registry, {
					postTypes: [ { slug: 'product', label: 'Product' } ],
				} );

				registry.dispatch( CORE_USER ).receiveGetUserInputSettings( {
					purpose: { values: [ 'sell_products_or_service' ] },
				} );

				expect(
					registry.select( CORE_USER ).getAnswerBasedMetrics()
				).toEqual( [
					KM_ANALYTICS_POPULAR_PRODUCTS,
					KM_ANALYTICS_ENGAGED_TRAFFIC_SOURCE,
					KM_SEARCH_CONSOLE_POPULAR_KEYWORDS,
					KM_ANALYTICS_TOP_TRAFFIC_SOURCE,
				] );
			} );
		} );

		describe( 'setKeyMetricsSetting', () => {
			it( 'should set the setting value to the store', async () => {
				await registry
					.dispatch( CORE_USER )
					.setKeyMetricsSetting( settingID, settingValue );

				expect( store.getState().keyMetricsSettings[ settingID ] ).toBe(
					settingValue
				);
			} );
		} );

		describe( 'saveKeyMetricsSettings', () => {
			const userID = 123;
			beforeEach( async () => {
				provideUserInfo( registry, { id: userID } );
				provideUserAuthentication( registry );
				await registry
					.dispatch( CORE_USER )
					.setKeyMetricsSetting( settingID, settingValue );
			} );

			it( 'should save settings and add it to the store ', async () => {
				fetchMock.postOnce( coreKeyMetricsEndpointRegExp, {
					body: coreKeyMetricsExpectedResponse,
					status: 200,
				} );

				await registry.dispatch( CORE_USER ).saveKeyMetricsSettings();

				// Ensure the proper body parameters were sent.
				expect( fetchMock ).toHaveFetched(
					coreKeyMetricsEndpointRegExp,
					{
						body: {
							data: {
								settings: {
									[ settingID ]: settingValue,
								},
							},
						},
					}
				);

				expect( store.getState().keyMetricsSettings ).toMatchObject(
					coreKeyMetricsExpectedResponse
				);

				expect( fetchMock ).toHaveFetchedTimes( 1 );
			} );

			it( 'dispatches an error if the request fails ', async () => {
				const response = {
					code: 'internal_server_error',
					message: 'Internal server error',
					data: { status: 500 },
				};

				fetchMock.post( coreKeyMetricsEndpointRegExp, {
					body: response,
					status: 500,
				} );

				await registry.dispatch( CORE_USER ).saveKeyMetricsSettings();

				expect(
					registry
						.select( CORE_USER )
						.getErrorForAction( 'saveKeyMetricsSettings', [] )
				).toMatchObject( response );

				expect( console ).toHaveErrored();
			} );

			it( 'optionally saves additional settings besides whatever is stored', async () => {
				const settings = {
					[ settingID ]: settingValue,
					isWidgetHidden: true,
				};

				fetchMock.postOnce( coreKeyMetricsEndpointRegExp, {
					body: settings,
					status: 200,
				} );

				await registry
					.dispatch( CORE_USER )
					.saveKeyMetricsSettings( { isWidgetHidden: true } );

				// Ensure the proper body parameters were sent.
				expect( fetchMock ).toHaveFetched(
					coreKeyMetricsEndpointRegExp,
					{
						body: {
							data: {
								settings,
							},
						},
					}
				);

				expect( store.getState().keyMetricsSettings ).toEqual(
					settings
				);

				expect( fetchMock ).toHaveFetchedTimes( 1 );
			} );

			it( 'should mark key metrics setup as completed by current user', async () => {
				fetchMock.postOnce( coreKeyMetricsEndpointRegExp, {
					body: coreKeyMetricsExpectedResponse,
					status: 200,
				} );

				expect(
					registry.select( CORE_SITE ).getKeyMetricsSetupCompletedBy()
				).toBe( 0 );

				await registry.dispatch( CORE_USER ).saveKeyMetricsSettings();

				expect(
					registry.select( CORE_SITE ).getKeyMetricsSetupCompletedBy()
				).toBe( userID );
			} );

			it( 'should not set the keyMetricsSetupCompleted site info setting to true if the request fails', async () => {
				const response = {
					code: 'internal_server_error',
					message: 'Internal server error',
					data: { status: 500 },
				};

				fetchMock.post( coreKeyMetricsEndpointRegExp, {
					body: response,
					status: 500,
				} );

				// Verify the setting is initially false.
				expect(
					registry.select( CORE_SITE ).isKeyMetricsSetupCompleted()
				).toBe( false );

				await registry.dispatch( CORE_USER ).saveKeyMetricsSettings();

				// Verify the setting is still false.
				expect(
					registry.select( CORE_SITE ).isKeyMetricsSetupCompleted()
				).toBe( false );

				expect( console ).toHaveErrored();
			} );

			it( 'should not set the keyMetricsSetupCompleted site info setting to true if only `isWidgetHidden` is changed', async () => {
				fetchMock.postOnce( coreKeyMetricsEndpointRegExp, {
					body: coreKeyMetricsExpectedResponse,
					status: 200,
				} );

				// Verify the setting is initially false.
				expect(
					registry.select( CORE_SITE ).isKeyMetricsSetupCompleted()
				).toBe( false );

				await registry
					.dispatch( CORE_USER )
					.saveKeyMetricsSettings( { isWidgetHidden: true } );

				// Verify the setting is still false.
				expect(
					registry.select( CORE_SITE ).isKeyMetricsSetupCompleted()
				).toBe( false );

				expect( console ).not.toHaveErrored();
			} );
		} );

		describe( 'resetKeyMetricsSelection', () => {
			it( 'should clear widgetSlugs on resetKeyMetricsSelection', async () => {
				const userID = 123;
				provideUserInfo( registry, { id: userID } );
				provideUserAuthentication( registry );

				fetchMock.postOnce( coreKeyMetricsEndpointRegExp, {
					body: coreKeyMetricsExpectedResponse,
					status: 200,
				} );

				fetchMock.postOnce(
					coreKeyMetricsResetMetricSelectionEndpointRegExp,
					{
						body: coreKeyMetricsResetMetricSelectionExpectedResponse,
						status: 200,
					}
				);

				await registry
					.dispatch( CORE_USER )
					.receiveGetKeyMetricsSettings( {
						widgetSlugs: [
							KM_ANALYTICS_NEW_VISITORS,
							KM_ANALYTICS_PAGES_PER_VISIT,
						],
						isWidgetHidden: false,
					} );

				expect( store.getState().keyMetricsSettings ).toMatchObject( {
					widgetSlugs: [
						KM_ANALYTICS_NEW_VISITORS,
						KM_ANALYTICS_PAGES_PER_VISIT,
					],
					isWidgetHidden: false,
				} );

				await registry.dispatch( CORE_USER ).resetKeyMetricsSelection();

				expect( store.getState().keyMetricsSettings ).toMatchObject( {
					widgetSlugs: [],
				} );

				expect( console ).not.toHaveErrored();
			} );
		} );
	} );

	describe( 'selectors', () => {
		describe( 'getKeyMetricsSettings', () => {
			it( 'should fetch user key metrics settings from the API if none exist', async () => {
				provideUserAuthentication( registry );

				fetchMock.getOnce( coreKeyMetricsEndpointRegExp, {
					body: coreKeyMetricsExpectedResponse,
					status: 200,
				} );

				fetchMock.getOnce( coreUserInputSettingsEndpointRegExp, {
					body: coreUserInputSettingsExpectedResponse,
					status: 200,
				} );

				registry.select( CORE_USER ).getUserInputSettings();

				await untilResolved(
					registry,
					CORE_USER
				).getUserInputSettings();

				registry.select( CORE_USER ).getKeyMetricsSettings();

				await untilResolved(
					registry,
					CORE_USER
				).getKeyMetricsSettings();

				expect( fetchMock ).toHaveFetched(
					coreKeyMetricsEndpointRegExp,
					{
						body: {
							settings: coreKeyMetricsExpectedResponse,
						},
					}
				);

				expect(
					registry.select( CORE_USER ).getKeyMetricsSettings()
				).toMatchObject( coreKeyMetricsExpectedResponse );

				expect( fetchMock ).toHaveFetchedTimes( 2 );
			} );

			it( 'should not make a network request if settings exist', async () => {
				provideUserAuthentication( registry );

				registry
					.dispatch( CORE_USER )
					.receiveGetKeyMetricsSettings(
						coreKeyMetricsExpectedResponse
					);

				registry.select( CORE_USER ).getKeyMetricsSettings();

				await untilResolved(
					registry,
					CORE_USER
				).getKeyMetricsSettings();

				expect( fetchMock ).not.toHaveFetched(
					coreKeyMetricsEndpointRegExp
				);
			} );
		} );

		describe( 'getUserPickedMetrics', () => {
			beforeEach( () => {
				provideUserAuthentication( registry );
			} );

			it( 'should return undefined while settings are loading', async () => {
				freezeFetch( coreKeyMetricsEndpointRegExp );

				const { getUserPickedMetrics } = registry.select( CORE_USER );

				expect( getUserPickedMetrics() ).toBeUndefined();

				await waitForDefaultTimeouts();
			} );

			it( 'uses a resolver to make a network request if settings are not available', async () => {
				fetchMock.getOnce( coreKeyMetricsEndpointRegExp, {
					body: coreKeyMetricsExpectedResponse,
					status: 200,
				} );

				const { getUserPickedMetrics } = registry.select( CORE_USER );

				expect( getUserPickedMetrics() ).toBeUndefined();

				await untilResolved(
					registry,
					CORE_USER
				).getKeyMetricsSettings();

				expect(
					registry.select( CORE_USER ).getUserPickedMetrics()
				).toEqual( coreKeyMetricsExpectedResponse.widgetSlugs );

				expect( fetchMock ).toHaveFetchedTimes( 1 );
			} );

			it( 'should return user picked metrics', () => {
				registry
					.dispatch( CORE_USER )
					.receiveGetKeyMetricsSettings(
						coreKeyMetricsExpectedResponse
					);

				expect(
					registry.select( CORE_USER ).getUserPickedMetrics()
				).toEqual( coreKeyMetricsExpectedResponse.widgetSlugs );
			} );

			it( 'should return the filtered widget slugs that do not require custom dimensions when the user is in a view-only dashboard', () => {
				// Set up state to simulate view-only mode.
				provideUserAuthentication( registry, { authenticated: false } );

				registry.dispatch( MODULES_ANALYTICS_4 ).setSettings( {
					availableCustomDimensions: null,
				} );

				registry.dispatch( CORE_USER ).receiveGetKeyMetricsSettings( {
					widgetSlugs: [
						KM_ANALYTICS_NEW_VISITORS,
						KM_ANALYTICS_PAGES_PER_VISIT,
						KM_ANALYTICS_TOP_CATEGORIES,
					],
					isWidgetHidden: false,
				} );

				expect(
					registry.select( CORE_USER ).getUserPickedMetrics()
				).toEqual( [
					KM_ANALYTICS_NEW_VISITORS,
					KM_ANALYTICS_PAGES_PER_VISIT,
				] );
			} );

			it( 'should return an empty array if only one widget slug is present when the user is in a view-only dashboard', () => {
				// Set up state to simulate view-only mode.
				provideUserAuthentication( registry, { authenticated: false } );

				registry.dispatch( MODULES_ANALYTICS_4 ).setSettings( {
					availableCustomDimensions: null,
				} );

				registry.dispatch( CORE_USER ).receiveGetKeyMetricsSettings( {
					widgetSlugs: [
						KM_ANALYTICS_NEW_VISITORS,
						KM_ANALYTICS_TOP_CATEGORIES,
					],
					isWidgetHidden: false,
				} );

				expect(
					registry.select( CORE_USER ).getUserPickedMetrics()
				).toEqual( [] );
			} );
		} );

		describe( 'isKeyMetricsWidgetHidden', () => {
			beforeEach( () => {
				provideUserAuthentication( registry );
			} );

			it( 'should return undefined while settings are loading', async () => {
				freezeFetch( coreKeyMetricsEndpointRegExp );

				const { isKeyMetricsWidgetHidden } =
					registry.select( CORE_USER );

				expect( isKeyMetricsWidgetHidden() ).toBeUndefined();

				await waitForDefaultTimeouts();
			} );

			it( 'uses a resolver to make a network request if settings are not available', async () => {
				fetchMock.getOnce( coreKeyMetricsEndpointRegExp, {
					body: coreKeyMetricsExpectedResponse,
					status: 200,
				} );

				const { isKeyMetricsWidgetHidden } =
					registry.select( CORE_USER );

				expect( isKeyMetricsWidgetHidden() ).toBeUndefined();

				await untilResolved(
					registry,
					CORE_USER
				).getKeyMetricsSettings();

				expect(
					registry.select( CORE_USER ).isKeyMetricsWidgetHidden()
				).toEqual( coreKeyMetricsExpectedResponse.isWidgetHidden );

				expect( fetchMock ).toHaveFetchedTimes( 1 );
			} );
		} );

		describe( 'isKeyMetricAvailable', () => {
			it( 'should return an error if widget slug is not provided', () => {
				expect( () => {
					registry.select( CORE_USER ).isKeyMetricAvailable();
				} ).toThrow( 'Key metric widget slug required.' );
			} );

			it( 'should return undefined if authentication state is loading', async () => {
				freezeFetch( coreUserAuthenticationEndpointRegExp );

				const { isKeyMetricAvailable } = registry.select( CORE_USER );

				expect( isKeyMetricAvailable( 'metricA' ) ).toBeUndefined();

				await waitForDefaultTimeouts();
			} );

			it( 'should return false if a widget with the provided slug is not registered', () => {
				provideUserAuthentication( registry );

				expect(
					registry
						.select( CORE_USER )
						.isKeyMetricAvailable( 'metricA' )
				).toBe( false );
			} );

			it( 'should return true if a module that the widget depends on is not connected', () => {
				provideUserAuthentication( registry );

				provideModules( registry, [
					{
						slug: 'analytics-4',
						active: false,
						connected: false,
					},
				] );

				provideKeyMetricsWidgetRegistrations( registry, {
					metricA: {
						modules: [ 'analytics-4' ],
					},
				} );

				expect(
					registry
						.select( CORE_USER )
						.isKeyMetricAvailable( 'metricA' )
				).toBe( true );
			} );

			it( 'should return false if a module that the widget depends on is not accessible by a view-only user', async () => {
				registry
					.dispatch( MODULES_ANALYTICS_4 )
					.receiveGetSettings( {} );

				provideUserAuthentication( registry, {
					authenticated: false,
				} );

				provideModules( registry, [
					{
						slug: 'analytics-4',
						active: true,
						connected: true,
						shareable: true,
					},
				] );

				provideKeyMetricsWidgetRegistrations( registry, {
					metricA: {
						modules: [ 'analytics-4' ],
					},
				} );

				registry.dispatch( CORE_USER ).receiveGetCapabilities( {
					'googlesitekit_read_shared_module_data::["analytics-4"]': false,
				} );

				expect(
					registry
						.select( CORE_USER )
						.isKeyMetricAvailable( 'metricA' )
				).toBe( false );
				await waitForDefaultTimeouts();
			} );

			it( 'should return true if modules that the widget depends on are connected and accessible by a view-only user', async () => {
				provideUserAuthentication( registry );

				provideModules( registry, [
					{
						slug: 'analytics-4',
						active: true,
						connected: true,
					},
				] );

				provideKeyMetricsWidgetRegistrations( registry, {
					metricA: {
						modules: [ 'analytics-4' ],
					},
				} );

				registry.dispatch( CORE_USER ).receiveGetCapabilities( {
					'googlesitekit_read_shared_module_data::["analytics-4"]': true,
				} );

				registry
					.dispatch( MODULES_ANALYTICS_4 )
					.receiveGetSettings( analytics4Fixtures.defaultSettings );

				expect(
					registry
						.select( CORE_USER )
						.isKeyMetricAvailable( 'metricA' )
				).toBe( true );

				provideUserAuthentication( registry, { authenticated: false } );

				expect(
					registry
						.select( CORE_USER )
						.isKeyMetricAvailable( 'metricA' )
				).toBe( true );
				await waitForDefaultTimeouts();
			} );
		} );
	} );
} );<|MERGE_RESOLUTION|>--- conflicted
+++ resolved
@@ -416,10 +416,7 @@
 					[
 						KM_ANALYTICS_POPULAR_CONTENT,
 						KM_ANALYTICS_ADSENSE_TOP_EARNING_CONTENT,
-<<<<<<< HEAD
-=======
 						KM_ANALYTICS_TOP_CONVERTING_TRAFFIC_SOURCE,
->>>>>>> 79dee33f
 						KM_SEARCH_CONSOLE_POPULAR_KEYWORDS,
 					],
 					[
@@ -440,6 +437,7 @@
 						KM_ANALYTICS_ENGAGED_TRAFFIC_SOURCE,
 						KM_SEARCH_CONSOLE_POPULAR_KEYWORDS,
 						KM_ANALYTICS_POPULAR_CONTENT,
+						KM_ANALYTICS_TOP_RETURNING_VISITOR_PAGES,
 					],
 					[
 						KM_ANALYTICS_TOP_CITIES_DRIVING_LEADS,
