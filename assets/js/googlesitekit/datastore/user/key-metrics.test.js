--- conflicted
+++ resolved
@@ -45,12 +45,8 @@
 	KM_SEARCH_CONSOLE_POPULAR_KEYWORDS,
 } from './constants';
 import { CORE_SITE } from '../site/constants';
-<<<<<<< HEAD
 import * as analytics4Fixtures from '../../../modules/analytics-4/datastore/__fixtures__';
 import { MODULES_ANALYTICS } from '../../../modules/analytics/datastore/constants';
-import { enabledFeatures } from '../../../features';
-=======
->>>>>>> fb17d0d5
 
 describe( 'core/user key metrics', () => {
 	let registry;
