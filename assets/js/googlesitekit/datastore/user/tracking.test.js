/**
 * `core/user` data store: user tracking settings tests.
 *
 * Site Kit by Google, Copyright 2021 Google LLC
 *
 * Licensed under the Apache License, Version 2.0 (the "License");
 * you may not use this file except in compliance with the License.
 * You may obtain a copy of the License at
 *
 *     https://www.apache.org/licenses/LICENSE-2.0
 *
 * Unless required by applicable law or agreed to in writing, software
 * distributed under the License is distributed on an "AS IS" BASIS,
 * WITHOUT WARRANTIES OR CONDITIONS OF ANY KIND, either express or implied.
 * See the License for the specific language governing permissions and
 * limitations under the License.
 */

/**
 * Internal dependencies
 */
import API from 'googlesitekit-api';
<<<<<<< HEAD
import { createTestRegistry, subscribeUntil, unsubscribeFromAll, untilResolved } from '../../../../../tests/js/utils';
import { STORE_NAME } from './constants';
=======
import {
	createTestRegistry,
	subscribeUntil,
	unsubscribeFromAll,
} from '../../../../../tests/js/utils';
import { waitFor } from '../../../../../tests/js/test-utils';
import { CORE_USER } from './constants';
>>>>>>> 565aadc6

describe( 'core/user tracking settings', () => {
	let registry;

	const coreUserTrackingSettingsEndpointRegExp = /^\/google-site-kit\/v1\/core\/user\/data\/tracking/;

	beforeAll( () => {
		API.setUsingCache( false );
	} );

	beforeEach( () => {
		registry = createTestRegistry();
	} );

	afterAll( () => {
		API.setUsingCache( true );
	} );

	afterEach( () => {
		unsubscribeFromAll( registry );
	} );

	describe( 'actions', () => {
		describe( 'setTrackingEnabled', () => {
			it.each( [
				[ 'enable', true ],
				[ 'disable', false ],
			] )(
				'should %s tracking and add it to the store',
				async ( status, enabled ) => {
					fetchMock.postOnce(
						coreUserTrackingSettingsEndpointRegExp,
						{
							status: 200,
							body: { enabled },
						}
					);

					await registry
						.dispatch( CORE_USER )
						.setTrackingEnabled( enabled );

					// Ensure the proper body parameters were sent.
					expect( fetchMock ).toHaveFetched(
						coreUserTrackingSettingsEndpointRegExp,
						{
							body: { data: { enabled } },
						}
					);

					expect(
						registry.select( CORE_USER ).isTrackingEnabled()
					).toBe( enabled );
					expect( fetchMock ).toHaveFetchedTimes( 1 );
				}
			);

			it( 'dispatches an error if the request fails ', async () => {
				const enabled = true;
				const args = [ enabled ];
				const response = {
					code: 'internal_server_error',
					message: 'Internal server error',
					data: { status: 500 },
				};

				fetchMock.post( coreUserTrackingSettingsEndpointRegExp, {
					body: response,
					status: 500,
				} );

				await registry
					.dispatch( CORE_USER )
					.setTrackingEnabled( ...args );
				expect(
					registry
						.select( CORE_USER )
						.getErrorForAction( 'setTrackingEnabled', args )
				).toMatchObject( response );
				expect( console ).toHaveErrored();
			} );
		} );
	} );

	describe( 'selectors', () => {
		describe( 'isTrackingEnabled', () => {
			it( 'should use a resolver to make a network request', async () => {
				const enabled = true;

				fetchMock.getOnce( coreUserTrackingSettingsEndpointRegExp, {
					status: 200,
					body: { enabled },
				} );

<<<<<<< HEAD
				const { isTrackingEnabled } = registry.select( STORE_NAME );

				expect( isTrackingEnabled() ).toBeUndefined();
				await untilResolved( registry, STORE_NAME ).isTrackingEnabled();
=======
				const {
					isTrackingEnabled,
					hasFinishedResolution,
				} = registry.select( CORE_USER );

				expect( isTrackingEnabled() ).toBeUndefined();
				await waitFor(
					() => hasFinishedResolution( 'isTrackingEnabled' ) !== true
				);
>>>>>>> 565aadc6

				expect( isTrackingEnabled() ).toBe( enabled );
				expect( fetchMock ).toHaveFetchedTimes( 1 );

				expect( isTrackingEnabled() ).toBe( enabled );
				expect( fetchMock ).toHaveFetchedTimes( 1 );
			} );

			it( 'should not make a network request if data is already in state', async () => {
				const enabled = true;

				registry
					.dispatch( CORE_USER )
					.receiveGetTracking( { enabled } );

				const tracking = registry
					.select( CORE_USER )
					.isTrackingEnabled();
				await subscribeUntil( registry, () =>
					registry
						.select( CORE_USER )
						.hasFinishedResolution( 'isTrackingEnabled' )
				);

				expect( tracking ).toEqual( enabled );
				expect( fetchMock ).not.toHaveFetched();
			} );

			it( 'should dispatch an error if the request fails', async () => {
				const response = {
					code: 'internal_server_error',
					message: 'Internal server error',
					data: { status: 500 },
				};

				fetchMock.getOnce( coreUserTrackingSettingsEndpointRegExp, {
					status: 500,
					body: response,
				} );

				registry.select( CORE_USER ).isTrackingEnabled();
				await subscribeUntil( registry, () =>
					registry
						.select( CORE_USER )
						.hasFinishedResolution( 'isTrackingEnabled' )
				);

				const enabled = registry
					.select( CORE_USER )
					.isTrackingEnabled();

				expect( fetchMock ).toHaveFetchedTimes( 1 );
				expect( enabled ).toBeUndefined();
				expect( console ).toHaveErrored();
			} );
		} );
	} );
} );<|MERGE_RESOLUTION|>--- conflicted
+++ resolved
@@ -20,18 +20,13 @@
  * Internal dependencies
  */
 import API from 'googlesitekit-api';
-<<<<<<< HEAD
-import { createTestRegistry, subscribeUntil, unsubscribeFromAll, untilResolved } from '../../../../../tests/js/utils';
-import { STORE_NAME } from './constants';
-=======
 import {
 	createTestRegistry,
 	subscribeUntil,
 	unsubscribeFromAll,
+	untilResolved,
 } from '../../../../../tests/js/utils';
-import { waitFor } from '../../../../../tests/js/test-utils';
 import { CORE_USER } from './constants';
->>>>>>> 565aadc6
 
 describe( 'core/user tracking settings', () => {
 	let registry;
@@ -126,22 +121,10 @@
 					body: { enabled },
 				} );
 
-<<<<<<< HEAD
-				const { isTrackingEnabled } = registry.select( STORE_NAME );
+				const { isTrackingEnabled } = registry.select( CORE_USER );
 
 				expect( isTrackingEnabled() ).toBeUndefined();
-				await untilResolved( registry, STORE_NAME ).isTrackingEnabled();
-=======
-				const {
-					isTrackingEnabled,
-					hasFinishedResolution,
-				} = registry.select( CORE_USER );
-
-				expect( isTrackingEnabled() ).toBeUndefined();
-				await waitFor(
-					() => hasFinishedResolution( 'isTrackingEnabled' ) !== true
-				);
->>>>>>> 565aadc6
+				await untilResolved( registry, CORE_USER ).isTrackingEnabled();
 
 				expect( isTrackingEnabled() ).toBe( enabled );
 				expect( fetchMock ).toHaveFetchedTimes( 1 );
