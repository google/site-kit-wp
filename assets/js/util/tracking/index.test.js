--- conflicted
+++ resolved
@@ -19,13 +19,8 @@
 	delete global[ DATA_LAYER ];
 }
 
-<<<<<<< HEAD
-const fakeTimeouts = ( func ) => {
+function fakeTimeouts( func ) {
 	vi.useFakeTimers();
-=======
-function fakeTimeouts( func ) {
-	jest.useFakeTimers();
->>>>>>> fe905a8e
 	const promise = func();
 	vi.runAllTimers();
 	return promise;
