--- conflicted
+++ resolved
@@ -39,46 +39,6 @@
 export * from './isnumeric';
 export * from './safely-sort';
 export * from './partition-report';
-
-<<<<<<< HEAD
-/**
- * Transforms a period string into a number of seconds.
- *
- * @since 1.0.0
- *
- * @param {string} period The period to transform.
- * @return {number} The number of seconds.
- */
-export const getTimeInSeconds = ( period ) => {
-	const minute = 60;
-	const hour = minute * 60;
-	const day = hour * 24;
-	const week = day * 7;
-	const month = day * 30;
-	const year = day * 365;
-	switch ( period ) {
-		case 'minute':
-			return minute;
-
-		case 'hour':
-			return hour;
-
-		case 'day':
-			return day;
-
-		case 'week':
-			return week;
-
-		case 'month':
-			return month;
-
-		case 'year':
-			return year;
-	}
-};
-=======
-global._gsktag = trackEvent;
->>>>>>> f9d6ce37
 
 /**
  * Calculates the change between two values.
