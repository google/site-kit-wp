--- conflicted
+++ resolved
@@ -42,11 +42,10 @@
 		trackEvent( 'plugin_setup', 'plugin_activated' );
 
 		render(
-<<<<<<< HEAD
-			<Root dataAPIContext="Activation" viewContext={ VIEW_CONTEXT_ACTIVATION }>
-=======
-			<Root>
->>>>>>> b1b4a269
+			<Root
+				dataAPIContext="Activation"
+				viewContext={ VIEW_CONTEXT_ACTIVATION }
+			>
 				<ActivationApp />
 			</Root>,
 			renderTarget
