/**
 * Key Metrics Setup App.
 *
 * Site Kit by Google, Copyright 2025 Google LLC
 *
 * Licensed under the Apache License, Version 2.0 (the "License");
 * you may not use this file except in compliance with the License.
 * You may obtain a copy of the License at
 *
 *     https://www.apache.org/licenses/LICENSE-2.0
 *
 * Unless required by applicable law or agreed to in writing, software
 * distributed under the License is distributed on an "AS IS" BASIS,
 * WITHOUT WARRANTIES OR CONDITIONS OF ANY KIND, either express or implied.
 * See the License for the specific language governing permissions and
 * limitations under the License.
 */

/**
 * External dependencies
 */
import { omit } from 'lodash';
import { useMount } from 'react-use';

/**
 * WordPress dependencies
 */
import {
	createInterpolateElement,
	useCallback,
	Fragment,
	useEffect,
} from '@wordpress/element';
import { __ } from '@wordpress/i18n';

/**
 * Internal dependencies
 */
import { useDispatch, useSelect } from 'googlesitekit-data';
import { SpinnerButton } from 'googlesitekit-components';
import { CORE_LOCATION } from '@/js/googlesitekit/datastore/location/constants';
import { CORE_SITE } from '@/js/googlesitekit/datastore/site/constants';
import { CORE_USER } from '@/js/googlesitekit/datastore/user/constants';
import { CORE_MODULES } from '@/js/googlesitekit/modules/datastore/constants';
import { MODULE_SLUG_ANALYTICS_4 } from '@/js/modules/analytics-4/constants';
import { Grid, Row, Cell } from '@/js/material-components';
import { MODULES_ANALYTICS_4 } from '@/js/modules/analytics-4/datastore/constants';
import ExitSetup from '@/js/components/setup/ExitSetup';
import Header from '@/js/components/Header';
import Layout from '@/js/components/layout/Layout';
import ErrorNotice from '@/js/components/ErrorNotice';
import Typography from '@/js/components/Typography';
import P from '@/js/components/Typography/P';
import ProgressIndicator from '@/js/components/ProgressIndicator';
import UserInputSelectOptions from '@/js/components/user-input/UserInputSelectOptions';
import ToastNotice from '@/js/components/ToastNotice';
import { hasErrorForAnswer } from '@/js/components/user-input/util/validation';
import {
	getUserInputAnswers,
	getUserInputAnswersDescription,
	USER_INPUT_MAX_ANSWERS,
	USER_INPUT_QUESTIONS_PURPOSE,
} from '@/js/components/user-input/util/constants';
import WarningSVG from '@/svg/icons/warning.svg';
import useQueryArg from '@/js/hooks/useQueryArg';
import useViewContext from '@/js/hooks/useViewContext';
<<<<<<< HEAD
import { trackEvent } from '@/js/util';

export default function KeyMetricsSetupApp() {
	const viewContext = useViewContext();
=======

export default function KeyMetricsSetupApp() {
	const viewContext = useViewContext();

>>>>>>> 790c5876
	const dashboardURL = useSelect( ( select ) =>
		select( CORE_SITE ).getAdminURL( 'googlesitekit-dashboard' )
	);

	const settings = useSelect( ( select ) =>
		select( CORE_USER ).getUserInputSettings()
	);

	const isBusy = useSelect( ( select ) => {
		const isSavingSettings =
			select( CORE_USER ).isSavingUserInputSettings( settings );

		const isNavigating = select( CORE_LOCATION ).isNavigating();

		return isSavingSettings || isNavigating;
	} );

	const isGA4Connected = useSelect( ( select ) =>
		select( CORE_MODULES ).isModuleConnected( MODULE_SLUG_ANALYTICS_4 )
	);

	const error = useSelect( ( select ) =>
		select( CORE_USER ).getErrorForAction( 'saveUserInputSettings', [] )
	);

	const values = useSelect(
		( select ) =>
			select( CORE_USER ).getUserInputSetting(
				USER_INPUT_QUESTIONS_PURPOSE
			) || []
	);

	const { saveUserInputSettings, saveInitialSetupSettings } =
		useDispatch( CORE_USER );

	const isSyncing = useSelect( ( select ) => {
		const isFetchingSyncAvailableCustomDimensions =
			select(
				MODULES_ANALYTICS_4
			).isFetchingSyncAvailableCustomDimensions();

		const isSyncingAudiences =
			select( MODULES_ANALYTICS_4 ).isSyncingAudiences();

		return isFetchingSyncAvailableCustomDimensions || isSyncingAudiences;
	} );

	const { navigateTo } = useDispatch( CORE_LOCATION );

	// Query arg derived state (declared before callbacks that depend on it).
	const [ showProgress ] = useQueryArg( 'showProgress' );

	const isInitialSetupFlow = !! showProgress;

	useMount( () => {
		trackEvent(
			isInitialSetupFlow ? `${ viewContext }_setup` : viewContext,
			isInitialSetupFlow
				? 'setup_flow_v3_view_key_metrics_step'
				: 'view_key_metrics_step'
		);
	} );

	const submitChanges = useCallback( async () => {
		const response = await saveUserInputSettings();
		if ( ! response.error ) {
			const url = new URL( dashboardURL );
			await saveInitialSetupSettings( {
				isAnalyticsSetupComplete: true,
			} );

			if ( ! isInitialSetupFlow ) {
				url.searchParams.set(
					'notification',
					'authentication_success'
				);
				url.searchParams.set( 'slug', 'analytics-4' );
			}

			navigateTo( url.toString() );
		}
	}, [
		saveUserInputSettings,
		dashboardURL,
		saveInitialSetupSettings,
		navigateTo,
		isInitialSetupFlow,
	] );

	const { fetchSyncAvailableCustomDimensions, syncAvailableAudiences } =
		useDispatch( MODULES_ANALYTICS_4 );

	useEffect( () => {
		syncAvailableAudiences();
		fetchSyncAvailableCustomDimensions();
	}, [ syncAvailableAudiences, fetchSyncAvailableCustomDimensions ] );

	const onSaveClick = useCallback( () => {
		if ( isBusy || isSyncing ) {
			return;
		}

		trackEvent(
			isInitialSetupFlow ? `${ viewContext }_setup` : viewContext,
			isInitialSetupFlow
				? 'setup_flow_v3_complete_key_metrics_step'
				: 'complete_key_metrics_step'
		);

		submitChanges();
	}, [ isBusy, isInitialSetupFlow, isSyncing, submitChanges, viewContext ] );

	const onSelect = useCallback(
		( checkedValues ) => {
			const gaEventName = isInitialSetupFlow
				? 'setup_flow_v3_select_key_metrics_answer'
				: 'select_key_metrics_answer';

			trackEvent(
				isInitialSetupFlow ? `${ viewContext }_setup` : viewContext,
				gaEventName,
				checkedValues[ 0 ]
			);
		},
		[ isInitialSetupFlow, viewContext ]
	);

	const { USER_INPUT_ANSWERS_PURPOSE } = getUserInputAnswers();

	const {
		USER_INPUT_ANSWERS_PURPOSE: USER_INPUT_ANSWERS_PURPOSE_DESCRIPTIONS,
	} = getUserInputAnswersDescription();

	const subHeader = isInitialSetupFlow ? (
		<ProgressIndicator totalSegments={ 6 } currentSegment={ 4 } />
	) : null;

	return (
		<Fragment>
			<Header subHeader={ subHeader }>
				{ isInitialSetupFlow && (
					<ExitSetup
						gaTrackingEventArgs={ {
							category: `${ viewContext }_setup`,
							label: 'key-metrics',
						} }
					/>
				) }
			</Header>
			<div className="googlesitekit-key-metrics-setup">
				<div className="googlesitekit-module-page">
					<Grid>
						<Layout rounded>
							<Grid>
								<Row>
									<Cell size={ 12 }>
										<Typography
											as="h1"
											type="headline"
											size="medium"
											className="googlesitekit-key-metrics-setup__title"
										>
											{ __(
												'Tell us your main goal to get tailored metrics',
												'google-site-kit'
											) }
										</Typography>

										<div className="googlesitekit-key-metrics-setup__heading">
											<Typography
												as="h2"
												type="body"
												size="large"
											>
												{ __(
													'Which option most closely matches the purpose of your site?',
													'google-site-kit'
												) }
											</Typography>
											<P
												className="googlesitekit-key-metrics-setup__description"
												type="body"
												size="small"
											>
												{ createInterpolateElement(
													__(
														'Even if multiple options apply to your site, select the one that applies the most.<br />You can also answer or edit your response later in Settings.',
														'google-site-kit'
													),
													{
														br: <br />,
													}
												) }
											</P>
										</div>

										<UserInputSelectOptions
											slug={
												USER_INPUT_QUESTIONS_PURPOSE
											}
											max={
												USER_INPUT_MAX_ANSWERS[
													USER_INPUT_QUESTIONS_PURPOSE
												]
											}
											options={ omit(
												USER_INPUT_ANSWERS_PURPOSE,
												'other'
											) }
											descriptions={
												USER_INPUT_ANSWERS_PURPOSE_DESCRIPTIONS
											}
											onSelect={ onSelect }
										/>

										{ error && (
											<div className="googlesitekit-user-input__error">
												<ErrorNotice
													error={ error }
													Icon={ WarningSVG }
												/>
											</div>
										) }

										<div className="googlesitekit-user-input__footer">
											<SpinnerButton
												onClick={ onSaveClick }
												isSaving={ isBusy || isSyncing }
												disabled={
													hasErrorForAnswer(
														values
													) || isSyncing
												}
											>
												{ __(
													'Complete setup',
													'google-site-kit'
												) }
											</SpinnerButton>
										</div>
									</Cell>
								</Row>
							</Grid>
						</Layout>
					</Grid>
				</div>
			</div>
			{ isGA4Connected && (
				<ToastNotice
					title={ __(
						'Google Analytics was successfully set up',
						'google-site-kit'
					) }
				/>
			) }
		</Fragment>
	);
}<|MERGE_RESOLUTION|>--- conflicted
+++ resolved
@@ -64,17 +64,11 @@
 import WarningSVG from '@/svg/icons/warning.svg';
 import useQueryArg from '@/js/hooks/useQueryArg';
 import useViewContext from '@/js/hooks/useViewContext';
-<<<<<<< HEAD
 import { trackEvent } from '@/js/util';
 
 export default function KeyMetricsSetupApp() {
 	const viewContext = useViewContext();
-=======
-
-export default function KeyMetricsSetupApp() {
-	const viewContext = useViewContext();
-
->>>>>>> 790c5876
+
 	const dashboardURL = useSelect( ( select ) =>
 		select( CORE_SITE ).getAdminURL( 'googlesitekit-dashboard' )
 	);
