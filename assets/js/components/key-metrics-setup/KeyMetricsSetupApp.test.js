/**
 * KeyMetricsSetupApp component tests.
 *
 * Site Kit by Google, Copyright 2025 Google LLC
 *
 * Licensed under the Apache License, Version 2.0 (the "License");
 * you may not use this file except in compliance with the License.
 * You may obtain a copy of the License at
 *
 *     https://www.apache.org/licenses/LICENSE-2.0
 *
 * Unless required by applicable law or agreed to in writing, software
 * distributed under the License is distributed on an "AS IS" BASIS,
 * WITHOUT WARRANTIES OR CONDITIONS OF ANY KIND, either express or implied.
 * See the License for the specific language governing permissions and
 * limitations under the License.
 */

import {
	render,
	createTestRegistry,
	provideUserAuthentication,
	fireEvent,
	provideSiteInfo,
	freezeFetch,
<<<<<<< HEAD
	muteFetch,
=======
	waitForTimeouts,
>>>>>>> 0f3b09a1
} from '../../../../tests/js/test-utils';
import { mockLocation } from '../../../../tests/js/mock-browser-utils';
import { CORE_USER } from '@/js/googlesitekit/datastore/user/constants';
import { VIEW_CONTEXT_KEY_METRICS_SETUP } from '@/js/googlesitekit/constants';
import KeyMetricsSetupApp from './KeyMetricsSetupApp';
<<<<<<< HEAD
import { MODULES_ANALYTICS_4 } from '@/js/modules/analytics-4/datastore/constants';
=======
import { CORE_MODULES } from '@/js/googlesitekit/modules/datastore/constants';
import { MODULE_SLUG_ANALYTICS_4 } from '@/js/modules/analytics-4/constants';
import { withConnected } from '@/js/googlesitekit/modules/datastore/__fixtures__';
>>>>>>> 0f3b09a1

describe( 'KeyMetricsSetupApp', () => {
	mockLocation();

	let registry;

	const syncAudiencesEndpoint = new RegExp(
		'^/google-site-kit/v1/modules/analytics-4/data/sync-audiences'
	);
	const syncCustomDimensionsEndpoint = new RegExp(
		'^/google-site-kit/v1/modules/analytics-4/data/sync-custom-dimensions'
	);

	const coreUserInputSettingsEndpointRegExp = new RegExp(
		'^/google-site-kit/v1/core/user/data/user-input-settings'
	);

<<<<<<< HEAD
	const audienceSettingsEndpoint = new RegExp(
		'^/google-site-kit/v1/core/user/data/audience-settings'
	);
=======
	// The `UserInputSelectOptions` automatically focuses the first radio/checkbox
	// 50 milliseconds after it renders, which causes inconsistencies in snapshots,
	// so we advance the timer to make sure it's focused before we capture the snapshot.
	async function waitForFocus() {
		return await waitForTimeouts( 100 );
	}
>>>>>>> 0f3b09a1

	beforeEach( () => {
		registry = createTestRegistry();

		provideUserAuthentication( registry );
		provideSiteInfo( registry );

		registry.dispatch( CORE_USER ).receiveGetUserInputSettings( {} );
		registry.dispatch( CORE_USER ).receiveGetDismissedItems( [] );
		registry.dispatch( CORE_USER ).receiveGetDismissedPrompts( {} );
<<<<<<< HEAD

		fetchMock.post( syncAudiencesEndpoint, { body: [], status: 200 } );
		fetchMock.post( syncCustomDimensionsEndpoint, {
			body: [],
			status: 200,
		} );

		muteFetch( audienceSettingsEndpoint );
=======
		registry
			.dispatch( CORE_MODULES )
			.receiveGetModules( withConnected( MODULE_SLUG_ANALYTICS_4 ) );
>>>>>>> 0f3b09a1
	} );

	it( 'should render correctly', async () => {
		const { container, getByText, getByRole, waitForRegistry } = render(
			<KeyMetricsSetupApp />,
			{
				registry,
				viewContext: VIEW_CONTEXT_KEY_METRICS_SETUP,
			}
		);

		await waitForRegistry();
		await waitForFocus();

		expect( container ).toMatchSnapshot();

		expect(
			getByText( 'Tell us your main goal to get tailored metrics' )
		).toBeInTheDocument();

		expect(
			getByRole( 'button', { name: 'Complete setup' } )
		).toBeInTheDocument();
	} );

	it( 'should exclude the "Other" option from the options list', async () => {
		const { getAllByRole, getByRole, queryByRole, waitForRegistry } =
			render( <KeyMetricsSetupApp />, {
				registry,
				viewContext: VIEW_CONTEXT_KEY_METRICS_SETUP,
			} );

		await waitForRegistry();

		[
			'Sell products',
			'Provide services',
			'Monetize content',
			'Publish a blog',
			'Publish news content',
			'Portfolio or business card',
		].forEach( ( option ) => {
			expect(
				getByRole( 'radio', { name: option } )
			).toBeInTheDocument();
		} );

		expect(
			queryByRole( 'radio', { name: 'Other' } )
		).not.toBeInTheDocument();

		expect( getAllByRole( 'radio' ) ).toHaveLength( 6 );
	} );

	it( 'should save the answer when the CTA is clicked', async () => {
		freezeFetch( coreUserInputSettingsEndpointRegExp );

		const { getByRole, waitForRegistry } = render( <KeyMetricsSetupApp />, {
			registry,
			viewContext: VIEW_CONTEXT_KEY_METRICS_SETUP,
		} );

		await waitForRegistry();

		fireEvent.click( getByRole( 'radio', { name: 'Publish a blog' } ) );

		fireEvent.click( getByRole( 'button', { name: 'Complete setup' } ) );

		await waitForRegistry();

		expect( fetchMock ).toHaveFetched(
			coreUserInputSettingsEndpointRegExp,
			{
				method: 'POST',
				body: { data: { settings: { purpose: [ 'publish_blog' ] } } },
			}
		);
	} );

	it( 'should navigate to the dashboard when saving is successful', async () => {
		fetchMock.postOnce( coreUserInputSettingsEndpointRegExp, {
			body: {
				purpose: {
					values: [ 'publish_blog' ],
					scope: 'site',
				},
			},
			status: 200,
		} );

		const { getByRole, waitForRegistry } = render( <KeyMetricsSetupApp />, {
			registry,
			viewContext: VIEW_CONTEXT_KEY_METRICS_SETUP,
		} );

		await waitForRegistry();

		fireEvent.click( getByRole( 'radio', { name: 'Publish a blog' } ) );
		fireEvent.click( getByRole( 'button', { name: 'Complete setup' } ) );

		await waitForRegistry();

		expect( global.location.assign ).toHaveBeenCalledWith(
			'http://example.com/wp-admin/admin.php?page=googlesitekit-dashboard'
		);
	} );

	it( 'should show an error when the save fails', async () => {
		fetchMock.postOnce( coreUserInputSettingsEndpointRegExp, {
			body: {
				code: 'internal_server_error',
				message: 'Internal server error',
				data: { status: 500 },
			},
			status: 500,
		} );

		const { container, getByRole, getByText, waitForRegistry } = render(
			<KeyMetricsSetupApp />,
			{
				registry,
				viewContext: VIEW_CONTEXT_KEY_METRICS_SETUP,
			}
		);

		await waitForRegistry();
		await waitForFocus();

		fireEvent.click( getByRole( 'radio', { name: 'Publish a blog' } ) );
		fireEvent.click( getByRole( 'button', { name: 'Complete setup' } ) );

		await waitForRegistry();

		expect( container ).toMatchSnapshot();

		expect(
			getByText( 'Error: Internal server error (Please try again.)' )
		).toBeInTheDocument();

		expect( console ).toHaveErroredWith( [
			'Google Site Kit API Error',
			'method:POST',
			'datapoint:user-input-settings',
			'type:core',
			'identifier:user',
			'error:"Internal server error"',
		] );
	} );

	it( 'should not navigate to the dashboard when saving fails', async () => {
		fetchMock.postOnce( coreUserInputSettingsEndpointRegExp, {
			body: {
				code: 'internal_server_error',
				message: 'Internal server error',
				data: { status: 500 },
			},
			status: 500,
		} );

		const { getByRole, waitForRegistry } = render( <KeyMetricsSetupApp />, {
			registry,
			viewContext: VIEW_CONTEXT_KEY_METRICS_SETUP,
		} );

		await waitForRegistry();

		fireEvent.click( getByRole( 'radio', { name: 'Publish a blog' } ) );
		fireEvent.click( getByRole( 'button', { name: 'Complete setup' } ) );

		await waitForRegistry();

		expect( global.location.assign ).not.toHaveBeenCalled();
		expect( console ).toHaveErrored();
	} );

<<<<<<< HEAD
	it( 'should sync audiences and custom dimensions on render', async () => {
		registry.dispatch( MODULES_ANALYTICS_4 ).receiveGetAudienceSettings( {
			availableAudiences: null,
		} );

		const { waitForRegistry } = render( <KeyMetricsSetupApp />, {
			registry,
			viewContext: VIEW_CONTEXT_KEY_METRICS_SETUP,
		} );

		await waitForRegistry();

		expect( fetchMock ).toHaveFetched( syncAudiencesEndpoint );
		expect( fetchMock ).toHaveFetched( syncCustomDimensionsEndpoint );
	} );

	it( 'should not attempt to sync again while syncing is already in progress', async () => {
		registry.dispatch( MODULES_ANALYTICS_4 ).receiveGetAudienceSettings( {
			availableAudiences: null,
		} );

		const { rerender, waitForRegistry } = render( <KeyMetricsSetupApp />, {
=======
	it( 'should show the analytics setup success toast notice', async () => {
		const { container, getByText, waitForRegistry } = render(
			<KeyMetricsSetupApp />,
			{
				registry,
				viewContext: VIEW_CONTEXT_KEY_METRICS_SETUP,
			}
		);

		await waitForRegistry();
		await waitForFocus();

		expect( container ).toMatchSnapshot();

		expect(
			getByText( 'Google Analytics was successfully set up' )
		).toBeInTheDocument();
	} );

	it( 'should display the progress indicator when the showProgress query arg is present', async () => {
		global.location.href =
			'http://example.com/wp-admin/admin.php?page=googlesitekit-key-metrics-setup&showProgress=true';

		const { container, waitForRegistry } = render( <KeyMetricsSetupApp />, {
>>>>>>> 0f3b09a1
			registry,
			viewContext: VIEW_CONTEXT_KEY_METRICS_SETUP,
		} );

		await waitForRegistry();
<<<<<<< HEAD

		expect( fetchMock ).toHaveFetchedTimes( 1, syncAudiencesEndpoint );
		expect( fetchMock ).toHaveFetchedTimes(
			1,
			syncCustomDimensionsEndpoint
		);

		rerender( <KeyMetricsSetupApp /> );
		await waitForRegistry();

		expect( fetchMock ).toHaveFetchedTimes( 1, syncAudiencesEndpoint );
		expect( fetchMock ).toHaveFetchedTimes(
			1,
			syncCustomDimensionsEndpoint
		);
=======
		await waitForFocus();

		expect( container ).toMatchSnapshot();

		expect(
			document.querySelector(
				'.googlesitekit-subheader .googlesitekit-progress-indicator'
			)
		).toBeInTheDocument();
>>>>>>> 0f3b09a1
	} );
} );<|MERGE_RESOLUTION|>--- conflicted
+++ resolved
@@ -23,23 +23,17 @@
 	fireEvent,
 	provideSiteInfo,
 	freezeFetch,
-<<<<<<< HEAD
 	muteFetch,
-=======
 	waitForTimeouts,
->>>>>>> 0f3b09a1
 } from '../../../../tests/js/test-utils';
 import { mockLocation } from '../../../../tests/js/mock-browser-utils';
 import { CORE_USER } from '@/js/googlesitekit/datastore/user/constants';
 import { VIEW_CONTEXT_KEY_METRICS_SETUP } from '@/js/googlesitekit/constants';
 import KeyMetricsSetupApp from './KeyMetricsSetupApp';
-<<<<<<< HEAD
 import { MODULES_ANALYTICS_4 } from '@/js/modules/analytics-4/datastore/constants';
-=======
 import { CORE_MODULES } from '@/js/googlesitekit/modules/datastore/constants';
 import { MODULE_SLUG_ANALYTICS_4 } from '@/js/modules/analytics-4/constants';
 import { withConnected } from '@/js/googlesitekit/modules/datastore/__fixtures__';
->>>>>>> 0f3b09a1
 
 describe( 'KeyMetricsSetupApp', () => {
 	mockLocation();
@@ -57,18 +51,16 @@
 		'^/google-site-kit/v1/core/user/data/user-input-settings'
 	);
 
-<<<<<<< HEAD
 	const audienceSettingsEndpoint = new RegExp(
 		'^/google-site-kit/v1/core/user/data/audience-settings'
 	);
-=======
+
 	// The `UserInputSelectOptions` automatically focuses the first radio/checkbox
 	// 50 milliseconds after it renders, which causes inconsistencies in snapshots,
 	// so we advance the timer to make sure it's focused before we capture the snapshot.
 	async function waitForFocus() {
 		return await waitForTimeouts( 100 );
 	}
->>>>>>> 0f3b09a1
 
 	beforeEach( () => {
 		registry = createTestRegistry();
@@ -79,7 +71,6 @@
 		registry.dispatch( CORE_USER ).receiveGetUserInputSettings( {} );
 		registry.dispatch( CORE_USER ).receiveGetDismissedItems( [] );
 		registry.dispatch( CORE_USER ).receiveGetDismissedPrompts( {} );
-<<<<<<< HEAD
 
 		fetchMock.post( syncAudiencesEndpoint, { body: [], status: 200 } );
 		fetchMock.post( syncCustomDimensionsEndpoint, {
@@ -88,11 +79,10 @@
 		} );
 
 		muteFetch( audienceSettingsEndpoint );
-=======
+
 		registry
 			.dispatch( CORE_MODULES )
 			.receiveGetModules( withConnected( MODULE_SLUG_ANALYTICS_4 ) );
->>>>>>> 0f3b09a1
 	} );
 
 	it( 'should render correctly', async () => {
@@ -268,30 +258,6 @@
 		expect( console ).toHaveErrored();
 	} );
 
-<<<<<<< HEAD
-	it( 'should sync audiences and custom dimensions on render', async () => {
-		registry.dispatch( MODULES_ANALYTICS_4 ).receiveGetAudienceSettings( {
-			availableAudiences: null,
-		} );
-
-		const { waitForRegistry } = render( <KeyMetricsSetupApp />, {
-			registry,
-			viewContext: VIEW_CONTEXT_KEY_METRICS_SETUP,
-		} );
-
-		await waitForRegistry();
-
-		expect( fetchMock ).toHaveFetched( syncAudiencesEndpoint );
-		expect( fetchMock ).toHaveFetched( syncCustomDimensionsEndpoint );
-	} );
-
-	it( 'should not attempt to sync again while syncing is already in progress', async () => {
-		registry.dispatch( MODULES_ANALYTICS_4 ).receiveGetAudienceSettings( {
-			availableAudiences: null,
-		} );
-
-		const { rerender, waitForRegistry } = render( <KeyMetricsSetupApp />, {
-=======
 	it( 'should show the analytics setup success toast notice', async () => {
 		const { container, getByText, waitForRegistry } = render(
 			<KeyMetricsSetupApp />,
@@ -316,13 +282,50 @@
 			'http://example.com/wp-admin/admin.php?page=googlesitekit-key-metrics-setup&showProgress=true';
 
 		const { container, waitForRegistry } = render( <KeyMetricsSetupApp />, {
->>>>>>> 0f3b09a1
-			registry,
-			viewContext: VIEW_CONTEXT_KEY_METRICS_SETUP,
-		} );
-
-		await waitForRegistry();
-<<<<<<< HEAD
+			registry,
+			viewContext: VIEW_CONTEXT_KEY_METRICS_SETUP,
+		} );
+
+		await waitForRegistry();
+
+		await waitForFocus();
+
+		expect( container ).toMatchSnapshot();
+
+		expect(
+			document.querySelector(
+				'.googlesitekit-subheader .googlesitekit-progress-indicator'
+			)
+		).toBeInTheDocument();
+	} );
+
+	it( 'should sync audiences and custom dimensions on render', async () => {
+		registry.dispatch( MODULES_ANALYTICS_4 ).receiveGetAudienceSettings( {
+			availableAudiences: null,
+		} );
+
+		const { waitForRegistry } = render( <KeyMetricsSetupApp />, {
+			registry,
+			viewContext: VIEW_CONTEXT_KEY_METRICS_SETUP,
+		} );
+
+		await waitForRegistry();
+
+		expect( fetchMock ).toHaveFetched( syncAudiencesEndpoint );
+		expect( fetchMock ).toHaveFetched( syncCustomDimensionsEndpoint );
+	} );
+
+	it( 'should not attempt to sync again while syncing is already in progress', async () => {
+		registry.dispatch( MODULES_ANALYTICS_4 ).receiveGetAudienceSettings( {
+			availableAudiences: null,
+		} );
+
+		const { rerender, waitForRegistry } = render( <KeyMetricsSetupApp />, {
+			registry,
+			viewContext: VIEW_CONTEXT_KEY_METRICS_SETUP,
+		} );
+
+		await waitForRegistry();
 
 		expect( fetchMock ).toHaveFetchedTimes( 1, syncAudiencesEndpoint );
 		expect( fetchMock ).toHaveFetchedTimes(
@@ -338,16 +341,5 @@
 			1,
 			syncCustomDimensionsEndpoint
 		);
-=======
-		await waitForFocus();
-
-		expect( container ).toMatchSnapshot();
-
-		expect(
-			document.querySelector(
-				'.googlesitekit-subheader .googlesitekit-progress-indicator'
-			)
-		).toBeInTheDocument();
->>>>>>> 0f3b09a1
 	} );
 } );