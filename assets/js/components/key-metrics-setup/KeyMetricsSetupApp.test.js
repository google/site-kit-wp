/**
 * KeyMetricsSetupApp component tests.
 *
 * Site Kit by Google, Copyright 2025 Google LLC
 *
 * Licensed under the Apache License, Version 2.0 (the "License");
 * you may not use this file except in compliance with the License.
 * You may obtain a copy of the License at
 *
 *     https://www.apache.org/licenses/LICENSE-2.0
 *
 * Unless required by applicable law or agreed to in writing, software
 * distributed under the License is distributed on an "AS IS" BASIS,
 * WITHOUT WARRANTIES OR CONDITIONS OF ANY KIND, either express or implied.
 * See the License for the specific language governing permissions and
 * limitations under the License.
 */

import {
	render,
	createTestRegistry,
	provideUserAuthentication,
	fireEvent,
	provideSiteInfo,
	freezeFetch,
	muteFetch,
	waitForTimeouts,
	waitFor,
} from '../../../../tests/js/test-utils';
import { mockLocation } from '../../../../tests/js/mock-browser-utils';
import { CORE_USER } from '@/js/googlesitekit/datastore/user/constants';
import { VIEW_CONTEXT_KEY_METRICS_SETUP } from '@/js/googlesitekit/constants';
import KeyMetricsSetupApp from './KeyMetricsSetupApp';
import { MODULES_ANALYTICS_4 } from '@/js/modules/analytics-4/datastore/constants';
import { CORE_MODULES } from '@/js/googlesitekit/modules/datastore/constants';
import { MODULE_SLUG_ANALYTICS_4 } from '@/js/modules/analytics-4/constants';
import { withConnected } from '@/js/googlesitekit/modules/datastore/__fixtures__';

describe( 'KeyMetricsSetupApp', () => {
	mockLocation();

	let registry;

	const syncAudiencesEndpoint = new RegExp(
		'^/google-site-kit/v1/modules/analytics-4/data/sync-audiences'
	);
	const syncCustomDimensionsEndpoint = new RegExp(
		'^/google-site-kit/v1/modules/analytics-4/data/sync-custom-dimensions'
	);

	const coreUserInputSettingsEndpointRegExp = new RegExp(
		'^/google-site-kit/v1/core/user/data/user-input-settings'
	);

	const audienceSettingsEndpoint = new RegExp(
		'^/google-site-kit/v1/core/user/data/audience-settings'
	);

	const initialSetupSettingsEndpoint = new RegExp(
		'^/google-site-kit/v1/core/user/data/initial-setup-settings'
	);

	// The `UserInputSelectOptions` automatically focuses the first radio/checkbox
	// 50 milliseconds after it renders, which causes inconsistencies in snapshots,
	// so we advance the timer to make sure it's focused before we capture the snapshot.
	async function waitForFocus() {
		return await waitForTimeouts( 100 );
	}

	beforeEach( () => {
		registry = createTestRegistry();

		provideUserAuthentication( registry );
		provideSiteInfo( registry );

		registry.dispatch( CORE_USER ).receiveGetUserInputSettings( {} );
		registry.dispatch( CORE_USER ).receiveGetDismissedItems( [] );
		registry.dispatch( CORE_USER ).receiveGetDismissedPrompts( {} );

		fetchMock.post( syncAudiencesEndpoint, { body: [], status: 200 } );
		fetchMock.post( syncCustomDimensionsEndpoint, {
			body: [],
			status: 200,
		} );

		muteFetch( audienceSettingsEndpoint );
		muteFetch( initialSetupSettingsEndpoint );

		registry
			.dispatch( CORE_MODULES )
			.receiveGetModules( withConnected( MODULE_SLUG_ANALYTICS_4 ) );
	} );

	it( 'should render correctly', async () => {
		const { container, getByText, getByRole, waitForRegistry } = render(
			<KeyMetricsSetupApp />,
			{
				registry,
				viewContext: VIEW_CONTEXT_KEY_METRICS_SETUP,
			}
		);

		await waitForRegistry();
		await waitForFocus();

		expect( container ).toMatchSnapshot();

		expect(
			getByText( 'Tell us your main goal to get tailored metrics' )
		).toBeInTheDocument();

		expect(
			getByRole( 'button', { name: 'Complete setup' } )
		).toBeInTheDocument();
	} );

	it( 'should exclude the "Other" option from the options list', async () => {
		const { getAllByRole, getByRole, queryByRole, waitForRegistry } =
			render( <KeyMetricsSetupApp />, {
				registry,
				viewContext: VIEW_CONTEXT_KEY_METRICS_SETUP,
			} );

		await waitForRegistry();

		[
			'Sell products',
			'Provide services',
			'Monetize content',
			'Publish a blog',
			'Publish news content',
			'Portfolio or business card',
		].forEach( ( option ) => {
			expect(
				getByRole( 'radio', { name: option } )
			).toBeInTheDocument();
		} );

		expect(
			queryByRole( 'radio', { name: 'Other' } )
		).not.toBeInTheDocument();

		expect( getAllByRole( 'radio' ) ).toHaveLength( 6 );
	} );

	it( 'should save the answer when the CTA is clicked', async () => {
		freezeFetch( coreUserInputSettingsEndpointRegExp );

		const { getByRole, waitForRegistry } = render( <KeyMetricsSetupApp />, {
			registry,
			viewContext: VIEW_CONTEXT_KEY_METRICS_SETUP,
		} );

		await waitForRegistry();

		fireEvent.click( getByRole( 'radio', { name: 'Publish a blog' } ) );

		fireEvent.click( getByRole( 'button', { name: 'Complete setup' } ) );

		await waitForRegistry();

		expect( fetchMock ).toHaveFetched(
			coreUserInputSettingsEndpointRegExp,
			{
				method: 'POST',
				body: { data: { settings: { purpose: [ 'publish_blog' ] } } },
			}
		);
	} );

<<<<<<< HEAD
	it( 'should navigate to the dashboard when saving is successful', async () => {
		fetchMock.postOnce( initialSetupSettingsEndpoint, {
			body: { initialSetupSettings: true },
		} );
=======
	it( 'should navigate to the dashboard without notification and slug params when saving is successful and in the initial setup flow', async () => {
		global.location.href =
			'http://example.com/wp-admin/admin.php?page=googlesitekit-key-metrics-setup&showProgress=true';
>>>>>>> f0b48831

		fetchMock.postOnce( coreUserInputSettingsEndpointRegExp, {
			body: {
				purpose: {
					values: [ 'publish_blog' ],
					scope: 'site',
				},
			},
			status: 200,
		} );

		const { getByRole, waitForRegistry } = render( <KeyMetricsSetupApp />, {
			registry,
			viewContext: VIEW_CONTEXT_KEY_METRICS_SETUP,
		} );

		await waitForRegistry();

		fireEvent.click( getByRole( 'radio', { name: 'Publish a blog' } ) );
		fireEvent.click( getByRole( 'button', { name: 'Complete setup' } ) );

		await waitFor( () => {
			expect( global.location.assign ).toHaveBeenCalledWith(
				'http://example.com/wp-admin/admin.php?page=googlesitekit-dashboard&showSuccess=true'
			);
		} );
	} );

	it( 'should call saveInitialSetupSettings with isAnalyticsSetupComplete:true after successful setup', async () => {
		fetchMock.getOnce( initialSetupSettingsEndpoint, {
			body: { isAnalyticsSetupComplete: null },
			status: 200,
		} );

		fetchMock.postOnce( coreUserInputSettingsEndpointRegExp, {
			body: {
				purpose: {
					values: [ 'publish_blog' ],
					scope: 'site',
				},
			},
			status: 200,
		} );

		fetchMock.postOnce( initialSetupSettingsEndpoint, {
			body: { isAnalyticsSetupComplete: true },
			status: 200,
		} );

		const { getByRole, waitForRegistry } = render( <KeyMetricsSetupApp />, {
			registry,
			viewContext: VIEW_CONTEXT_KEY_METRICS_SETUP,
		} );

		await waitForRegistry();

		fireEvent.click( getByRole( 'radio', { name: 'Publish a blog' } ) );
		fireEvent.click( getByRole( 'button', { name: 'Complete setup' } ) );

		await waitFor( () => {
			expect( fetchMock ).toHaveFetched( initialSetupSettingsEndpoint, {
				method: 'POST',
				body: {
					data: {
						settings: { isAnalyticsSetupComplete: true },
					},
				},
			} );
		} );
	} );

	it( 'should navigate to the dashboard with notification and slug params when saving is successful and not in the initial setup flow', async () => {
		global.location.href =
			'http://example.com/wp-admin/admin.php?page=googlesitekit-key-metrics-setup';

		fetchMock.postOnce( coreUserInputSettingsEndpointRegExp, {
			body: {
				purpose: {
					values: [ 'publish_blog' ],
					scope: 'site',
				},
			},
			status: 200,
		} );

		const { getByRole, waitForRegistry } = render( <KeyMetricsSetupApp />, {
			registry,
			viewContext: VIEW_CONTEXT_KEY_METRICS_SETUP,
		} );

		await waitForRegistry();

		fireEvent.click( getByRole( 'radio', { name: 'Publish a blog' } ) );
		fireEvent.click( getByRole( 'button', { name: 'Complete setup' } ) );

		await waitForRegistry();

		expect( global.location.assign ).toHaveBeenCalledWith(
			'http://example.com/wp-admin/admin.php?page=googlesitekit-dashboard&notification=authentication_success&slug=analytics-4'
		);
	} );

	it( 'should show an error when the save fails', async () => {
		fetchMock.postOnce( coreUserInputSettingsEndpointRegExp, {
			body: {
				code: 'internal_server_error',
				message: 'Internal server error',
				data: { status: 500 },
			},
			status: 500,
		} );

		const { container, getByRole, getByText, waitForRegistry } = render(
			<KeyMetricsSetupApp />,
			{
				registry,
				viewContext: VIEW_CONTEXT_KEY_METRICS_SETUP,
			}
		);

		await waitForRegistry();
		await waitForFocus();

		fireEvent.click( getByRole( 'radio', { name: 'Publish a blog' } ) );
		fireEvent.click( getByRole( 'button', { name: 'Complete setup' } ) );

		await waitForRegistry();

		expect( container ).toMatchSnapshot();

		expect(
			getByText( 'Error: Internal server error (Please try again.)' )
		).toBeInTheDocument();

		expect( console ).toHaveErroredWith( [
			'Google Site Kit API Error',
			'method:POST',
			'datapoint:user-input-settings',
			'type:core',
			'identifier:user',
			'error:"Internal server error"',
		] );
	} );

	it( 'should not navigate to the dashboard when saving fails', async () => {
		fetchMock.postOnce( coreUserInputSettingsEndpointRegExp, {
			body: {
				code: 'internal_server_error',
				message: 'Internal server error',
				data: { status: 500 },
			},
			status: 500,
		} );

		const { getByRole, waitForRegistry } = render( <KeyMetricsSetupApp />, {
			registry,
			viewContext: VIEW_CONTEXT_KEY_METRICS_SETUP,
		} );

		await waitForRegistry();

		fireEvent.click( getByRole( 'radio', { name: 'Publish a blog' } ) );
		fireEvent.click( getByRole( 'button', { name: 'Complete setup' } ) );

		await waitForRegistry();

		expect( global.location.assign ).not.toHaveBeenCalled();
		expect( console ).toHaveErrored();
	} );

	it( 'should show the analytics setup success toast notice', async () => {
		const { container, getByText, waitForRegistry } = render(
			<KeyMetricsSetupApp />,
			{
				registry,
				viewContext: VIEW_CONTEXT_KEY_METRICS_SETUP,
			}
		);

		await waitForRegistry();
		await waitForFocus();

		expect( container ).toMatchSnapshot();

		expect(
			getByText( 'Google Analytics was successfully set up' )
		).toBeInTheDocument();
	} );

	it( 'should display the progress indicator when the showProgress query arg is present', async () => {
		global.location.href =
			'http://example.com/wp-admin/admin.php?page=googlesitekit-key-metrics-setup&showProgress=true';

		const { container, waitForRegistry } = render( <KeyMetricsSetupApp />, {
			registry,
			viewContext: VIEW_CONTEXT_KEY_METRICS_SETUP,
		} );

		await waitForRegistry();

		await waitForFocus();

		expect( container ).toMatchSnapshot();

		expect(
			document.querySelector(
				'.googlesitekit-subheader .googlesitekit-progress-indicator'
			)
		).toBeInTheDocument();
	} );

	it( 'should sync audiences and custom dimensions on render', async () => {
		registry.dispatch( MODULES_ANALYTICS_4 ).receiveGetAudienceSettings( {
			availableAudiences: null,
		} );

		const { waitForRegistry } = render( <KeyMetricsSetupApp />, {
			registry,
			viewContext: VIEW_CONTEXT_KEY_METRICS_SETUP,
		} );

		await waitForRegistry();

		expect( fetchMock ).toHaveFetched( syncAudiencesEndpoint );
		expect( fetchMock ).toHaveFetched( syncCustomDimensionsEndpoint );
	} );

	it( 'should not attempt to sync again while syncing is already in progress', async () => {
		registry.dispatch( MODULES_ANALYTICS_4 ).receiveGetAudienceSettings( {
			availableAudiences: null,
		} );

		const { rerender, waitForRegistry } = render( <KeyMetricsSetupApp />, {
			registry,
			viewContext: VIEW_CONTEXT_KEY_METRICS_SETUP,
		} );

		await waitForRegistry();

		expect( fetchMock ).toHaveFetchedTimes( 1, syncAudiencesEndpoint );
		expect( fetchMock ).toHaveFetchedTimes(
			1,
			syncCustomDimensionsEndpoint
		);

		rerender( <KeyMetricsSetupApp /> );
		await waitForRegistry();

		expect( fetchMock ).toHaveFetchedTimes( 1, syncAudiencesEndpoint );
		expect( fetchMock ).toHaveFetchedTimes(
			1,
			syncCustomDimensionsEndpoint
		);
	} );
} );<|MERGE_RESOLUTION|>--- conflicted
+++ resolved
@@ -168,16 +168,13 @@
 		);
 	} );
 
-<<<<<<< HEAD
-	it( 'should navigate to the dashboard when saving is successful', async () => {
-		fetchMock.postOnce( initialSetupSettingsEndpoint, {
-			body: { initialSetupSettings: true },
-		} );
-=======
 	it( 'should navigate to the dashboard without notification and slug params when saving is successful and in the initial setup flow', async () => {
 		global.location.href =
 			'http://example.com/wp-admin/admin.php?page=googlesitekit-key-metrics-setup&showProgress=true';
->>>>>>> f0b48831
+
+		fetchMock.postOnce( initialSetupSettingsEndpoint, {
+			body: { initialSetupSettings: true },
+		} );
 
 		fetchMock.postOnce( coreUserInputSettingsEndpointRegExp, {
 			body: {
@@ -253,6 +250,10 @@
 		global.location.href =
 			'http://example.com/wp-admin/admin.php?page=googlesitekit-key-metrics-setup';
 
+		fetchMock.postOnce( initialSetupSettingsEndpoint, {
+			body: { initialSetupSettings: true },
+		} );
+
 		fetchMock.postOnce( coreUserInputSettingsEndpointRegExp, {
 			body: {
 				purpose: {
@@ -273,14 +274,16 @@
 		fireEvent.click( getByRole( 'radio', { name: 'Publish a blog' } ) );
 		fireEvent.click( getByRole( 'button', { name: 'Complete setup' } ) );
 
-		await waitForRegistry();
-
-		expect( global.location.assign ).toHaveBeenCalledWith(
-			'http://example.com/wp-admin/admin.php?page=googlesitekit-dashboard&notification=authentication_success&slug=analytics-4'
-		);
+		await waitFor( () => {
+			expect( global.location.assign ).toHaveBeenCalledWith(
+				'http://example.com/wp-admin/admin.php?page=googlesitekit-dashboard&notification=authentication_success&slug=analytics-4'
+			);
+		} );
 	} );
 
 	it( 'should show an error when the save fails', async () => {
+		muteFetch( initialSetupSettingsEndpoint );
+
 		fetchMock.postOnce( coreUserInputSettingsEndpointRegExp, {
 			body: {
 				code: 'internal_server_error',
