/**
 * Alert component.
 *
 * Site Kit by Google, Copyright 2021 Google LLC
 *
 * Licensed under the Apache License, Version 2.0 (the "License");
 * you may not use this file except in compliance with the License.
 * You may obtain a copy of the License at
 *
 *     https://www.apache.org/licenses/LICENSE-2.0
 *
 * Unless required by applicable law or agreed to in writing, software
 * distributed under the License is distributed on an "AS IS" BASIS,
 * WITHOUT WARRANTIES OR CONDITIONS OF ANY KIND, either express or implied.
 * See the License for the specific language governing permissions and
 * limitations under the License.
 */

/**
 * External dependencies
 */
import PropTypes from 'prop-types';
import isPlainObject from 'lodash/isPlainObject';

/**
 * WordPress dependencies
 */
import { __ } from '@wordpress/i18n';
import { Component, Fragment } from '@wordpress/element';

/**
 * Internal dependencies
 */
import API from 'googlesitekit-api';
import BannerNotification from './notifications/BannerNotification';

class Alert extends Component {
	constructor( props ) {
		super( props );

		this.state = {
			isLoading: true,
			alerts: [],
			error: false,
			message: '',
		};
	}

	componentDidMount() {
		this.getAlert();
	}

	async getAlert() {
		try {
			const { module } = this.props;

			// Fetching the data, could be from the cache or rest endpoint.
			const alerts = await API.get( 'modules', module, 'notifications' );

			this.setState( {
				isLoading: false,
				error: false,
				alerts,
			} );
		} catch ( err ) {
			this.setState( {
				isLoading: false,
				error: err.code,
			} );
		}
	}

	render() {
		const { alerts, error, isLoading } = this.state;

		if ( error || isLoading || ! alerts || ! alerts.length ) {
			return null;
		}

		const notifications = alerts
			.filter( ( item ) => isPlainObject( item ) && item.title?.length )
			.map( ( item ) => (
<<<<<<< HEAD
				<Notification
=======
				<BannerNotification
>>>>>>> 80495b84
					id={ item.id }
					key={ item.id }
					title={ item.title }
					description={ item.message || item.description }
					dismiss={ __( 'Dismiss', 'google-site-kit' ) }
<<<<<<< HEAD
					isDismissable={ item.isDismissible }
=======
					isDismissible={ item.isDismissible }
>>>>>>> 80495b84
					format="small"
					ctaLink={ item.ctaURL }
					ctaLabel={ item.ctaLabel }
					ctaTarget={ item.ctaTarget }
					type={ item.severity }
				/>
			) );

		return <Fragment>{ notifications }</Fragment>;
	}
}

Alert.propTypes = {
	module: PropTypes.string.isRequired,
};

export default Alert;<|MERGE_RESOLUTION|>--- conflicted
+++ resolved
@@ -80,21 +80,13 @@
 		const notifications = alerts
 			.filter( ( item ) => isPlainObject( item ) && item.title?.length )
 			.map( ( item ) => (
-<<<<<<< HEAD
-				<Notification
-=======
 				<BannerNotification
->>>>>>> 80495b84
 					id={ item.id }
 					key={ item.id }
 					title={ item.title }
 					description={ item.message || item.description }
 					dismiss={ __( 'Dismiss', 'google-site-kit' ) }
-<<<<<<< HEAD
-					isDismissable={ item.isDismissible }
-=======
 					isDismissible={ item.isDismissible }
->>>>>>> 80495b84
 					format="small"
 					ctaLink={ item.ctaURL }
 					ctaLabel={ item.ctaLabel }
