--- conflicted
+++ resolved
@@ -25,11 +25,7 @@
 import { CONTEXT_MAIN_DASHBOARD_MONETIZATION } from '../../googlesitekit/widgets/default-contexts';
 import WithRegistrySetup from '../../../../tests/js/WithRegistrySetup';
 import { VIEW_CONTEXT_DASHBOARD } from '../../googlesitekit/constants';
-<<<<<<< HEAD
-import { setupDefaultChips } from './utils';
-=======
 import { setupDefaultChips } from './test-utils';
->>>>>>> e50263eb
 
 const Template = ( { setupRegistry, viewContext, ...args } ) => (
 	<WithRegistrySetup func={ setupRegistry }>
