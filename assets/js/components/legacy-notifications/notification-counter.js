/**
 * NotificationCounter component.
 *
 * Site Kit by Google, Copyright 2021 Google LLC
 *
 * Licensed under the Apache License, Version 2.0 (the "License");
 * you may not use this file except in compliance with the License.
 * You may obtain a copy of the License at
 *
 *     https://www.apache.org/licenses/LICENSE-2.0
 *
 * Unless required by applicable law or agreed to in writing, software
 * distributed under the License is distributed on an "AS IS" BASIS,
 * WITHOUT WARRANTIES OR CONDITIONS OF ANY KIND, either express or implied.
 * See the License for the specific language governing permissions and
 * limitations under the License.
 */

/**
 * External dependencies
 */
import classnames from 'classnames';

/**
 * WordPress dependencies
 */
import { Component, createPortal } from '@wordpress/element';
import { _n, sprintf } from '@wordpress/i18n';
import { addAction, removeAction } from '@wordpress/hooks';

/**
 * Internal dependencies
 */
import { getTotalNotifications, incrementCount, decrementCount } from './util';
import VisuallyHidden from '../VisuallyHidden';

class NotificationCounter extends Component {
	constructor( props ) {
		super( props );

		this.state = {
			count: 0,
		};

		this.handleIncrement = this.handleIncrement.bind( this );
		this.handleDecrement = this.handleDecrement.bind( this );
	}

	componentDidMount() {
		// Wait until data is fully loaded before requesting notifications data.
		addAction(
			'googlesitekit.dataLoaded',
			'googlesitekit.dataLoadedGetTotalNotifications',
			() => {
				// Only handle the first completed data load.
				removeAction(
					'googlesitekit.dataLoaded',
					'googlesitekit.dataLoadedGetTotalNotifications',
				);
				getTotalNotifications().then( ( count ) => {
					this.setState( { count } );
				} );
			},
		);

		document.addEventListener( 'notificationDismissed', this.handleDecrement, false );
	}

	componentWillUnmount() {
		document.removeEventListener( 'notificationDismissed', this.handleDecrement );
	}

	handleIncrement() {
		this.setState( incrementCount );
	}

	handleDecrement() {
		this.setState( decrementCount );
	}

	render() {
		const wpMenuNameElement = document.querySelector( '#toplevel_page_googlesitekit-dashboard .wp-menu-name' );

		if ( ! wpMenuNameElement ) {
			return null;
		}

		const screenReader = sprintf(
			/* translators: %d: the number of notifications */
			_n( '%d notification', '%d notifications', this.state.count, 'google-site-kit' ),
			this.state.count,
		);

		const markup = (
			<span className={ classnames(
				'googlesitekit-notifications-counter',
				'update-plugins',
				`count-${ this.state.count }`,
			) }>
				<span className="plugin-count" aria-hidden="true">{ this.state.count }</span>
				<VisuallyHidden>{ screenReader }</VisuallyHidden>
			</span>
		);

<<<<<<< HEAD
		return createPortal(
			markup,
			document.querySelector( '#toplevel_page_googlesitekit-dashboard .wp-menu-name' ),
		);
=======
		return createPortal( markup, wpMenuNameElement );
>>>>>>> 5140f65b
	}
}

export default NotificationCounter;<|MERGE_RESOLUTION|>--- conflicted
+++ resolved
@@ -102,14 +102,7 @@
 			</span>
 		);
 
-<<<<<<< HEAD
-		return createPortal(
-			markup,
-			document.querySelector( '#toplevel_page_googlesitekit-dashboard .wp-menu-name' ),
-		);
-=======
 		return createPortal( markup, wpMenuNameElement );
->>>>>>> 5140f65b
 	}
 }
 
