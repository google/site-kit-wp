--- conflicted
+++ resolved
@@ -117,13 +117,8 @@
 		const promise = new Promise( async ( resolve ) => {
 			const { identifier } = module;
 
-<<<<<<< HEAD
 			const notifications = await removeDismissed(
-				await API.get( 'modules', identifier, 'notifications', {}, false )
-=======
-			const notifications = removeDismissed(
-				await data.get( TYPE_MODULES, identifier, 'notifications', {}, false ),
->>>>>>> fadab7cf
+				await API.get( 'modules', identifier, 'notifications', {}, false ),
 			);
 
 			resolve( { identifier, notifications } );
