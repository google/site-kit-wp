--- conflicted
+++ resolved
@@ -35,13 +35,8 @@
  * @param {boolean} createGrid Adds a full grid layout with padding. Default: false.
  * @return {WPElement} Returns CTA component with configuration CTA.
  */
-<<<<<<< HEAD
-const getSetupIncompleteComponent = ( module, inGrid = false, fullWidth = false, createGrid = false ) => {
-	const cta = <CompleteModuleActivationCTA moduleSlug={ module } />;
-=======
 export const getSetupIncompleteComponent = ( module, inGrid = false, fullWidth = false, createGrid = false ) => {
 	const cta = <CompleteModuleActivationCTA slug={ module } />;
->>>>>>> b7878e46
 
 	return ctaWrapper( cta, inGrid, fullWidth, createGrid );
 };
