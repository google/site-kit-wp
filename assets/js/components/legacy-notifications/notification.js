--- conflicted
+++ resolved
@@ -133,11 +133,8 @@
 			description,
 			blockData,
 			winImage,
-<<<<<<< HEAD
 			WinImageSVG,
-=======
 			SmallImageSVG,
->>>>>>> 126e3a94
 			smallImage,
 			format,
 			learnMoreURL,
