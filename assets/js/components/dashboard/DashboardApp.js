--- conflicted
+++ resolved
@@ -54,28 +54,7 @@
 				Footer={ DashboardFooter }
 			/>
 
-<<<<<<< HEAD
-			{ userFeedbackEnabled && <SurveyViewTrigger triggerID="view_dashboard" ttl={ ONE_HOUR_IN_MS } /> }
-=======
-			{ ! dashboardWidgetsEnabled && (
-				<div className="googlesitekit-module-page googlesitekit-dashboard">
-					<Grid>
-						<Row>
-							<Cell size={ 12 }>
-								<DashboardHeader />
-							</Cell>
-							<LegacyDashboardModule
-								key={ 'googlesitekit-dashboard-module' }
-							/>
-							<Cell size={ 12 }>
-								<DashboardFooter />
-							</Cell>
-						</Row>
-					</Grid>
-				</div>
-			) }
 			{ userFeedbackEnabled && <SurveyViewTrigger triggerID="view_dashboard" ttl={ 3600 } /> }
->>>>>>> 49c28ba0
 		</Fragment>
 	);
 }