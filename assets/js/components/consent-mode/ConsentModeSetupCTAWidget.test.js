/**
 * ConsentModeSetupCTAWidget component tests.
 *
 * Site Kit by Google, Copyright 2024 Google LLC
 *
 * Licensed under the Apache License, Version 2.0 (the "License");
 * you may not use this file except in compliance with the License.
 * You may obtain a copy of the License at
 *
 *     https://www.apache.org/licenses/LICENSE-2.0
 *
 * Unless required by applicable law or agreed to in writing, software
 * distributed under the License is distributed on an "AS IS" BASIS,
 * WITHOUT WARRANTIES OR CONDITIONS OF ANY KIND, either express or implied.
 * See the License for the specific language governing permissions and
 * limitations under the License.
 */
import {
	render,
	createTestRegistry,
	provideSiteInfo,
	provideUserInfo,
	provideUserAuthentication,
} from '../../../../tests/js/test-utils';
import { mockSurveyEndpoints } from '../../../../tests/js/mock-survey-endpoints';
import ConsentModeSetupCTAWidget from './ConsentModeSetupCTAWidget';
import { VIEW_CONTEXT_MAIN_DASHBOARD } from '../../googlesitekit/constants';
import { CORE_SITE } from '../../googlesitekit/datastore/site/constants';
import { CORE_USER } from '../../googlesitekit/datastore/user/constants';
import { CONSENT_MODE_SETUP_CTA_WIDGET_SLUG } from './constants';
import { withNotificationComponentProps } from '../../googlesitekit/notifications/util/component-props';
import { DEFAULT_NOTIFICATIONS } from '../../googlesitekit/notifications/register-defaults';

describe( 'ConsentModeSetupCTAWidget', () => {
	let registry;
	const ConsentModeSetupCTAWidgetComponent = withNotificationComponentProps(
		CONSENT_MODE_SETUP_CTA_WIDGET_SLUG
	)( ConsentModeSetupCTAWidget );

	const notification =
		DEFAULT_NOTIFICATIONS[ CONSENT_MODE_SETUP_CTA_WIDGET_SLUG ];

	beforeEach( () => {
		registry = createTestRegistry();

		provideSiteInfo( registry );
		provideUserInfo( registry );
		provideUserAuthentication( registry );

		registry
			.dispatch( CORE_SITE )
			.receiveGetAdsMeasurementStatus(
				{ connected: true },
				{ useCache: true }
			);

		registry.dispatch( CORE_SITE ).receiveGetConsentModeSettings( {
			enabled: false,
			regions: [ 'AT', 'EU' ],
		} );

		registry.dispatch( CORE_USER ).receiveGetDismissedPrompts( [] );
	} );

	it( 'should render the widget', async () => {
		mockSurveyEndpoints();

		registry
			.dispatch( CORE_USER )
			.finishResolution( 'getDismissedPrompts', [] );

		const { container, waitForRegistry } = render(
			<ConsentModeSetupCTAWidgetComponent />,
			{
				registry,
			}
		);

		await waitForRegistry();

		expect( container ).toMatchSnapshot();
	} );

<<<<<<< HEAD
		const { container, waitForRegistry } = render(
			<ConsentModeSetupCTAWidgetComponent />,
			{
=======
	describe( 'checkRequirements', () => {
		it( 'is not active when notification is dismissed using prompts', async () => {
			registry.dispatch( CORE_USER ).receiveGetDismissedPrompts( {
				[ CONSENT_MODE_SETUP_CTA_WIDGET_SLUG ]: {
					expires: 0,
					count: 1,
				},
			} );

			const isActive = await notification.checkRequirements(
>>>>>>> 0e14484f
				registry,
				VIEW_CONTEXT_MAIN_DASHBOARD
			);
			expect( isActive ).toBe( false );
		} );

		it( 'is not active when widget is being dismissed using prompts', async () => {
			registry
				.dispatch( CORE_USER )
				.setIsPromptDimissing(
					CONSENT_MODE_SETUP_CTA_WIDGET_SLUG,
					true
				);

			const isActive = await notification.checkRequirements(
				registry,
				VIEW_CONTEXT_MAIN_DASHBOARD
			);
			expect( isActive ).toBe( false );
		} );

		it( 'is active when consent mode is not enabled and ads is connected', async () => {
			registry.dispatch( CORE_SITE ).receiveGetConsentModeSettings( {
				enabled: false,
				adsConnected: true,
			} );

			const isActive = await notification.checkRequirements(
				registry,
				VIEW_CONTEXT_MAIN_DASHBOARD
			);
			expect( isActive ).toBe( true );
		} );

		it( 'is not active when consent mode is already enabled and ads is connected', async () => {
			registry.dispatch( CORE_SITE ).receiveGetConsentModeSettings( {
				enabled: true,
				adsConnected: true,
			} );

			const isActive = await notification.checkRequirements(
				registry,
				VIEW_CONTEXT_MAIN_DASHBOARD
			);
			expect( isActive ).toBe( false );
		} );

		it( 'is not active when consent mode is not enabled but ads is not connected', async () => {
			registry.dispatch( CORE_SITE ).receiveGetConsentModeSettings( {
				enabled: false,
				adsConnected: false,
			} );

			registry
				.dispatch( CORE_SITE )
				.receiveGetAdsMeasurementStatus(
					{ connected: false },
					{ useCache: true }
				);

			const isActive = await notification.checkRequirements(
				registry,
				VIEW_CONTEXT_MAIN_DASHBOARD
			);
			expect( isActive ).toBe( false );
		} );

		it( 'is not active when consent mode is enabled and ads is not connected', async () => {
			registry.dispatch( CORE_SITE ).receiveGetConsentModeSettings( {
				enabled: true,
				adsConnected: false,
			} );

			const isActive = await notification.checkRequirements(
				registry,
				VIEW_CONTEXT_MAIN_DASHBOARD
			);
			expect( isActive ).toBe( false );
		} );
	} );
} );<|MERGE_RESOLUTION|>--- conflicted
+++ resolved
@@ -81,11 +81,10 @@
 		expect( container ).toMatchSnapshot();
 	} );
 
-<<<<<<< HEAD
 		const { container, waitForRegistry } = render(
 			<ConsentModeSetupCTAWidgetComponent />,
 			{
-=======
+
 	describe( 'checkRequirements', () => {
 		it( 'is not active when notification is dismissed using prompts', async () => {
 			registry.dispatch( CORE_USER ).receiveGetDismissedPrompts( {
@@ -96,7 +95,7 @@
 			} );
 
 			const isActive = await notification.checkRequirements(
->>>>>>> 0e14484f
+
 				registry,
 				VIEW_CONTEXT_MAIN_DASHBOARD
 			);
