/**
 * Site Kit by Google, Copyright 2024 Google LLC
 *
 * Licensed under the Apache License, Version 2.0 (the "License");
 * you may not use this file except in compliance with the License.
 * You may obtain a copy of the License at
 *
 *     https://www.apache.org/licenses/LICENSE-2.0
 *
 * Unless required by applicable law or agreed to in writing, software
 * distributed under the License is distributed on an "AS IS" BASIS,
 * WITHOUT WARRANTIES OR CONDITIONS OF ANY KIND, either express or implied.
 * See the License for the specific language governing permissions and
 * limitations under the License.
 */

/**
 * WordPress dependencies
 */
import {
	createInterpolateElement,
	Fragment,
	useEffect,
} from '@wordpress/element';
import { __ } from '@wordpress/i18n';

/**
 * Internal dependencies
 */
import SpinnerButton from '../../googlesitekit/components-gm2/SpinnerButton';
import { useSelect, useDispatch } from 'googlesitekit-data';
import { Grid, Cell, Row } from '../../material-components';
import { CORE_SITE } from '../../googlesitekit/datastore/site/constants';
import Link from '../Link';
<<<<<<< HEAD
import SettingsNotice, { TYPE_INFO } from '../SettingsNotice';
=======
import ErrorText from '../ErrorText';
>>>>>>> 4d5b3279
import WPConsentAPIRequirement from './WPConsentAPIRequirement';
import Tick from '../../../svg/icons/tick.svg';
import { trackEvent } from '../../util';
import useViewContext from '../../hooks/useViewContext';
<<<<<<< HEAD
import ErrorNotice from '@/js/components/ErrorNotice';
=======
import Notice from '../Notice';
>>>>>>> 4d5b3279

export default function WPConsentAPIRequirements() {
	const viewContext = useViewContext();

	const wpConsentAPIDocumentationURL = useSelect( ( select ) =>
		select( CORE_SITE ).getDocumentationLinkURL( 'wp-consent-api' )
	);
	const consentManagementPlatformDocumentationURL = useSelect( ( select ) =>
		select( CORE_SITE ).getDocumentationLinkURL(
			'consent-management-platform'
		)
	);

	const { hasConsentAPI, wpConsentPlugin } = useSelect( ( select ) =>
		select( CORE_SITE ).getConsentAPIInfo()
	);

	const { installActivateWPConsentAPI, activateConsentAPI } =
		useDispatch( CORE_SITE );

	// Check for `installActivateWPConsentAPIError` errors, mostly to cover
	// the case if user is offline, but also any other potential
	// case that nonces fetch fails. As `installActivateWPConsentAPI`
	// action will invoke fetch for nonce, and when offline this will fail.
	const installActivateWPConsentAPIError = useSelect( ( select ) =>
		select( CORE_SITE ).getErrorForAction( 'installActivateWPConsentAPI' )
	);

	const isInstallingAndActivating = useSelect( ( select ) =>
		select( CORE_SITE ).isApiFetching()
	);

	const isActivating = useSelect( ( select ) =>
		select( CORE_SITE ).isFetchingActivateConsentAPI()
	);

	const apiInstallResponse = useSelect( ( select ) =>
		select( CORE_SITE ).getApiInstallResponse()
	);

	const apiInstallHasError =
		( installActivateWPConsentAPIError
			? installActivateWPConsentAPIError.message
			: null ) || apiInstallResponse?.error;

	const cellProps = {
		smSize: 4,
		mdSize: 4,
		lgSize: 6,
	};

	useEffect( () => {
		if ( hasConsentAPI ) {
			trackEvent( `${ viewContext }_CoMo`, 'wp_consent_api_active' );
		}
	}, [ hasConsentAPI, viewContext ] );

	return (
		<Fragment>
			<p className="googlesitekit-settings-consent-mode-requirements__description">
				{ __(
					'In order for consent mode to work properly, these requirements must be met:',
					'google-site-kit'
				) }
			</p>
			<Grid className="googlesitekit-settings-consent-mode-requirements__grid">
				<Row>
					<Cell { ...cellProps }>
						<WPConsentAPIRequirement
							title={
								wpConsentPlugin?.installed
									? __(
											'Activate WP Consent API',
											'google-site-kit'
									  )
									: __(
											'Install WP Consent API',
											'google-site-kit'
									  )
							}
							description={ createInterpolateElement(
								__(
									'WP Consent API is a plugin that standardizes the communication of accepted consent categories between plugins. <a>Learn more</a>',
									'google-site-kit'
								),
								{
									a: (
										<Link
											href={
												wpConsentAPIDocumentationURL
											}
											external
											aria-label={ __(
												'Learn more about the WP Consent API',
												'google-site-kit'
											) }
											onClick={ async () => {
												await trackEvent(
													`${ viewContext }_CoMo`,
													'wp_consent_api_learn_more'
												);
											} }
										/>
									),
								}
							) }
							footer={
								<Fragment>
									{ hasConsentAPI && (
										<div className="googlesitekit-settings-consent-mode-requirement__consent-api-detected-wrapper">
											<span className="googlesitekit-settings-consent-mode-requirement__consent-api-detected-icon">
												<Tick />
											</span>
											{ __(
												'Site Kit detected WP Consent API for your site',
												'google-site-kit'
											) }
										</div>
									) }
									{ ! hasConsentAPI && (
										<Fragment>
											{ wpConsentPlugin.installed && (
												<Fragment>
													{ !! apiInstallResponse?.error && (
														<ErrorNotice
															error={
																apiInstallResponse?.error
															}
														/>
													) }
													<SpinnerButton
														className="googlesitekit-settings-consent-mode-requirement__install-button"
														isSaving={
															isActivating
														}
														disabled={
															isActivating
														}
														onClick={ async () => {
															activateConsentAPI();
															await trackEvent(
																`${ viewContext }_CoMo`,
																'wp_consent_api_activate'
															);
														} }
													>
														{ !! apiInstallResponse?.error
															? __(
																	'Retry',
																	'google-site-kit'
															  )
															: __(
																	'Activate',
																	'google-site-kit'
															  ) }
													</SpinnerButton>
												</Fragment>
											) }
											{ ! wpConsentPlugin.installed && (
												<Fragment>
													{ apiInstallHasError && (
														<ErrorNotice
															error={
																apiInstallHasError
															}
														/>
													) }
													<SpinnerButton
														className="googlesitekit-settings-consent-mode-requirement__install-button"
														isSaving={
															isInstallingAndActivating
														}
														disabled={
															isInstallingAndActivating
														}
														onClick={ async () => {
															installActivateWPConsentAPI();
															await trackEvent(
																`${ viewContext }_CoMo`,
																'wp_consent_api_install'
															);
														} }
													>
														{ apiInstallHasError
															? __(
																	'Retry',
																	'google-site-kit'
															  )
															: __(
																	'Install',
																	'google-site-kit'
															  ) }
													</SpinnerButton>
												</Fragment>
											) }
										</Fragment>
									) }
								</Fragment>
							}
						/>
					</Cell>
					<Cell { ...cellProps }>
						<WPConsentAPIRequirement
							title={ __(
								'Install consent management plugin',
								'google-site-kit'
							) }
							description={ createInterpolateElement(
								__(
									'You’ll need a plugin compatible with the WP Consent API to display a notice to site visitors and get their consent for tracking. WordPress offers a variety of consent plugins you can choose from. <a>See suggested plugins</a>',
									'google-site-kit'
								),
								{
									a: (
										<Link
											href={
												consentManagementPlatformDocumentationURL
											}
											external
											aria-label={ __(
												'Suggested consent management plugins',
												'google-site-kit'
											) }
											onClick={ async () => {
												await trackEvent(
													`${ viewContext }_CoMo`,
													'consent_mgmt_plugin_learn_more'
												);
											} }
										/>
									),
								}
							) }
							footer={
								<Notice
									type={ Notice.TYPES.INFO }
									className="googlesitekit-notice--small googlesitekit-settings-notice"
									description={ __(
										"Make sure you have installed a plugin compatible with WP Consent API (Site Kit isn't able to verify the compatibility of all WP plugins).",
										'google-site-kit'
									) }
								/>
							}
						/>
					</Cell>
				</Row>
			</Grid>
		</Fragment>
	);
}<|MERGE_RESOLUTION|>--- conflicted
+++ resolved
@@ -32,20 +32,12 @@
 import { Grid, Cell, Row } from '../../material-components';
 import { CORE_SITE } from '../../googlesitekit/datastore/site/constants';
 import Link from '../Link';
-<<<<<<< HEAD
-import SettingsNotice, { TYPE_INFO } from '../SettingsNotice';
-=======
-import ErrorText from '../ErrorText';
->>>>>>> 4d5b3279
 import WPConsentAPIRequirement from './WPConsentAPIRequirement';
 import Tick from '../../../svg/icons/tick.svg';
 import { trackEvent } from '../../util';
 import useViewContext from '../../hooks/useViewContext';
-<<<<<<< HEAD
 import ErrorNotice from '@/js/components/ErrorNotice';
-=======
 import Notice from '../Notice';
->>>>>>> 4d5b3279
 
 export default function WPConsentAPIRequirements() {
 	const viewContext = useViewContext();
