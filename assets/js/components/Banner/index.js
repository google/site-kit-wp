/**
 * Site Kit by Google, Copyright 2025 Google LLC
 *
 * Licensed under the Apache License, Version 2.0 (the "License");
 * you may not use this file except in compliance with the License.
 * You may obtain a copy of the License at
 *
 *     https://www.apache.org/licenses/LICENSE-2.0
 *
 * Unless required by applicable law or agreed to in writing, software
 * distributed under the License is distributed on an "AS IS" BASIS,
 * WITHOUT WARRANTIES OR CONDITIONS OF ANY KIND, either express or implied.
 * See the License for the specific language governing permissions and
 * limitations under the License.
 */

/**
 * External dependencies
 */
import classnames from 'classnames';
import PropTypes from 'prop-types';

/**
 * WordPress dependencies
 */
import { forwardRef } from '@wordpress/element';

/**
 * Internal dependencies
 */
import {
	BREAKPOINT_SMALL,
	BREAKPOINT_TABLET,
	useBreakpoint,
<<<<<<< HEAD
} from '../../hooks/useBreakpoint';
import TitleIcon from './TitleIcon';
=======
} from '@/js/hooks/useBreakpoint';
>>>>>>> 680994a4
import Title from './Title';
import Description from './Description';
import HelpText from './HelpText';
import LearnMoreLink from './LearnMoreLink';
import CTAButton from './CTAButton';
import DismissButton from './DismissButton';
import Footer from './Footer';
import Notice from '@/js/components/Notice';

const Banner = forwardRef(
	(
		{
			className,
			titleIcon,
			title,
			description,
			additionalDescription,
			errorText,
			helpText,
			learnMoreLink,
			dismissButton,
			ctaButton,
			svg, // NOTE: SVGs must be imported with the ?url suffix for use as a backgroundImage in this component.
			footer,
		},
		ref
	) => {
		const breakpoint = useBreakpoint();
		const isMobileOrTablet =
			breakpoint === BREAKPOINT_SMALL || breakpoint === BREAKPOINT_TABLET;

		let SVGData = null;
		if ( isMobileOrTablet && svg?.mobile ) {
			SVGData = svg.mobile;
		} else if ( ! isMobileOrTablet && svg?.desktop ) {
			SVGData = svg.desktop;
		}

		const svgMode = svg?.verticalPosition ? svg.verticalPosition : 'center';

		return (
			<div
				ref={ ref }
				className={ classnames( 'googlesitekit-banner', className ) }
			>
				<div className="googlesitekit-banner__content">
					{ titleIcon && <TitleIcon>{ titleIcon }</TitleIcon> }

					<Title>{ title }</Title>

					<Description
						description={ description }
						learnMoreLink={ learnMoreLink }
						additionalDescription={ additionalDescription }
					/>

					{ helpText && <HelpText>{ helpText }</HelpText> }

					{ errorText && (
						<Notice type="error" description={ errorText } />
					) }

					<div className="googlesitekit-notice__action">
						{ ctaButton && <CTAButton { ...ctaButton } /> }
						{ dismissButton?.onClick && (
							<DismissButton { ...dismissButton } />
						) }
					</div>
				</div>

				{ SVGData && (
					<div
						className={ classnames(
							'googlesitekit-banner__svg-wrapper',
							{
								[ `googlesitekit-banner__svg-wrapper--${ svgMode }` ]:
									svgMode,
							}
						) }
						style={ { backgroundImage: `url(${ SVGData })` } }
					/>
				) }

				{ footer && <Footer>{ footer }</Footer> }
			</div>
		);
	}
);

Banner.propTypes = {
	titleIcon: PropTypes.node,
	title: PropTypes.string,
	description: PropTypes.oneOfType( [ PropTypes.string, PropTypes.node ] ),
	additionalDescription: PropTypes.oneOfType( [
		PropTypes.string,
		PropTypes.node,
	] ),
	errorText: PropTypes.string,
	helpText: PropTypes.string,
	learnMoreLink: PropTypes.shape( LearnMoreLink.propTypes ),
	dismissButton: PropTypes.shape( DismissButton.propTypes ),
	ctaButton: PropTypes.shape( CTAButton.propTypes ),
	svg: PropTypes.shape( {
		desktop: PropTypes.elementType,
		mobile: PropTypes.elementType,
		verticalPosition: PropTypes.oneOf( [ 'top', 'center', 'bottom' ] ),
	} ),
	footer: PropTypes.node,
};

export default Banner;<|MERGE_RESOLUTION|>--- conflicted
+++ resolved
@@ -32,12 +32,8 @@
 	BREAKPOINT_SMALL,
 	BREAKPOINT_TABLET,
 	useBreakpoint,
-<<<<<<< HEAD
-} from '../../hooks/useBreakpoint';
+} from '@/js/hooks/useBreakpoint';
 import TitleIcon from './TitleIcon';
-=======
-} from '@/js/hooks/useBreakpoint';
->>>>>>> 680994a4
 import Title from './Title';
 import Description from './Description';
 import HelpText from './HelpText';
