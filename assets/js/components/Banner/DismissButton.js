/**
 * Site Kit by Google, Copyright 2025 Google LLC
 *
 * Licensed under the Apache License, Version 2.0 (the "License");
 * you may not use this file except in compliance with the License.
 * You may obtain a copy of the License at
 *
 *     https://www.apache.org/licenses/LICENSE-2.0
 *
 * Unless required by applicable law or agreed to in writing, software
 * distributed under the License is distributed on an "AS IS" BASIS,
 * WITHOUT WARRANTIES OR CONDITIONS OF ANY KIND, either express or implied.
 * See the License for the specific language governing permissions and
 * limitations under the License.
 */

/**
 * External dependencies
 */
import PropTypes from 'prop-types';

/**
 * WordPress dependencies
 */
import { __ } from '@wordpress/i18n';

/**
 * Internal dependencies
 */
import { Button } from 'googlesitekit-components';

export default function DismissButton( {
	className,
	label = __( 'Maybe later', 'google-site-kit' ),
	tertiary = true,
	onClick,
	disabled,
	tertiary = true,
} ) {
	if ( ! onClick ) {
		return null;
	}

	return (
<<<<<<< HEAD
		<Button onClick={ onClick } disabled={ disabled } tertiary={ tertiary }>
=======
		<Button
			className={ className }
			onClick={ onClick }
			disabled={ disabled }
			tertiary={ tertiary }
		>
>>>>>>> ee776b97
			{ label }
		</Button>
	);
}

DismissButton.propTypes = {
	className: PropTypes.string,
	label: PropTypes.string,
	tertiary: PropTypes.bool,
	onClick: PropTypes.func,
	disabled: PropTypes.bool,
	tertiary: PropTypes.bool,
};<|MERGE_RESOLUTION|>--- conflicted
+++ resolved
@@ -32,7 +32,6 @@
 export default function DismissButton( {
 	className,
 	label = __( 'Maybe later', 'google-site-kit' ),
-	tertiary = true,
 	onClick,
 	disabled,
 	tertiary = true,
@@ -42,16 +41,12 @@
 	}
 
 	return (
-<<<<<<< HEAD
-		<Button onClick={ onClick } disabled={ disabled } tertiary={ tertiary }>
-=======
 		<Button
 			className={ className }
 			onClick={ onClick }
 			disabled={ disabled }
 			tertiary={ tertiary }
 		>
->>>>>>> ee776b97
 			{ label }
 		</Button>
 	);
@@ -60,7 +55,6 @@
 DismissButton.propTypes = {
 	className: PropTypes.string,
 	label: PropTypes.string,
-	tertiary: PropTypes.bool,
 	onClick: PropTypes.func,
 	disabled: PropTypes.bool,
 	tertiary: PropTypes.bool,
