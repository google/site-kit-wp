--- conflicted
+++ resolved
@@ -57,12 +57,9 @@
 	label: PropTypes.string,
 	onClick: PropTypes.func,
 	disabled: PropTypes.bool,
-<<<<<<< HEAD
 	tertiary: PropTypes.bool,
-=======
 	dismissOptions: PropTypes.shape( {
 		expiresInSeconds: PropTypes.number,
 		skipHidingFromQueue: PropTypes.bool,
 	} ),
->>>>>>> 4092ac5c
 };