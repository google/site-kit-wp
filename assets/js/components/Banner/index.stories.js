--- conflicted
+++ resolved
@@ -32,12 +32,8 @@
 import enhancedMeasurementMobileSVG from '@/svg/graphics/banner-enhanced-measurement-setup-cta-mobile.svg?url';
 import signInWithGoogleDesktopSVG from '@/svg/graphics/banner-sign-in-with-google-setup-cta.svg?url';
 import signInWithGoogleMobileSVG from '@/svg/graphics/banner-sign-in-with-google-setup-cta-mobile.svg?url';
-<<<<<<< HEAD
-=======
+import gatheringDataSVG from '@/svg/graphics/gathering-data.svg?url';
 import warningDesktopSVG from '@/svg/graphics/warning-banner.svg?url';
->>>>>>> 73c19d37
-import gatheringDataSVG from '@/svg/graphics/gathering-data.svg?url';
-import WarningSVG from '@/svg/graphics/banner-warning.svg?url';
 import Link from '../Link';
 
 function Template() {
@@ -212,7 +208,7 @@
 								onClick: () => {},
 							} }
 							svg={ {
-								desktop: WarningSVG,
+								desktop: warningDesktopSVG,
 								verticalPosition: 'center',
 							} }
 						/>
