--- conflicted
+++ resolved
@@ -55,11 +55,8 @@
 import { trackEvent } from '../../util';
 import useViewContext from '../../hooks/useViewContext';
 import Typography from '../Typography';
-<<<<<<< HEAD
 import useFormValue from '../../hooks/useFormValue';
-=======
 import P from '../Typography/P';
->>>>>>> 2b7c11b0
 
 function ConfirmSitePurposeChangeModal( {
 	dialogActive = false,
