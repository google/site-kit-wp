--- conflicted
+++ resolved
@@ -24,11 +24,7 @@
 	provideUserAuthentication,
 } from '../../../../tests/js/utils';
 import WithRegistrySetup from '../../../../tests/js/WithRegistrySetup';
-<<<<<<< HEAD
-import { KM_ANALYTICS_LEAST_ENGAGING_PAGES } from '../../googlesitekit/datastore/user/constants';
-=======
 import { KM_ANALYTICS_NEW_VISITORS } from '../../googlesitekit/datastore/user/constants';
->>>>>>> 9aee2df0
 import ChangeMetricsLink from './ChangeMetricsLink';
 
 function Template() {
@@ -49,11 +45,7 @@
 			const setupRegistry = ( registry ) => {
 				provideUserAuthentication( registry );
 				provideKeyMetrics( registry, {
-<<<<<<< HEAD
-					widgetSlugs: [ KM_ANALYTICS_LEAST_ENGAGING_PAGES ],
-=======
 					widgetSlugs: [ KM_ANALYTICS_NEW_VISITORS ],
->>>>>>> 9aee2df0
 				} );
 			};
 
