--- conflicted
+++ resolved
@@ -19,13 +19,8 @@
 /**
  * External dependencies
  */
-<<<<<<< HEAD
 import PropTypes from 'prop-types';
 import { useIntersection } from 'react-use';
-=======
-import { __ } from '@wordpress/i18n';
-import { useCallback, useState, useEffect } from '@wordpress/element';
->>>>>>> 59b1f7f9
 
 /**
  * WordPress dependencies
@@ -51,13 +46,10 @@
 import ConversionReportingDashboardSubtleNotification from './ConversionReportingDashboardSubtleNotification';
 import LostEventsSubtleNotification from './LostEventsSubtleNotification';
 import whenActive from '../../util/when-active';
-<<<<<<< HEAD
 import useViewContext from '../../hooks/useViewContext';
-=======
 import useDisplayNewEventsCalloutForTailoredMetrics from './hooks/useDisplayNewEventsCalloutForTailoredMetrics';
 import useDisplayNewEventsCalloutForUserPickedMetrics from './hooks/useDisplayNewEventsCalloutForUserPickedMetrics';
 import useDisplayNewEventsCalloutAfterInitialDetection from './hooks/useDisplayNewEventsCalloutAfterInitialDetection';
->>>>>>> 59b1f7f9
 
 function ConversionReportingNotificationCTAWidget( { Widget, WidgetNull } ) {
 	const viewContext = useViewContext();
@@ -141,6 +133,13 @@
 			await saveConversionReportingSettings(
 				conversionReportingSettings
 			);
+
+			// Handle internal tracking.
+			conversionReportingDetectedEventsTracking(
+				conversionReportingDetectedEventsTrackingArgs,
+				viewContext,
+				'dismiss_notification'
+			);
 		},
 		[ saveConversionReportingSettings ]
 	);
@@ -151,6 +150,14 @@
 
 	const { setUserInputSetting, saveUserInputSettings } =
 		useDispatch( CORE_USER );
+
+	const hasUserPickedMetrics = useSelect( ( select ) =>
+		select( CORE_USER ).getUserPickedMetrics()
+	);
+
+	const haveConversionEventsWithDifferentMetrics = useSelect( ( select ) =>
+		select( MODULES_ANALYTICS_4 ).haveConversionEventsWithDifferentMetrics()
+	);
 
 	// Build a common object to use as the first argument in conversionReportingDetectedEventsTracking().
 	const conversionReportingDetectedEventsTrackingArgs = useMemo( () => {
@@ -169,36 +176,6 @@
 		haveLostConversionEvents,
 	] );
 
-	const handleDismissLostConversionReportingEvents = useCallback( () => {
-		dismissLostConversionReportingEvents();
-
-		// Handle internal tracking.
-		conversionReportingDetectedEventsTracking(
-			conversionReportingDetectedEventsTrackingArgs,
-			viewContext,
-			'dismiss_notification'
-		);
-	}, [
-		dismissLostConversionReportingEvents,
-		conversionReportingDetectedEventsTrackingArgs,
-		viewContext,
-	] );
-
-	const handleDismissNewConversionReportingEvents = useCallback( () => {
-		dismissNewConversionReportingEvents();
-
-		// Handle internal tracking.
-		conversionReportingDetectedEventsTracking(
-			conversionReportingDetectedEventsTrackingArgs,
-			viewContext,
-			'dismiss_notification'
-		);
-	}, [
-		dismissNewConversionReportingEvents,
-		conversionReportingDetectedEventsTrackingArgs,
-		viewContext,
-	] );
-
 	const handleAddMetricsClick = useCallback( () => {
 		if ( shouldShowInitialCalloutForTailoredMetrics ) {
 			setIsSaving( true );
@@ -210,7 +187,6 @@
 			setIsSaving( false );
 		}
 
-<<<<<<< HEAD
 		// Handle internal tracking.
 		conversionReportingDetectedEventsTracking(
 			conversionReportingDetectedEventsTrackingArgs,
@@ -218,10 +194,7 @@
 			'confirm_add_new_conversion_metrics'
 		);
 
-		dismissNewConversionReportingEvents();
-=======
 		dismissCallout();
->>>>>>> 59b1f7f9
 	}, [
 		setUserInputSetting,
 		saveUserInputSettings,
@@ -236,6 +209,13 @@
 
 	const handleSelectMetricsClick = useCallback( () => {
 		setValue( KEY_METRICS_SELECTION_PANEL_OPENED_KEY, true );
+
+		// Handle internal tracking.
+		conversionReportingDetectedEventsTracking(
+			conversionReportingDetectedEventsTrackingArgs,
+			viewContext,
+			'confirm_select_new_conversion_metrics'
+		);
 	}, [ setValue ] );
 
 	const isSelectionPanelOpen = useSelect( ( select ) =>
@@ -270,26 +250,6 @@
 			}
 		}
 
-		// Handle internal tracking.
-		conversionReportingDetectedEventsTracking(
-			conversionReportingDetectedEventsTrackingArgs,
-			viewContext,
-			'confirm_select_new_conversion_metrics'
-		);
-	}, [
-		isSelectionPanelOpen,
-		shouldShowCalloutForNewEvents,
-		shouldShowCalloutForUserPickedMetrics,
-<<<<<<< HEAD
-		haveLostConversionEvents,
-		dismissNewConversionReportingEvents,
-		dismissLostConversionReportingEvents,
-		conversionReportingDetectedEventsTrackingArgs,
-		viewContext,
-	] );
-
-	// Track when the notification is viewed.
-	useEffect( () => {
 		if ( ! isViewed && inView ) {
 			// Handle internal tracking.
 			conversionReportingDetectedEventsTracking(
@@ -301,16 +261,17 @@
 			setIsViewed( true );
 		}
 	}, [
+		isSelectionPanelOpen,
+		shouldShowCalloutForNewEvents,
+		shouldShowCalloutForUserPickedMetrics,
+		shouldShowInitialCalloutForTailoredMetrics,
+		isSavingConversionReportingSettings,
+		shouldShowCalloutForLostEvents,
 		isViewed,
 		inView,
 		viewContext,
 		conversionReportingDetectedEventsTrackingArgs,
-=======
-		shouldShowInitialCalloutForTailoredMetrics,
-		isSavingConversionReportingSettings,
-		shouldShowCalloutForLostEvents,
 		dismissCallout,
->>>>>>> 59b1f7f9
 	] );
 
 	if (
@@ -332,21 +293,11 @@
 	}
 
 	return (
-<<<<<<< HEAD
 		<Widget noPadding fullWidth ref={ conversionReportingNotificationRef }>
-			{ haveLostConversionEvents && (
-				<LostEventsSubtleNotification
-					onSelectMetricsCallback={ handleSelectMetricsClick }
-					onDismissCallback={
-						handleDismissLostConversionReportingEvents
-					}
-=======
-		<Widget noPadding fullWidth>
 			{ shouldShowCalloutForLostEvents && (
 				<LostEventsSubtleNotification
 					onSelectMetricsCallback={ handleSelectMetricsClick }
 					onDismissCallback={ () => dismissCallout( 'lostEvents' ) }
->>>>>>> 59b1f7f9
 				/>
 			) }
 			{ ( shouldShowInitialCalloutForTailoredMetrics ||
@@ -360,11 +311,7 @@
 							: handleSelectMetricsClick
 					}
 					isSaving={ isSaving }
-<<<<<<< HEAD
-					onDismiss={ handleDismissNewConversionReportingEvents }
-=======
 					onDismiss={ dismissCallout }
->>>>>>> 59b1f7f9
 				/>
 			) }
 		</Widget>
