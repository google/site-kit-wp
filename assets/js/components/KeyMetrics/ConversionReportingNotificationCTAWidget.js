--- conflicted
+++ resolved
@@ -32,18 +32,13 @@
  */
 import { useSelect, useDispatch } from 'googlesitekit-data';
 import { CORE_USER } from '../../googlesitekit/datastore/user/constants';
+import { MODULES_ANALYTICS_4 } from '../../modules/analytics-4/datastore/constants';
+import { CORE_UI } from '../../googlesitekit/datastore/ui/constants';
+import { CORE_SITE } from '../../googlesitekit/datastore/site/constants';
+import { KEY_METRICS_SELECTION_PANEL_OPENED_KEY } from './constants';
+import ConversionReportingDashboardSubtleNotification from './ConversionReportingDashboardSubtleNotification';
+import LostEventsSubtleNotification from './LostEventsSubtleNotification';
 import whenActive from '../../util/when-active';
-import ConversionReportingDashboardSubtleNotification from './ConversionReportingDashboardSubtleNotification';
-import { MODULES_ANALYTICS_4 } from '../../modules/analytics-4/datastore/constants';
-<<<<<<< HEAD
-import LostEventsSubtleNotification from './LostEventsSubtleNotification';
-import { KEY_METRICS_SELECTION_PANEL_OPENED_KEY } from './constants';
-import { CORE_UI } from '../../googlesitekit/datastore/ui/constants';
-=======
-import { CORE_SITE } from '../../googlesitekit/datastore/site/constants';
-import { CORE_UI } from '../../googlesitekit/datastore/ui/constants';
-import { KEY_METRICS_SELECTION_PANEL_OPENED_KEY } from './constants';
->>>>>>> 13b2bedd
 
 function ConversionReportingNotificationCTAWidget( { Widget, WidgetNull } ) {
 	const [ isSaving, setIsSaving ] = useState( false );
@@ -76,11 +71,9 @@
 		isUserInputCompleted &&
 		haveConversionReportingEventsForTailoredMetrics;
 
-<<<<<<< HEAD
 	const userInputPurposeConversionEvents = useSelect( ( select ) =>
 		select( MODULES_ANALYTICS_4 ).getUserInputPurposeConversionEvents()
 	);
-=======
 	const isKeyMetricsSetupCompleted = useSelect( ( select ) =>
 		select( CORE_SITE ).isKeyMetricsSetupCompleted()
 	);
@@ -97,7 +90,6 @@
 		isKeyMetricsSetupCompleted &&
 		hasConversionEventsForUserPickedMetrics;
 
->>>>>>> 13b2bedd
 	const { setKeyMetricsSetting, saveKeyMetricsSettings } =
 		useDispatch( CORE_USER );
 	const {
@@ -130,73 +122,56 @@
 	const { setValue } = useDispatch( CORE_UI );
 
 	const handleSelectMetricsClick = useCallback( () => {
-<<<<<<< HEAD
+		setValue( KEY_METRICS_SELECTION_PANEL_OPENED_KEY, true );
+
+		if ( shouldShowCalloutForUserPickedMetrics ) {
+			dismissNewConversionReportingEvents();
+		}
+
 		if ( haveLostConversionEvents ) {
-			setValue( KEY_METRICS_SELECTION_PANEL_OPENED_KEY, true );
-
 			dismissLostConversionReportingEvents();
 		}
 	}, [
 		setValue,
+		shouldShowCalloutForUserPickedMetrics,
 		haveLostConversionEvents,
+		dismissNewConversionReportingEvents,
 		dismissLostConversionReportingEvents,
-=======
-		if ( shouldShowCalloutForUserPickedMetrics ) {
-			setValue( KEY_METRICS_SELECTION_PANEL_OPENED_KEY, true );
-
-			dismissNewConversionReportingEvents();
-		}
-	}, [
-		setValue,
-		shouldShowCalloutForUserPickedMetrics,
-		dismissNewConversionReportingEvents,
->>>>>>> 13b2bedd
 	] );
 
 	if (
 		! shouldShowInitialCalloutForTailoredMetrics &&
-<<<<<<< HEAD
-		! haveLostConversionEvents
-=======
+		! haveLostConversionEvents &&
 		! shouldShowCalloutForUserPickedMetrics
->>>>>>> 13b2bedd
 	) {
 		return <WidgetNull />;
 	}
 
 	return (
 		<Widget noPadding fullWidth>
-<<<<<<< HEAD
 			{ haveLostConversionEvents && (
 				<LostEventsSubtleNotification
 					onSelectMetricsCallback={ handleSelectMetricsClick }
 					onDismissCallback={ dismissLostConversionReportingEvents }
 				/>
 			) }
-			{ shouldShowInitialCalloutForTailoredMetrics && (
+			{ ( shouldShowInitialCalloutForTailoredMetrics ||
+				shouldShowCalloutForUserPickedMetrics ) && (
 				<ConversionReportingDashboardSubtleNotification
-					ctaLabel={ __( 'Add metrics', 'google-site-kit' ) }
-					handleCTAClick={ handleAddMetricsClick }
+					ctaLabel={
+						shouldShowInitialCalloutForTailoredMetrics
+							? __( 'Add metrics', 'google-site-kit' )
+							: __( 'Select metrics', 'google-site-kit' )
+					}
+					handleCTAClick={
+						shouldShowInitialCalloutForTailoredMetrics
+							? handleAddMetricsClick
+							: handleSelectMetricsClick
+					}
 					isSaving={ isSaving }
 					onDismiss={ dismissNewConversionReportingEvents }
 				/>
 			) }
-=======
-			<ConversionReportingDashboardSubtleNotification
-				ctaLabel={
-					shouldShowInitialCalloutForTailoredMetrics
-						? __( 'Add metrics', 'google-site-kit' )
-						: __( 'Select metrics', 'google-site-kit' )
-				}
-				handleCTAClick={
-					shouldShowInitialCalloutForTailoredMetrics
-						? handleAddMetricsClick
-						: handleSelectMetricsClick
-				}
-				isSaving={ isSaving }
-				onDismiss={ dismissNewConversionReportingEvents }
-			/>
->>>>>>> 13b2bedd
 		</Widget>
 	);
 }
