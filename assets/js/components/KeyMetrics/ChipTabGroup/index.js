--- conflicted
+++ resolved
@@ -48,19 +48,14 @@
 import NoSelectedItemsSVG from '../../../../svg/graphics/key-metrics-no-selected-items.svg';
 import { BREAKPOINT_SMALL, useBreakpoint } from '../../../hooks/useBreakpoint';
 import CheckMark from '../../../../svg/icons/check-2.svg';
-<<<<<<< HEAD
 import StarFill from '../../../../svg/icons/star-fill.svg';
-import { MODULES_ANALYTICS_4 } from '../../../modules/analytics-4/datastore/constants';
-=======
 import {
 	CONVERSION_REPORTING_LEAD_EVENTS,
 	MODULES_ANALYTICS_4,
 } from '../../../modules/analytics-4/datastore/constants';
->>>>>>> e83fc037
 import { CORE_UI } from '../../../googlesitekit/datastore/ui/constants';
 import { CORE_USER } from '../../../googlesitekit/datastore/user/constants';
 import { CORE_MODULES } from '../../../googlesitekit/modules/datastore/constants';
-import { CORE_USER } from '../../../googlesitekit/datastore/user/constants';
 
 export default function ChipTabGroup( { allMetricItems, savedItemSlugs } ) {
 	const [ isActive, setIsActive ] = useState(
@@ -94,14 +89,12 @@
 				UNSTAGED_SELECTION
 			) || []
 	);
-<<<<<<< HEAD
 	const isUserInputCompleted = useSelect( ( select ) =>
 		select( CORE_USER ).isUserInputCompleted()
 	);
 	const answerBasedMetrics = useSelect( ( select ) =>
 		select( CORE_USER ).getAnswerBasedMetrics()
 	);
-=======
 
 	const currentlyActiveEvents = useSelect( ( select ) => {
 		const userPickedMetrics = select( CORE_USER ).getUserPickedMetrics();
@@ -127,7 +120,7 @@
 		const userInputSettings = select( CORE_USER ).getUserInputSettings();
 		return userInputSettings?.includeConversionEvents?.values;
 	} );
->>>>>>> e83fc037
+
 	const isGA4Connected = useSelect( ( select ) =>
 		select( CORE_MODULES ).isModuleConnected( 'analytics-4' )
 	);
