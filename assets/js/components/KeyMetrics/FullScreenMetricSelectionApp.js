/**
 * Full Screen Metric Selection App.
 *
 * Site Kit by Google, Copyright 2024 Google LLC
 *
 * Licensed under the Apache License, Version 2.0 (the "License");
 * you may not use this file except in compliance with the License.
 * You may obtain a copy of the License at
 *
 *     https://www.apache.org/licenses/LICENSE-2.0
 *
 * Unless required by applicable law or agreed to in writing, software
 * distributed under the License is distributed on an "AS IS" BASIS,
 * WITHOUT WARRANTIES OR CONDITIONS OF ANY KIND, either express or implied.
 * See the License for the specific language governing permissions and
 * limitations under the License.
 */

/**
 * WordPress dependencies
 */
import { usePrevious } from '@wordpress/compose';
import { Fragment, useEffect } from '@wordpress/element';
import { __ } from '@wordpress/i18n';

/**
 * Internal dependencies
 */
import { useSelect, useDispatch } from 'googlesitekit-data';
import { CORE_SITE } from '../../googlesitekit/datastore/site/constants';
import { CORE_USER } from '../../googlesitekit/datastore/user/constants';
import { Cell, Grid, Row } from '../../material-components';
import Header from '../Header';
import HelpMenu from '../help/HelpMenu';
import Layout from '../layout/Layout';
import PageHeader from '../PageHeader';
import PanelContent from '../KeyMetrics/MetricsSelectionPanel/PanelContent';
import {
	KEY_METRICS_SELECTED,
	KEY_METRICS_SELECTION_FORM,
} from '../KeyMetrics/constants';
import { CORE_FORMS } from '../../googlesitekit/datastore/forms/constants';

export default function FullScreenMetricSelectionApp() {
	const { setValues } = useDispatch( CORE_FORMS );

	const hasFinishedGettingInputSettings = useSelect( ( select ) => {
		// This needs to be called here to check on its resolution,
		// as it's called/used by child components of this component,
		// but we need to call it here to know if it's resolving.
		//
		// This is sort of a select side-effect, but it's necessary here.
		select( CORE_USER ).getUserInputSettings();

		return select( CORE_USER ).hasFinishedResolution(
			'getUserInputSettings'
		);
	} );

	const savedViewableMetrics = useSelect( ( select ) => {
		const metrics = select( CORE_USER ).getKeyMetrics();

		if ( ! Array.isArray( metrics ) ) {
			return [];
		}

		const { isKeyMetricAvailable } = select( CORE_USER );

		return metrics.filter( isKeyMetricAvailable );
	} );

	const isKeyMetricsSetupCompleted = useSelect( ( select ) =>
		select( CORE_SITE ).isKeyMetricsSetupCompleted()
	);

	const previousIsKeyMetricsCompleted = usePrevious(
		isKeyMetricsSetupCompleted
	);

	const showSelectionPanel =
<<<<<<< HEAD
		( hasFinishedGettingInputSettings && ! isKeyMetricsSetupCompleted ) ||
=======
		( hasFinishedGettingInputSettings &&
			isKeyMetricsSetupCompleted === false ) ||
>>>>>>> 71d05aa8
		( ! previousIsKeyMetricsCompleted && isKeyMetricsSetupCompleted );

	useEffect( () => {
		setValues( KEY_METRICS_SELECTION_FORM, {
			[ KEY_METRICS_SELECTED ]: savedViewableMetrics,
		} );
	}, [ savedViewableMetrics, setValues ] );

	return (
		<Fragment>
			<Header>
				<HelpMenu />
			</Header>
			<div className="googlesitekit-metric-selection">
				<div className="googlesitekit-module-page">
					{ showSelectionPanel && (
						<Grid>
							<Layout rounded>
								<Grid className="googlesitekit-user-input__header">
									<Row>
										<Cell
											lgSize={ 12 }
											mdSize={ 8 }
											smSize={ 6 }
										>
											<PageHeader
												className="googlesitekit-heading-3 googlesitekit-user-input__heading"
												title={ __(
													'Select up to 8 metrics that are most important for your business goals',
													'google-site-kit'
												) }
												fullWidth
											/>
										</Cell>
										<Cell
											lgSize={ 12 }
											mdSize={ 8 }
											smSize={ 6 }
										>
											<span className="googlesitekit-user-input__subtitle">
												{ __(
													'Site Kit will start collecting data and add them on your dashboard. You can change your selection later on from Site Kit’s main dashboard.',
													'google-site-kit'
												) }
											</span>
										</Cell>
									</Row>
								</Grid>

								<Grid className="googlesitekit-user-input__content">
									<Row>
										<Cell
											lgSize={ 12 }
											mdSize={ 8 }
											smSize={ 6 }
										>
											<PanelContent
												savedViewableMetrics={
													savedViewableMetrics
												}
												showHeader={ false }
												isFullScreen
											/>
										</Cell>
									</Row>
								</Grid>
							</Layout>
						</Grid>
					) }
				</div>
			</div>
		</Fragment>
	);
}<|MERGE_RESOLUTION|>--- conflicted
+++ resolved
@@ -78,12 +78,8 @@
 	);
 
 	const showSelectionPanel =
-<<<<<<< HEAD
-		( hasFinishedGettingInputSettings && ! isKeyMetricsSetupCompleted ) ||
-=======
 		( hasFinishedGettingInputSettings &&
 			isKeyMetricsSetupCompleted === false ) ||
->>>>>>> 71d05aa8
 		( ! previousIsKeyMetricsCompleted && isKeyMetricsSetupCompleted );
 
 	useEffect( () => {
