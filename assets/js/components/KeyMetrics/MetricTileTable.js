--- conflicted
+++ resolved
@@ -24,11 +24,8 @@
 /**
  * Internal dependencies
  */
-<<<<<<< HEAD
+import { Tooltip } from 'googlesitekit-components';
 import MetricTileError from './MetricTileError';
-=======
-import { Tooltip } from 'googlesitekit-components';
->>>>>>> d0b83352
 import MetricTileLoader from './MetricTileLoader';
 import InfoIcon from '../../../svg/icons/info-green.svg';
 
