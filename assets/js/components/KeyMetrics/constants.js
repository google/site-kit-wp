/**
 * Key Metrics components - constants.
 *
 * Site Kit by Google, Copyright 2023 Google LLC
 *
 * Licensed under the Apache License, Version 2.0 (the "License");
 * you may not use this file except in compliance with the License.
 * You may obtain a copy of the License at
 *
 *     https://www.apache.org/licenses/LICENSE-2.0
 *
 * Unless required by applicable law or agreed to in writing, software
 * distributed under the License is distributed on an "AS IS" BASIS,
 * WITHOUT WARRANTIES OR CONDITIONS OF ANY KIND, either express or implied.
 * See the License for the specific language governing permissions and
 * limitations under the License.
 */

export const KEY_METRICS_SETUP_CTA_WIDGET_SLUG = 'key-metrics-setup-cta-widget';
export const KEY_METRICS_SELECTION_PANEL_OPENED_KEY =
	'googlesitekit-key-metrics-selection-panel-opened';
export const KEY_METRICS_SELECTION_FORM = 'key-metrics-selection-form';
export const KEY_METRICS_SELECTED = 'key-metrics-selected';
export const MIN_SELECTED_METRICS_COUNT = 2;
export const MAX_SELECTED_METRICS_COUNT = 4;
<<<<<<< HEAD

export const KEY_METRICS_GROUP_VISITORS = {
	SLUG: 'visitors',
	LABEL: 'Visitors',
};
export const KEY_METRICS_GROUP_DRIVING_TRAFFIC = {
	SLUG: 'drivingTraffic',
	LABEL: 'Driving traffic',
};
export const KEY_METRICS_GROUP_GENERATING_LEADS = {
	SLUG: 'generatingLeads',
	LABEL: 'Generating leads',
};
export const KEY_METRICS_GROUP_SELLING_PRODUCTS = {
	SLUG: 'sellingProducts',
	LABEL: 'Selling products',
};
export const KEY_METRICS_GROUP_CONTENT_PERFORMANCE = {
	SLUG: 'contentPerformance',
	LABEL: 'Content performance',
};
=======
export const MAX_SELECTED_METRICS_COUNT_WITH_CONVERSION_EVENTS = 8;
>>>>>>> 5a6fa422
<|MERGE_RESOLUTION|>--- conflicted
+++ resolved
@@ -23,7 +23,8 @@
 export const KEY_METRICS_SELECTED = 'key-metrics-selected';
 export const MIN_SELECTED_METRICS_COUNT = 2;
 export const MAX_SELECTED_METRICS_COUNT = 4;
-<<<<<<< HEAD
+
+export const MAX_SELECTED_METRICS_COUNT_WITH_CONVERSION_EVENTS = 8;
 
 export const KEY_METRICS_GROUP_VISITORS = {
 	SLUG: 'visitors',
@@ -44,7 +45,4 @@
 export const KEY_METRICS_GROUP_CONTENT_PERFORMANCE = {
 	SLUG: 'contentPerformance',
 	LABEL: 'Content performance',
-};
-=======
-export const MAX_SELECTED_METRICS_COUNT_WITH_CONVERSION_EVENTS = 8;
->>>>>>> 5a6fa422
+};