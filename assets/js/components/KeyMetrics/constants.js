/**
 * Key Metrics components - constants.
 *
 * Site Kit by Google, Copyright 2023 Google LLC
 *
 * Licensed under the Apache License, Version 2.0 (the "License");
 * you may not use this file except in compliance with the License.
 * You may obtain a copy of the License at
 *
 *     https://www.apache.org/licenses/LICENSE-2.0
 *
 * Unless required by applicable law or agreed to in writing, software
 * distributed under the License is distributed on an "AS IS" BASIS,
 * WITHOUT WARRANTIES OR CONDITIONS OF ANY KIND, either express or implied.
 * See the License for the specific language governing permissions and
 * limitations under the License.
 */

/**
 * WordPress dependencies
 */
import { __ } from '@wordpress/i18n';

export const KEY_METRICS_SETUP_CTA_WIDGET_SLUG = 'key-metrics-setup-cta-widget';
export const KEY_METRICS_SELECTION_PANEL_OPENED_KEY =
	'googlesitekit-key-metrics-selection-panel-opened';
export const KEY_METRICS_SELECTION_FORM = 'key-metrics-selection-form';
export const KEY_METRICS_SELECTED = 'key-metrics-selected';
export const MIN_SELECTED_METRICS_COUNT = 2;
export const MAX_SELECTED_METRICS_COUNT = 4;
export const MAX_SELECTED_METRICS_COUNT_WITH_CONVERSION_EVENTS = 8;
<<<<<<< HEAD
export const KEY_METRICS_CURRENT_SELECTION_GROUP_SLUG = 'current-selection';
=======

export const KEY_METRICS_GROUP_VISITORS = {
	SLUG: 'visitors',
	LABEL: __( 'Visitors', 'google-site-kit' ),
};
export const KEY_METRICS_GROUP_DRIVING_TRAFFIC = {
	SLUG: 'drivingTraffic',
	LABEL: __( 'Driving traffic', 'google-site-kit' ),
};
export const KEY_METRICS_GROUP_GENERATING_LEADS = {
	SLUG: 'generatingLeads',
	LABEL: __( 'Generating leads', 'google-site-kit' ),
};
export const KEY_METRICS_GROUP_SELLING_PRODUCTS = {
	SLUG: 'sellingProducts',
	LABEL: __( 'Selling products', 'google-site-kit' ),
};
export const KEY_METRICS_GROUP_CONTENT_PERFORMANCE = {
	SLUG: 'contentPerformance',
	LABEL: __( 'Content performance', 'google-site-kit' ),
};
>>>>>>> 9e7fcb2a
<|MERGE_RESOLUTION|>--- conflicted
+++ resolved
@@ -29,9 +29,7 @@
 export const MIN_SELECTED_METRICS_COUNT = 2;
 export const MAX_SELECTED_METRICS_COUNT = 4;
 export const MAX_SELECTED_METRICS_COUNT_WITH_CONVERSION_EVENTS = 8;
-<<<<<<< HEAD
 export const KEY_METRICS_CURRENT_SELECTION_GROUP_SLUG = 'current-selection';
-=======
 
 export const KEY_METRICS_GROUP_VISITORS = {
 	SLUG: 'visitors',
@@ -52,5 +50,4 @@
 export const KEY_METRICS_GROUP_CONTENT_PERFORMANCE = {
 	SLUG: 'contentPerformance',
 	LABEL: __( 'Content performance', 'google-site-kit' ),
-};
->>>>>>> 9e7fcb2a
+};