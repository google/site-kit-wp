--- conflicted
+++ resolved
@@ -442,11 +442,8 @@
 			'google-site-kit'
 		),
 		requiredConversionEventName: [ 'add_to_cart' ],
-<<<<<<< HEAD
 		metadata: { group: KEY_METRICS_GROUP_SELLING_PRODUCTS.SLUG },
-=======
-		displayInList: shouldDisplayWidgetWithConversionEvent,
->>>>>>> 5a6fa422
+		displayInList: shouldDisplayWidgetWithConversionEvent,
 	},
 	[ KM_ANALYTICS_TOP_CITIES_DRIVING_PURCHASES ]: {
 		title: __( 'Top cities driving purchases', 'google-site-kit' ),
