--- conflicted
+++ resolved
@@ -163,7 +163,14 @@
 		),
 		displayInList: () => isFeatureEnabled( 'newsKeyMetrics' ),
 	},
-<<<<<<< HEAD
+	[ KM_ANALYTICS_MOST_ENGAGING_PAGES ]: {
+		title: __( 'Most engaging pages', 'google-site-kit' ),
+		description: __(
+			'Pages with the highest engagement rate',
+			'google-site-kit'
+		),
+		displayInList: () => isFeatureEnabled( 'newsKeyMetrics' ),
+	},
 	[ KM_ANALYTICS_TOP_RECENT_TRENDING_PAGES ]: {
 		title: __( 'Top recent trending pages', 'google-site-kit' ),
 		description: __(
@@ -190,15 +197,6 @@
 		),
 		displayInList: () => isFeatureEnabled( 'newsKeyMetrics' ),
 		requiredCustomDimensions: [ 'googlesitekit_post_author' ],
-=======
-	[ KM_ANALYTICS_MOST_ENGAGING_PAGES ]: {
-		title: __( 'Most engaging pages', 'google-site-kit' ),
-		description: __(
-			'Pages with the highest engagement rate',
-			'google-site-kit'
-		),
-		displayInList: () => isFeatureEnabled( 'newsKeyMetrics' ),
->>>>>>> e05c2640
 	},
 };
 
