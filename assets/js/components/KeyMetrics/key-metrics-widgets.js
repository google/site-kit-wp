--- conflicted
+++ resolved
@@ -117,7 +117,6 @@
 			'google-site-kit'
 		),
 	},
-<<<<<<< HEAD
 	[ KM_ANALYTICS_VISITS_PER_VISITOR ]: {
 		title: __( 'Visits per visitor', 'google-site-kit' ),
 		description: __(
@@ -125,8 +124,6 @@
 			'google-site-kit'
 		),
 	},
-};
-=======
 };
 
 if ( isFeatureEnabled( 'newsKeyMetrics' ) ) {
@@ -139,5 +136,4 @@
 	};
 }
 
-export { KEY_METRICS_WIDGETS };
->>>>>>> afb16540
+export { KEY_METRICS_WIDGETS };