--- conflicted
+++ resolved
@@ -29,11 +29,8 @@
 	KM_ANALYTICS_RETURNING_VISITORS,
 	KM_ANALYTICS_NEW_VISITORS,
 	KM_ANALYTICS_TOP_TRAFFIC_SOURCE,
-<<<<<<< HEAD
 	KM_ANALYTICS_TOP_TRAFFIC_SOURCE_DRIVING_LEADS,
-=======
 	KM_ANALYTICS_TOP_TRAFFIC_SOURCE_DRIVING_PURCHASES,
->>>>>>> 358d1e89
 	KM_ANALYTICS_ENGAGED_TRAFFIC_SOURCE,
 	KM_ANALYTICS_POPULAR_CONTENT,
 	KM_ANALYTICS_POPULAR_PRODUCTS,
@@ -338,7 +335,6 @@
 			'google-site-kit'
 		),
 	},
-<<<<<<< HEAD
 	[ KM_ANALYTICS_TOP_TRAFFIC_SOURCE_DRIVING_LEADS ]: {
 		title: __( 'Top traffic source driving leads', 'google-site-kit' ),
 		description: __(
@@ -347,69 +343,6 @@
 		),
 		infoTooltip: __(
 			'Total number of leads for the top traffic source',
-			'google-site-kit'
-		),
-		requiredConversionEventName: [
-			'submit_lead_form',
-			'contact',
-			'generate_lead',
-		],
-=======
-	[ KM_ANALYTICS_TOP_TRAFFIC_SOURCE_DRIVING_PURCHASES ]: {
-		title: __( 'Top traffic source driving purchases', 'google-site-kit' ),
-		description: __(
-			'Traffic source that generates the most purchases',
-			'google-site-kit'
-		),
-		infoTooltip: __(
-			'Traffic source that generates the most purchases',
-			'google-site-kit'
-		),
-		requiredConversionEventName: [ 'purchase' ],
->>>>>>> 358d1e89
-		displayInList: shouldDisplayWidgetWithConversionEvent,
-	},
-	[ KM_ANALYTICS_ENGAGED_TRAFFIC_SOURCE ]: {
-		title: __( 'Most engaged traffic source', 'google-site-kit' ),
-		description: __(
-			'Visitors coming via this channel spent the most time on your site',
-			'google-site-kit'
-		),
-		infoTooltip: __(
-			'Channel (e.g. social, paid, search) that brought in the most visitors who had a meaningful engagement with your site',
-			'google-site-kit'
-		),
-	},
-	[ KM_ANALYTICS_TOP_CONVERTING_TRAFFIC_SOURCE ]: {
-		title: __( 'Top converting traffic source', 'google-site-kit' ),
-		description: __(
-			'Channel which brought in the most visits that resulted in conversions',
-			'google-site-kit'
-		),
-		infoTooltip: __(
-			'Channel (e.g. social, paid, search) that brought in visitors who generated the most conversions',
-			'google-site-kit'
-		),
-	},
-	[ KM_ANALYTICS_TOP_CITIES ]: {
-		title: __( 'Top cities driving traffic', 'google-site-kit' ),
-		description: __(
-			'Which cities you get the most visitors from',
-			'google-site-kit'
-		),
-		infoTooltip: __(
-			'The cities where most of your visitors came from',
-			'google-site-kit'
-		),
-	},
-	[ KM_ANALYTICS_TOP_CITIES_DRIVING_LEADS ]: {
-		title: __( 'Top cities driving leads', 'google-site-kit' ),
-		description: __(
-			'Cities driving the most contact form submissions',
-			'google-site-kit'
-		),
-		infoTooltip: __(
-			'Cities driving the most contact form submissions',
 			'google-site-kit'
 		),
 		requiredConversionEventName: [
@@ -419,6 +352,69 @@
 		],
 		displayInList: shouldDisplayWidgetWithConversionEvent,
 	},
+	[ KM_ANALYTICS_TOP_TRAFFIC_SOURCE_DRIVING_PURCHASES ]: {
+		title: __( 'Top traffic source driving purchases', 'google-site-kit' ),
+		description: __(
+			'Traffic source that generates the most purchases',
+			'google-site-kit'
+		),
+		infoTooltip: __(
+			'Traffic source that generates the most purchases',
+			'google-site-kit'
+		),
+		requiredConversionEventName: [ 'purchase' ],
+		displayInList: shouldDisplayWidgetWithConversionEvent,
+	},
+	[ KM_ANALYTICS_ENGAGED_TRAFFIC_SOURCE ]: {
+		title: __( 'Most engaged traffic source', 'google-site-kit' ),
+		description: __(
+			'Visitors coming via this channel spent the most time on your site',
+			'google-site-kit'
+		),
+		infoTooltip: __(
+			'Channel (e.g. social, paid, search) that brought in the most visitors who had a meaningful engagement with your site',
+			'google-site-kit'
+		),
+	},
+	[ KM_ANALYTICS_TOP_CONVERTING_TRAFFIC_SOURCE ]: {
+		title: __( 'Top converting traffic source', 'google-site-kit' ),
+		description: __(
+			'Channel which brought in the most visits that resulted in conversions',
+			'google-site-kit'
+		),
+		infoTooltip: __(
+			'Channel (e.g. social, paid, search) that brought in visitors who generated the most conversions',
+			'google-site-kit'
+		),
+	},
+	[ KM_ANALYTICS_TOP_CITIES ]: {
+		title: __( 'Top cities driving traffic', 'google-site-kit' ),
+		description: __(
+			'Which cities you get the most visitors from',
+			'google-site-kit'
+		),
+		infoTooltip: __(
+			'The cities where most of your visitors came from',
+			'google-site-kit'
+		),
+	},
+	[ KM_ANALYTICS_TOP_CITIES_DRIVING_LEADS ]: {
+		title: __( 'Top cities driving leads', 'google-site-kit' ),
+		description: __(
+			'Cities driving the most contact form submissions',
+			'google-site-kit'
+		),
+		infoTooltip: __(
+			'Cities driving the most contact form submissions',
+			'google-site-kit'
+		),
+		requiredConversionEventName: [
+			'submit_lead_form',
+			'contact',
+			'generate_lead',
+		],
+		displayInList: shouldDisplayWidgetWithConversionEvent,
+	},
 	[ KM_ANALYTICS_TOP_CITIES_DRIVING_ADD_TO_CART ]: {
 		title: __( 'Top cities driving add to cart', 'google-site-kit' ),
 		description: __(
