/**
 * Key Metrics Selection Panel Metrics Listing
 *
 * Site Kit by Google, Copyright 2023 Google LLC
 *
 * Licensed under the Apache License, Version 2.0 (the "License");
 * you may not use this file except in compliance with the License.
 * You may obtain a copy of the License at
 *
 *     https://www.apache.org/licenses/LICENSE-2.0
 *
 * Unless required by applicable law or agreed to in writing, software
 * distributed under the License is distributed on an "AS IS" BASIS,
 * WITHOUT WARRANTIES OR CONDITIONS OF ANY KIND, either express or implied.
 * See the License for the specific language governing permissions and
 * limitations under the License.
 */

/**
 * External dependencies
 */
import PropTypes from 'prop-types';

/**
 * WordPress dependencies
 */
import { __ } from '@wordpress/i18n';

/**
 * Internal dependencies
 */
import { useInViewSelect, useSelect } from 'googlesitekit-data';
import { AREA_MAIN_DASHBOARD_KEY_METRICS_PRIMARY } from '../../../googlesitekit/widgets/default-areas';
import { CORE_USER } from '../../../googlesitekit/datastore/user/constants';
import { CORE_WIDGETS } from '../../../googlesitekit/widgets/datastore/constants';
import { KEY_METRICS_WIDGETS } from '../key-metrics-widgets';
import MetricItem from './MetricItem';
import { SelectionPanelItems } from '../../SelectionPanel';
import useViewOnly from '../../../hooks/useViewOnly';

export default function MetricItems( { savedMetrics } ) {
	const isViewOnlyDashboard = useViewOnly();

	const { isKeyMetricAvailable } = useSelect( ( select ) =>
		select( CORE_USER )
	);

<<<<<<< HEAD
	const displayInList = useInViewSelect(
		( select ) => {
			return ( metric ) =>
				KEY_METRICS_WIDGETS[ metric ].displayInList(
					select,
					isViewOnlyDashboard,
					metric
				);
		},
		[ isViewOnlyDashboard ]
=======
	const displayInSelectionPanel = useSelect(
		( select ) => ( metric ) =>
			KEY_METRICS_WIDGETS[ metric ].displayInSelectionPanel(
				select,
				isViewOnlyDashboard,
				metric
			)
>>>>>>> 53319142
	);

	const metricsListReducer = ( acc, metricSlug ) => {
		if ( ! isKeyMetricAvailable( metricSlug ) || ! displayInList ) {
			return acc;
		}

		if (
			typeof KEY_METRICS_WIDGETS[ metricSlug ].displayInSelectionPanel ===
				'function' &&
			! displayInSelectionPanel( metricSlug )
		) {
			return acc;
		}

		const {
			title,
			description,
			metadata: { group },
		} = KEY_METRICS_WIDGETS[ metricSlug ];

		return {
			...acc,
			[ metricSlug ]: {
				title,
				description,
				group,
			},
		};
	};

	const widgets = useSelect(
		( select ) =>
			select( CORE_WIDGETS ).getWidgets(
				AREA_MAIN_DASHBOARD_KEY_METRICS_PRIMARY
			) || []
	);

	const savedMetricSlugs = widgets
		.filter( ( { slug } ) => savedMetrics.includes( slug ) )
		.map( ( { slug } ) => slug );

	const availableSavedMetrics = Object.keys( KEY_METRICS_WIDGETS )
		.filter( ( metricSlug ) => {
			return savedMetricSlugs.includes( metricSlug );
		} )
		.reduce( metricsListReducer, {} );

	const availableUnsavedMetrics = Object.keys( KEY_METRICS_WIDGETS )
		.filter( ( metricSlug ) => {
			return ! savedMetricSlugs.includes( metricSlug );
		} )
		.reduce( metricsListReducer, {} );

	return (
		<SelectionPanelItems
			availableItemsTitle={ __(
				'Additional metrics',
				'google-site-kit'
			) }
			savedItemSlugs={ savedMetrics }
			availableSavedItems={ availableSavedMetrics }
			availableUnsavedItems={ availableUnsavedMetrics }
			ItemComponent={ MetricItem }
		/>
	);
}

MetricItems.propTypes = {
	savedMetrics: PropTypes.array,
};<|MERGE_RESOLUTION|>--- conflicted
+++ resolved
@@ -29,7 +29,7 @@
 /**
  * Internal dependencies
  */
-import { useInViewSelect, useSelect } from 'googlesitekit-data';
+import { useSelect } from 'googlesitekit-data';
 import { AREA_MAIN_DASHBOARD_KEY_METRICS_PRIMARY } from '../../../googlesitekit/widgets/default-areas';
 import { CORE_USER } from '../../../googlesitekit/datastore/user/constants';
 import { CORE_WIDGETS } from '../../../googlesitekit/widgets/datastore/constants';
@@ -45,18 +45,6 @@
 		select( CORE_USER )
 	);
 
-<<<<<<< HEAD
-	const displayInList = useInViewSelect(
-		( select ) => {
-			return ( metric ) =>
-				KEY_METRICS_WIDGETS[ metric ].displayInList(
-					select,
-					isViewOnlyDashboard,
-					metric
-				);
-		},
-		[ isViewOnlyDashboard ]
-=======
 	const displayInSelectionPanel = useSelect(
 		( select ) => ( metric ) =>
 			KEY_METRICS_WIDGETS[ metric ].displayInSelectionPanel(
@@ -64,11 +52,10 @@
 				isViewOnlyDashboard,
 				metric
 			)
->>>>>>> 53319142
 	);
 
 	const metricsListReducer = ( acc, metricSlug ) => {
-		if ( ! isKeyMetricAvailable( metricSlug ) || ! displayInList ) {
+		if ( ! isKeyMetricAvailable( metricSlug ) ) {
 			return acc;
 		}
 
