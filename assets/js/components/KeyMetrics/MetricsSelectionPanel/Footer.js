--- conflicted
+++ resolved
@@ -70,13 +70,6 @@
 			KEY_METRICS_SELECTED
 		)
 	);
-<<<<<<< HEAD
-
-=======
-	const keyMetricsSettings = useInViewSelect( ( select ) =>
-		select( CORE_USER ).getKeyMetricsSettings()
-	);
->>>>>>> b8e1d324
 	const isSavingSettings = useSelect( ( select ) =>
 		select( CORE_USER ).isSavingKeyMetricsSettings()
 	);
