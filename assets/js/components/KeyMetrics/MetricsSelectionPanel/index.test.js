/**
 * MetricsSelectionPanel component tests.
 *
 * Site Kit by Google, Copyright 2023 Google LLC
 *
 * Licensed under the Apache License, Version 2.0 (the "License");
 * you may not use this file except in compliance with the License.
 * You may obtain a copy of the License at
 *
 *     https://www.apache.org/licenses/LICENSE-2.0
 *
 * Unless required by applicable law or agreed to in writing, software
 * distributed under the License is distributed on an "AS IS" BASIS,
 * WITHOUT WARRANTIES OR CONDITIONS OF ANY KIND, either express or implied.
 * See the License for the specific language governing permissions and
 * limitations under the License.
 */

/**
 * Internal dependencies
 */
import MetricsSelectionPanel from '.';
import { act, fireEvent, render } from '../../../../../tests/js/test-utils';
import {
	createTestRegistry,
	freezeFetch,
	provideKeyMetrics,
	provideModules,
	provideUserAuthentication,
	provideUserCapabilities,
	provideUserInfo,
	subscribeUntil,
} from '../../../../../tests/js/utils';
import { CORE_UI } from '../../../googlesitekit/datastore/ui/constants';
import {
	CORE_USER,
	KM_ANALYTICS_ENGAGED_TRAFFIC_SOURCE,
	KM_ANALYTICS_RETURNING_VISITORS,
	KM_ANALYTICS_NEW_VISITORS,
	KM_ANALYTICS_POPULAR_CONTENT,
	KM_ANALYTICS_TOP_CONVERTING_TRAFFIC_SOURCE,
	KM_ANALYTICS_TOP_RECENT_TRENDING_PAGES,
	KM_ANALYTICS_TOP_TRAFFIC_SOURCE,
	KM_SEARCH_CONSOLE_POPULAR_KEYWORDS,
} from '../../../googlesitekit/datastore/user/constants';
import { KEY_METRICS_SELECTION_PANEL_OPENED_KEY } from '../constants';
import { VIEW_CONTEXT_MAIN_DASHBOARD_VIEW_ONLY } from '../../../googlesitekit/constants';
import { provideKeyMetricsWidgetRegistrations } from '../test-utils';
import * as analytics4Fixtures from '../../../modules/analytics-4/datastore/__fixtures__';
import {
	MODULES_ANALYTICS,
	EDIT_SCOPE,
} from '../../../modules/analytics/datastore/constants';
import {
	FORM_CUSTOM_DIMENSIONS_CREATE,
	MODULES_ANALYTICS_4,
} from '../../../modules/analytics-4/datastore/constants';
import { CORE_FORMS } from '../../../googlesitekit/datastore/forms/constants';

describe( 'MetricsSelectionPanel', () => {
	let registry;

	const coreKeyMetricsEndpointRegExp = new RegExp(
		'^/google-site-kit/v1/core/user/data/key-metrics'
	);

	beforeEach( () => {
		registry = createTestRegistry();

		freezeFetch( coreKeyMetricsEndpointRegExp );

		provideUserAuthentication( registry );
		provideUserCapabilities( registry );

		registry
			.dispatch( CORE_UI )
			.setValue( KEY_METRICS_SELECTION_PANEL_OPENED_KEY, true );
	} );

	describe( 'Metrics', () => {
		it( 'should list metrics regardless of modules being connected or not', () => {
			provideKeyMetrics( registry );

			provideModules( registry, [
				{
					slug: 'analytics-4',
					active: false,
					connected: false,
				},
			] );

			provideKeyMetricsWidgetRegistrations( registry, {
				[ KM_SEARCH_CONSOLE_POPULAR_KEYWORDS ]: {
					modules: [ 'search-console' ],
				},
				[ KM_ANALYTICS_RETURNING_VISITORS ]: {
					modules: [ 'analytics-4' ],
				},
			} );

			render( <MetricsSelectionPanel />, { registry } );

			expect(
				document.querySelector(
					'.googlesitekit-km-selection-panel-metrics'
				)
			).toHaveTextContent( 'Returning visitors' );

			expect(
				document.querySelector(
					'.googlesitekit-km-selection-panel-metrics'
				)
			).toHaveTextContent( 'Top performing keywords' );
		} );

		it( 'should render a single module disconnect notice when required module for a widget is disconnected', () => {
			provideKeyMetrics( registry );

			provideModules( registry, [
				{
					slug: 'analytics-4',
					active: true,
					connected: true,
				},
				{
					slug: 'search-console',
					active: false,
					connected: false,
				},
			] );

			provideKeyMetricsWidgetRegistrations( registry, {
				[ KM_SEARCH_CONSOLE_POPULAR_KEYWORDS ]: {
					modules: [ 'search-console' ],
				},
				[ KM_ANALYTICS_RETURNING_VISITORS ]: {
					modules: [ 'analytics-4' ],
				},
			} );

			render( <MetricsSelectionPanel />, { registry } );

			expect(
				document.querySelector(
					'.googlesitekit-km-selection-panel-metrics'
				)
			).toHaveTextContent(
				'Search Console is disconnected, no data to show'
			);
		} );

		it( 'should render a multiple module disconnect notice when required module for a widget is disconnected', () => {
			provideKeyMetrics( registry );

			provideModules( registry, [
				{
					slug: 'analytics-4',
					active: false,
					connected: false,
				},
				{
					slug: 'search-console',
					active: false,
					connected: false,
				},
			] );

			provideKeyMetricsWidgetRegistrations( registry, {
				[ KM_SEARCH_CONSOLE_POPULAR_KEYWORDS ]: {
					modules: [ 'search-console' ],
				},
				[ KM_ANALYTICS_RETURNING_VISITORS ]: {
					modules: [ 'analytics-4', 'search-console' ],
				},
			} );

			render( <MetricsSelectionPanel />, { registry } );

			expect(
				document.querySelector(
					'.googlesitekit-km-selection-panel-metrics'
				)
			).toHaveTextContent(
				'Analytics 4 and Search Console are disconnected, no data to show'
			);
		} );

		it( 'should disable unchecked metrics when four metrics are checked', () => {
			const metrics = [
				KM_ANALYTICS_RETURNING_VISITORS,
				KM_ANALYTICS_NEW_VISITORS,
				KM_ANALYTICS_TOP_TRAFFIC_SOURCE,
				KM_ANALYTICS_ENGAGED_TRAFFIC_SOURCE,
				KM_ANALYTICS_POPULAR_CONTENT,
			];

			provideModules( registry, [
				{
					slug: 'analytics-4',
					active: true,
					connected: true,
				},
			] );

			provideKeyMetricsWidgetRegistrations(
				registry,
				metrics.reduce(
					( acc, widget ) => ( {
						...acc,
						[ widget ]: {
							modules: [ 'analytics-4' ],
						},
					} ),
					{}
				)
			);

			// Set the first four metrics as selected.
			provideKeyMetrics( registry, {
				widgetSlugs: metrics.slice( 0, 4 ),
			} );

			const { getByRole } = render( <MetricsSelectionPanel />, {
				registry,
			} );

			// Verify that the fifth metric is disabled.
			expect(
				getByRole( 'checkbox', {
					name: /Most popular content/i,
				} )
			).toBeDisabled();
		} );

		it( 'should disable metrics that depend on a disconnected analytics-4 module', () => {
			provideKeyMetrics( registry );

			provideModules( registry, [
				{
					slug: 'analytics-4',
					active: false,
					connected: false,
				},
			] );

			provideKeyMetricsWidgetRegistrations( registry, {
				[ KM_SEARCH_CONSOLE_POPULAR_KEYWORDS ]: {
					modules: [ 'search-console' ],
				},
				[ KM_ANALYTICS_RETURNING_VISITORS ]: {
					modules: [ 'analytics-4' ],
				},
			} );

			// Set only the Search Console metric as selected.
			provideKeyMetrics( registry, {
				widgetSlugs: [ KM_SEARCH_CONSOLE_POPULAR_KEYWORDS ],
			} );

			const { getByRole } = render( <MetricsSelectionPanel />, {
				registry,
			} );

			// Verify the limit of 4 metrics is not reached.
			expect(
				document.querySelector(
					'.googlesitekit-km-selection-panel-footer__metric-count'
				)
			).toHaveTextContent( '1 of 4 selected' );

			// Verify that the metric dependent on a disconnected analytics-4 is disabled.
			expect(
				getByRole( 'checkbox', {
					name: /Returning visitors/i,
				} )
			).toBeDisabled();

			// Verify that the metric not dependent on a disconnected analytics-4 is enabled.
			expect(
				getByRole( 'checkbox', {
					name: /Top performing keywords/i,
				} )
			).not.toBeDisabled();
		} );

		it( 'should order pre-saved metrics to the top', () => {
			const metrics = [
				KM_ANALYTICS_RETURNING_VISITORS,
				KM_ANALYTICS_NEW_VISITORS,
				KM_ANALYTICS_TOP_TRAFFIC_SOURCE,
				KM_ANALYTICS_TOP_CONVERTING_TRAFFIC_SOURCE,
			];

			provideModules( registry, [
				{
					slug: 'analytics-4',
					active: true,
					connected: true,
				},
			] );

			provideKeyMetricsWidgetRegistrations(
				registry,
				metrics.reduce(
					( acc, widget ) => ( {
						...acc,
						[ widget ]: {
							modules: [ 'analytics-4' ],
						},
					} ),
					{}
				)
			);

			// Set the last metric as selected.
			provideKeyMetrics( registry, {
				widgetSlugs: [ KM_ANALYTICS_TOP_CONVERTING_TRAFFIC_SOURCE ],
			} );

			render( <MetricsSelectionPanel />, { registry } );

			// Verify that the last metric is positioned at the top.
			expect(
				document.querySelector(
					'.googlesitekit-km-selection-panel-metrics__metric-item:first-child label'
				)
			).toHaveTextContent( 'Top converting traffic source' );
		} );

		it( 'should not list metrics dependent on modules that a view-only user does not have access to', async () => {
			provideUserAuthentication( registry, { authenticated: false } );

			provideKeyMetrics( registry );

			provideModules( registry, [
				{
					slug: 'analytics-4',
					active: true,
					connected: true,
				},
			] );

			registry.dispatch( CORE_USER ).receiveGetUserInputSettings( {
				purpose: {
					values: [ 'purpose1' ],
					scope: 'site',
				},
				postFrequency: {
					values: [ 'daily' ],
					scope: 'user',
				},
				goals: {
					values: [ 'goal1', 'goal2' ],
					scope: 'user',
				},
			} );

			provideKeyMetricsWidgetRegistrations( registry, {
				[ KM_SEARCH_CONSOLE_POPULAR_KEYWORDS ]: {
					modules: [ 'search-console' ],
				},
				[ KM_ANALYTICS_RETURNING_VISITORS ]: {
					modules: [ 'analytics-4' ],
				},
			} );

			// Provide shared access to Search Console but not to GA4.
			registry.dispatch( CORE_USER ).receiveGetCapabilities( {
				'googlesitekit_read_shared_module_data::["analytics-4"]': false,
				'googlesitekit_read_shared_module_data::["search-console"]': true,
			} );

<<<<<<< HEAD
			const { waitForRegistry } = render( <MetricsSelectionPanel />, {
=======
			registry
				.dispatch( MODULES_ANALYTICS )
				.receiveGetSettings( analytics4Fixtures.defaultSettings );

			render( <MetricsSelectionPanel />, {
>>>>>>> 27ba31b2
				registry,
				viewContext: VIEW_CONTEXT_MAIN_DASHBOARD_VIEW_ONLY,
			} );

			await waitForRegistry();

			// Verify that a metric dependent on GA4 isn't listed.
			expect(
				document.querySelector(
					'.googlesitekit-km-selection-panel-metrics'
				)
			).not.toHaveTextContent( 'Returning visitors' );

			// Verify that a metric dependent on Search Console is listed.
			expect(
				document.querySelector(
					'.googlesitekit-km-selection-panel-metrics'
				)
			).toHaveTextContent( 'Top performing keywords' );
		} );
	} );

	describe( 'Notice', () => {
		beforeEach( () => {
			provideModules( registry, [
				{
					slug: 'analytics-4',
					active: true,
					connected: true,
				},
			] );

			provideKeyMetricsWidgetRegistrations( registry, {
				[ KM_SEARCH_CONSOLE_POPULAR_KEYWORDS ]: {
					modules: [ 'search-console' ],
				},
				[ KM_ANALYTICS_RETURNING_VISITORS ]: {
					modules: [ 'analytics-4' ],
				},
				[ KM_ANALYTICS_TOP_RECENT_TRENDING_PAGES ]: {
					modules: [ 'analytics-4' ],
				},
			} );

			provideKeyMetrics( registry, {
				widgetSlugs: [
					KM_SEARCH_CONSOLE_POPULAR_KEYWORDS,
					KM_ANALYTICS_RETURNING_VISITORS,
				],
			} );

			registry.dispatch( MODULES_ANALYTICS_4 ).receiveGetSettings( {
				availableCustomDimensions: [],
			} );
		} );

		it( 'should display appropriate notice when a metric requires custom dimensions and does not have edit scope', async () => {
			const { container, getByText, findByLabelText } = render(
				<MetricsSelectionPanel />,
				{
					registry,
					features: [ 'keyMetrics' ],
				}
			);

			// Verify that the message is not displayed by default.
			expect( container ).not.toHaveTextContent(
				'The metrics you selected require more data tracking. You will be directed to update your Analytics property after saving your selection.'
			);

			const checkbox = await findByLabelText(
				'Top recent trending pages'
			);
			fireEvent.click( checkbox );

			expect(
				getByText(
					/The metrics you selected require more data tracking. You will be directed to update your Analytics property after saving your selection./i
				)
			).toBeInTheDocument();
		} );

		it( 'should display appropriate message when a metric requires custom dimensions and has edit scope', async () => {
			provideUserAuthentication( registry, {
				grantedScopes: EDIT_SCOPE,
			} );

			const { container, getByText, findByLabelText } = render(
				<MetricsSelectionPanel />,
				{
					registry,
					features: [ 'keyMetrics' ],
				}
			);

			// Verify that the message is not displayed by default.
			expect( container ).not.toHaveTextContent(
				'The metrics you selected require more data tracking. We will update your Analytics property after saving your selection.'
			);

			const checkbox = await findByLabelText(
				'Top recent trending pages'
			);
			fireEvent.click( checkbox );

			expect(
				getByText(
					/The metrics you selected require more data tracking. We will update your Analytics property after saving your selection./i
				)
			).toBeInTheDocument();
		} );
	} );

	describe( 'Footer', () => {
		beforeEach( () => {
			provideKeyMetrics( registry );

			provideModules( registry, [
				{
					slug: 'analytics-4',
					active: true,
					connected: true,
				},
			] );

			provideKeyMetricsWidgetRegistrations( registry, {
				[ KM_SEARCH_CONSOLE_POPULAR_KEYWORDS ]: {
					modules: [ 'search-console' ],
				},
				[ KM_ANALYTICS_RETURNING_VISITORS ]: {
					modules: [ 'analytics-4' ],
				},
				[ KM_ANALYTICS_TOP_RECENT_TRENDING_PAGES ]: {
					modules: [ 'analytics-4' ],
				},
			} );
		} );

		it( 'should prevent saving when less than two metrics are checked', () => {
			render( <MetricsSelectionPanel />, { registry } );

			expect(
				document.querySelector(
					'.googlesitekit-km-selection-panel-footer .googlesitekit-button-icon--spinner'
				)
			).toBeDisabled();
		} );

		describe( 'CTA', () => {
			it( 'should set autoSubmit to true if GA4 connected and missing custom dimensions', async () => {
				fetchMock.reset();

				provideUserAuthentication( registry, {
					grantedScopes: EDIT_SCOPE,
				} );
				provideUserInfo( registry, { id: 1 } );

				fetchMock.postOnce( coreKeyMetricsEndpointRegExp, {
					body: {
						widgetSlugs: [
							KM_SEARCH_CONSOLE_POPULAR_KEYWORDS,
							KM_ANALYTICS_RETURNING_VISITORS,
							KM_ANALYTICS_TOP_RECENT_TRENDING_PAGES,
						],
						isWidgetHidden: false,
					},
					status: 200,
				} );

				provideKeyMetrics( registry, {
					widgetSlugs: [
						KM_SEARCH_CONSOLE_POPULAR_KEYWORDS,
						KM_ANALYTICS_RETURNING_VISITORS,
						KM_ANALYTICS_TOP_RECENT_TRENDING_PAGES,
					],
				} );

				registry.dispatch( MODULES_ANALYTICS_4 ).receiveGetSettings( {
					availableCustomDimensions: [],
				} );

				const { getByRole } = render( <MetricsSelectionPanel />, {
					registry,
					features: [ 'keyMetrics' ],
				} );

				const submitButton = getByRole( 'button', {
					name: /Save selection/i,
				} );

				const isAutoSubmitTrue = () => {
					const autoSubmit = registry
						.select( CORE_FORMS )
						.getValue(
							FORM_CUSTOM_DIMENSIONS_CREATE,
							'autoSubmit'
						);
					return autoSubmit === true;
				};

				await act( async () => {
					fireEvent.click( submitButton );
					// Wait for autoSubmit to become true.
					await subscribeUntil( registry, isAutoSubmitTrue );
				} );

				const finalAutoSubmitValue = registry
					.select( CORE_FORMS )
					.getValue( FORM_CUSTOM_DIMENSIONS_CREATE, 'autoSubmit' );
				expect( finalAutoSubmitValue ).toBe( true );
			} );

			it( "should have 'Save selection' label if there are no pre-saved key metrics", () => {
				provideKeyMetrics( registry );

				const { getByRole } = render( <MetricsSelectionPanel />, {
					registry,
				} );

				expect(
					getByRole( 'button', {
						name: /Save selection/i,
					} )
				).toBeInTheDocument();
			} );

			it( "should have 'Save selection' label if there are pre-saved key metrics", () => {
				provideKeyMetrics( registry, {
					widgetSlugs: [
						KM_SEARCH_CONSOLE_POPULAR_KEYWORDS,
						KM_ANALYTICS_RETURNING_VISITORS,
					],
				} );

				const { getByRole } = render( <MetricsSelectionPanel />, {
					registry,
				} );

				expect(
					getByRole( 'button', {
						name: /Save selection/i,
					} )
				).toBeInTheDocument();
			} );

			it( "should have 'Apply changes' label if pre-saved key metrics are changed", async () => {
				provideKeyMetrics( registry, {
					widgetSlugs: [
						KM_SEARCH_CONSOLE_POPULAR_KEYWORDS,
						KM_ANALYTICS_RETURNING_VISITORS,
					],
				} );

				const { getByRole, findByLabelText } = render(
					<MetricsSelectionPanel />,
					{
						registry,
					}
				);

				// Button should be unchanged with pre-saved metrics.
				expect(
					getByRole( 'button', {
						name: /Save selection/i,
					} )
				).toBeInTheDocument();

				// Uncheck one of the selected metrics to trigger
				// the button label change.
				const checkbox = await findByLabelText( 'Returning visitors' );
				fireEvent.click( checkbox );

				expect(
					getByRole( 'button', {
						name: /Apply changes/i,
					} )
				).toBeInTheDocument();
			} );
		} );

		it( 'should show the number of selected metrics', () => {
			provideKeyMetrics( registry, {
				widgetSlugs: [
					KM_SEARCH_CONSOLE_POPULAR_KEYWORDS,
					KM_ANALYTICS_RETURNING_VISITORS,
				],
			} );

			render( <MetricsSelectionPanel />, { registry } );

			expect(
				document.querySelector(
					'.googlesitekit-km-selection-panel-footer__metric-count'
				)
			).toHaveTextContent( '2 of 4 selected' );
		} );
	} );
} );<|MERGE_RESOLUTION|>--- conflicted
+++ resolved
@@ -370,15 +370,11 @@
 				'googlesitekit_read_shared_module_data::["search-console"]': true,
 			} );
 
-<<<<<<< HEAD
-			const { waitForRegistry } = render( <MetricsSelectionPanel />, {
-=======
 			registry
 				.dispatch( MODULES_ANALYTICS )
 				.receiveGetSettings( analytics4Fixtures.defaultSettings );
 
-			render( <MetricsSelectionPanel />, {
->>>>>>> 27ba31b2
+			const { waitForRegistry } = render( <MetricsSelectionPanel />, {
 				registry,
 				viewContext: VIEW_CONTEXT_MAIN_DASHBOARD_VIEW_ONLY,
 			} );
