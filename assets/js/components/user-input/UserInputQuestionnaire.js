/**
 * User Input Questionnaire.
 *
 * Site Kit by Google, Copyright 2021 Google LLC
 *
 * Licensed under the Apache License, Version 2.0 (the "License");
 * you may not use this file except in compliance with the License.
 * You may obtain a copy of the License at
 *
 *     https://www.apache.org/licenses/LICENSE-2.0
 *
 * Unless required by applicable law or agreed to in writing, software
 * distributed under the License is distributed on an "AS IS" BASIS,
 * WITHOUT WARRANTIES OR CONDITIONS OF ANY KIND, either express or implied.
 * See the License for the specific language governing permissions and
 * limitations under the License.
 */

/**
 * WordPress dependencies
 */
import { useCallback, useEffect } from '@wordpress/element';

/**
 * Internal dependencies
 */
import { useSelect, useDispatch } from 'googlesitekit-data';
import UserInputQuestionWrapper from './UserInputQuestionWrapper';
import UserInputSelectOptions from './UserInputSelectOptions';
import {
	USER_INPUT_QUESTIONS_LIST,
	USER_INPUT_QUESTIONS_PURPOSE,
	USER_INPUT_QUESTION_POST_FREQUENCY,
	USER_INPUT_QUESTIONS_GOALS,
	USER_INPUT_MAX_ANSWERS,
	getUserInputAnswers,
	FORM_USER_INPUT_QUESTION_NUMBER,
	getUserInputAnswersDescription,
} from './util/constants';
import useQueryArg from '../../hooks/useQueryArg';
import { CORE_USER } from '../../googlesitekit/datastore/user/constants';
import { CORE_SITE } from '../../googlesitekit/datastore/site/constants';
import { CORE_LOCATION } from '../../googlesitekit/datastore/location/constants';
import { trackEvent } from '../../util';
import useViewContext from '../../hooks/useViewContext';
import { CORE_FORMS } from '../../googlesitekit/datastore/forms/constants';
import ProgressSegments from '../ProgressSegments';
import { MODULES_ANALYTICS_4 } from '../../modules/analytics-4/datastore/constants';
import { CORE_MODULES } from '../../googlesitekit/modules/datastore/constants';
import { useFeature } from '../../hooks/useFeature';

export default function UserInputQuestionnaire() {
	const viewContext = useViewContext();
	const [ activeSlug, setActiveSlug ] = useQueryArg(
		'question',
		USER_INPUT_QUESTIONS_LIST[ 0 ]
	);
	const isConversionReportingEnabled = useFeature( 'conversionReporting' );

	const activeSlugIndex = USER_INPUT_QUESTIONS_LIST.indexOf( activeSlug );
	if ( activeSlugIndex === -1 ) {
		setActiveSlug( USER_INPUT_QUESTIONS_LIST[ 0 ] );
	}

	const { setValues } = useDispatch( CORE_FORMS );
	const questionNumber =
		useSelect( ( select ) =>
			select( CORE_FORMS ).getValue(
				FORM_USER_INPUT_QUESTION_NUMBER,
				'questionNumber'
			)
		) || 1;
	const { saveUserInputSettings } = useDispatch( CORE_USER );
	const { navigateTo } = useDispatch( CORE_LOCATION );

	const dashboardURL = useSelect( ( select ) =>
		select( CORE_SITE ).getAdminURL( 'googlesitekit-dashboard' )
	);

	const error = useSelect( ( select ) =>
		select( CORE_USER ).getErrorForAction( 'saveUserInputSettings', [] )
	);

	const gaEventCategory = `${ viewContext }_kmw`;

	useEffect( () => {
		// Set the event name to track based on the active slug.
		let eventActionName;
		if ( activeSlug === USER_INPUT_QUESTIONS_PURPOSE ) {
			eventActionName = 'site_purpose_question_view';
		}
		if ( activeSlug === USER_INPUT_QUESTION_POST_FREQUENCY ) {
			eventActionName = 'content_frequency_question_view';
		}
		if ( activeSlug === USER_INPUT_QUESTIONS_GOALS ) {
			eventActionName = 'site_goals_question_view';
		}

		if ( eventActionName ) {
			trackEvent( gaEventCategory, eventActionName );
		}
	}, [ activeSlug, gaEventCategory, viewContext ] );

	const {
		USER_INPUT_ANSWERS_PURPOSE,
		USER_INPUT_ANSWERS_GOALS,
		USER_INPUT_ANSWERS_POST_FREQUENCY,
	} = getUserInputAnswers();

	const {
		USER_INPUT_ANSWERS_PURPOSE: USER_INPUT_ANSWERS_PURPOSE_DESCRIPTIONS,
	} = getUserInputAnswersDescription();

	const scrollToQuestion = () => {
		global.scrollTo( {
			top: 0,
			left: 0,
			behavior: 'smooth',
		} );
	};

	const nextCallback = useCallback( () => {
		trackEvent(
			gaEventCategory,
			'question_advance',
			USER_INPUT_QUESTIONS_LIST[ activeSlugIndex ]
		);
		setActiveSlug( USER_INPUT_QUESTIONS_LIST[ activeSlugIndex + 1 ] );
		setValues( FORM_USER_INPUT_QUESTION_NUMBER, {
			questionNumber: questionNumber + 1,
		} );
		scrollToQuestion();
	}, [
		activeSlugIndex,
		gaEventCategory,
		setActiveSlug,
		setValues,
		questionNumber,
	] );

	const backCallback = useCallback( () => {
		trackEvent(
			gaEventCategory,
			'question_return',
			USER_INPUT_QUESTIONS_LIST[ activeSlugIndex ]
		);
		setActiveSlug( USER_INPUT_QUESTIONS_LIST[ activeSlugIndex - 1 ] );
		setValues( FORM_USER_INPUT_QUESTION_NUMBER, {
			questionNumber: questionNumber - 1,
		} );
		scrollToQuestion();
	}, [
		activeSlugIndex,
		gaEventCategory,
		setActiveSlug,
		setValues,
		questionNumber,
	] );

	const userInputPurposeConversionEvents = useSelect( ( select ) => {
		const isGA4Connected =
			select( CORE_MODULES ).isModuleConnected( 'analytics-4' );

		if ( ! isGA4Connected || ! isConversionReportingEnabled ) {
			return [];
		}

		return select(
			MODULES_ANALYTICS_4
		).getUserInputPurposeConversionEvents();
	} );

	const { setUserInputSetting } = useDispatch( CORE_USER );

	const submitChanges = useCallback( async () => {
		trackEvent( gaEventCategory, 'summary_submit' );

		if ( isConversionReportingEnabled ) {
			// Update 'includeConversionEvents' setting with included conversion events,
			// to mark that their respective metrics should be included in the
			// list of tailored metrics and persist on the dashboard in case events are lost.
			setUserInputSetting(
				'includeConversionEvents',
				userInputPurposeConversionEvents
			);
		}

		const response = await saveUserInputSettings();
		if ( ! response.error ) {
<<<<<<< HEAD
			if ( isConversionReportingEnabled ) {
				// Update 'includeConversionTailoredMetrics' key metrics setting with included
				//conversion events, to mark that their respective metrics should be included in the
				// list of tailored metrics and persist on the dashboard in case events are lost.
				await setKeyMetricsSetting(
					'includeConversionTailoredMetrics',
					userInputPurposeConversionEvents
				);
				await saveKeyMetricsSettings( {
					widgetSlugs: undefined,
				} );
			}

=======
			if ( !! userPickedMetrics ) {
				await resetKeyMetricsSelection();
			}
>>>>>>> e83fc037
			const url = new URL( dashboardURL );
			navigateTo( url.toString() );
		}
	}, [
		gaEventCategory,
		saveUserInputSettings,
		userInputPurposeConversionEvents,
		dashboardURL,
		setUserInputSetting,
		navigateTo,
		isConversionReportingEnabled,
	] );

	const settings = useSelect( ( select ) =>
		select( CORE_USER ).getUserInputSettings()
	);
	const isSavingSettings = useSelect( ( select ) =>
		select( CORE_USER ).isSavingUserInputSettings( settings )
	);
	const isNavigating = useSelect( ( select ) =>
		select( CORE_LOCATION ).isNavigating()
	);

	const isScreenLoading = isSavingSettings || isNavigating;

	const onSaveClick = useCallback( () => {
		if ( isScreenLoading ) {
			return;
		}

		submitChanges();
	}, [ isScreenLoading, submitChanges ] );

	const settingsProgress = (
		<ProgressSegments
			currentSegment={ activeSlugIndex + 1 }
			totalSegments={ USER_INPUT_QUESTIONS_LIST.length }
			className="googlesitekit-user-input__question--progress"
		/>
	);

	return (
		<div>
			<div className="googlesitekit-user-input__question-progress">
				{ settingsProgress }
			</div>

			{ activeSlugIndex ===
				USER_INPUT_QUESTIONS_LIST.indexOf(
					USER_INPUT_QUESTIONS_PURPOSE
				) && (
				<UserInputQuestionWrapper
					slug={ USER_INPUT_QUESTIONS_PURPOSE }
					questionNumber={ 1 }
					next={ nextCallback }
					error={ error }
				>
					<UserInputSelectOptions
						slug={ USER_INPUT_QUESTIONS_PURPOSE }
						max={
							USER_INPUT_MAX_ANSWERS[
								USER_INPUT_QUESTIONS_PURPOSE
							]
						}
						options={ USER_INPUT_ANSWERS_PURPOSE }
						descriptions={ USER_INPUT_ANSWERS_PURPOSE_DESCRIPTIONS }
						next={ nextCallback }
						showInstructions
					/>
				</UserInputQuestionWrapper>
			) }

			{ activeSlugIndex ===
				USER_INPUT_QUESTIONS_LIST.indexOf(
					USER_INPUT_QUESTION_POST_FREQUENCY
				) && (
				<UserInputQuestionWrapper
					slug={ USER_INPUT_QUESTION_POST_FREQUENCY }
					questionNumber={ 2 }
					next={ nextCallback }
					back={ backCallback }
					error={ error }
				>
					<UserInputSelectOptions
						slug={ USER_INPUT_QUESTION_POST_FREQUENCY }
						max={
							USER_INPUT_MAX_ANSWERS[
								USER_INPUT_QUESTION_POST_FREQUENCY
							]
						}
						options={ USER_INPUT_ANSWERS_POST_FREQUENCY }
						next={ nextCallback }
						showInstructions
					/>
				</UserInputQuestionWrapper>
			) }

			{ activeSlugIndex ===
				USER_INPUT_QUESTIONS_LIST.indexOf(
					USER_INPUT_QUESTIONS_GOALS
				) && (
				<UserInputQuestionWrapper
					slug={ USER_INPUT_QUESTIONS_GOALS }
					questionNumber={ 3 }
					complete={ onSaveClick }
					back={ backCallback }
					error={ error }
				>
					<UserInputSelectOptions
						slug={ USER_INPUT_QUESTIONS_GOALS }
						max={
							USER_INPUT_MAX_ANSWERS[ USER_INPUT_QUESTIONS_GOALS ]
						}
						options={ USER_INPUT_ANSWERS_GOALS }
						next={ onSaveClick }
						showInstructions
					/>
				</UserInputQuestionWrapper>
			) }
		</div>
	);
}<|MERGE_RESOLUTION|>--- conflicted
+++ resolved
@@ -70,7 +70,11 @@
 				'questionNumber'
 			)
 		) || 1;
-	const { saveUserInputSettings } = useDispatch( CORE_USER );
+	const userPickedMetrics = useSelect( ( select ) =>
+		select( CORE_USER ).getUserPickedMetrics()
+	);
+	const { saveUserInputSettings, resetKeyMetricsSelection } =
+		useDispatch( CORE_USER );
 	const { navigateTo } = useDispatch( CORE_LOCATION );
 
 	const dashboardURL = useSelect( ( select ) =>
@@ -187,25 +191,9 @@
 
 		const response = await saveUserInputSettings();
 		if ( ! response.error ) {
-<<<<<<< HEAD
-			if ( isConversionReportingEnabled ) {
-				// Update 'includeConversionTailoredMetrics' key metrics setting with included
-				//conversion events, to mark that their respective metrics should be included in the
-				// list of tailored metrics and persist on the dashboard in case events are lost.
-				await setKeyMetricsSetting(
-					'includeConversionTailoredMetrics',
-					userInputPurposeConversionEvents
-				);
-				await saveKeyMetricsSettings( {
-					widgetSlugs: undefined,
-				} );
-			}
-
-=======
 			if ( !! userPickedMetrics ) {
 				await resetKeyMetricsSelection();
 			}
->>>>>>> e83fc037
 			const url = new URL( dashboardURL );
 			navigateTo( url.toString() );
 		}
@@ -217,6 +205,8 @@
 		setUserInputSetting,
 		navigateTo,
 		isConversionReportingEnabled,
+		userPickedMetrics,
+		resetKeyMetricsSelection,
 	] );
 
 	const settings = useSelect( ( select ) =>
