/**
 * User Input Select Options.
 *
 * Site Kit by Google, Copyright 2021 Google LLC
 *
 * Licensed under the Apache License, Version 2.0 (the "License");
 * you may not use this file except in compliance with the License.
 * You may obtain a copy of the License at
 *
 *     https://www.apache.org/licenses/LICENSE-2.0
 *
 * Unless required by applicable law or agreed to in writing, software
 * distributed under the License is distributed on an "AS IS" BASIS,
 * WITHOUT WARRANTIES OR CONDITIONS OF ANY KIND, either express or implied.
 * See the License for the specific language governing permissions and
 * limitations under the License.
 */

/**
 * External dependencies
 */
import PropTypes from 'prop-types';

/**
 * WordPress dependencies
 */
import { useCallback, useEffect, useState, useRef } from '@wordpress/element';
import { ENTER } from '@wordpress/keycodes';
import { __ } from '@wordpress/i18n';

/**
 * Internal dependencies
 */
import Data from 'googlesitekit-data';
import { CORE_USER } from '../../googlesitekit/datastore/user/constants';
import Radio from '../Radio';
import Checkbox from '../Checkbox';
import { Cell, Input, TextField } from '../../material-components';
const { useSelect, useDispatch } = Data;

export default function UserInputSelectOptions( { slug, options, max, next, isActive } ) {
	const values = useSelect( ( select ) => select( CORE_USER ).getUserInputSetting( slug ) || [] );
	const [ other, setOther ] = useState( values.filter( ( value ) => ! options[ value ] )[ 0 ] || '' );
	const { setUserInputSetting } = useDispatch( CORE_USER );
	const inputRef = useRef();
	const optionsRef = useRef();
	const [ disabled, setDisabled ] = useState( false );

<<<<<<< HEAD
=======
	// Need to make sure that dependencies list always has the same number of elements.
	const dependencies = values.concat( Array( max ) ).slice( 0, max );

	useEffect( () => {
		if ( ! optionsRef?.current || ! isActive ) {
			return;
		}

		const focusOption = ( element ) => {
			if ( element ) {
				setTimeout( () => {
					element.focus();
				}, 50 );
			}
		};

		const optionType = max === 1 ? 'radio' : 'checkbox';
		const checkedEl = optionsRef.current.querySelector( `input[type="${ optionType }"]:checked` );

		if ( checkedEl ) {
			focusOption( checkedEl );
		} else {
			const el = optionsRef.current.querySelector( `input[type="${ optionType }"]` );
			focusOption( el );
		}
	}, [ isActive, max ] );

>>>>>>> ad7c87e7
	const onClick = useCallback( ( event ) => {
		const { target } = event;
		const { value, checked, name, type, id } = target;

		const newValues = new Set( [ value, ...values ] );
		if ( ! checked ) {
			newValues.delete( value );
		}

		if ( name === `${ slug }-other` && checked === true ) {
			if ( inputRef.current ) {
				inputRef.current.inputElement.focus();
			}
			setDisabled( false );
		}

		if ( type === 'radio' && id === `${ slug }-other` ) {
			if ( inputRef.current ) {
				inputRef.current.inputElement.focus();
			}
			setDisabled( false );
		}

		if (
			type !== 'radio' &&
			newValues.size === max &&
			! newValues.has( '' ) &&
			! newValues.has( other )
		) {
			setDisabled( true );
		} else {
			setDisabled( false );
		}

		setUserInputSetting( slug, Array.from( newValues ).slice( 0, max ) );
	}, [ max, other, setUserInputSetting, slug, values ] );

	const onKeyDown = useCallback( ( event ) => {
		if (
			event.keyCode === ENTER &&
			(
				other.trim().length > 0 ||
				( values.length > 0 && values.length <= max && ! values.includes( '' ) )
			) &&
			next &&
			typeof next === 'function'
		) {
			next();
		}
	}, [ ...dependencies, other, next, max ] );

	const onOtherChange = useCallback( ( { target } ) => {
		const newValues = [
			target.value,
			...values.filter( ( value ) => !! options[ value ] ),
		];

		setOther( target.value );
		setUserInputSetting( slug, newValues.slice( 0, max ) );
	}, [ max, setUserInputSetting, slug, values, options ] );

	const onClickProps = {
		[ max > 1 ? 'onChange' : 'onClick' ]: onClick,
	};

	const ListComponent = max === 1 ? Radio : Checkbox;

	const items = Object.keys( options ).map( ( optionSlug ) => {
		const props = {
			id: `${ slug }-${ optionSlug }`,
			value: optionSlug,
			checked: values.includes( optionSlug ),
			tabIndex: ! isActive ? '-1' : undefined,
			onKeyDown,
			...onClickProps,
		};

		if ( max > 1 ) {
			props.disabled = values.length >= max && ! values.includes( optionSlug );
			props.name = `${ slug }-${ optionSlug }`;
		} else {
			props.name = slug;
		}

		return (
			<div key={ optionSlug } className="googlesitekit-user-input__select-option">
				<ListComponent { ...props }>
					{ options[ optionSlug ] }
				</ListComponent>
			</div>
		);
	} );

	return (
		<Cell lgStart={ 6 } lgSize={ 6 } mdSize={ 8 } smSize={ 4 }>
			<div className="googlesitekit-user-input__select-options" ref={ optionsRef }>
				{ items }

				<div className="googlesitekit-user-input__select-option">
					<ListComponent
						id={ `${ slug }-other` }
						name={ max === 1 ? slug : `${ slug }-other` }
						value={ other }
						checked={ values.includes( other.trim() ) }
						disabled={ max > 1 && values.length >= max && ! values.includes( other.trim() ) }
						tabIndex={ ! isActive ? '-1' : undefined }
						onKeyDown={ onKeyDown }
						{ ...onClickProps }
					>
						{ __( 'Other:', 'google-site-kit' ) }
					</ListComponent>

					<TextField
						label={ __( 'Type your own answer', 'google-site-kit' ) }
						noLabel
					>
						<Input
							id={ `${ slug }-select-options` }
							value={ other }
							onChange={ onOtherChange }
							ref={ inputRef }
							disabled={ disabled }
							tabIndex={ ! values.includes( other.trim() ) || ! isActive ? '-1' : undefined }
							onKeyDown={ onKeyDown }
						/>
					</TextField>
					<label htmlFor={ `${ slug }-select-options` } className="screen-reader-text">
						{ __( 'Enter your own answer here', 'google-site-kit' ) }
					</label>
				</div>
			</div>

			<p className="googlesitekit-user-input__note">
				{ max === 1 && <span>{ __( 'Choose up to one (1) answer', 'google-site-kit' ) }</span> }
				{ max === 2 && <span>{ __( 'Choose up to two (2) answers', 'google-site-kit' ) }</span> }
				{ max === 3 && <span>{ __( 'Choose up to three (3) answers', 'google-site-kit' ) }</span> }
			</p>
		</Cell>
	);
}

UserInputSelectOptions.propTypes = {
	slug: PropTypes.string.isRequired,
	options: PropTypes.shape( {} ).isRequired,
	max: PropTypes.number,
	next: PropTypes.func,
	isActive: PropTypes.bool,
};

UserInputSelectOptions.defaultProps = {
	max: 1,
};<|MERGE_RESOLUTION|>--- conflicted
+++ resolved
@@ -46,11 +46,6 @@
 	const optionsRef = useRef();
 	const [ disabled, setDisabled ] = useState( false );
 
-<<<<<<< HEAD
-=======
-	// Need to make sure that dependencies list always has the same number of elements.
-	const dependencies = values.concat( Array( max ) ).slice( 0, max );
-
 	useEffect( () => {
 		if ( ! optionsRef?.current || ! isActive ) {
 			return;
@@ -75,7 +70,6 @@
 		}
 	}, [ isActive, max ] );
 
->>>>>>> ad7c87e7
 	const onClick = useCallback( ( event ) => {
 		const { target } = event;
 		const { value, checked, name, type, id } = target;
@@ -125,7 +119,7 @@
 		) {
 			next();
 		}
-	}, [ ...dependencies, other, next, max ] );
+	}, [ values, other, next, max ] );
 
 	const onOtherChange = useCallback( ( { target } ) => {
 		const newValues = [
