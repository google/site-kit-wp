--- conflicted
+++ resolved
@@ -66,8 +66,5 @@
 
 export default {
 	title: 'Components/Surveys/SurveyQuestionRating',
-<<<<<<< HEAD
-=======
 	component: SurveyQuestionRating,
->>>>>>> 5a0dc915
 };