/**
 * Survey component tests.
 *
 * Site Kit by Google, Copyright 2021 Google LLC
 *
 * Licensed under the Apache License, Version 2.0 (the "License");
 * you may not use this file except in compliance with the License.
 * You may obtain a copy of the License at
 *
 *     https://www.apache.org/licenses/LICENSE-2.0
 *
 * Unless required by applicable law or agreed to in writing, software
 * distributed under the License is distributed on an "AS IS" BASIS,
 * WITHOUT WARRANTIES OR CONDITIONS OF ANY KIND, either express or implied.
 * See the License for the specific language governing permissions and
 * limitations under the License.
 */

/**
 * Internal dependencies
 */
import CurrentSurvey from './CurrentSurvey';
import {
	render,
	fireEvent,
	createTestRegistry,
	waitFor,
} from '../../../../tests/js/test-utils';
import { CORE_USER } from '../../googlesitekit/datastore/user/constants';
import { CORE_FORMS } from '../../googlesitekit/datastore/forms/constants';
import * as fixtures from './__fixtures__';

describe( 'CurrentSurvey', () => {
	let registry;

	beforeEach( () => {
		registry = createTestRegistry();
		registry.dispatch( CORE_USER ).receiveGetTracking( { enabled: true } );
	} );

	it( 'should render a survey when one exists in the datastore', async () => {
		registry
			.dispatch( CORE_USER )
			.receiveTriggerSurvey( fixtures.singleQuestionSurvey, {
				triggerID: 'jestSurvey',
			} );

		fetchMock.postOnce(
			/^\/google-site-kit\/v1\/core\/user\/data\/survey-event/,
			{ body: {}, status: 200 }
		);

		const { container } = render( <CurrentSurvey />, { registry } );

		expect( fetchMock ).toHaveFetched(
			/^\/google-site-kit\/v1\/core\/user\/data\/survey-event/
		);

		expect( container ).toMatchSnapshot();
	} );

	it( "should render a rating question when the `question_type` is 'rating'", async () => {
		registry
			.dispatch( CORE_USER )
			.receiveTriggerSurvey( fixtures.singleQuestionSurvey, {
				triggerID: 'jestSurvey',
			} );

		fetchMock.postOnce(
			/^\/google-site-kit\/v1\/core\/user\/data\/survey-event/,
			{ body: {}, status: 200 }
		);

		const { container } = render( <CurrentSurvey />, { registry } );

		expect( fetchMock ).toHaveFetched(
			/^\/google-site-kit\/v1\/core\/user\/data\/survey-event/
		);

		expect( container ).toMatchSnapshot();
	} );

<<<<<<< HEAD
	describe( "should render a multi select question when the `question_type` is 'multi_select'", () => {
		beforeEach( () => {
			registry
				.dispatch( CORE_USER )
				.receiveTriggerSurvey( fixtures.singleQuestionMultiSelect, {
					triggerID: 'jestSurvey',
				} );
=======
	describe( "should render a single select question when the `question_type` is 'single_select'", () => {
		beforeEach( () => {
			registry
				.dispatch( CORE_USER )
				.receiveTriggerSurvey(
					fixtures.singleQuestionSurveySingleSelect,
					{
						triggerID: 'jestSurvey',
					}
				);
>>>>>>> 186d8641

			fetchMock.post(
				/^\/google-site-kit\/v1\/core\/user\/data\/survey-event/,
				{ body: {}, status: 200 }
			);
		} );

<<<<<<< HEAD
		// Text input should only allow up to 100 characters of input.
		const STRING_100_CHARACTERS =
			'Lorem ipsum dolor sit amet, consectetur adipiscing elit. Donec suscipit auctor dui, id faucibus nisl';

		const STRING_110_CHARACTERS = STRING_100_CHARACTERS + ' rhoncus n';

		it( 'should disable submit button when options selected are less than minChoices', async () => {
=======
		it( 'should disable the submit button when no option is selected', () => {
>>>>>>> 186d8641
			const { getByText, getByRole } = render( <CurrentSurvey />, {
				registry,
			} );

<<<<<<< HEAD
			expect( fetchMock ).toHaveBeenCalledTimes( 1 );

			// Button should be disabled until two options are selected.
			expect( getByRole( 'button', { name: 'Submit' } ) ).toHaveAttribute(
				'disabled'
			);

			fireEvent.click( getByText( 'Pepperoni' ) );

=======
			expect(
				getByText(
					'Based on your experience so far, how satisfied are you with Site Kit?'
				)
			).toBeInTheDocument();

			// The submit button should be disabled until an option is selected.
>>>>>>> 186d8641
			expect( getByRole( 'button', { name: 'Submit' } ) ).toHaveAttribute(
				'disabled'
			);

<<<<<<< HEAD
			fireEvent.click( getByText( 'Sausage' ) );

			// Now button should be enabled.
			expect(
				getByRole( 'button', { name: 'Submit' } )
			).not.toHaveAttribute( 'disabled' );

			// Check back again.
			fireEvent.click( getByText( 'Sausage' ) );

			expect( getByRole( 'button', { name: 'Submit' } ) ).toHaveAttribute(
				'disabled'
			);
		} );

		it( 'should disable submit button when options selected are more than maxChoices', async () => {
			const { getByText, getByRole } = render( <CurrentSurvey />, {
				registry,
			} );

			// Check correct question loads.
			expect(
				getByText( 'What are your favorite pizza toppings?' )
			).toBeInTheDocument();

			fireEvent.click( getByText( 'Pepperoni' ) );
			fireEvent.click( getByText( 'Sausage' ) );

			expect(
				getByRole( 'button', { name: 'Submit' } )
			).not.toHaveAttribute( 'disabled' );

			fireEvent.click( getByText( 'Mushrooms' ) );
			fireEvent.click( getByText( 'Black Olives' ) );
			fireEvent.click( getByText( 'Sweetcorn' ) );

			expect( getByRole( 'button', { name: 'Submit' } ) ).toHaveAttribute(
				'disabled'
			);

			// Set form back to valid state.
			fireEvent.click( getByText( 'Mushrooms' ) );
			fireEvent.click( getByText( 'Sweetcorn' ) );
			fireEvent.click( getByText( 'Black Olives' ) );

			expect(
				getByRole( 'button', { name: 'Submit' } )
			).not.toHaveAttribute( 'disabled' );
		} );

		it( 'should disable submit button when no text is entered for free text option', async () => {
			const { getByText, getByLabelText, getByRole } = render(
=======
			fireEvent.click( getByText( 'Unhappy' ) );

			expect(
				getByRole( 'button', { name: 'Submit' } )
			).not.toHaveAttribute( 'disabled' );
		} );

		it( 'should disable the "other" text input if "other" is not selected', () => {
			const { getByText, getByLabelText } = render( <CurrentSurvey />, {
				registry,
			} );

			expect(
				getByLabelText( `Text input for option Other` )
			).toHaveAttribute( 'disabled' );

			// Once selected, the "other" text input should be enabled.
			fireEvent.click( getByText( 'Other' ) );

			expect(
				getByLabelText( `Text input for option Other` )
			).not.toHaveAttribute( 'disabled' );

			// The text input should be disabled again if "other" is not selected.
			fireEvent.click( getByText( 'Satisfied' ) );

			expect(
				getByLabelText( `Text input for option Other` )
			).toHaveAttribute( 'disabled' );
		} );

		it( 'should disable the submit button when "other" is selected but the user has not entered any text in the text input', () => {
			const { getByText, getByRole, getByLabelText } = render(
>>>>>>> 186d8641
				<CurrentSurvey />,
				{
					registry,
				}
			);

<<<<<<< HEAD
			// Select minChoices to button is disabled.
			fireEvent.click( getByText( 'Pepperoni' ) );
			fireEvent.click( getByText( 'Sausage' ) );
			expect(
				getByRole( 'button', { name: 'Submit' } )
			).not.toHaveAttribute( 'disabled' );

			// Check text input is enabled when other option is selected.
			expect(
				getByLabelText( `Text input for option Other` )
			).toHaveAttribute( 'disabled' );
			fireEvent.click( getByText( 'Other' ) );
			expect(
				getByLabelText( `Text input for option Other` )
			).not.toHaveAttribute( 'disabled' );

			// Toggle back and forth.
			fireEvent.click( getByText( 'Other' ) );
			expect(
				getByLabelText( `Text input for option Other` )
			).toHaveAttribute( 'disabled' );
			fireEvent.click( getByText( 'Other' ) );
			expect(
				getByLabelText( `Text input for option Other` )
			).not.toHaveAttribute( 'disabled' );

			// Submit button should now be disabled until text is entered.
=======
			fireEvent.click( getByText( 'Other' ) );

			// The next/submit button should be disabled until text is entered.
>>>>>>> 186d8641
			expect( getByRole( 'button', { name: 'Submit' } ) ).toHaveAttribute(
				'disabled'
			);

<<<<<<< HEAD
=======
			// Enter text into the text input, which should cause the submit button
			// to be enabled.
>>>>>>> 186d8641
			fireEvent.change( getByLabelText( `Text input for option Other` ), {
				target: { value: 'foo' },
			} );

			expect(
				getByRole( 'button', { name: 'Submit' } )
			).not.toHaveAttribute( 'disabled' );
<<<<<<< HEAD

			// Check that text input limits input to 100 characters.
=======
		} );

		it( 'should enforce a maxiumum text input length of 100 characters', () => {
			// Text input should only allow up to 100 characters of input.
			const STRING_100_CHARACTERS =
				'Lorem ipsum dolor sit amet, consectetur adipiscing elit. Donec suscipit auctor dui, id faucibus nisl';

			const STRING_110_CHARACTERS = `${ STRING_100_CHARACTERS } rhoncus n`;

			const { getByText, getByLabelText } = render( <CurrentSurvey />, {
				registry,
			} );

			fireEvent.click( getByText( 'Other' ) );

>>>>>>> 186d8641
			fireEvent.change( getByLabelText( `Text input for option Other` ), {
				target: { value: STRING_110_CHARACTERS },
			} );

			expect(
				getByLabelText( `Text input for option Other` )
			).toHaveValue( STRING_100_CHARACTERS );
		} );

		it( 'should submit answer in correct shape', async () => {
			const { getByText, getByRole, getByLabelText, findByText } = render(
				<CurrentSurvey />,
				{
					registry,
				}
			);

<<<<<<< HEAD
			fireEvent.click( getByText( 'Other' ) );
			fireEvent.click( getByText( 'Pepperoni' ) );
			fireEvent.click( getByText( 'Sausage' ) );

			fireEvent.change( getByLabelText( `Text input for option Other` ), {
				target: { value: STRING_100_CHARACTERS },
			} );

			// Check that submits correctly.
=======
			expect( fetchMock ).toHaveBeenCalledTimes( 1 );

			fireEvent.click( getByText( 'Other' ) );

			fireEvent.change( getByLabelText( `Text input for option Other` ), {
				target: { value: 'My cool answer.' },
			} );

			// Check that submits correctly
>>>>>>> 186d8641
			fireEvent.click( getByRole( 'button', { name: 'Submit' } ) );

			expect( fetchMock ).toHaveBeenCalledTimes( 2 );

			expect( fetchMock ).toHaveFetched(
				'/google-site-kit/v1/core/user/data/survey-event?_locale=user',
				{
					credentials: 'include',
					method: 'POST',
					body: {
						data: {
							event: {
								question_answered: {
									question_ordinal: 1,
									answer: {
<<<<<<< HEAD
										answer: [
											{ answer_ordinal: 1 },
											{ answer_ordinal: 3 },
											{
												answer_ordinal: 6,
												answer_text:
													'Lorem ipsum dolor sit amet, consectetur adipiscing elit. Donec suscipit auctor dui, id faucibus nisl',
											},
										],
=======
										answer: {
											answer_ordinal: 6,
											answer_text: 'My cool answer.',
										},
>>>>>>> 186d8641
									},
								},
							},
							session: {
								session_id: 'storybook_session',
								session_token: 'token_12345',
							},
						},
					},
					headers: {
						Accept: 'application/json, */*;q=0.1',
						'Content-Type': 'application/json',
					},
				}
			);

<<<<<<< HEAD
			await findByText( 'Thanks for sharing your thoughts!' );
=======
			const completionMessage = await findByText(
				'Thanks for sharing your thoughts!'
			);
			expect( completionMessage ).not.toBeEmptyDOMElement();
>>>>>>> 186d8641
		} );
	} );

	it( 'should render nothing when the `question_type` is unknown', async () => {
		registry
			.dispatch( CORE_USER )
			.receiveTriggerSurvey( fixtures.invalidQuestionTypeSurvey, {
				triggerID: 'jestSurvey',
			} );

		fetchMock.postOnce(
			/^\/google-site-kit\/v1\/core\/user\/data\/survey-event/,
			{ body: {}, status: 200 }
		);

		const { container } = render( <CurrentSurvey />, { registry } );

		expect( container ).toBeEmptyDOMElement();
	} );

	it( "should send a 'survey_shown' event on mount", async () => {
		registry
			.dispatch( CORE_USER )
			.receiveTriggerSurvey( fixtures.singleQuestionSurvey, {
				triggerID: 'jestSurvey',
			} );

		fetchMock.postOnce(
			/^\/google-site-kit\/v1\/core\/user\/data\/survey-event/,
			{ body: {}, status: 200 }
		);

		const { rerender } = render( <CurrentSurvey />, { registry } );

		expect( fetchMock ).toHaveFetched(
			'/google-site-kit/v1/core/user/data/survey-event?_locale=user',
			{
				body: {
					data: {
						event: { survey_shown: {} },
						session: fixtures.singleQuestionSurvey.session,
					},
				},
				credentials: 'include',
				headers: {
					Accept: 'application/json, */*;q=0.1',
					'Content-Type': 'application/json',
				},
				method: 'POST',
			}
		);

		fetchMock.resetHistory();

		// Render again to ensure we don't send another `survey_shown` event.
		rerender();

		expect( fetchMock ).not.toHaveFetched();
	} );

	it( "should send a 'question_answered' event when a question is answered", async () => {
		registry
			.dispatch( CORE_USER )
			.receiveTriggerSurvey( fixtures.singleQuestionSurvey, {
				triggerID: 'jestSurvey',
			} );

		fetchMock.post(
			/^\/google-site-kit\/v1\/core\/user\/data\/survey-event/,
			{ body: {}, status: 200 }
		);

		const { getByLabelText, findByText } = render( <CurrentSurvey />, {
			registry,
		} );

		fireEvent.click( getByLabelText( 'Delighted' ) );

		expect( fetchMock ).toHaveFetched(
			'/google-site-kit/v1/core/user/data/survey-event?_locale=user',
			{
				body: {
					data: {
						event: {
							question_answered: {
								question_ordinal: 1,
								answer: {
									answer: { answer_ordinal: 5 },
								},
							},
						},
						session: fixtures.singleQuestionSurvey.session,
					},
				},
				credentials: 'include',
				headers: {
					Accept: 'application/json, */*;q=0.1',
					'Content-Type': 'application/json',
				},
				method: 'POST',
			}
		);

		await findByText( 'Thanks for sharing your thoughts!' );
	} );

	it( 'should advance to the next question when a question is answered in a multi-question survey', async () => {
		registry
			.dispatch( CORE_USER )
			.receiveTriggerSurvey( fixtures.multiQuestionSurvey, {
				triggerID: 'jestSurvey',
			} );

		fetchMock.post(
			/^\/google-site-kit\/v1\/core\/user\/data\/survey-event/,
			{ body: {}, status: 200 }
		);

		const {
			getByLabelText,
			getByText,
			findByText,
		} = render( <CurrentSurvey />, { registry } );

		fireEvent.click( getByLabelText( 'Unhappy' ) );

		expect( fetchMock ).toHaveFetched(
			'/google-site-kit/v1/core/user/data/survey-event?_locale=user',
			{
				body: {
					data: {
						event: {
							question_answered: {
								question_ordinal: 1,
								answer: {
									answer: { answer_ordinal: 1 },
								},
							},
						},
						session: fixtures.multiQuestionSurvey.session,
					},
				},
				credentials: 'include',
				headers: {
					Accept: 'application/json, */*;q=0.1',
					'Content-Type': 'application/json',
				},
				method: 'POST',
			}
		);

		await findByText( 'Another question: how do you feel when it rains?' );

		expect(
			getByText( 'Another question: how do you feel when it rains?' )
		).toBeVisible();
	} );

	it( 'should not trigger an early completion if a trigger condition is met; all questions must be answered first', async () => {
		registry
			.dispatch( CORE_USER )
			.receiveTriggerSurvey( fixtures.multiQuestionSurvey, {
				triggerID: 'jestSurvey',
			} );

		fetchMock.post(
			/^\/google-site-kit\/v1\/core\/user\/data\/survey-event/,
			{ body: {}, status: 200 }
		);

		const {
			getByLabelText,
			getByText,
			findByText,
		} = render( <CurrentSurvey />, { registry } );

		// Even though the fixtures have a `trigger_completion` for this answer to
		// this question, it should not be shown until all questions are answered.
		fireEvent.click( getByLabelText( 'Delighted' ) );

		expect( () => {
			getByText( 'You answered positively!' );
		} ).toThrow( /Unable to find an element with the text/ );

		// The second question should appear after the first is answered.
		await findByText( 'Another question: how do you feel when it rains?' );

		expect(
			getByText( 'Another question: how do you feel when it rains?' )
		).toBeVisible();
	} );

	it( 'should show the completion for the first matching trigger', async () => {
		registry
			.dispatch( CORE_USER )
			.receiveTriggerSurvey( fixtures.multiQuestionSurvey, {
				triggerID: 'jestSurvey',
			} );

		fetchMock.post(
			/^\/google-site-kit\/v1\/core\/user\/data\/survey-event/,
			{ body: {}, status: 200 }
		);

		const {
			getByLabelText,
			getByText,
			findByText,
		} = render( <CurrentSurvey />, { registry } );

		// Answering with this value causes the completion trigger to be met.
		fireEvent.click( getByLabelText( 'Delighted' ) );

		await findByText( 'Another question: how do you feel when it rains?' );
		fireEvent.click( getByLabelText( 'Neutral' ) );
		await findByText(
			'Another question: how do you feel when it is sunny?'
		);
		fireEvent.click( getByLabelText( 'Neutral' ) );
		await findByText(
			'Another question: how do you feel when it is overcast?'
		);
		fireEvent.click( getByLabelText( 'Neutral' ) );

		await findByText( 'You answered positively!' );

		expect( getByText( 'You answered positively!' ) ).toBeVisible();
	} );

	it( 'should mark the question as answered in the core/forms datastore', async () => {
		registry
			.dispatch( CORE_USER )
			.receiveTriggerSurvey( fixtures.singleQuestionSurvey, {
				triggerID: 'jestSurvey',
			} );

		fetchMock.post(
			/^\/google-site-kit\/v1\/core\/user\/data\/survey-event/,
			{ body: {}, status: 200 }
		);

		const { getByLabelText } = render( <CurrentSurvey />, { registry } );

		fireEvent.click( getByLabelText( 'Delighted' ) );

		await waitFor( () =>
			expect(
				registry
					.select( CORE_FORMS )
					.getValue(
						`survey-${ fixtures.singleQuestionSurvey.session.session_id }`,
						'answers'
					)
			).toEqual( [
				{
					question_ordinal: 1,
					answer: {
						answer: { answer_ordinal: 5 },
					},
				},
			] )
		);
	} );

	it( 'should render nothing if no survey exists', () => {
		const { container } = render( <CurrentSurvey />, { registry } );

		expect( container ).toBeEmptyDOMElement();
	} );

	it( "should send a 'survey_closed' event when dismissed", () => {
		registry
			.dispatch( CORE_USER )
			.receiveTriggerSurvey( fixtures.singleQuestionSurvey, {
				triggerID: 'jestSurvey',
			} );

		fetchMock.post(
			/^\/google-site-kit\/v1\/core\/user\/data\/survey-event/,
			{ body: {}, status: 200 }
		);

		const { getByLabelText } = render( <CurrentSurvey />, { registry } );

		fireEvent.click( getByLabelText( 'Dismiss' ) );

		expect( fetchMock ).toHaveFetched(
			'/google-site-kit/v1/core/user/data/survey-event?_locale=user',
			{
				body: {
					data: {
						event: {
							survey_closed: {},
						},
						session: fixtures.singleQuestionSurvey.session,
					},
				},
				credentials: 'include',
				headers: {
					Accept: 'application/json, */*;q=0.1',
					'Content-Type': 'application/json',
				},
				method: 'POST',
			}
		);
	} );

	it( 'should render nothing if the survey is dismissed', () => {
		jest.useFakeTimers();

		registry
			.dispatch( CORE_USER )
			.receiveTriggerSurvey( fixtures.singleQuestionSurvey, {
				triggerID: 'jestSurvey',
			} );

		fetchMock.post(
			/^\/google-site-kit\/v1\/core\/user\/data\/survey-event/,
			{ body: {}, status: 200 }
		);

		const { container, getByLabelText } = render( <CurrentSurvey />, {
			registry,
		} );

		fireEvent.click( getByLabelText( 'Dismiss' ) );

		setTimeout( () => {
			expect( container ).toBeEmptyDOMElement();
		}, 1000 );

		jest.runAllTimers();
	} );

	it( 'should render the completed survey component if all questions have been answered', () => {
		registry
			.dispatch( CORE_USER )
			.receiveTriggerSurvey( fixtures.singleQuestionSurvey, {
				triggerID: 'jestSurvey',
			} );

		registry
			.dispatch( CORE_FORMS )
			.setValues(
				`survey-${ fixtures.singleQuestionSurvey.session.session_id }`,
				{
					// Mark this survey as answered so the "Survey Complete" component is
					// rendered.
					answers: [
						{
							question_ordinal: 1,
							answer: {
								answer: { answer_ordinal: 2 },
							},
						},
					],
				}
			);

		fetchMock.post(
			/^\/google-site-kit\/v1\/core\/user\/data\/survey-event/,
			{ body: {}, status: 200 }
		);

		const { container } = render( <CurrentSurvey />, { registry } );

		expect( container ).toMatchSnapshot();
	} );

	it( 'should trigger the first completion when no matching trigger_conditions are met', () => {
		registry
			.dispatch( CORE_USER )
			.receiveTriggerSurvey( fixtures.singleQuestionSurvey, {
				triggerID: 'jestSurvey',
			} );

		registry
			.dispatch( CORE_FORMS )
			.setValues(
				`survey-${ fixtures.singleQuestionSurvey.session.session_id }`,
				{
					// Mark this survey as answered so the "Survey Complete" component is
					// rendered.
					answers: [
						// 6 is not a valid answer ordinal for this survey and will cause no
						// trigger conditions to be met, so this should fallback to the first
						// trigger condition supplied.
						{
							question_ordinal: 1,
							answer: {
								answer: { answer_ordinal: 6 },
							},
						},
					],
				}
			);

		fetchMock.post(
			/^\/google-site-kit\/v1\/core\/user\/data\/survey-event/,
			{ body: {}, status: 200 }
		);

		const { container } = render( <CurrentSurvey />, { registry } );

		expect( container ).toMatchSnapshot();
	} );

	it( "should send a 'completion_shown' event when the survey is completed and the completion component is shown for the first time", () => {
		registry
			.dispatch( CORE_USER )
			.receiveTriggerSurvey( fixtures.singleQuestionSurvey, {
				triggerID: 'jestSurvey',
			} );

		registry
			.dispatch( CORE_FORMS )
			.setValues(
				`survey-${ fixtures.singleQuestionSurvey.session.session_id }`,
				{
					// Mark this survey as answered so the "Survey Complete" component is
					// rendered.
					answers: [
						// 6 is not a valid answer ordinal for this survey and will cause no
						// trigger conditions to be met, so this should fallback to the first
						// trigger condition supplied.
						{
							question_ordinal: 1,
							answer: {
								answer: { answer_ordinal: 5 },
							},
						},
					],
				}
			);

		fetchMock.post(
			/^\/google-site-kit\/v1\/core\/user\/data\/survey-event/,
			{ body: {}, status: 200 }
		);

		const { rerender } = render( <CurrentSurvey />, { registry } );

		expect( fetchMock ).toHaveFetched(
			'/google-site-kit/v1/core/user/data/survey-event?_locale=user',
			{
				body: {
					data: {
						event: {
							completion_shown: {
								completion_ordinal:
									fixtures.singleQuestionSurvey.survey_payload
										.completion[ 0 ].completion_ordinal,
							},
						},
						session: fixtures.singleQuestionSurvey.session,
					},
				},
				credentials: 'include',
				headers: {
					Accept: 'application/json, */*;q=0.1',
					'Content-Type': 'application/json',
				},
				method: 'POST',
			}
		);

		fetchMock.reset();

		// Render again to ensure we don't send another `completion_shown` event.
		rerender();

		expect( fetchMock ).not.toHaveFetched();
	} );

	it( "should send a 'follow_up_link_clicked' event, then a 'survey_closed' event when a follow-up link is clicked", () => {
		registry
			.dispatch( CORE_USER )
			.receiveTriggerSurvey( fixtures.singleQuestionSurvey, {
				triggerID: 'jestSurvey',
			} );

		registry
			.dispatch( CORE_FORMS )
			.setValues(
				`survey-${ fixtures.singleQuestionSurvey.session.session_id }`,
				{
					// Mark this survey as answered so the "Survey Complete" component is
					// rendered.
					answers: [
						{
							question_ordinal: 1,
							answer: {
								answer: { answer_ordinal: 5 },
							},
						},
					],
				}
			);

		fetchMock.post(
			/^\/google-site-kit\/v1\/core\/user\/data\/survey-event/,
			{ body: {}, status: 200 }
		);

		const { getByText } = render( <CurrentSurvey />, { registry } );

		fireEvent.click( getByText( 'Let’s go' ) );

		expect( fetchMock ).toHaveFetched(
			'/google-site-kit/v1/core/user/data/survey-event?_locale=user',
			{
				body: {
					data: {
						event: {
							follow_up_link_clicked: {
								completion_ordinal: 1,
							},
						},
						session: fixtures.singleQuestionSurvey.session,
					},
				},
				credentials: 'include',
				headers: {
					Accept: 'application/json, */*;q=0.1',
					'Content-Type': 'application/json',
				},
				method: 'POST',
			}
		);

		expect( fetchMock ).toHaveFetched(
			'/google-site-kit/v1/core/user/data/survey-event?_locale=user',
			{
				body: {
					data: {
						event: {
							survey_closed: {},
						},
						session: fixtures.singleQuestionSurvey.session,
					},
				},
				credentials: 'include',
				headers: {
					Accept: 'application/json, */*;q=0.1',
					'Content-Type': 'application/json',
				},
				method: 'POST',
			}
		);
	} );
} );<|MERGE_RESOLUTION|>--- conflicted
+++ resolved
@@ -80,15 +80,6 @@
 		expect( container ).toMatchSnapshot();
 	} );
 
-<<<<<<< HEAD
-	describe( "should render a multi select question when the `question_type` is 'multi_select'", () => {
-		beforeEach( () => {
-			registry
-				.dispatch( CORE_USER )
-				.receiveTriggerSurvey( fixtures.singleQuestionMultiSelect, {
-					triggerID: 'jestSurvey',
-				} );
-=======
 	describe( "should render a single select question when the `question_type` is 'single_select'", () => {
 		beforeEach( () => {
 			registry
@@ -99,7 +90,6 @@
 						triggerID: 'jestSurvey',
 					}
 				);
->>>>>>> 186d8641
 
 			fetchMock.post(
 				/^\/google-site-kit\/v1\/core\/user\/data\/survey-event/,
@@ -107,32 +97,11 @@
 			);
 		} );
 
-<<<<<<< HEAD
-		// Text input should only allow up to 100 characters of input.
-		const STRING_100_CHARACTERS =
-			'Lorem ipsum dolor sit amet, consectetur adipiscing elit. Donec suscipit auctor dui, id faucibus nisl';
-
-		const STRING_110_CHARACTERS = STRING_100_CHARACTERS + ' rhoncus n';
-
-		it( 'should disable submit button when options selected are less than minChoices', async () => {
-=======
 		it( 'should disable the submit button when no option is selected', () => {
->>>>>>> 186d8641
 			const { getByText, getByRole } = render( <CurrentSurvey />, {
 				registry,
 			} );
 
-<<<<<<< HEAD
-			expect( fetchMock ).toHaveBeenCalledTimes( 1 );
-
-			// Button should be disabled until two options are selected.
-			expect( getByRole( 'button', { name: 'Submit' } ) ).toHaveAttribute(
-				'disabled'
-			);
-
-			fireEvent.click( getByText( 'Pepperoni' ) );
-
-=======
 			expect(
 				getByText(
 					'Based on your experience so far, how satisfied are you with Site Kit?'
@@ -140,65 +109,10 @@
 			).toBeInTheDocument();
 
 			// The submit button should be disabled until an option is selected.
->>>>>>> 186d8641
 			expect( getByRole( 'button', { name: 'Submit' } ) ).toHaveAttribute(
 				'disabled'
 			);
 
-<<<<<<< HEAD
-			fireEvent.click( getByText( 'Sausage' ) );
-
-			// Now button should be enabled.
-			expect(
-				getByRole( 'button', { name: 'Submit' } )
-			).not.toHaveAttribute( 'disabled' );
-
-			// Check back again.
-			fireEvent.click( getByText( 'Sausage' ) );
-
-			expect( getByRole( 'button', { name: 'Submit' } ) ).toHaveAttribute(
-				'disabled'
-			);
-		} );
-
-		it( 'should disable submit button when options selected are more than maxChoices', async () => {
-			const { getByText, getByRole } = render( <CurrentSurvey />, {
-				registry,
-			} );
-
-			// Check correct question loads.
-			expect(
-				getByText( 'What are your favorite pizza toppings?' )
-			).toBeInTheDocument();
-
-			fireEvent.click( getByText( 'Pepperoni' ) );
-			fireEvent.click( getByText( 'Sausage' ) );
-
-			expect(
-				getByRole( 'button', { name: 'Submit' } )
-			).not.toHaveAttribute( 'disabled' );
-
-			fireEvent.click( getByText( 'Mushrooms' ) );
-			fireEvent.click( getByText( 'Black Olives' ) );
-			fireEvent.click( getByText( 'Sweetcorn' ) );
-
-			expect( getByRole( 'button', { name: 'Submit' } ) ).toHaveAttribute(
-				'disabled'
-			);
-
-			// Set form back to valid state.
-			fireEvent.click( getByText( 'Mushrooms' ) );
-			fireEvent.click( getByText( 'Sweetcorn' ) );
-			fireEvent.click( getByText( 'Black Olives' ) );
-
-			expect(
-				getByRole( 'button', { name: 'Submit' } )
-			).not.toHaveAttribute( 'disabled' );
-		} );
-
-		it( 'should disable submit button when no text is entered for free text option', async () => {
-			const { getByText, getByLabelText, getByRole } = render(
-=======
 			fireEvent.click( getByText( 'Unhappy' ) );
 
 			expect(
@@ -232,66 +146,28 @@
 
 		it( 'should disable the submit button when "other" is selected but the user has not entered any text in the text input', () => {
 			const { getByText, getByRole, getByLabelText } = render(
->>>>>>> 186d8641
 				<CurrentSurvey />,
 				{
 					registry,
 				}
 			);
 
-<<<<<<< HEAD
-			// Select minChoices to button is disabled.
-			fireEvent.click( getByText( 'Pepperoni' ) );
-			fireEvent.click( getByText( 'Sausage' ) );
+			fireEvent.click( getByText( 'Other' ) );
+
+			// The next/submit button should be disabled until text is entered.
+			expect( getByRole( 'button', { name: 'Submit' } ) ).toHaveAttribute(
+				'disabled'
+			);
+
+			// Enter text into the text input, which should cause the submit button
+			// to be enabled.
+			fireEvent.change( getByLabelText( `Text input for option Other` ), {
+				target: { value: 'foo' },
+			} );
+
 			expect(
 				getByRole( 'button', { name: 'Submit' } )
 			).not.toHaveAttribute( 'disabled' );
-
-			// Check text input is enabled when other option is selected.
-			expect(
-				getByLabelText( `Text input for option Other` )
-			).toHaveAttribute( 'disabled' );
-			fireEvent.click( getByText( 'Other' ) );
-			expect(
-				getByLabelText( `Text input for option Other` )
-			).not.toHaveAttribute( 'disabled' );
-
-			// Toggle back and forth.
-			fireEvent.click( getByText( 'Other' ) );
-			expect(
-				getByLabelText( `Text input for option Other` )
-			).toHaveAttribute( 'disabled' );
-			fireEvent.click( getByText( 'Other' ) );
-			expect(
-				getByLabelText( `Text input for option Other` )
-			).not.toHaveAttribute( 'disabled' );
-
-			// Submit button should now be disabled until text is entered.
-=======
-			fireEvent.click( getByText( 'Other' ) );
-
-			// The next/submit button should be disabled until text is entered.
->>>>>>> 186d8641
-			expect( getByRole( 'button', { name: 'Submit' } ) ).toHaveAttribute(
-				'disabled'
-			);
-
-<<<<<<< HEAD
-=======
-			// Enter text into the text input, which should cause the submit button
-			// to be enabled.
->>>>>>> 186d8641
-			fireEvent.change( getByLabelText( `Text input for option Other` ), {
-				target: { value: 'foo' },
-			} );
-
-			expect(
-				getByRole( 'button', { name: 'Submit' } )
-			).not.toHaveAttribute( 'disabled' );
-<<<<<<< HEAD
-
-			// Check that text input limits input to 100 characters.
-=======
 		} );
 
 		it( 'should enforce a maxiumum text input length of 100 characters', () => {
@@ -307,7 +183,6 @@
 
 			fireEvent.click( getByText( 'Other' ) );
 
->>>>>>> 186d8641
 			fireEvent.change( getByLabelText( `Text input for option Other` ), {
 				target: { value: STRING_110_CHARACTERS },
 			} );
@@ -325,17 +200,6 @@
 				}
 			);
 
-<<<<<<< HEAD
-			fireEvent.click( getByText( 'Other' ) );
-			fireEvent.click( getByText( 'Pepperoni' ) );
-			fireEvent.click( getByText( 'Sausage' ) );
-
-			fireEvent.change( getByLabelText( `Text input for option Other` ), {
-				target: { value: STRING_100_CHARACTERS },
-			} );
-
-			// Check that submits correctly.
-=======
 			expect( fetchMock ).toHaveBeenCalledTimes( 1 );
 
 			fireEvent.click( getByText( 'Other' ) );
@@ -345,7 +209,6 @@
 			} );
 
 			// Check that submits correctly
->>>>>>> 186d8641
 			fireEvent.click( getByRole( 'button', { name: 'Submit' } ) );
 
 			expect( fetchMock ).toHaveBeenCalledTimes( 2 );
@@ -361,7 +224,210 @@
 								question_answered: {
 									question_ordinal: 1,
 									answer: {
-<<<<<<< HEAD
+										answer: {
+											answer_ordinal: 6,
+											answer_text: 'My cool answer.',
+										},
+									},
+								},
+							},
+							session: {
+								session_id: 'storybook_session',
+								session_token: 'token_12345',
+							},
+						},
+					},
+					headers: {
+						Accept: 'application/json, */*;q=0.1',
+						'Content-Type': 'application/json',
+					},
+				}
+			);
+
+			const completionMessage = await findByText(
+				'Thanks for sharing your thoughts!'
+			);
+			expect( completionMessage ).not.toBeEmptyDOMElement();
+		} );
+	} );
+
+	describe( "should render a multi select question when the `question_type` is 'multi_select'", () => {
+		beforeEach( () => {
+			registry
+				.dispatch( CORE_USER )
+				.receiveTriggerSurvey( fixtures.singleQuestionMultiSelect, {
+					triggerID: 'jestSurvey',
+				} );
+
+			fetchMock.post(
+				/^\/google-site-kit\/v1\/core\/user\/data\/survey-event/,
+				{ body: {}, status: 200 }
+			);
+		} );
+
+		// Text input should only allow up to 100 characters of input.
+		const STRING_100_CHARACTERS =
+			'Lorem ipsum dolor sit amet, consectetur adipiscing elit. Donec suscipit auctor dui, id faucibus nisl';
+
+		const STRING_110_CHARACTERS = STRING_100_CHARACTERS + ' rhoncus n';
+
+		it( 'should disable submit button when options selected are less than minChoices', async () => {
+			const { getByText, getByRole } = render( <CurrentSurvey />, {
+				registry,
+			} );
+
+			expect( fetchMock ).toHaveBeenCalledTimes( 1 );
+
+			// Button should be disabled until two options are selected.
+			expect( getByRole( 'button', { name: 'Submit' } ) ).toHaveAttribute(
+				'disabled'
+			);
+
+			fireEvent.click( getByText( 'Pepperoni' ) );
+
+			expect( getByRole( 'button', { name: 'Submit' } ) ).toHaveAttribute(
+				'disabled'
+			);
+
+			fireEvent.click( getByText( 'Sausage' ) );
+
+			// Now button should be enabled.
+			expect(
+				getByRole( 'button', { name: 'Submit' } )
+			).not.toHaveAttribute( 'disabled' );
+
+			// Check back again.
+			fireEvent.click( getByText( 'Sausage' ) );
+
+			expect( getByRole( 'button', { name: 'Submit' } ) ).toHaveAttribute(
+				'disabled'
+			);
+		} );
+
+		it( 'should disable submit button when options selected are more than maxChoices', async () => {
+			const { getByText, getByRole } = render( <CurrentSurvey />, {
+				registry,
+			} );
+
+			// Check correct question loads.
+			expect(
+				getByText( 'What are your favorite pizza toppings?' )
+			).toBeInTheDocument();
+
+			fireEvent.click( getByText( 'Pepperoni' ) );
+			fireEvent.click( getByText( 'Sausage' ) );
+
+			expect(
+				getByRole( 'button', { name: 'Submit' } )
+			).not.toHaveAttribute( 'disabled' );
+
+			fireEvent.click( getByText( 'Mushrooms' ) );
+			fireEvent.click( getByText( 'Black Olives' ) );
+			fireEvent.click( getByText( 'Sweetcorn' ) );
+
+			expect( getByRole( 'button', { name: 'Submit' } ) ).toHaveAttribute(
+				'disabled'
+			);
+
+			// Set form back to valid state.
+			fireEvent.click( getByText( 'Mushrooms' ) );
+			fireEvent.click( getByText( 'Sweetcorn' ) );
+			fireEvent.click( getByText( 'Black Olives' ) );
+
+			expect(
+				getByRole( 'button', { name: 'Submit' } )
+			).not.toHaveAttribute( 'disabled' );
+		} );
+
+		it( 'should disable submit button when no text is entered for free text option', async () => {
+			const { getByText, getByLabelText, getByRole } = render(
+				<CurrentSurvey />,
+				{
+					registry,
+				}
+			);
+
+			// Select minChoices to button is disabled.
+			fireEvent.click( getByText( 'Pepperoni' ) );
+			fireEvent.click( getByText( 'Sausage' ) );
+			expect(
+				getByRole( 'button', { name: 'Submit' } )
+			).not.toHaveAttribute( 'disabled' );
+
+			// Check text input is enabled when other option is selected.
+			expect(
+				getByLabelText( `Text input for option Other` )
+			).toHaveAttribute( 'disabled' );
+			fireEvent.click( getByText( 'Other' ) );
+			expect(
+				getByLabelText( `Text input for option Other` )
+			).not.toHaveAttribute( 'disabled' );
+
+			// Toggle back and forth.
+			fireEvent.click( getByText( 'Other' ) );
+			expect(
+				getByLabelText( `Text input for option Other` )
+			).toHaveAttribute( 'disabled' );
+			fireEvent.click( getByText( 'Other' ) );
+			expect(
+				getByLabelText( `Text input for option Other` )
+			).not.toHaveAttribute( 'disabled' );
+
+			// Submit button should now be disabled until text is entered.
+			expect( getByRole( 'button', { name: 'Submit' } ) ).toHaveAttribute(
+				'disabled'
+			);
+
+			fireEvent.change( getByLabelText( `Text input for option Other` ), {
+				target: { value: 'foo' },
+			} );
+
+			expect(
+				getByRole( 'button', { name: 'Submit' } )
+			).not.toHaveAttribute( 'disabled' );
+
+			// Check that text input limits input to 100 characters.
+			fireEvent.change( getByLabelText( `Text input for option Other` ), {
+				target: { value: STRING_110_CHARACTERS },
+			} );
+
+			expect(
+				getByLabelText( `Text input for option Other` )
+			).toHaveValue( STRING_100_CHARACTERS );
+		} );
+
+		it( 'should submit answer in correct shape', async () => {
+			const { getByText, getByRole, getByLabelText, findByText } = render(
+				<CurrentSurvey />,
+				{
+					registry,
+				}
+			);
+
+			fireEvent.click( getByText( 'Other' ) );
+			fireEvent.click( getByText( 'Pepperoni' ) );
+			fireEvent.click( getByText( 'Sausage' ) );
+
+			fireEvent.change( getByLabelText( `Text input for option Other` ), {
+				target: { value: STRING_100_CHARACTERS },
+			} );
+
+			// Check that submits correctly.
+			fireEvent.click( getByRole( 'button', { name: 'Submit' } ) );
+
+			expect( fetchMock ).toHaveBeenCalledTimes( 2 );
+
+			expect( fetchMock ).toHaveFetched(
+				'/google-site-kit/v1/core/user/data/survey-event?_locale=user',
+				{
+					credentials: 'include',
+					method: 'POST',
+					body: {
+						data: {
+							event: {
+								question_answered: {
+									question_ordinal: 1,
+									answer: {
 										answer: [
 											{ answer_ordinal: 1 },
 											{ answer_ordinal: 3 },
@@ -371,12 +437,6 @@
 													'Lorem ipsum dolor sit amet, consectetur adipiscing elit. Donec suscipit auctor dui, id faucibus nisl',
 											},
 										],
-=======
-										answer: {
-											answer_ordinal: 6,
-											answer_text: 'My cool answer.',
-										},
->>>>>>> 186d8641
 									},
 								},
 							},
@@ -393,14 +453,7 @@
 				}
 			);
 
-<<<<<<< HEAD
 			await findByText( 'Thanks for sharing your thoughts!' );
-=======
-			const completionMessage = await findByText(
-				'Thanks for sharing your thoughts!'
-			);
-			expect( completionMessage ).not.toBeEmptyDOMElement();
->>>>>>> 186d8641
 		} );
 	} );
 
