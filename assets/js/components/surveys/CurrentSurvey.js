/**
 * CurrentSurvey component.
 *
 * Site Kit by Google, Copyright 2021 Google LLC
 *
 * Licensed under the Apache License, Version 2.0 (the "License");
 * you may not use this file except in compliance with the License.
 * You may obtain a copy of the License at
 *
 *     https://www.apache.org/licenses/LICENSE-2.0
 *
 * Unless required by applicable law or agreed to in writing, software
 * distributed under the License is distributed on an "AS IS" BASIS,
 * WITHOUT WARRANTIES OR CONDITIONS OF ANY KIND, either express or implied.
 * See the License for the specific language governing permissions and
 * limitations under the License.
 */

/**
 * External dependencies
 */
import { useMount } from 'react-use';
import { Slide } from '@material-ui/core';

/**
 * WordPress dependencies
 */
import { useCallback, useEffect, useState } from '@wordpress/element';
import { __ } from '@wordpress/i18n';

/**
 * Internal dependencies
 */
import Data from 'googlesitekit-data';
import { CORE_FORMS } from '../../googlesitekit/datastore/forms/constants';
import { CORE_USER } from '../../googlesitekit/datastore/user/constants';
import SurveyCompletion from './SurveyCompletion';
import SurveyQuestionRating from './SurveyQuestionRating';
<<<<<<< HEAD
import SurveyQuestionMultiSelect from './SurveyQuestionMultiSelect';
=======
import SurveyQuestionSingleSelect from './SurveyQuestionSingleSelect';
>>>>>>> 186d8641
import SurveyTerms from './SurveyTerms';
const { useDispatch, useSelect } = Data;

const ComponentMap = {
	rating: SurveyQuestionRating,
<<<<<<< HEAD
	multi_select: SurveyQuestionMultiSelect,
=======
	single_select: SurveyQuestionSingleSelect,
>>>>>>> 186d8641
};

const SURVEY_ANSWER_DELAY_MS = 300;

export default function CurrentSurvey() {
	const [ hasSentSurveyShownEvent, setHasSentSurveyShownEvent ] = useState(
		false
	);
	const [ hasSentCompletionEvent, setHasSentCompletionEvent ] = useState(
		false
	);
	const [ animateSurvey, setAnimateSurvey ] = useState( false );
	const [ hasAnsweredQuestion, setHasAnsweredQuestion ] = useState( false );

	const completions = useSelect( ( select ) =>
		select( CORE_USER ).getCurrentSurveyCompletions()
	);
	const questions = useSelect( ( select ) =>
		select( CORE_USER ).getCurrentSurveyQuestions()
	);
	const surveySession = useSelect( ( select ) =>
		select( CORE_USER ).getCurrentSurveySession()
	);
	const isTrackingEnabled = useSelect( ( select ) =>
		select( CORE_USER ).isTrackingEnabled()
	);

	const formName = surveySession
		? `survey-${ surveySession.session_id }`
		: null;
	const shouldHide = useSelect( ( select ) =>
		select( CORE_FORMS ).getValue( formName, 'hideSurvey' )
	);
	const answers = useSelect( ( select ) =>
		select( CORE_FORMS ).getValue( formName, 'answers' )
	);

	const { setValues } = useDispatch( CORE_FORMS );
	const { sendSurveyEvent } = useDispatch( CORE_USER );

	useEffect( () => {
		if ( questions?.length && ! hasSentSurveyShownEvent ) {
			setHasSentSurveyShownEvent( true );
			sendSurveyEvent( 'survey_shown' );
		}
	}, [ questions, hasSentSurveyShownEvent, sendSurveyEvent ] );

	const currentQuestionOrdinal =
		Math.max( 0, ...( answers || [] ).map( ( a ) => a.question_ordinal ) ) +
		1;
	const currentQuestion = questions?.find(
		( { question_ordinal: questionOrdinal } ) =>
			questionOrdinal === currentQuestionOrdinal
	);

	const answerQuestion = useCallback(
		( answer ) => {
			if ( hasAnsweredQuestion ) {
				return;
			}
			setHasAnsweredQuestion( true );

			sendSurveyEvent( 'question_answered', {
				// eslint-disable-next-line camelcase
				question_ordinal: currentQuestion?.question_ordinal,
				answer,
			} );

			setTimeout( () => {
				setValues( formName, {
					answers: [
						...( answers || [] ),
						{
							// eslint-disable-next-line camelcase
							question_ordinal: currentQuestion?.question_ordinal,
							answer,
						},
					],
				} );

				setHasAnsweredQuestion( false );
			}, SURVEY_ANSWER_DELAY_MS );
		},
		[
			answers,
			currentQuestion,
			formName,
			sendSurveyEvent,
			setValues,
			hasAnsweredQuestion,
		]
	);

	// Check to see if a completion trigger has been met.
	let triggeredCompletion;
	// We only have trigger conditions for questions that are answered with
	// ordinal values right now.
	const ordinalAnswerMap = answers?.length
		? answers.reduce( ( acc, answer ) => {
				return {
					...acc,
					[ answer.question_ordinal ]:
						answer.answer.answer.answer_ordinal,
				};
		  }, {} )
		: [];

	if ( questions?.length && currentQuestionOrdinal > questions?.length ) {
		// Use Array.some to avoid looping through all completions; once the first
		// matching completion has been found, treat the survey as complete.
		completions?.some( ( completion ) => {
			completion.trigger_condition.some( ( condition ) => {
				// If a question was answered with the appropriate value, a completion
				// trigger has been fulfilled and we should treat this survey as
				// complete.
				if (
					condition.answer_ordinal.includes(
						ordinalAnswerMap[ condition.question_ordinal ]
					)
				) {
					// eslint-disable-line camelcase
					triggeredCompletion = completion;
					return true;
				}

				return false;
			} );

			if ( triggeredCompletion ) {
				return true;
			}

			return false;
		} );

		// If no specific trigger has been found but all questions are answered, use
		// the first available trigger.
		if ( ! triggeredCompletion ) {
			triggeredCompletion = completions[ 0 ];
		}
	}

	const ctaOnClick = useCallback( () => {
		sendSurveyEvent( 'follow_up_link_clicked', {
			// eslint-disable-next-line camelcase
			completion_ordinal: triggeredCompletion?.completion_ordinal,
		} );
		sendSurveyEvent( 'survey_closed' );

		setValues( formName, { hideSurvey: true } );
	}, [ formName, sendSurveyEvent, setValues, triggeredCompletion ] );

	const dismissSurvey = useCallback( () => {
		sendSurveyEvent( 'survey_closed' );

		setAnimateSurvey( false );
	}, [ sendSurveyEvent ] );

	const handleAnimationOnExited = useCallback( () => {
		setValues( formName, { hideSurvey: true } );
	}, [ formName, setValues ] );

	useEffect( () => {
		if ( triggeredCompletion && ! hasSentCompletionEvent ) {
			setHasSentCompletionEvent( true );
			sendSurveyEvent( 'completion_shown', {
				// eslint-disable-next-line camelcase
				completion_ordinal: triggeredCompletion?.completion_ordinal,
			} );
		}
	}, [ hasSentCompletionEvent, sendSurveyEvent, triggeredCompletion ] );

	useMount( () => {
		setAnimateSurvey( true );
	} );

	if (
		shouldHide ||
		! questions ||
		! completions ||
		isTrackingEnabled === undefined
	) {
		return null;
	}

	if ( triggeredCompletion ) {
		return (
			<Slide
				direction="up"
				in={ animateSurvey }
				onExited={ handleAnimationOnExited }
			>
				<div className="googlesitekit-survey">
					<SurveyCompletion
						dismissSurvey={ dismissSurvey }
						ctaOnClick={ ctaOnClick }
						ctaText={ triggeredCompletion.follow_up_text }
						ctaURL={ triggeredCompletion.follow_up_url }
						title={ triggeredCompletion.completion_title }
					>
						{ triggeredCompletion.completion_text }
					</SurveyCompletion>
				</div>
			</Slide>
		);
	}

	const SurveyQuestionComponent =
		// eslint-disable-next-line camelcase
		ComponentMap[ currentQuestion?.question_type ];
	if ( ! SurveyQuestionComponent ) {
		return null;
	}

	return (
		<Slide
			direction="up"
			in={ animateSurvey }
			onExited={ handleAnimationOnExited }
		>
			<div className="googlesitekit-survey">
				<SurveyQuestionComponent
					key={ currentQuestion.question_text }
					answerQuestion={ answerQuestion }
					choices={ currentQuestion.question.answer_choice }
					dismissSurvey={ dismissSurvey }
					question={ currentQuestion.question_text }
<<<<<<< HEAD
					minChoices={ currentQuestion.min_choices }
					maxChoices={ currentQuestion.max_choices }
					submitButtonText={
						questions?.length === currentQuestionOrdinal
							? 'Submit'
							: 'Next'
=======
					submitButtonText={
						questions?.length === currentQuestionOrdinal
							? __( 'Submit', 'google-site-kit' )
							: __( 'Next', 'google-site-kit' )
>>>>>>> 186d8641
					}
				/>

				{ isTrackingEnabled === false &&
					currentQuestion?.question_ordinal === 1 && ( // eslint-disable-line camelcase
						<div className="googlesitekit-survey__footer">
							<SurveyTerms />
						</div>
					) }
			</div>
		</Slide>
	);
}<|MERGE_RESOLUTION|>--- conflicted
+++ resolved
@@ -36,21 +36,15 @@
 import { CORE_USER } from '../../googlesitekit/datastore/user/constants';
 import SurveyCompletion from './SurveyCompletion';
 import SurveyQuestionRating from './SurveyQuestionRating';
-<<<<<<< HEAD
 import SurveyQuestionMultiSelect from './SurveyQuestionMultiSelect';
-=======
 import SurveyQuestionSingleSelect from './SurveyQuestionSingleSelect';
->>>>>>> 186d8641
 import SurveyTerms from './SurveyTerms';
 const { useDispatch, useSelect } = Data;
 
 const ComponentMap = {
 	rating: SurveyQuestionRating,
-<<<<<<< HEAD
 	multi_select: SurveyQuestionMultiSelect,
-=======
 	single_select: SurveyQuestionSingleSelect,
->>>>>>> 186d8641
 };
 
 const SURVEY_ANSWER_DELAY_MS = 300;
@@ -278,19 +272,12 @@
 					choices={ currentQuestion.question.answer_choice }
 					dismissSurvey={ dismissSurvey }
 					question={ currentQuestion.question_text }
-<<<<<<< HEAD
 					minChoices={ currentQuestion.min_choices }
 					maxChoices={ currentQuestion.max_choices }
 					submitButtonText={
 						questions?.length === currentQuestionOrdinal
-							? 'Submit'
-							: 'Next'
-=======
-					submitButtonText={
-						questions?.length === currentQuestionOrdinal
 							? __( 'Submit', 'google-site-kit' )
 							: __( 'Next', 'google-site-kit' )
->>>>>>> 186d8641
 					}
 				/>
 
