/**
 * SurveyQuestionOpenText Component Stories.
 *
 * Site Kit by Google, Copyright 2021 Google LLC
 *
 * Licensed under the Apache License, Version 2.0 (the "License");
 * you may not use this file except in compliance with the License.
 * You may obtain a copy of the License at
 *
 *     https://www.apache.org/licenses/LICENSE-2.0
 *
 * Unless required by applicable law or agreed to in writing, software
 * distributed under the License is distributed on an "AS IS" BASIS,
 * WITHOUT WARRANTIES OR CONDITIONS OF ANY KIND, either express or implied.
 * See the License for the specific language governing permissions and
 * limitations under the License.
 */

/**
 * Internal dependencies
 */
import SurveyQuestionOpenText from './SurveyQuestionOpenText';

function Template( args ) {
	return (
		<div className="googlesitekit-survey">
			<SurveyQuestionOpenText { ...args } />
		</div>
	);
}

export const SurveyQuestionOpenTextStory = Template.bind( {} );
SurveyQuestionOpenTextStory.storyName = 'SurveyQuestionOpenText';
SurveyQuestionOpenTextStory.args = {
	question:
		'Based on your experience so far, how satisfied are you with Site Kit?',
	placeholder: 'Enter your comments here',
	subtitle: "Don't include personal information",
	submitButtonText: 'Submit',
	answerQuestion: ( answer ) => {
		global.console.log( 'Clicked', answer );
	},
	dismissSurvey: () => {
		global.console.log( 'Dismissed Survey' );
	},
};

export default {
	title: 'Components/Surveys/SurveyQuestionOpenText',
<<<<<<< HEAD
=======
	component: SurveyQuestionOpenText,
>>>>>>> 5a0dc915
};<|MERGE_RESOLUTION|>--- conflicted
+++ resolved
@@ -47,8 +47,5 @@
 
 export default {
 	title: 'Components/Surveys/SurveyQuestionOpenText',
-<<<<<<< HEAD
-=======
 	component: SurveyQuestionOpenText,
->>>>>>> 5a0dc915
 };