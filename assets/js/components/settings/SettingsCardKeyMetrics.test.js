/**
 * SettingsCardKeyMetrics component tests.
 *
 * Site Kit by Google, Copyright 2023 Google LLC
 *
 * Licensed under the Apache License, Version 2.0 (the "License");
 * you may not use this file except in compliance with the License.
 * You may obtain a copy of the License at
 *
 *     https://www.apache.org/licenses/LICENSE-2.0
 *
 * Unless required by applicable law or agreed to in writing, software
 * distributed under the License is distributed on an "AS IS" BASIS,
 * WITHOUT WARRANTIES OR CONDITIONS OF ANY KIND, either express or implied.
 * See the License for the specific language governing permissions and
 * limitations under the License.
 */

import {
	mockSurveyEndpoints,
	surveyTriggerEndpoint,
} from '../../../../tests/js/mock-survey-endpoints';
import { render, waitFor } from '../../../../tests/js/test-utils';
import {
	createTestRegistry,
	muteFetch,
	provideKeyMetrics,
	provideSiteInfo,
	provideUserAuthentication,
} from '../../../../tests/js/utils';
import { CORE_USER } from '../../googlesitekit/datastore/user/constants';
import SettingsCardKeyMetrics from './SettingsCardKeyMetrics';

describe( 'SettingsCardKeyMetrics', () => {
	let registry;

	beforeEach( () => {
		registry = createTestRegistry();

		provideUserAuthentication( registry );
		provideSiteInfo( registry );
		registry.dispatch( CORE_USER ).receiveGetDismissedItems( [] );

		mockSurveyEndpoints();

		muteFetch(
			new RegExp(
				'^/google-site-kit/v1/core/user/data/user-input-settings'
			)
		);
		muteFetch(
			new RegExp( '^/google-site-kit/v1/core/user/data/key-metrics' )
		);
	} );

	it( 'should trigger a survey when the Key Metrics Setup CTA is in view', async () => {
		await registry
			.dispatch( CORE_USER )
			.receiveIsUserInputCompleted( false );

		render( <SettingsCardKeyMetrics />, {
			registry,
		} );

		await waitFor( () =>
			expect( fetchMock ).toHaveFetched( surveyTriggerEndpoint, {
				body: {
					data: { triggerID: 'view_kmw_setup_cta' },
				},
			} )
		);
	} );

	it( 'should show ConversionReportingSettingsSubtleNotification when Key metrics are not setup', async () => {
		await registry
			.dispatch( CORE_USER )
			.receiveIsUserInputCompleted( false );

		const { container, waitForRegistry } = render(
			<SettingsCardKeyMetrics />,
			{
				registry,
				features: [ 'conversionReporting' ],
			}
		);

		await waitForRegistry();

		expect(
			container.querySelector( '.googlesitekit-acr-subtle-notification' )
		).toBeInTheDocument();
	} );

	it( 'should show ConversionReportingSettingsSubtleNotification when Key metrics are setup manually', async () => {
		await registry
			.dispatch( CORE_USER )
			.receiveIsUserInputCompleted( false );

		provideKeyMetrics( registry );

		const { container, waitForRegistry } = render(
			<SettingsCardKeyMetrics />,
			{
				registry,
				features: [ 'conversionReporting' ],
			}
		);

		await waitForRegistry();

		expect(
			container.querySelector( '.googlesitekit-acr-subtle-notification' )
		).toBeInTheDocument();

		// Default content should be replaced with ConversionReportingSettingsSubtleNotification,
		// so it should not be shown at the same time as ACR notification.
		expect(
			container.querySelector( '.googlesitekit-user-input__notification' )
		).not.toBeInTheDocument();
	} );

	it( 'should not show ConversionReportingSettingsSubtleNotification when Key metrics are setup using tailored metrics', async () => {
		await registry
			.dispatch( CORE_USER )
			.receiveIsUserInputCompleted( true );

		const { container, waitForRegistry } = render(
			<SettingsCardKeyMetrics />,
			{
				registry,
				features: [ 'conversionReporting' ],
			}
		);

		await waitForRegistry();

		expect(
			container.querySelector( '.googlesitekit-acr-subtle-notification' )
		).not.toBeInTheDocument();
	} );

<<<<<<< HEAD
	it( 'should not show ACRSubtleNotification if conversionReporting feature flag is not enabled', async () => {
=======
	it( 'should not show ConversionReportingSettingsSubtleNotification if it was previously dismissed', async () => {
		registry
			.dispatch( CORE_USER )
			.receiveGetDismissedItems( [ ACR_SUBTLE_NOTIFICATION_SLUG ] );

		await registry
			.dispatch( CORE_USER )
			.receiveIsUserInputCompleted( false );

		const { container, waitForRegistry } = render(
			<SettingsCardKeyMetrics />,
			{
				registry,
				features: [ 'conversionReporting' ],
			}
		);

		await waitForRegistry();

		expect(
			container.querySelector( '.googlesitekit-acr-subtle-notification' )
		).not.toBeInTheDocument();
	} );

	it( 'should not show ConversionReportingSettingsSubtleNotification if conversionReporting feature flag is not enabled', async () => {
>>>>>>> c8b3aefb
		await registry
			.dispatch( CORE_USER )
			.receiveIsUserInputCompleted( false );

		const { container, waitForRegistry } = render(
			<SettingsCardKeyMetrics />,
			{
				registry,
			}
		);

		await waitForRegistry();

		expect(
			container.querySelector( '.googlesitekit-acr-subtle-notification' )
		).not.toBeInTheDocument();
	} );
} );<|MERGE_RESOLUTION|>--- conflicted
+++ resolved
@@ -139,35 +139,7 @@
 		).not.toBeInTheDocument();
 	} );
 
-<<<<<<< HEAD
-	it( 'should not show ACRSubtleNotification if conversionReporting feature flag is not enabled', async () => {
-=======
-	it( 'should not show ConversionReportingSettingsSubtleNotification if it was previously dismissed', async () => {
-		registry
-			.dispatch( CORE_USER )
-			.receiveGetDismissedItems( [ ACR_SUBTLE_NOTIFICATION_SLUG ] );
-
-		await registry
-			.dispatch( CORE_USER )
-			.receiveIsUserInputCompleted( false );
-
-		const { container, waitForRegistry } = render(
-			<SettingsCardKeyMetrics />,
-			{
-				registry,
-				features: [ 'conversionReporting' ],
-			}
-		);
-
-		await waitForRegistry();
-
-		expect(
-			container.querySelector( '.googlesitekit-acr-subtle-notification' )
-		).not.toBeInTheDocument();
-	} );
-
 	it( 'should not show ConversionReportingSettingsSubtleNotification if conversionReporting feature flag is not enabled', async () => {
->>>>>>> c8b3aefb
 		await registry
 			.dispatch( CORE_USER )
 			.receiveIsUserInputCompleted( false );
