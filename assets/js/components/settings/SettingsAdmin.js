--- conflicted
+++ resolved
@@ -127,23 +127,11 @@
 								<Cell size={ 12 }>
 									<div className="googlesitekit-settings-module__meta-items">
 										<p className="googlesitekit-settings-module__status">
-<<<<<<< HEAD
-											{ __( 'Site Kit is connected', 'google-site-kit' ) }
-											<span className="googlesitekit-settings-module__status-icon googlesitekit-settings-module__status-icon--connected" />
-=======
 											{ __(
 												'Site Kit is connected',
 												'google-site-kit'
 											) }
-											<span className="googlesitekit-settings-module__status-icon googlesitekit-settings-module__status-icon--connected">
-												<VisuallyHidden>
-													{ __(
-														'Connected',
-														'google-site-kit'
-													) }
-												</VisuallyHidden>
-											</span>
->>>>>>> 43e3866a
+											<span className="googlesitekit-settings-module__status-icon googlesitekit-settings-module__status-icon--connected" />
 										</p>
 									</div>
 								</Cell>
