/**
 * SettingsOverview component.
 *
 * Site Kit by Google, Copyright 2021 Google LLC
 *
 * Licensed under the Apache License, Version 2.0 (the "License");
 * you may not use this file except in compliance with the License.
 * You may obtain a copy of the License at
 *
 *     https://www.apache.org/licenses/LICENSE-2.0
 *
 * Unless required by applicable law or agreed to in writing, software
 * distributed under the License is distributed on an "AS IS" BASIS,
 * WITHOUT WARRANTIES OR CONDITIONS OF ANY KIND, either express or implied.
 * See the License for the specific language governing permissions and
 * limitations under the License.
 */

/**
 * WordPress dependencies
 */
import { Fragment } from '@wordpress/element';
import { __ } from '@wordpress/i18n';
import { addQueryArgs } from '@wordpress/url';

/**
 * Internal dependencies
 */
import Data from 'googlesitekit-data';
import { CORE_USER } from '../../googlesitekit/datastore/user/constants';
import { CORE_SITE } from '../../googlesitekit/datastore/site/constants';
import { CORE_LOCATION } from '../../googlesitekit/datastore/location/constants';
import { Cell } from '../../material-components';
import Layout from '../layout/Layout';
import OptIn from '../OptIn';
import VisuallyHidden from '../VisuallyHidden';
import ResetButton from '../ResetButton';
import UserInputPreview from '../user-input/UserInputPreview';
import { USER_INPUT_QUESTIONS_LIST } from '../user-input/util/constants';
import UserInputSettings from '../notifications/UserInputSettings';
<<<<<<< HEAD
import { useFeature } from '../../hooks/useFeature';
const { useSelect } = Data;
=======
const { useSelect, useDispatch } = Data;
>>>>>>> 6e2aa514

const SettingsAdmin = () => {
	const userInputEnabled = useFeature( 'userInput' );
	const isUserInputCompleted = useSelect( ( select ) => userInputEnabled && select( CORE_USER ).getUserInputState() === 'completed' );
	const userInputURL = useSelect( ( select ) => select( CORE_SITE ).getAdminURL( 'googlesitekit-user-input' ) );

	const { navigateTo } = useDispatch( CORE_LOCATION );
	const goTo = ( questionIndex = 1 ) => {
		navigateTo( addQueryArgs( userInputURL, {
			question: USER_INPUT_QUESTIONS_LIST[ questionIndex - 1 ],
			redirect_url: global.location.href,
			single: 'settings', // Allows the user to edit a single question then return to the settings page.
		} ) );
	};

	return (
		<Fragment>
			{ userInputEnabled && (
				<Cell size={ 12 }>
					{ isUserInputCompleted && (
						<Layout>
							<div className="
								googlesitekit-settings-module
								googlesitekit-settings-module--active
								googlesitekit-settings-user-input
							">
								<div className="mdc-layout-grid">
									<div className="mdc-layout-grid__inner">
										<div className="
											mdc-layout-grid__cell
											mdc-layout-grid__cell--span-12
										">
											<h3 className="
												googlesitekit-heading-4
												googlesitekit-settings-module__title
											">
												{ __( 'Your site goals', 'google-site-kit' ) }
											</h3>
											<p>
												{ __( 'Based on your responses, Site Kit will show you metrics and suggestions that are specific to your site to help you achieve your goals', 'google-site-kit' ) }
											</p>
										</div>
									</div>
									<UserInputPreview goTo={ goTo } noFooter />
								</div>
							</div>
						</Layout>
					) }
					{ ! isUserInputCompleted && (
						<UserInputSettings isDimissable={ false } />
					) }
				</Cell>
			) }
			<div className="
				mdc-layout-grid__cell
				mdc-layout-grid__cell--span-12
			">
				<Layout>
					<div className="
						googlesitekit-settings-module
						googlesitekit-settings-module--active
					">
						<div className="mdc-layout-grid">
							<div className="mdc-layout-grid__inner">
								<div className="
									mdc-layout-grid__cell
									mdc-layout-grid__cell--span-6-desktop
									mdc-layout-grid__cell--span-4-tablet
									mdc-layout-grid__cell--span-4-phone
								">
									<h3 className="
										googlesitekit-heading-4
										googlesitekit-settings-module__title
									">
										{ __( 'Plugin Status', 'google-site-kit' ) }
									</h3>
								</div>
								<div className="
									mdc-layout-grid__cell
									mdc-layout-grid__cell--span-6-desktop
									mdc-layout-grid__cell--span-4-tablet
									mdc-layout-grid__cell--span-4-phone
									mdc-layout-grid__cell--align-middle
									mdc-layout-grid__cell--align-right-tablet
								">
								</div>
								<div className="
									mdc-layout-grid__cell
									mdc-layout-grid__cell--span-12
								">
									<div className="googlesitekit-settings-module__meta-items">
										<p className="googlesitekit-settings-module__status">
											{ __( 'Site Kit is connected', 'google-site-kit' ) }
											<span className="
												googlesitekit-settings-module__status-icon
												googlesitekit-settings-module__status-icon--connected
											">
												<VisuallyHidden>
													{ __( 'Connected', 'google-site-kit' ) }
												</VisuallyHidden>
											</span>
										</p>
									</div>
								</div>
							</div>
						</div>
						<footer className="googlesitekit-settings-module__footer">
							<div className="mdc-layout-grid">
								<div className="mdc-layout-grid__inner">
									<div className="
										mdc-layout-grid__cell
										mdc-layout-grid__cell--span-12
										mdc-layout-grid__cell--span-8-tablet
										mdc-layout-grid__cell--span-4-phone
									">
										<ResetButton />
									</div>
								</div>
							</div>
						</footer>
					</div>
				</Layout>
			</div>
			<div className="
				mdc-layout-grid__cell
				mdc-layout-grid__cell--span-12
			">
				<Layout
					header
					title={ __( 'Tracking', 'google-site-kit' ) }
					className="googlesitekit-settings-meta"
					fill
				>
					<div className="
						googlesitekit-settings-module
						googlesitekit-settings-module--active
					">
						<div className="mdc-layout-grid">
							<div className="mdc-layout-grid__inner">
								<div className="
									mdc-layout-grid__cell
									mdc-layout-grid__cell--span-12
								">
									<div className="googlesitekit-settings-module__meta-items">
										<div className="
											googlesitekit-settings-module__meta-item
											googlesitekit-settings-module__meta-item--nomargin
										">
											<OptIn optinAction="analytics_optin_settings_page" />
										</div>
									</div>
								</div>
							</div>
						</div>
					</div>
				</Layout>
			</div>
		</Fragment>
	);
};

export default SettingsAdmin;<|MERGE_RESOLUTION|>--- conflicted
+++ resolved
@@ -38,12 +38,8 @@
 import UserInputPreview from '../user-input/UserInputPreview';
 import { USER_INPUT_QUESTIONS_LIST } from '../user-input/util/constants';
 import UserInputSettings from '../notifications/UserInputSettings';
-<<<<<<< HEAD
 import { useFeature } from '../../hooks/useFeature';
-const { useSelect } = Data;
-=======
 const { useSelect, useDispatch } = Data;
->>>>>>> 6e2aa514
 
 const SettingsAdmin = () => {
 	const userInputEnabled = useFeature( 'userInput' );
