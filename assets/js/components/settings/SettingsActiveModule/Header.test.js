/**
 * SettingsActiveModule Header component tests.
 *
 * Site Kit by Google, Copyright 2022 Google LLC
 *
 * Licensed under the Apache License, Version 2.0 (the "License");
 * you may not use this file except in compliance with the License.
 * You may obtain a copy of the License at
 *
 *     https://www.apache.org/licenses/LICENSE-2.0
 *
 * Unless required by applicable law or agreed to in writing, software
 * distributed under the License is distributed on an "AS IS" BASIS,
 * WITHOUT WARRANTIES OR CONDITIONS OF ANY KIND, either express or implied.
 * See the License for the specific language governing permissions and
 * limitations under the License.
 */

/**
 * External dependencies
 */
import { createHashHistory } from 'history';
import { Switch, Route } from 'react-router-dom';

/**
 * WordPress dependencies
 */
import { DOWN, ENTER, ESCAPE, UP } from '@wordpress/keycodes';

/**
 * Internal dependencies
 */
import Header from '.';
import {
	render,
	createTestRegistry,
	provideModules,
	fireEvent,
	waitFor,
	provideUserInfo,
	provideModuleRegistrations,
} from '../../../../../tests/js/test-utils';
<<<<<<< HEAD
import { MODULES_ANALYTICS_4 } from '../../../modules/analytics-4/datastore/constants';
=======
>>>>>>> 87326850
import { CORE_MODULES } from '../../../googlesitekit/modules/datastore/constants';
import { CORE_USER } from '../../../googlesitekit/datastore/user/constants';
import { MODULES_ANALYTICS_4 } from '../../../modules/analytics-4/datastore/constants';

describe( 'Header', () => {
	const history = createHashHistory();
	let registry;

	function HeaderAwareRouter() {
		return (
			<Switch>
				<Route
					path={ [
						'/connected-services/:moduleSlug',
						'/connected-services',
					] }
				>
					<Header slug="pagespeed-insights" />,
				</Route>
			</Switch>
		);
	}

	beforeEach( () => {
		global.location.hash = '';
		registry = createTestRegistry();

		provideUserInfo( registry );
		provideModules( registry, [
			{
				slug: 'pagespeed-insights',
				active: true,
				connected: true,
			},
			{
				slug: 'tagmanager',
				active: true,
				// Intentionally not connected here with both settings components for tests below.
				connected: false,
			},
			{
				slug: 'analytics-4',
				active: true,
				// Intentionally not connected here with both settings components for tests below.
				connected: false,
			},
		] );
		provideModuleRegistrations( registry );
		registry.dispatch( CORE_USER ).receiveGetAuthentication( {} );
	} );

	it( 'should render "Connected" for a connected module', () => {
		const { container } = render( <Header slug="pagespeed-insights" />, {
			registry,
		} );

		expect( container ).toHaveTextContent( 'Connected' );
	} );

	it( 'should render a button to complete setup for a non-connected module', () => {
		const { queryByRole } = render( <Header slug="tagmanager" />, {
			registry,
		} );

		const button = queryByRole( 'button' );
		expect( button ).toBeInTheDocument();
		expect( button ).toHaveTextContent( 'Complete setup for Tag Manager' );
	} );

<<<<<<< HEAD
	it( 'should render a button to connect GA4 if Analytics is connected but GA4 is not', () => {
		registry.dispatch( MODULES_ANALYTICS_4 ).setOwnerID( 1 );
		const { queryByRole } = render( <Header slug="analytics" />, {
=======
	it( 'should render a button to complete GA4 setup if it is connected', () => {
		registry.dispatch( MODULES_ANALYTICS_4 ).setOwnerID( 1 );
		const { queryByRole } = render( <Header slug="analytics-4" />, {
>>>>>>> 87326850
			registry,
		} );

		const button = queryByRole( 'button' );
		expect( button ).toBeInTheDocument();
<<<<<<< HEAD
		expect( button ).toHaveTextContent( 'Connect Google Analytics 4' );
	} );

	it( 'should not render the button to connect GA4 if Analytics is connected without access to it but GA4 is not', async () => {
		registry.dispatch( MODULES_ANALYTICS_4 ).setOwnerID( 99 );
		registry
			.dispatch( CORE_MODULES )
			.receiveCheckModuleAccess(
				{ access: false },
				{ slug: 'analytics' }
			);
		const { container } = render( <Header slug="analytics" />, {
			registry,
		} );

		await waitFor( () => {
			expect(
				container.querySelector(
					'.googlesitekit-settings-module__status'
				)
			).toHaveTextContent( 'Google Analytics 4 is not connected' );
		} );
=======
		expect( button ).toHaveTextContent( 'Complete setup for Analytics' );
>>>>>>> 87326850
	} );

	it( 'should render a GA4 not connected status if it is connected without access to it', async () => {
		registry
			.dispatch( MODULES_ANALYTICS_4 )
			.receiveGetSettings( { ownerID: 100 } );
		registry
			.dispatch( CORE_MODULES )
			.receiveCheckModuleAccess(
				{ access: false },
				{ slug: 'analytics-4' }
			);
		const { queryByRole } = render( <Header slug="analytics-4" />, {
			registry,
		} );

		await waitFor( () => {
			expect(
				queryByRole( 'button', { name: /connect google analytics/i } )
			).not.toBeInTheDocument();
		} );
	} );

	it( 'should open the tab when ENTER key is pressed', () => {
		history.push( '/connected-services' );

		const { container } = render( <HeaderAwareRouter />, {
			registry,
			history,
		} );

		const headerElement = container.querySelector(
			'.googlesitekit-settings-module__header'
		);

		fireEvent.keyDown( headerElement, { keyCode: ENTER } );
		expect(
			headerElement.classList.contains(
				'googlesitekit-settings-module__header--open'
			)
		).toBe( true );
	} );

	it( 'should close the tab if opened when ENTER key is pressed', () => {
		history.push( '/connected-services/pagespeed-insights' );

		const { container } = render( <HeaderAwareRouter />, {
			registry,
			history,
		} );

		const headerElement = container.querySelector(
			'.googlesitekit-settings-module__header'
		);

		fireEvent.keyDown( headerElement, { keyCode: ENTER } );
		expect(
			headerElement.classList.contains(
				'googlesitekit-settings-module__header--open'
			)
		).toBe( false );
	} );

	it( 'should close the tab if opened when ESCAPE key is pressed', () => {
		history.push( '/connected-services/pagespeed-insights' );

		const { container } = render( <HeaderAwareRouter />, {
			registry,
			history,
		} );

		const headerElement = container.querySelector(
			'.googlesitekit-settings-module__header'
		);

		fireEvent.keyDown( headerElement, { keyCode: ESCAPE } );
		expect(
			headerElement.classList.contains(
				'googlesitekit-settings-module__header--open'
			)
		).toBe( false );
	} );

	it( 'should not toggle the tab if any other key is pressed', () => {
		// Ensure the tab is closed.
		history.push( '/connected-services' );

		const { container } = render( <HeaderAwareRouter />, {
			registry,
			history,
		} );

		const headerElement = container.querySelector(
			'.googlesitekit-settings-module__header'
		);

		fireEvent.keyDown( headerElement, { keyCode: DOWN } );
		// Ensure the tab is still closed after pressing the DOWN key.
		expect(
			headerElement.classList.contains(
				'googlesitekit-settings-module__header--open'
			)
		).toBe( false );

		// Ensure the tab is open.
		history.push( '/connected-services/pagespeed-insights' );

		fireEvent.keyDown( headerElement, { keyCode: UP } );
		// Ensure the tab is still open after pressing the UP key.
		expect(
			headerElement.classList.contains(
				'googlesitekit-settings-module__header--open'
			)
		).toBe( true );
	} );
} );<|MERGE_RESOLUTION|>--- conflicted
+++ resolved
@@ -40,10 +40,6 @@
 	provideUserInfo,
 	provideModuleRegistrations,
 } from '../../../../../tests/js/test-utils';
-<<<<<<< HEAD
-import { MODULES_ANALYTICS_4 } from '../../../modules/analytics-4/datastore/constants';
-=======
->>>>>>> 87326850
 import { CORE_MODULES } from '../../../googlesitekit/modules/datastore/constants';
 import { CORE_USER } from '../../../googlesitekit/datastore/user/constants';
 import { MODULES_ANALYTICS_4 } from '../../../modules/analytics-4/datastore/constants';
@@ -113,46 +109,15 @@
 		expect( button ).toHaveTextContent( 'Complete setup for Tag Manager' );
 	} );
 
-<<<<<<< HEAD
-	it( 'should render a button to connect GA4 if Analytics is connected but GA4 is not', () => {
-		registry.dispatch( MODULES_ANALYTICS_4 ).setOwnerID( 1 );
-		const { queryByRole } = render( <Header slug="analytics" />, {
-=======
 	it( 'should render a button to complete GA4 setup if it is connected', () => {
 		registry.dispatch( MODULES_ANALYTICS_4 ).setOwnerID( 1 );
 		const { queryByRole } = render( <Header slug="analytics-4" />, {
->>>>>>> 87326850
 			registry,
 		} );
 
 		const button = queryByRole( 'button' );
 		expect( button ).toBeInTheDocument();
-<<<<<<< HEAD
-		expect( button ).toHaveTextContent( 'Connect Google Analytics 4' );
-	} );
-
-	it( 'should not render the button to connect GA4 if Analytics is connected without access to it but GA4 is not', async () => {
-		registry.dispatch( MODULES_ANALYTICS_4 ).setOwnerID( 99 );
-		registry
-			.dispatch( CORE_MODULES )
-			.receiveCheckModuleAccess(
-				{ access: false },
-				{ slug: 'analytics' }
-			);
-		const { container } = render( <Header slug="analytics" />, {
-			registry,
-		} );
-
-		await waitFor( () => {
-			expect(
-				container.querySelector(
-					'.googlesitekit-settings-module__status'
-				)
-			).toHaveTextContent( 'Google Analytics 4 is not connected' );
-		} );
-=======
 		expect( button ).toHaveTextContent( 'Complete setup for Analytics' );
->>>>>>> 87326850
 	} );
 
 	it( 'should render a GA4 not connected status if it is connected without access to it', async () => {
