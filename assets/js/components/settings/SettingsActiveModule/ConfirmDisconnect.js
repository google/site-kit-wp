--- conflicted
+++ resolved
@@ -37,12 +37,8 @@
 import { CORE_MODULES } from '../../../googlesitekit/modules/datastore/constants';
 import { CORE_SITE } from '../../../googlesitekit/datastore/site/constants';
 import { CORE_UI } from '../../../googlesitekit/datastore/ui/constants';
-<<<<<<< HEAD
-import { trackEvent } from '../../../util';
 import { clearCache } from '../../../googlesitekit/api/cache';
-=======
-import { clearWebStorage, listFormat, trackEvent } from '../../../util';
->>>>>>> db72e83b
+import { listFormat, trackEvent } from '../../../util';
 import useViewContext from '../../../hooks/useViewContext';
 const { useSelect, useDispatch } = Data;
 
