--- conflicted
+++ resolved
@@ -72,13 +72,8 @@
 		expect( analyticsPanel ).toHaveAttribute( 'id', 'googlesitekit-settings-module__content--analytics' );
 	} );
 
-<<<<<<< HEAD
-	it( 'should change location hash & DOM correctly when module accordian clicked and closed', async () => {
+	it( 'should change location hash & DOM correctly when module accordion clicked and closed', async () => {
 		const { getByRole, findByRole, queryByRole } = render( <SettingsApp />, { features, registry } );
-=======
-	it( 'should change location hash & DOM correctly when module accordion clicked and closed', async () => {
-		const { getByRole, findByRole, queryByRole } = render( <SettingsApp />, { registry } );
->>>>>>> 7ee258d1
 
 		fireEvent.click( getByRole( 'tab', { name: /analytics/i } ) );
 
