/**
 * SettingsApp component tests.
 *
 * Site Kit by Google, Copyright 2021 Google LLC
 *
 * Licensed under the Apache License, Version 2.0 (the "License");
 * you may not use this file except in compliance with the License.
 * You may obtain a copy of the License at
 *
 *     https://www.apache.org/licenses/LICENSE-2.0
 *
 * Unless required by applicable law or agreed to in writing, software
 * distributed under the License is distributed on an "AS IS" BASIS,
 * WITHOUT WARRANTIES OR CONDITIONS OF ANY KIND, either express or implied.
 * See the License for the specific language governing permissions and
 * limitations under the License.
 */

/**
 * External dependencies
 */
import { createHashHistory } from 'history';

/**
 * Internal dependencies
 */
import SettingsApp from './SettingsApp';
import { render, fireEvent, createTestRegistry, provideModules } from '../../../../tests/js/test-utils';
import { CORE_USER } from '../../googlesitekit/datastore/user/constants';

const coreUserTrackingSettingsEndpointRegExp = /^\/google-site-kit\/v1\/core\/user\/data\/tracking/;
const coreUserTrackingResponse = { status: 200, body: { enabled: false } };

describe( 'SettingsApp', () => {
	// Create hash history to interact with HashRouter using `history.push`
	const history = createHashHistory();
	const getTabID = ( path ) => SettingsApp.basePathToTabIndex[ path ];
	let registry;

<<<<<<< HEAD
	const validResponse = {
		accountID: 'pub-12345678',
		clientID: 'ca-pub-12345678',
		useSnippet: true,
	};

=======
>>>>>>> fea53121
	beforeEach( () => {
		global.location.hash = '';

		registry = createTestRegistry();
		registry.dispatch( CORE_USER ).receiveGetAuthentication( { needsReauthentication: false } );
		registry.dispatch( CORE_USER ).receiveConnectURL( 'test-url' );

		provideModules( registry, [
			{
				slug: 'analytics',
				active: true,
				connected: true,
				SettingsEditComponent: () => <div data-testid="edit-component">edit</div>,
			},
			{
				slug: 'optimize',
				active: true,
				connected: true,
			},
			{
				slug: 'tagmanager',
				active: true,
				connected: true,
			},
			{
				slug: 'adsense',
				active: true,
				connected: true,
			},
			{
				slug: 'pagespeed-insights',
				active: true,
				connected: true,
			},
		] );

		global._googlesitekitLegacyData.modules.analytics = {
			...global._googlesitekitLegacyData.modules.analytics,
			active: true,
			setupComplete: true,
		};
	} );

	it( 'should switch to "/connected-services" route when corresponding tab is clicked.', async () => {
		fetchMock.getOnce( coreUserTrackingSettingsEndpointRegExp, coreUserTrackingResponse );

<<<<<<< HEAD
		const { getByRole, findByRole } = render( <SettingsApp />, { registry } );
=======
		history.push( '/admin-settings' );
>>>>>>> fea53121

		const { getAllByRole } = render( <SettingsApp />, { history, registry } );

		fireEvent.click( getAllByRole( 'tab' )[ getTabID( 'connected-services' ) ] );
		expect( global.location.hash ).toEqual( '#/connected-services' );
	} );

<<<<<<< HEAD
	it( 'should change location hash & DOM correctly when module accordion clicked and closed', async () => {
		const { getByRole, findByRole, queryByRole } = render( <SettingsApp />, { registry } );

		fireEvent.click( getByRole( 'tab', { name: /analytics/i } ) );

		const analyticsPanel = await findByRole( 'tabpanel' );
		expect( analyticsPanel ).toBeInTheDocument();
=======
	it( 'should switch to "/connect-more-services" route when corresponding tab is clicked.', async () => {
		const { getAllByRole } = render( <SettingsApp />, { history, registry } );
>>>>>>> fea53121

		fireEvent.click( getAllByRole( 'tab' )[ getTabID( 'connect-more-services' ) ] );
		expect( global.location.hash ).toEqual( '#/connect-more-services' );
	} );

<<<<<<< HEAD
	it( 'should change location hash & DOM correctly when module is being edited', async () => {
		fetchMock.getOnce(
			/^\/google-site-kit\/v1\/modules\/analytics\/data\/accounts-properties-profiles/,
			{ body: fixtures.accountsPropertiesProfiles, status: 200 }
		);

		const { getByRole, findByRole, queryByTestID } = render( <SettingsApp />, { registry } );

		fireEvent.click( getByRole( 'tab', { name: /analytics/i } ) );

		const analyticsPanel = await findByRole( 'tabpanel' );
		expect( analyticsPanel ).toBeInTheDocument();

		fireEvent.click( getByRole( 'button', { name: /edit/i } ) );

		expect( global.location.hash ).toEqual( '#settings/analytics/edit' );

		await waitFor( () => {
			expect( queryByTestID( 'edit-component' ) ).toBeInTheDocument();
		} );
	} );

	it( 'should change location hash & DOM correctly when module is no longer being edited', async () => {
		fetchMock.getOnce(
			/^\/google-site-kit\/v1\/modules\/analytics\/data\/accounts-properties-profiles/,
			{ body: fixtures.accountsPropertiesProfiles, status: 200 }
		);

		const { getByRole, findByRole } = render( <SettingsApp />, { registry } );

		fireEvent.click( getByRole( 'tab', { name: /analytics/i } ) );

		const analyticsPanel = await findByRole( 'tabpanel' );
		expect( analyticsPanel ).toBeInTheDocument();

		fireEvent.click( getByRole( 'button', { name: /edit/i } ) );
		expect( global.location.hash ).toEqual( '#settings/analytics/edit' );

		fireEvent.click( getByRole( 'button', { name: /cancel/i } ) );
		expect( global.location.hash ).toEqual( '#settings/analytics/view' );

		const finalAnalyticsPanel = await findByRole( 'tabpanel' );
		expect( finalAnalyticsPanel ).toBeInTheDocument();
	} );

	it( 'should change location hash & DOM correctly when tab is clicked and changed', async () => {
		fetchMock.getOnce(
			/^\/google-site-kit\/v1\/core\/user\/data\/tracking/,
			{ body: { enabled: true }, status: 200 }
		);

		const { findByText, getAllByRole } = render( <SettingsApp />, { registry } );

		fireEvent.click( getAllByRole( 'tab' )[ 1 ] );
		expect( global.location.hash ).toEqual( '#connect' );
=======
	it( 'should switch to "/admin-settings" route when corresponding tab is clicked.', async () => {
		fetchMock.getOnce( coreUserTrackingSettingsEndpointRegExp, coreUserTrackingResponse );
		fetchMock.postOnce( coreUserTrackingSettingsEndpointRegExp, coreUserTrackingResponse );
>>>>>>> fea53121

		await registry.dispatch( CORE_USER ).setTrackingEnabled( false );

		const { getAllByRole } = render( <SettingsApp />, { history, registry } );

		fireEvent.click( getAllByRole( 'tab' )[ getTabID( 'admin-settings' ) ] );
		expect( global.location.hash ).toEqual( '#/admin-settings' );
	} );
} );<|MERGE_RESOLUTION|>--- conflicted
+++ resolved
@@ -37,15 +37,6 @@
 	const getTabID = ( path ) => SettingsApp.basePathToTabIndex[ path ];
 	let registry;
 
-<<<<<<< HEAD
-	const validResponse = {
-		accountID: 'pub-12345678',
-		clientID: 'ca-pub-12345678',
-		useSnippet: true,
-	};
-
-=======
->>>>>>> fea53121
 	beforeEach( () => {
 		global.location.hash = '';
 
@@ -92,11 +83,7 @@
 	it( 'should switch to "/connected-services" route when corresponding tab is clicked.', async () => {
 		fetchMock.getOnce( coreUserTrackingSettingsEndpointRegExp, coreUserTrackingResponse );
 
-<<<<<<< HEAD
-		const { getByRole, findByRole } = render( <SettingsApp />, { registry } );
-=======
 		history.push( '/admin-settings' );
->>>>>>> fea53121
 
 		const { getAllByRole } = render( <SettingsApp />, { history, registry } );
 
@@ -104,84 +91,16 @@
 		expect( global.location.hash ).toEqual( '#/connected-services' );
 	} );
 
-<<<<<<< HEAD
-	it( 'should change location hash & DOM correctly when module accordion clicked and closed', async () => {
-		const { getByRole, findByRole, queryByRole } = render( <SettingsApp />, { registry } );
-
-		fireEvent.click( getByRole( 'tab', { name: /analytics/i } ) );
-
-		const analyticsPanel = await findByRole( 'tabpanel' );
-		expect( analyticsPanel ).toBeInTheDocument();
-=======
 	it( 'should switch to "/connect-more-services" route when corresponding tab is clicked.', async () => {
 		const { getAllByRole } = render( <SettingsApp />, { history, registry } );
->>>>>>> fea53121
 
 		fireEvent.click( getAllByRole( 'tab' )[ getTabID( 'connect-more-services' ) ] );
 		expect( global.location.hash ).toEqual( '#/connect-more-services' );
 	} );
 
-<<<<<<< HEAD
-	it( 'should change location hash & DOM correctly when module is being edited', async () => {
-		fetchMock.getOnce(
-			/^\/google-site-kit\/v1\/modules\/analytics\/data\/accounts-properties-profiles/,
-			{ body: fixtures.accountsPropertiesProfiles, status: 200 }
-		);
-
-		const { getByRole, findByRole, queryByTestID } = render( <SettingsApp />, { registry } );
-
-		fireEvent.click( getByRole( 'tab', { name: /analytics/i } ) );
-
-		const analyticsPanel = await findByRole( 'tabpanel' );
-		expect( analyticsPanel ).toBeInTheDocument();
-
-		fireEvent.click( getByRole( 'button', { name: /edit/i } ) );
-
-		expect( global.location.hash ).toEqual( '#settings/analytics/edit' );
-
-		await waitFor( () => {
-			expect( queryByTestID( 'edit-component' ) ).toBeInTheDocument();
-		} );
-	} );
-
-	it( 'should change location hash & DOM correctly when module is no longer being edited', async () => {
-		fetchMock.getOnce(
-			/^\/google-site-kit\/v1\/modules\/analytics\/data\/accounts-properties-profiles/,
-			{ body: fixtures.accountsPropertiesProfiles, status: 200 }
-		);
-
-		const { getByRole, findByRole } = render( <SettingsApp />, { registry } );
-
-		fireEvent.click( getByRole( 'tab', { name: /analytics/i } ) );
-
-		const analyticsPanel = await findByRole( 'tabpanel' );
-		expect( analyticsPanel ).toBeInTheDocument();
-
-		fireEvent.click( getByRole( 'button', { name: /edit/i } ) );
-		expect( global.location.hash ).toEqual( '#settings/analytics/edit' );
-
-		fireEvent.click( getByRole( 'button', { name: /cancel/i } ) );
-		expect( global.location.hash ).toEqual( '#settings/analytics/view' );
-
-		const finalAnalyticsPanel = await findByRole( 'tabpanel' );
-		expect( finalAnalyticsPanel ).toBeInTheDocument();
-	} );
-
-	it( 'should change location hash & DOM correctly when tab is clicked and changed', async () => {
-		fetchMock.getOnce(
-			/^\/google-site-kit\/v1\/core\/user\/data\/tracking/,
-			{ body: { enabled: true }, status: 200 }
-		);
-
-		const { findByText, getAllByRole } = render( <SettingsApp />, { registry } );
-
-		fireEvent.click( getAllByRole( 'tab' )[ 1 ] );
-		expect( global.location.hash ).toEqual( '#connect' );
-=======
 	it( 'should switch to "/admin-settings" route when corresponding tab is clicked.', async () => {
 		fetchMock.getOnce( coreUserTrackingSettingsEndpointRegExp, coreUserTrackingResponse );
 		fetchMock.postOnce( coreUserTrackingSettingsEndpointRegExp, coreUserTrackingResponse );
->>>>>>> fea53121
 
 		await registry.dispatch( CORE_USER ).setTrackingEnabled( false );
 
