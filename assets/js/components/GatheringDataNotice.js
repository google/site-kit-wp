--- conflicted
+++ resolved
@@ -27,25 +27,23 @@
  */
 import { __ } from '@wordpress/i18n';
 
-<<<<<<< HEAD
-function GatheringDataNotice( { style } ) {
-=======
 export const NOTICE_STYLE = {
 	DEFAULT: 'default',
 	OVERLAY: 'overlay',
 	SMALL: 'small',
 };
 
-function GatheringDataNotice( { style = NOTICE_STYLE.DEFAULT } ) {
->>>>>>> c217a944
+function GatheringDataNotice( { style } ) {
 	return (
 		<div
 			className={ classnames( 'googlesitekit-gathering-data-notice', {
 				'googlesitekit-gathering-data-notice--has-style': !! style,
 				'googlesitekit-gathering-data-notice--has-style-default':
-					style === 'default',
+					style === NOTICE_STYLE.DEFAULT,
 				'googlesitekit-gathering-data-notice--has-style-overlay':
-					style === 'overlay',
+					style === NOTICE_STYLE.OVERLAY,
+				'googlesitekit-gathering-data-notice--has-style-small':
+					style === NOTICE_STYLE.SMALL,
 			} ) }
 		>
 			<span>{ __( 'Gathering data…', 'google-site-kit' ) }</span>
@@ -54,11 +52,7 @@
 }
 
 GatheringDataNotice.propTypes = {
-<<<<<<< HEAD
-	style: PropTypes.oneOf( [ 'default', 'overlay' ] ),
-=======
 	style: PropTypes.oneOf( Object.values( NOTICE_STYLE ) ),
->>>>>>> c217a944
 };
 
 export default GatheringDataNotice;