/**
 * ReportError component.
 *
 * Site Kit by Google, Copyright 2021 Google LLC
 *
 * Licensed under the Apache License, Version 2.0 (the "License");
 * you may not use this file except in compliance with the License.
 * You may obtain a copy of the License at
 *
 *     https://www.apache.org/licenses/LICENSE-2.0
 *
 * Unless required by applicable law or agreed to in writing, software
 * distributed under the License is distributed on an "AS IS" BASIS,
 * WITHOUT WARRANTIES OR CONDITIONS OF ANY KIND, either express or implied.
 * See the License for the specific language governing permissions and
 * limitations under the License.
 */

/**
 * External dependencies
 */
import PropTypes from 'prop-types';
import uniqWith from 'lodash/uniqWith';

/**
 * WordPress dependencies
 */
import { Fragment } from '@wordpress/element';
import { __, sprintf } from '@wordpress/i18n';

/**
 * Internal dependencies
 */
import Data from 'googlesitekit-data';
import { CORE_MODULES } from '../googlesitekit/modules/datastore/constants';
import {
	isInsufficientPermissionsError,
	getReportErrorMessage,
} from '../util/errors';
import { getInsufficientPermissionsErrorDescription } from '../util/insufficient-permissions-error-description';
import { purify } from '../util/purify';
import ErrorText from '../components/ErrorText';
import CTA from './notifications/CTA';
import ReportErrorActions from './ReportErrorActions';
import useViewOnly from '../hooks/useViewOnly';
const { useSelect } = Data;

export default function ReportError( { moduleSlug, error } ) {
	const isViewOnly = useViewOnly();
	const module = useSelect( ( select ) =>
		select( CORE_MODULES ).getModule( moduleSlug )
	);

	const errors = Array.isArray( error ) ? error : [ error ];

<<<<<<< HEAD
=======
	const retryableErrors = errors.filter(
		( err ) =>
			isErrorRetryable( err, err.selectorData ) &&
			err.selectorData.name === 'getReport'
	);

	const showRetry = !! retryableErrors.length;

	const errorTroubleshootingLinkURL = useSelect( ( select ) => {
		const err = {
			...( showRetry ? retryableErrors[ 0 ] : errors[ 0 ] ),
		};

		if ( isInsufficientPermissionsError( err ) ) {
			err.code = `${ moduleSlug }_insufficient_permissions`;
		}

		return select( CORE_SITE ).getErrorTroubleshootingLinkURL( err );
	} );

	const dispatch = useDispatch();

>>>>>>> 924c1739
	let title;

	const getMessage = ( err ) => {
		if ( isInsufficientPermissionsError( err ) ) {
			if ( isViewOnly ) {
				title = sprintf(
					/* translators: %s: module name */
					__( 'Access lost to %s', 'google-site-kit' ),
					module?.name
				);

				return sprintf(
					/* translators: %s: module name */
					__(
						'The administrator sharing this module with you has lost access to the %s service, so you won’t be able to see stats from it on the Site Kit dashboard. You can contact them or another administrator to restore access.',
						'google-site-kit'
					),
					module?.name
				);
			}

			title = sprintf(
				/* translators: %s: module name */
				__( 'Insufficient permissions in %s', 'google-site-kit' ),
				module?.name
			);

			return getInsufficientPermissionsErrorDescription(
				err.message,
				module
			);
		}

		return getReportErrorMessage( err );
	};

	const uniqueErrors = uniqWith(
		errors.map( ( err ) => ( {
			...err,
			message: getMessage( err ),
			reconnectURL: err.data?.reconnectURL,
		} ) ),
		( errorA, errorB ) =>
			errorA.message === errorB.message &&
			errorA.reconnectURL === errorB.reconnectURL
	);

	const hasInsufficientPermissionsError = errors.some( ( err ) =>
		isInsufficientPermissionsError( err )
	);

	if ( ! hasInsufficientPermissionsError && uniqueErrors.length === 1 ) {
		title = sprintf(
			/* translators: %s: module name */
			__( 'Data error in %s', 'google-site-kit' ),
			module?.name
		);
	} else if ( ! hasInsufficientPermissionsError && uniqueErrors.length > 1 ) {
		title = sprintf(
			/* translators: %s: module name */
			__( 'Data errors in %s', 'google-site-kit' ),
			module?.name
		);
	}

	const description = (
		<Fragment>
			{ uniqueErrors.map( ( err ) => {
				const reconnectURL = error?.data?.reconnectURL;
				return reconnectURL ? (
					<ErrorText
						key={ err.message }
						message={ err.message }
						reconnectURL={ reconnectURL }
					/>
				) : (
					<p key={ err.message }>
						{ purify.sanitize( err.message, { ALLOWED_TAGS: [] } ) }
					</p>
				);
			} ) }
		</Fragment>
	);

	return (
		<CTA title={ title } description={ description } error>
			<ReportErrorActions moduleSlug={ moduleSlug } error={ error } />
		</CTA>
	);
}

ReportError.propTypes = {
	moduleSlug: PropTypes.string.isRequired,
	error: PropTypes.oneOfType( [
		PropTypes.arrayOf( PropTypes.object ),
		PropTypes.object,
	] ).isRequired,
};<|MERGE_RESOLUTION|>--- conflicted
+++ resolved
@@ -53,31 +53,6 @@
 
 	const errors = Array.isArray( error ) ? error : [ error ];
 
-<<<<<<< HEAD
-=======
-	const retryableErrors = errors.filter(
-		( err ) =>
-			isErrorRetryable( err, err.selectorData ) &&
-			err.selectorData.name === 'getReport'
-	);
-
-	const showRetry = !! retryableErrors.length;
-
-	const errorTroubleshootingLinkURL = useSelect( ( select ) => {
-		const err = {
-			...( showRetry ? retryableErrors[ 0 ] : errors[ 0 ] ),
-		};
-
-		if ( isInsufficientPermissionsError( err ) ) {
-			err.code = `${ moduleSlug }_insufficient_permissions`;
-		}
-
-		return select( CORE_SITE ).getErrorTroubleshootingLinkURL( err );
-	} );
-
-	const dispatch = useDispatch();
-
->>>>>>> 924c1739
 	let title;
 
 	const getMessage = ( err ) => {
