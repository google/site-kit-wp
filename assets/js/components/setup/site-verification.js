--- conflicted
+++ resolved
@@ -36,13 +36,8 @@
 } from '../../util';
 import { TextField, Input } from '../../material-components';
 import data, { TYPE_MODULES } from '../data';
-<<<<<<< HEAD
 import Button from '../Button';
-import ProgressBar from '../progress-bar';
-=======
-import Button from '../button';
 import ProgressBar from '../ProgressBar';
->>>>>>> c85ca6d2
 import HelpLink from '../help-link';
 
 class SiteVerification extends Component {
