/**
 * SearchConsole component.
 *
 * Site Kit by Google, Copyright 2019 Google LLC
 *
 * Licensed under the Apache License, Version 2.0 (the "License");
 * you may not use this file except in compliance with the License.
 * You may obtain a copy of the License at
 *
 *     https://www.apache.org/licenses/LICENSE-2.0
 *
 * Unless required by applicable law or agreed to in writing, software
 * distributed under the License is distributed on an "AS IS" BASIS,
 * WITHOUT WARRANTIES OR CONDITIONS OF ANY KIND, either express or implied.
 * See the License for the specific language governing permissions and
 * limitations under the License.
 */

/**
 * External dependencies
 */
import data, { TYPE_MODULES } from 'GoogleComponents/data';
import ProgressBar from 'GoogleComponents/progress-bar';
import { Select, TextField, Input } from 'SiteKitCore/material-components';
import PropTypes from 'prop-types';
import Button from 'SiteKitCore/components/button';
import HelpLink from 'GoogleComponents/help-link';
import { trackEvent } from 'GoogleUtil';

/**
 * WordPress dependencies
 */
import { __, _x, sprintf } from '@wordpress/i18n';
import { Component, Fragment } from '@wordpress/element';

class SearchConsole extends Component {
	constructor( props ) {
		super( props );

		const { siteURL } = global.googlesitekit.admin;

		this.state = {
			loading: true,
			sites: false,
			selectedURL: siteURL,
			siteURL,
			connected: false,
			errorCode: false,
			errorMsg: '',
		};

		this.handleURLSelect = this.handleURLSelect.bind( this );
		this.insertPropertyToSearchConsole = this.insertPropertyToSearchConsole.bind( this );
		this.submitPropertyEventHandler = this.submitPropertyEventHandler.bind( this );
	}

	async componentDidMount() {
		const { isAuthenticated, shouldSetup } = this.props;

		if ( ! isAuthenticated || ! shouldSetup ) {
			return;
		}

		this.requestSearchConsoleSiteList();
	}

	/**
	 * Request list of matching sites for search console API services.
	 */
	requestSearchConsoleSiteList() {
		const { setErrorMessage } = this.props;
		( async () => {
			try {
				const properties = await data.get( TYPE_MODULES, 'search-console', 'matched-sites' );

				// We found exact match, continue the process in the background.
				if ( properties.length === 1 ) {
					await this.insertPropertyToSearchConsole( properties[ 0 ].siteURL );

					// We have everything we need here. go to next step.
					this.props.searchConsoleSetup( properties[ 0 ].siteURL );
					return;
				}

				if ( ! properties.length ) {
					throw {
						code: 'no_property_matched',
						message: __( 'Your site has not been added to Search Console yet. Would you like to add it now?', 'google-site-kit' ),
					};
				}

				setErrorMessage( '' );
				this.setState( {
					loading: false,
					selectedURL: properties[ 0 ].siteURL,
					sites: properties,
				} );
				throw {
					code: 'multiple_properties_matched',
					message: sprintf(
						/* translators: %d: the number of matching properties */
						__( 'We found %d existing accounts. Please choose which one to use below.', 'google-site-kit' ),
						properties.length
					),
				};
			} catch ( err ) {
				setErrorMessage( err.message );
				this.setState( {
					loading: false,
					errorCode: err.code,
					errorMsg: err.message,
				} );
			}
		} )();
	}

	/**
	 * Sets the Search Console property and adds it if necessary through the API.
	 *
	 * @param { string }  siteURL The siteURL for the property.
	 * @param { boolean } isNew   Whether siteURL is for a new property.
	 */
	async insertPropertyToSearchConsole( siteURL, isNew = false ) {
		await data.set( TYPE_MODULES, 'search-console', 'site', { siteURL } );
<<<<<<< HEAD
		trackEvent( 'search_console_setup', 'add_new_sc_property' );
=======
		if ( isNew ) {
			sendAnalyticsTrackingEvent( 'search_console_setup', 'add_new_sc_property' );
		}
>>>>>>> 1e090f55

		this.setState( {
			loading: false,
			connected: true,
		} );
	}

	/**
	 * Event handler to set site url to option.
	 */
	submitPropertyEventHandler() {
		const { selectedURL, errorCode } = this.state;
		const { setErrorMessage } = this.props;

		( async () => {
			try {
				await this.insertPropertyToSearchConsole( selectedURL, errorCode === 'no_property_matched' );

				setErrorMessage( '' );
				this.props.searchConsoleSetup( selectedURL );
			} catch ( err ) {
				setErrorMessage( err.message[ 0 ].message );
				this.setState( {
					loading: false,
					errorCode: err.code,
					errorMsg: err.message[ 0 ].message,
				} );
			}
		} )();
	}

	handleURLSelect( index, item ) {
		this.setState( {
			selectedURL: item.getAttribute( 'data-value' ),
		} );
	}

	matchedForm() {
		const { sites, selectedURL } = this.state;

		if ( ! sites ) {
			return null;
		}

		const sitesList = sites.map( ( site ) => {
			let label = site.siteURL;
			if ( label.startsWith( 'sc-domain:' ) ) {
				/* translators: %s: Search Console property domain name */
				label = sprintf( __( '%s (domain property)', 'google-site-kit' ), label.replace( /^sc-domain:/, '' ) );
			}

			return {
				label,
				value: site.siteURL,
			};
		} );

		return (
			<Fragment>
				<div className="googlesitekit-setup-module__inputs">
					<Select
						enhanced
						name="siteProperty"
						label={ __( 'Choose URL', 'google-site-kit' ) }
						outlined
						onEnhancedChange={ this.handleURLSelect }
						options={ sitesList }
						value={ selectedURL }
					/>
				</div>
				<div className="googlesitekit-wizard-step__action googlesitekit-wizard-step__action--justify">
					<Button onClick={ this.submitPropertyEventHandler }>{ __( 'Continue', 'google-site-kit' ) }</Button>
					<HelpLink />
				</div>
			</Fragment>
		);
	}

	static connected() {
		return (
			<section className="googlesitekit-setup-module googlesitekit-setup-module--search-console">
				<h2 className="
					googlesitekit-heading-3
					googlesitekit-setup-module__title
				">
					{ _x( 'Search Console', 'Service name', 'google-site-kit' ) }
				</h2>
				<p className="googlesitekit-setup-module__text--no-margin">{ __( 'Your Search Console is set up with Site Kit.', 'google-site-kit' ) }</p>
				{ /* TODO This needs a continue button or redirect. */ }
			</section>
		);
	}

	noSiteForm() {
		const { siteURL } = this.state;

		return (
			<Fragment>
				<div className="googlesitekit-setup-module__inputs">
					<TextField
						label={ __( 'Website Address', 'google-site-kit' ) }
						name="siteProperty"
						floatingLabelClassName="mdc-floating-label--float-above"
						outlined
						disabled
					>
						<Input
							value={ siteURL }
						/>
					</TextField>
				</div>
				<div className="googlesitekit-wizard-step__action googlesitekit-wizard-step__action--justify">
					<Button onClick={ this.submitPropertyEventHandler }>{ __( 'Continue', 'google-site-kit' ) }</Button>
					<HelpLink />
				</div>
			</Fragment>
		);
	}

	renderForm() {
		const { loading, sites } = this.state;

		if ( loading ) {
			return (
				<Fragment>
					<p>{ __( 'We’re locating your Search Console account.', 'google-site-kit' ) }</p>
					<ProgressBar />
				</Fragment>
			);
		}

		if ( 0 === sites.length ) {
			return this.noSiteForm();
		}

		return this.matchedForm();
	}

	render() {
		const {
			isAuthenticated,
			shouldSetup,
		} = this.props;
		const {
			errorMsg,
			connected,
		} = this.state;

		if ( ! shouldSetup || connected ) {
			return SearchConsole.connected();
		}

		return (
			<section className="googlesitekit-setup-module googlesitekit-setup-module--search-console">
				<h2 className="
					googlesitekit-heading-3
					googlesitekit-setup-module__title
				">
					{ _x( 'Search Console', 'Service name', 'google-site-kit' ) }
				</h2>

				{
					errorMsg && 0 < errorMsg.length &&
					<p className="googlesitekit-error-text">
						{ errorMsg }
					</p>
				}

				{ isAuthenticated && shouldSetup && this.renderForm() }

			</section>
		);
	}
}

SearchConsole.propTypes = {
	isAuthenticated: PropTypes.bool.isRequired,
	shouldSetup: PropTypes.bool.isRequired,
	searchConsoleSetup: PropTypes.func.isRequired,
	setErrorMessage: PropTypes.func.isRequired,
};

export default SearchConsole;<|MERGE_RESOLUTION|>--- conflicted
+++ resolved
@@ -122,13 +122,10 @@
 	 */
 	async insertPropertyToSearchConsole( siteURL, isNew = false ) {
 		await data.set( TYPE_MODULES, 'search-console', 'site', { siteURL } );
-<<<<<<< HEAD
-		trackEvent( 'search_console_setup', 'add_new_sc_property' );
-=======
+
 		if ( isNew ) {
-			sendAnalyticsTrackingEvent( 'search_console_setup', 'add_new_sc_property' );
-		}
->>>>>>> 1e090f55
+			trackEvent( 'search_console_setup', 'add_new_sc_property' );
+		}
 
 		this.setState( {
 			loading: false,
