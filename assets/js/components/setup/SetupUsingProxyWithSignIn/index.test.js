/**
 * SetupUsingProxyWithSignIn component tests.
 *
 * Site Kit by Google, Copyright 2022 Google LLC
 *
 * Licensed under the Apache License, Version 2.0 (the "License");
 * you may not use this file except in compliance with the License.
 * You may obtain a copy of the License at
 *
 *     https://www.apache.org/licenses/LICENSE-2.0
 *
 * Unless required by applicable law or agreed to in writing, software
 * distributed under the License is distributed on an "AS IS" BASIS,
 * WITHOUT WARRANTIES OR CONDITIONS OF ANY KIND, either express or implied.
 * See the License for the specific language governing permissions and
 * limitations under the License.
 */

import {
	render,
	createTestRegistry,
	provideModules,
	provideUserAuthentication,
	provideUserInfo,
	provideUserCapabilities,
	muteFetch,
	act,
	waitForDefaultTimeouts,
} from '../../../../../tests/js/test-utils';
import coreModulesFixture from '@/js/googlesitekit/modules/datastore/__fixtures__';
import { CORE_MODULES } from '@/js/googlesitekit/modules/datastore/constants';
import { CORE_USER } from '@/js/googlesitekit/datastore/user/constants';
import SetupUsingProxyWithSignIn from '@/js/components/setup/SetupUsingProxyWithSignIn';
import { VIEW_CONTEXT_SPLASH } from '@/js/googlesitekit/constants';
import { MODULE_SLUG_ANALYTICS_4 } from '@/js/modules/analytics-4/constants';
import { enabledFeatures } from '@/js/features';

jest.mock(
	'../CompatibilityChecks',
	() =>
		( { children } ) =>
			children( { complete: true } )
);

describe( 'SetupUsingProxyWithSignIn', () => {
	let registry;

	beforeEach( () => {
		registry = createTestRegistry();

		provideModules( registry );
		provideUserInfo( registry );
		provideUserAuthentication( registry );
		provideUserCapabilities( registry );
		registry.dispatch( CORE_USER ).receiveConnectURL( 'test-url' );
		registry.dispatch( CORE_USER ).receiveGetDismissedItems( [] );
		registry.dispatch( CORE_USER ).receiveGetDismissedPrompts( {} );

		muteFetch(
			new RegExp( '^/google-site-kit/v1/core/site/data/connection' )
		);
		muteFetch(
			new RegExp( '^/google-site-kit/v1/core/user/data/tracking' )
		);
	} );

<<<<<<< HEAD
	it( 'should render the setup page, including the Activate Analytics notice', () => {
		const { getByText } = render( <SetupUsingProxyWithSignIn />, {
			registry,
			viewContext: VIEW_CONTEXT_SPLASH,
		} );
=======
	it( 'should render the setup page, including the Activate Analytics notice', async () => {
		const { container, getByText } = render(
			<SetupUsingProxyWithSignIn />,
			{
				registry,
				viewContext: VIEW_CONTEXT_SPLASH,
			}
		);

		expect( container ).toMatchSnapshot();
>>>>>>> 2ac4e791

		expect(
			getByText( /Connect Google Analytics as part of your setup/ )
		).toBeInTheDocument();

		await act( waitForDefaultTimeouts );
	} );

	it( 'should not render the Activate Analytics notice when the Analytics module is not available', async () => {
		registry
			.dispatch( CORE_MODULES )
			.receiveGetModules(
				coreModulesFixture.filter(
					( { slug } ) => slug !== MODULE_SLUG_ANALYTICS_4
				)
			);

		const { waitForRegistry, queryByText } = render(
			<SetupUsingProxyWithSignIn />,
			{
				registry,
				viewContext: VIEW_CONTEXT_SPLASH,
			}
		);

		await waitForRegistry();

		expect(
			queryByText( /Connect Google Analytics as part of your setup/ )
		).not.toBeInTheDocument();
	} );

	describe( 'Refresh setup flow', () => {
		beforeAll( () => {
			enabledFeatures.add( 'setupFlowRefresh' );
		} );

		it( 'should render the setup page without the Activate Analytics notice when the Analytics module is inactive', async () => {
			registry.dispatch( CORE_MODULES ).receiveGetModules(
				coreModulesFixture.map( ( module ) => {
					if ( MODULE_SLUG_ANALYTICS_4 === module.slug ) {
						return {
							...module,
							active: false,
						};
					}
					return module;
				} )
			);

			const { waitForRegistry, queryByText } = render(
				<SetupUsingProxyWithSignIn />,
				{
					registry,
					viewContext: VIEW_CONTEXT_SPLASH,
				}
			);

			await waitForRegistry();

			expect(
				queryByText(
					/Get visitor insights by connecting Google Analytics as part of setup/
				)
			).not.toBeInTheDocument();
		} );

		it( 'should not render the activate analytics checkbox when the Analytics module is already active', async () => {
			registry.dispatch( CORE_MODULES ).receiveGetModules(
				coreModulesFixture.map( ( module ) => {
					if ( MODULE_SLUG_ANALYTICS_4 === module.slug ) {
						return {
							...module,
							active: true,
						};
					}
					return module;
				} )
			);

			const { waitForRegistry, queryByText } = render(
				<SetupUsingProxyWithSignIn />,
				{
					registry,
					viewContext: VIEW_CONTEXT_SPLASH,
				}
			);

			await waitForRegistry();

			expect(
				queryByText(
					/Get visitor insights by connecting Google Analytics as part of setup/
				)
			).not.toBeInTheDocument();
		} );
	} );
} );<|MERGE_RESOLUTION|>--- conflicted
+++ resolved
@@ -64,13 +64,6 @@
 		);
 	} );
 
-<<<<<<< HEAD
-	it( 'should render the setup page, including the Activate Analytics notice', () => {
-		const { getByText } = render( <SetupUsingProxyWithSignIn />, {
-			registry,
-			viewContext: VIEW_CONTEXT_SPLASH,
-		} );
-=======
 	it( 'should render the setup page, including the Activate Analytics notice', async () => {
 		const { container, getByText } = render(
 			<SetupUsingProxyWithSignIn />,
@@ -81,7 +74,6 @@
 		);
 
 		expect( container ).toMatchSnapshot();
->>>>>>> 2ac4e791
 
 		expect(
 			getByText( /Connect Google Analytics as part of your setup/ )
