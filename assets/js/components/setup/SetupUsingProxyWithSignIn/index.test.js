--- conflicted
+++ resolved
@@ -105,16 +105,6 @@
 		).not.toBeInTheDocument();
 	} );
 
-<<<<<<< HEAD
-	it( 'should render a "Why is this required?" information tooltip', () => {
-		const { getByText } = render( <SetupUsingProxyWithSignIn />, {
-			registry,
-			viewContext: VIEW_CONTEXT_SPLASH,
-			features: [ 'setupFlowRefresh' ],
-		} );
-
-		expect( getByText( /Why is this required?/ ) ).toBeInTheDocument();
-=======
 	describe( 'with the `setupFlowRefresh` feature flag enabled', () => {
 		it( 'should render the setup page correctly', async () => {
 			const { container, waitForRegistry } = render(
@@ -196,6 +186,15 @@
 				)
 			).not.toBeInTheDocument();
 		} );
->>>>>>> 54f355ab
+
+		it( 'should render a "Why is this required?" information tooltip', () => {
+			const { getByText } = render( <SetupUsingProxyWithSignIn />, {
+				registry,
+				viewContext: VIEW_CONTEXT_SPLASH,
+				features: [ 'setupFlowRefresh' ],
+			} );
+
+			expect( getByText( /Why is this required?/ ) ).toBeInTheDocument();
+		} );
 	} );
 } );