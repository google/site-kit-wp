--- conflicted
+++ resolved
@@ -31,12 +31,8 @@
  */
 import Data from 'googlesitekit-data';
 const { useRegistry } = Data;
-<<<<<<< HEAD
 import Warning from '../../../../svg/icons/warning.svg';
-=======
 import { Grid } from '../../../material-components';
-import Warning from '../../../../svg/warning.svg';
->>>>>>> 487c88b6
 import ProgressBar from '../../ProgressBar';
 import { useChecks } from '../../../hooks/useChecks';
 import CompatibilityErrorNotice from './CompatibilityErrorNotice';
