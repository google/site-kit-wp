/**
 * DashboardEntityApp component.
 *
 * Site Kit by Google, Copyright 2021 Google LLC
 *
 * Licensed under the Apache License, Version 2.0 (the "License");
 * you may not use this file except in compliance with the License.
 * You may obtain a copy of the License at
 *
 *     https://www.apache.org/licenses/LICENSE-2.0
 *
 * Unless required by applicable law or agreed to in writing, software
 * distributed under the License is distributed on an "AS IS" BASIS,
 * WITHOUT WARRANTIES OR CONDITIONS OF ANY KIND, either express or implied.
 * See the License for the specific language governing permissions and
 * limitations under the License.
 */

/**
 * External dependencies
 */
import classnames from 'classnames';

/**
 * WordPress dependencies
 */
import { createInterpolateElement, Fragment } from '@wordpress/element';
import { __, sprintf } from '@wordpress/i18n';

/**
 * Internal dependencies
 */
import Data from 'googlesitekit-data';
import Header from './Header';
import {
	CONTEXT_ENTITY_DASHBOARD_TRAFFIC,
	CONTEXT_ENTITY_DASHBOARD_CONTENT,
	CONTEXT_ENTITY_DASHBOARD_SPEED,
	CONTEXT_ENTITY_DASHBOARD_MONETIZATION,
} from '../googlesitekit/widgets/default-contexts';
import WidgetContextRenderer from '../googlesitekit/widgets/components/WidgetContextRenderer';
import EntitySearchInput from './EntitySearchInput';
import DateRangeSelector from './DateRangeSelector';
import HelpMenu from './help/HelpMenu';
import {
	ANCHOR_ID_CONTENT,
	ANCHOR_ID_MONETIZATION,
	ANCHOR_ID_SPEED,
	ANCHOR_ID_TRAFFIC,
} from '../googlesitekit/constants';
import { CORE_SITE } from '../googlesitekit/datastore/site/constants';
import { CORE_USER } from '../googlesitekit/datastore/user/constants';
import Link from './Link';
import VisuallyHidden from './VisuallyHidden';
import { Cell, Grid, Row } from '../material-components';
import PageHeader from './PageHeader';
import Layout from './layout/Layout';
import { CORE_WIDGETS } from '../googlesitekit/widgets/datastore/constants';
import ScrollEffect from './ScrollEffect';
import EntityBannerNotifications from './notifications/EntityBannerNotifications';
import DashboardSharingSettingsButton from './dashboard-sharing/DashboardSharingSettingsButton';
import useViewOnly from '../hooks/useViewOnly';
const { useSelect } = Data;

function DashboardEntityApp() {
	const viewOnlyDashboard = useViewOnly();

	const viewableModules = useSelect( ( select ) => {
		if ( ! viewOnlyDashboard ) {
			return null;
		}

		return select( CORE_USER ).getViewableModules();
	} );

	const currentEntityURL = useSelect( ( select ) =>
		select( CORE_SITE ).getCurrentEntityURL()
	);
	const permaLink = useSelect( ( select ) =>
		select( CORE_SITE ).getPermaLinkParam()
	);
	const dashboardURL = useSelect( ( select ) =>
		select( CORE_SITE ).getAdminURL( 'googlesitekit-dashboard' )
	);

	const widgetContextOptions = {
		modules: viewableModules ? viewableModules : undefined,
	};

	const isTrafficActive = useSelect( ( select ) =>
		select( CORE_WIDGETS ).isWidgetContextActive(
			CONTEXT_ENTITY_DASHBOARD_TRAFFIC,
			widgetContextOptions
		)
	);

	const isContentActive = useSelect( ( select ) =>
		select( CORE_WIDGETS ).isWidgetContextActive(
			CONTEXT_ENTITY_DASHBOARD_CONTENT,
			widgetContextOptions
		)
	);

	const isSpeedActive = useSelect( ( select ) =>
		select( CORE_WIDGETS ).isWidgetContextActive(
			CONTEXT_ENTITY_DASHBOARD_SPEED,
			widgetContextOptions
		)
	);

	const isMonetizationActive = useSelect( ( select ) =>
		select( CORE_WIDGETS ).isWidgetContextActive(
			CONTEXT_ENTITY_DASHBOARD_MONETIZATION,
			widgetContextOptions
		)
	);

	const supportLink = useSelect( ( select ) => {
		return select( CORE_SITE ).getDocumentationLinkURL(
			'url-not-part-of-this-site'
		);
	} );

	let lastWidgetAnchor = null;

	if ( isMonetizationActive ) {
		lastWidgetAnchor = ANCHOR_ID_MONETIZATION;
	} else if ( isSpeedActive ) {
		lastWidgetAnchor = ANCHOR_ID_SPEED;
	} else if ( isContentActive ) {
		lastWidgetAnchor = ANCHOR_ID_CONTENT;
	} else if ( isTrafficActive ) {
		lastWidgetAnchor = ANCHOR_ID_TRAFFIC;
	}

	if ( currentEntityURL === null ) {
		return (
			<div className="googlesitekit-widget-context googlesitekit-module-page googlesitekit-entity-dashboard">
				<ScrollEffect />
				<Grid>
					<Row>
						<Cell size={ 12 }>
							<Fragment>
								<Link href={ dashboardURL } back small>
									{ __(
										'Back to the Site Kit Dashboard',
										'google-site-kit'
									) }
								</Link>

								<PageHeader
									title={ __(
										'Detailed Page Stats',
										'google-site-kit'
									) }
									className="googlesitekit-heading-2 googlesitekit-entity-dashboard__heading"
									fullWidth
								/>

								<Layout className="googlesitekit-entity-dashboard__entity-header">
									<Grid>
										<Row>
											<Cell size={ 12 }>
												<p>
													{ createInterpolateElement(
														sprintf(
															/* translators: %s: current entity URL. */
															__(
																'It looks like the URL %s is not part of this site or is not based on standard WordPress content types, therefore there is no data available to display. Visit our <link1>support forums</link1> or <link2><VisuallyHidden>Site Kit</VisuallyHidden> website</link2> for support or further information.',
																'google-site-kit'
															),
															`<strong>${ permaLink }</strong>`
														),
														{
															strong: <strong />,
															link1: (
																<Link
																	href="https://wordpress.org/support/plugin/google-site-kit/"
																	external
																/>
															),
															link2: (
																<Link
																	href={
																		supportLink
																	}
																	external
																/>
															),
															VisuallyHidden: (
																<VisuallyHidden />
															),
														}
													) }
												</p>
											</Cell>
										</Row>
									</Grid>
								</Layout>
							</Fragment>
						</Cell>
					</Row>
				</Grid>
			</div>
		);
	}
	return (
		<Fragment>
			<ScrollEffect />
			<Header subHeader={ <EntityBannerNotifications /> } showNavigation>
				<EntitySearchInput />
				<DateRangeSelector />
				{ ! viewOnlyDashboard && <DashboardSharingSettingsButton /> }
				<HelpMenu />
			</Header>
<<<<<<< HEAD
			<DashboardViewIndicator />
=======
>>>>>>> d3160769
			<WidgetContextRenderer
				id={ ANCHOR_ID_TRAFFIC }
				slug={ CONTEXT_ENTITY_DASHBOARD_TRAFFIC }
				className={ classnames( {
					'googlesitekit-widget-context--last':
						lastWidgetAnchor === ANCHOR_ID_TRAFFIC,
				} ) }
			/>
			<WidgetContextRenderer
				id={ ANCHOR_ID_CONTENT }
				slug={ CONTEXT_ENTITY_DASHBOARD_CONTENT }
				className={ classnames( {
					'googlesitekit-widget-context--last':
						lastWidgetAnchor === ANCHOR_ID_CONTENT,
				} ) }
			/>
			<WidgetContextRenderer
				id={ ANCHOR_ID_SPEED }
				slug={ CONTEXT_ENTITY_DASHBOARD_SPEED }
				className={ classnames( {
					'googlesitekit-widget-context--last':
						lastWidgetAnchor === ANCHOR_ID_SPEED,
				} ) }
			/>
			<WidgetContextRenderer
				id={ ANCHOR_ID_MONETIZATION }
				slug={ CONTEXT_ENTITY_DASHBOARD_MONETIZATION }
				className={ classnames( {
					'googlesitekit-widget-context--last':
						lastWidgetAnchor === ANCHOR_ID_MONETIZATION,
				} ) }
			/>
		</Fragment>
	);
}

export default DashboardEntityApp;<|MERGE_RESOLUTION|>--- conflicted
+++ resolved
@@ -213,10 +213,6 @@
 				{ ! viewOnlyDashboard && <DashboardSharingSettingsButton /> }
 				<HelpMenu />
 			</Header>
-<<<<<<< HEAD
-			<DashboardViewIndicator />
-=======
->>>>>>> d3160769
 			<WidgetContextRenderer
 				id={ ANCHOR_ID_TRAFFIC }
 				slug={ CONTEXT_ENTITY_DASHBOARD_TRAFFIC }
