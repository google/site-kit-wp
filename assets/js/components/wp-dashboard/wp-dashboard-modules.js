/**
 * WPDashboardModules component.
 *
 * Site Kit by Google, Copyright 2019 Google LLC
 *
 * Licensed under the Apache License, Version 2.0 (the "License");
 * you may not use this file except in compliance with the License.
 * You may obtain a copy of the License at
 *
 *     https://www.apache.org/licenses/LICENSE-2.0
 *
 * Unless required by applicable law or agreed to in writing, software
 * distributed under the License is distributed on an "AS IS" BASIS,
 * WITHOUT WARRANTIES OR CONDITIONS OF ANY KIND, either express or implied.
 * See the License for the specific language governing permissions and
 * limitations under the License.
 */

/**
 * Internal dependencies
 */
import WPDashboardModule from './wp-dashboard-module';
import WPDashboardHeader from './wp-dashboard-header';
/**
 * External dependencies
 */
import AnalyticsInactiveCTA from 'GoogleComponents/analytics-inactive-cta';
import classnames from 'classnames';

/**
 * WordPress dependencies
 */
import { Component, Fragment } from '@wordpress/element';
import { __ } from '@wordpress/i18n';

class WPDashboardModules extends Component {
	render() {
		return (
			<Fragment>
<<<<<<< HEAD
				<div className={ classnames(
					'googlesitekit-wp-dashboard-stats',
					{ 'googlesitekit-wp-dashboard-stats--fourup': googlesitekit.modules.analytics && googlesitekit.modules.analytics.active }
				) }>
=======
				<div className={ `
					googlesitekit-wp-dashboard-stats
					${ global.googlesitekit.modules.analytics && global.googlesitekit.modules.analytics.active ? 'googlesitekit-wp-dashboard-stats--fourup' : '' }
				` }>
>>>>>>> 5a2e1e02
					<WPDashboardHeader
						key={ 'googlesitekit-wp-dashboard-header' }
					/>
					{ // Show the Analytics CTA if analytics is not enabled.
						( ! global.googlesitekit.modules.analytics.active ) &&
						<div className="googlesitekit-wp-dashboard-stats__cta">
							<AnalyticsInactiveCTA
								title={ __( 'See unique vistors, goal completions, top pages and more.', 'google-site-kit' ) }
								ctaLabel={ __( 'Set up analytics', 'google-site-kit' ) }
								description=""
							/>
						</div>
					}
				</div>
				<WPDashboardModule
					key={ 'googlesitekit-wp-dashboard-module' }
				/>
			</Fragment>
		);
	}
}

export default WPDashboardModules;<|MERGE_RESOLUTION|>--- conflicted
+++ resolved
@@ -37,17 +37,10 @@
 	render() {
 		return (
 			<Fragment>
-<<<<<<< HEAD
 				<div className={ classnames(
 					'googlesitekit-wp-dashboard-stats',
 					{ 'googlesitekit-wp-dashboard-stats--fourup': googlesitekit.modules.analytics && googlesitekit.modules.analytics.active }
 				) }>
-=======
-				<div className={ `
-					googlesitekit-wp-dashboard-stats
-					${ global.googlesitekit.modules.analytics && global.googlesitekit.modules.analytics.active ? 'googlesitekit-wp-dashboard-stats--fourup' : '' }
-				` }>
->>>>>>> 5a2e1e02
 					<WPDashboardHeader
 						key={ 'googlesitekit-wp-dashboard-header' }
 					/>
