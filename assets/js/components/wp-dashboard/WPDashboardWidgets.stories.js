--- conflicted
+++ resolved
@@ -140,19 +140,7 @@
 	'View Only Analytics And Search Console';
 ViewOnlyAnalyticsAndSearchConsole.args = {
 	setupRegistry: ( registry ) => {
-<<<<<<< HEAD
-		provideUserAuthentication( registry );
-=======
-		provideModules( registry, [
-			{
-				slug: MODULE_SLUG_ANALYTICS_4,
-				active: true,
-				connected: true,
-			},
-		] );
-		provideModuleRegistrations( registry );
-		provideUserAuthentication( registry, { authenticated: false } );
->>>>>>> 2e35ec94
+		provideUserAuthentication( registry );
 		provideUserCapabilities( registry, {
 			'googlesitekit_read_shared_module_data::["search-console"]': true,
 			'googlesitekit_read_shared_module_data::["analytics-4"]': true,
