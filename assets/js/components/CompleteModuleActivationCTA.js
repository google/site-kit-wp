--- conflicted
+++ resolved
@@ -37,15 +37,9 @@
 import { CORE_LOCATION } from '../googlesitekit/datastore/location/constants';
 const { useSelect, useDispatch } = Data;
 
-<<<<<<< HEAD
 const CompleteModuleActivationCTA = ( { moduleSlug, title, description } ) => {
-	const module = useSelect( ( select ) => select( MODULES_STORE ).getModule( moduleSlug ) );
-	const moduleStoreName = useSelect( ( select ) => select( MODULES_STORE ).getModuleStoreName( moduleSlug ) );
-=======
-const CompleteModuleActivationCTA = ( { slug, title, description } ) => {
-	const module = useSelect( ( select ) => select( CORE_MODULES ).getModule( slug ) );
-	const moduleStoreName = useSelect( ( select ) => select( CORE_MODULES ).getModuleStoreName( slug ) );
->>>>>>> 324379e2
+	const module = useSelect( ( select ) => select( CORE_MODULES ).getModule( moduleSlug ) );
+	const moduleStoreName = useSelect( ( select ) => select( CORE_MODULES ).getModuleStoreName( moduleSlug ) );
 	const adminReauthURL = useSelect( ( select ) => select( moduleStoreName )?.getAdminReauthURL() );
 	const canManageOptions = useSelect( ( select ) => select( CORE_USER ).hasCapability( PERMISSION_MANAGE_OPTIONS ) );
 
