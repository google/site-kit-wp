--- conflicted
+++ resolved
@@ -194,12 +194,6 @@
           class="googlesitekit-notice__description"
         />
       </div>
-<<<<<<< HEAD
-      <div
-        class="googlesitekit-notice__action"
-      />
-=======
->>>>>>> e55a1998
     </div>
   </div>
 </div>
