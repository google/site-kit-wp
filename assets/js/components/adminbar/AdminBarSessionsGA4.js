/**
 * Admin Bar Sessions GA4 component.
 *
 * Site Kit by Google, Copyright 2023 Google LLC
 *
 * Licensed under the Apache License, Version 2.0 (the "License");
 * you may not use this file except in compliance with the License.
 * You may obtain a copy of the License at
 *
 *     https://www.apache.org/licenses/LICENSE-2.0
 *
 * Unless required by applicable law or agreed to in writing, software
 * distributed under the License is distributed on an "AS IS" BASIS,
 * WITHOUT WARRANTIES OR CONDITIONS OF ANY KIND, either express or implied.
 * See the License for the specific language governing permissions and
 * limitations under the License.
 */

/**
 * WordPress dependencies
 */
import { __ } from '@wordpress/i18n';

/**
 * Internal dependencies
 */
import Data from 'googlesitekit-data';
import DataBlock from '../DataBlock';
import PreviewBlock from '../PreviewBlock';
import { NOTICE_STYLE } from '../GatheringDataNotice';
import { CORE_USER } from '../../googlesitekit/datastore/user/constants';
import { CORE_SITE } from '../../googlesitekit/datastore/site/constants';
import { calculateChange } from '../../util';
import {
<<<<<<< HEAD
	MODULES_ANALYTICS_4,
	DATE_RANGE_OFFSET,
=======
	DATE_RANGE_OFFSET,
	MODULES_ANALYTICS_4,
>>>>>>> e9a5bcb0
} from '../../modules/analytics-4/datastore/constants';
const { useSelect } = Data;

function AdminBarSessionsGA4( { WidgetReportError } ) {
	const isGatheringData = useSelect( ( select ) =>
		select( MODULES_ANALYTICS_4 ).isGatheringData()
	);
	const url = useSelect( ( select ) =>
		select( CORE_SITE ).getCurrentEntityURL()
	);
	const dateRangeDates = useSelect( ( select ) =>
		select( CORE_USER ).getDateRangeDates( {
			compare: true,
			offsetDays: DATE_RANGE_OFFSET,
		} )
	);
	const reportArgs = {
		...dateRangeDates,
		dimensions: [
			{
				name: 'date',
			},
		],
		limit: 10,
		metrics: [
			{
				name: 'sessions',
			},
		],
		url,
	};

	const analytics4Data = useSelect( ( select ) =>
		select( MODULES_ANALYTICS_4 ).getReport( reportArgs )
	);
	const hasFinishedResolution = useSelect( ( select ) =>
		select( MODULES_ANALYTICS_4 ).hasFinishedResolution( 'getReport', [
			reportArgs,
		] )
	);
	const error = useSelect( ( select ) =>
		select( MODULES_ANALYTICS_4 ).getErrorForSelector( 'getReport', [
			reportArgs,
		] )
	);

	const gatheringDataProps = {
		gatheringData: isGatheringData,
		gatheringDataNoticeStyle: NOTICE_STYLE.SMALL,
	};

	if ( ! hasFinishedResolution || isGatheringData === undefined ) {
		return <PreviewBlock width="auto" height="59px" />;
	}

	if ( error ) {
		return <WidgetReportError moduleSlug="analytics-4" error={ error } />;
	}

	const { totals } = analytics4Data;
	const lastMonth = totals?.[ 0 ]?.metricValues?.[ 0 ]?.value;
	const previousMonth = totals?.[ 1 ]?.metricValues?.[ 0 ]?.value;
	const totalSessions = lastMonth;
	const totalSessionsChange = calculateChange( previousMonth, lastMonth );

	return (
		<DataBlock
			className="overview-total-sessions"
			title={ __( 'Total Sessions', 'google-site-kit' ) }
			datapoint={ totalSessions }
			change={ totalSessionsChange }
			changeDataUnit="%"
			{ ...gatheringDataProps }
		/>
	);
}

export default AdminBarSessionsGA4;<|MERGE_RESOLUTION|>--- conflicted
+++ resolved
@@ -32,13 +32,8 @@
 import { CORE_SITE } from '../../googlesitekit/datastore/site/constants';
 import { calculateChange } from '../../util';
 import {
-<<<<<<< HEAD
-	MODULES_ANALYTICS_4,
-	DATE_RANGE_OFFSET,
-=======
 	DATE_RANGE_OFFSET,
 	MODULES_ANALYTICS_4,
->>>>>>> e9a5bcb0
 } from '../../modules/analytics-4/datastore/constants';
 const { useSelect } = Data;
 
