/**
 * Admin Bar App component.
 *
 * Site Kit by Google, Copyright 2021 Google LLC
 *
 * Licensed under the Apache License, Version 2.0 (the "License");
 * you may not use this file except in compliance with the License.
 * You may obtain a copy of the License at
 *
 *     https://www.apache.org/licenses/LICENSE-2.0
 *
 * Unless required by applicable law or agreed to in writing, software
 * distributed under the License is distributed on an "AS IS" BASIS,
 * WITHOUT WARRANTIES OR CONDITIONS OF ANY KIND, either express or implied.
 * See the License for the specific language governing permissions and
 * limitations under the License.
 */

/**
 * WordPress dependencies
 */
import { Fragment, useCallback } from '@wordpress/element';
import { __ } from '@wordpress/i18n';

/**
 * Internal dependencies.
 */
<<<<<<< HEAD
import AdminBarUniqueVisitors from './AdminBarUniqueVisitors';
import AdminBarSessions from './AdminBarSessions';
import AdminBarImpressions from './AdminBarImpressions';
import AdminBarClicks from './AdminBarClicks';
import LegacyAdminBarModules from './LegacyAdminBarModules';
import ActivateModuleCTA from '../ActivateModuleCTA';
import CompleteModuleActivationCTA from '../CompleteModuleActivationCTA';
import Data from 'googlesitekit-data';
import Link from '../Link';
import { CORE_SITE } from '../../googlesitekit/datastore/site/constants';
import { CORE_MODULES } from '../../googlesitekit/modules/datastore/constants';
import { decodeHTMLEntity, trackEvent } from '../../util';
import AdminBarZeroData from './AdminBarZeroData';
import { useFeature } from '../../hooks/useFeature';
=======
import Data from 'googlesitekit-data';
import Link from '../Link';
import { STORE_NAME as CORE_SITE } from '../../googlesitekit/datastore/site/constants';
import { decodeHTMLEntity, trackEvent } from '../../util';
import AdminBarWidgets from './AdminBarWidgets';
import LegacyAdminBarWidgets from './LegacyAdminBarWidgets';
>>>>>>> b7878e46
const { useSelect } = Data;

export default function AdminBarApp() {
	const widgetsAdminBarEnabled = useFeature( 'widgets.adminBar' );
	const currentEntityURL = useSelect( ( select ) => select( CORE_SITE ).getCurrentEntityURL() );
	const currentEntityTitle = useSelect( ( select ) => select( CORE_SITE ).getCurrentEntityTitle() );
	const detailsURL = useSelect( ( select ) => select( CORE_SITE ).getAdminURL( 'googlesitekit-dashboard', { permaLink: currentEntityURL } ) );

	// True if _all_ admin bar sections have zero data.
	const zeroData = useSelect( ( select ) => {
		return AdminBarImpressions.selectHasZeroData( select ) &&
			AdminBarClicks.selectHasZeroData( select ) &&
			AdminBarUniqueVisitors.selectHasZeroData( select ) &&
			AdminBarSessions.selectHasZeroData( select );
	} );

	const onMoreDetailsClick = useCallback( async () => {
		await trackEvent( 'admin_bar', 'post_details_click' );
		document.location.assign( detailsURL );
	}, [ detailsURL ] );

	// Only show the adminbar on valid pages and posts.
	if ( ! detailsURL || ! currentEntityURL ) {
		return null;
	}

	return (
		<Fragment>
			<div className="mdc-layout-grid">
				<div className="mdc-layout-grid__inner">
					<div className="
						mdc-layout-grid__cell
						mdc-layout-grid__cell--span-3
						mdc-layout-grid__cell--align-middle
					">
						<div className="googlesitekit-adminbar__subtitle">
							{ __( 'Stats for', 'google-site-kit' ) }
						</div>
						<div className="googlesitekit-adminbar__title">
							{ currentEntityTitle
								? decodeHTMLEntity( currentEntityTitle )
								: currentEntityURL
							}
						</div>
					</div>

					<div className="
						mdc-layout-grid__cell
						mdc-layout-grid__cell--span-8-tablet
						mdc-layout-grid__cell--span-7-desktop
						mdc-layout-grid__cell--align-middle
					">
<<<<<<< HEAD
						<div className="mdc-layout-grid__inner">
							{ zeroData && <AdminBarZeroData /> }
							{ ! zeroData && (
								<Fragment>
									{ widgetsAdminBarEnabled && (
										<Fragment>
											<AdminBarImpressions />
											<AdminBarClicks />

											{ analyticsModuleConnected && analyticsModuleActive && (
												<Fragment>
													<AdminBarUniqueVisitors />
													<AdminBarSessions />
												</Fragment>
											) }

											{ ( ! analyticsModuleConnected || ! analyticsModuleActive ) && (
												<div className="
														mdc-layout-grid__cell
														mdc-layout-grid__cell--span-6-desktop
														mdc-layout-grid__cell--span-4-tablet
													">
													{ ! analyticsModuleActive && (
														<ActivateModuleCTA moduleSlug="analytics" />
													) }

													{ ( analyticsModuleActive && ! analyticsModuleConnected ) && (
														<CompleteModuleActivationCTA slug="analytics" />
													) }
												</div>
											) }
										</Fragment>
									) }
									<LegacyAdminBarModules />
								</Fragment>
							) }
						</div>
=======
						{ featureFlags.widgets.adminBar.enabled && <AdminBarWidgets /> }
						<LegacyAdminBarWidgets />
>>>>>>> b7878e46
					</div>

					<div className="
						mdc-layout-grid__cell
						mdc-layout-grid__cell--span-2
						mdc-layout-grid__cell--align-middle
					">
						<Link
							className="googlesitekit-adminbar__link"
							href="#"
							onClick={ onMoreDetailsClick }
						>
							{ __( 'More details', 'google-site-kit' ) }
						</Link>
					</div>
				</div>
			</div>
			<Link
				className="googlesitekit-adminbar__link googlesitekit-adminbar__link--mobile"
				href="#"
				onClick={ onMoreDetailsClick }
			>
				{ __( 'More details', 'google-site-kit' ) }
			</Link>
		</Fragment>
	);
}<|MERGE_RESOLUTION|>--- conflicted
+++ resolved
@@ -25,29 +25,13 @@
 /**
  * Internal dependencies.
  */
-<<<<<<< HEAD
-import AdminBarUniqueVisitors from './AdminBarUniqueVisitors';
-import AdminBarSessions from './AdminBarSessions';
-import AdminBarImpressions from './AdminBarImpressions';
-import AdminBarClicks from './AdminBarClicks';
-import LegacyAdminBarModules from './LegacyAdminBarModules';
-import ActivateModuleCTA from '../ActivateModuleCTA';
-import CompleteModuleActivationCTA from '../CompleteModuleActivationCTA';
 import Data from 'googlesitekit-data';
 import Link from '../Link';
 import { CORE_SITE } from '../../googlesitekit/datastore/site/constants';
-import { CORE_MODULES } from '../../googlesitekit/modules/datastore/constants';
 import { decodeHTMLEntity, trackEvent } from '../../util';
-import AdminBarZeroData from './AdminBarZeroData';
 import { useFeature } from '../../hooks/useFeature';
-=======
-import Data from 'googlesitekit-data';
-import Link from '../Link';
-import { STORE_NAME as CORE_SITE } from '../../googlesitekit/datastore/site/constants';
-import { decodeHTMLEntity, trackEvent } from '../../util';
 import AdminBarWidgets from './AdminBarWidgets';
 import LegacyAdminBarWidgets from './LegacyAdminBarWidgets';
->>>>>>> b7878e46
 const { useSelect } = Data;
 
 export default function AdminBarApp() {
@@ -55,14 +39,6 @@
 	const currentEntityURL = useSelect( ( select ) => select( CORE_SITE ).getCurrentEntityURL() );
 	const currentEntityTitle = useSelect( ( select ) => select( CORE_SITE ).getCurrentEntityTitle() );
 	const detailsURL = useSelect( ( select ) => select( CORE_SITE ).getAdminURL( 'googlesitekit-dashboard', { permaLink: currentEntityURL } ) );
-
-	// True if _all_ admin bar sections have zero data.
-	const zeroData = useSelect( ( select ) => {
-		return AdminBarImpressions.selectHasZeroData( select ) &&
-			AdminBarClicks.selectHasZeroData( select ) &&
-			AdminBarUniqueVisitors.selectHasZeroData( select ) &&
-			AdminBarSessions.selectHasZeroData( select );
-	} );
 
 	const onMoreDetailsClick = useCallback( async () => {
 		await trackEvent( 'admin_bar', 'post_details_click' );
@@ -100,48 +76,8 @@
 						mdc-layout-grid__cell--span-7-desktop
 						mdc-layout-grid__cell--align-middle
 					">
-<<<<<<< HEAD
-						<div className="mdc-layout-grid__inner">
-							{ zeroData && <AdminBarZeroData /> }
-							{ ! zeroData && (
-								<Fragment>
-									{ widgetsAdminBarEnabled && (
-										<Fragment>
-											<AdminBarImpressions />
-											<AdminBarClicks />
-
-											{ analyticsModuleConnected && analyticsModuleActive && (
-												<Fragment>
-													<AdminBarUniqueVisitors />
-													<AdminBarSessions />
-												</Fragment>
-											) }
-
-											{ ( ! analyticsModuleConnected || ! analyticsModuleActive ) && (
-												<div className="
-														mdc-layout-grid__cell
-														mdc-layout-grid__cell--span-6-desktop
-														mdc-layout-grid__cell--span-4-tablet
-													">
-													{ ! analyticsModuleActive && (
-														<ActivateModuleCTA moduleSlug="analytics" />
-													) }
-
-													{ ( analyticsModuleActive && ! analyticsModuleConnected ) && (
-														<CompleteModuleActivationCTA slug="analytics" />
-													) }
-												</div>
-											) }
-										</Fragment>
-									) }
-									<LegacyAdminBarModules />
-								</Fragment>
-							) }
-						</div>
-=======
-						{ featureFlags.widgets.adminBar.enabled && <AdminBarWidgets /> }
+						{ widgetsAdminBarEnabled && <AdminBarWidgets /> }
 						<LegacyAdminBarWidgets />
->>>>>>> b7878e46
 					</div>
 
 					<div className="
