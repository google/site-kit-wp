/**
 * Admin Bar App component.
 *
 * Site Kit by Google, Copyright 2021 Google LLC
 *
 * Licensed under the Apache License, Version 2.0 (the "License");
 * you may not use this file except in compliance with the License.
 * You may obtain a copy of the License at
 *
 *     https://www.apache.org/licenses/LICENSE-2.0
 *
 * Unless required by applicable law or agreed to in writing, software
 * distributed under the License is distributed on an "AS IS" BASIS,
 * WITHOUT WARRANTIES OR CONDITIONS OF ANY KIND, either express or implied.
 * See the License for the specific language governing permissions and
 * limitations under the License.
 */

/**
 * WordPress dependencies
 */
import { Fragment, useCallback } from '@wordpress/element';
import { __ } from '@wordpress/i18n';

/**
 * Internal dependencies.
 */
<<<<<<< HEAD
=======
import AdminBarUniqueVisitors from './AdminBarUniqueVisitors';
import AdminBarSessions from './AdminBarSessions';
import AdminBarImpressions from './AdminBarImpressions';
import AdminBarClicks from './AdminBarClicks';
import ActivateModuleCTA from '../ActivateModuleCTA';
import CompleteModuleActivationCTA from '../CompleteModuleActivationCTA';
>>>>>>> 0caa0edd
import Data from 'googlesitekit-data';
import Link from '../Link';
import { CORE_SITE } from '../../googlesitekit/datastore/site/constants';
import { decodeHTMLEntity, trackEvent } from '../../util';
<<<<<<< HEAD
import { useFeature } from '../../hooks/useFeature';
import AdminBarWidgets from './AdminBarWidgets';
import LegacyAdminBarWidgets from './LegacyAdminBarWidgets';
=======
>>>>>>> 0caa0edd
const { useSelect } = Data;

export default function AdminBarApp() {
	const currentEntityURL = useSelect( ( select ) => select( CORE_SITE ).getCurrentEntityURL() );
	const currentEntityTitle = useSelect( ( select ) => select( CORE_SITE ).getCurrentEntityTitle() );
	const detailsURL = useSelect( ( select ) => select( CORE_SITE ).getAdminURL( 'googlesitekit-dashboard', { permaLink: currentEntityURL } ) );

	const onMoreDetailsClick = useCallback( async () => {
		await trackEvent( 'admin_bar', 'post_details_click' );
		document.location.assign( detailsURL );
	}, [ detailsURL ] );

	// Only show the adminbar on valid pages and posts.
	if ( ! detailsURL || ! currentEntityURL ) {
		return null;
	}

	return (
		<Fragment>
			<div className="mdc-layout-grid">
				<div className="mdc-layout-grid__inner">
					<div className="
						mdc-layout-grid__cell
						mdc-layout-grid__cell--span-3
						mdc-layout-grid__cell--align-middle
					">
						<div className="googlesitekit-adminbar__subtitle">
							{ __( 'Stats for', 'google-site-kit' ) }
						</div>
						<div className="googlesitekit-adminbar__title">
							{ currentEntityTitle
								? decodeHTMLEntity( currentEntityTitle )
								: currentEntityURL
							}
						</div>
					</div>

					<div className="
						mdc-layout-grid__cell
						mdc-layout-grid__cell--span-8-tablet
						mdc-layout-grid__cell--span-7-desktop
						mdc-layout-grid__cell--align-middle
					">
<<<<<<< HEAD
						{ widgetsAdminBarEnabled && <AdminBarWidgets /> }
						<LegacyAdminBarWidgets />
=======
						<div className="mdc-layout-grid__inner">
							<AdminBarImpressions />
							<AdminBarClicks />

							{ analyticsModuleConnected && analyticsModuleActive && (
								<Fragment>
									<AdminBarUniqueVisitors />
									<AdminBarSessions />
								</Fragment>
							) }

							{ ( ! analyticsModuleConnected || ! analyticsModuleActive ) && (
								<div className="
									mdc-layout-grid__cell
									mdc-layout-grid__cell--span-6-desktop
									mdc-layout-grid__cell--span-4-tablet
								">
									{ ! analyticsModuleActive && (
										<ActivateModuleCTA moduleSlug="analytics" />
									) }

									{ ( analyticsModuleActive && ! analyticsModuleConnected ) && (
										<CompleteModuleActivationCTA moduleSlug="analytics" />
									) }
								</div>
							) }

						</div>
>>>>>>> 0caa0edd
					</div>

					<div className="
						mdc-layout-grid__cell
						mdc-layout-grid__cell--span-2
						mdc-layout-grid__cell--align-middle
					">
						<Link
							className="googlesitekit-adminbar__link"
							href="#"
							onClick={ onMoreDetailsClick }
						>
							{ __( 'More details', 'google-site-kit' ) }
						</Link>
					</div>
				</div>
			</div>
			<Link
				className="googlesitekit-adminbar__link googlesitekit-adminbar__link--mobile"
				href="#"
				onClick={ onMoreDetailsClick }
			>
				{ __( 'More details', 'google-site-kit' ) }
			</Link>
		</Fragment>
	);
}<|MERGE_RESOLUTION|>--- conflicted
+++ resolved
@@ -25,25 +25,11 @@
 /**
  * Internal dependencies.
  */
-<<<<<<< HEAD
-=======
-import AdminBarUniqueVisitors from './AdminBarUniqueVisitors';
-import AdminBarSessions from './AdminBarSessions';
-import AdminBarImpressions from './AdminBarImpressions';
-import AdminBarClicks from './AdminBarClicks';
-import ActivateModuleCTA from '../ActivateModuleCTA';
-import CompleteModuleActivationCTA from '../CompleteModuleActivationCTA';
->>>>>>> 0caa0edd
 import Data from 'googlesitekit-data';
 import Link from '../Link';
 import { CORE_SITE } from '../../googlesitekit/datastore/site/constants';
 import { decodeHTMLEntity, trackEvent } from '../../util';
-<<<<<<< HEAD
-import { useFeature } from '../../hooks/useFeature';
 import AdminBarWidgets from './AdminBarWidgets';
-import LegacyAdminBarWidgets from './LegacyAdminBarWidgets';
-=======
->>>>>>> 0caa0edd
 const { useSelect } = Data;
 
 export default function AdminBarApp() {
@@ -87,39 +73,7 @@
 						mdc-layout-grid__cell--span-7-desktop
 						mdc-layout-grid__cell--align-middle
 					">
-<<<<<<< HEAD
-						{ widgetsAdminBarEnabled && <AdminBarWidgets /> }
-						<LegacyAdminBarWidgets />
-=======
-						<div className="mdc-layout-grid__inner">
-							<AdminBarImpressions />
-							<AdminBarClicks />
-
-							{ analyticsModuleConnected && analyticsModuleActive && (
-								<Fragment>
-									<AdminBarUniqueVisitors />
-									<AdminBarSessions />
-								</Fragment>
-							) }
-
-							{ ( ! analyticsModuleConnected || ! analyticsModuleActive ) && (
-								<div className="
-									mdc-layout-grid__cell
-									mdc-layout-grid__cell--span-6-desktop
-									mdc-layout-grid__cell--span-4-tablet
-								">
-									{ ! analyticsModuleActive && (
-										<ActivateModuleCTA moduleSlug="analytics" />
-									) }
-
-									{ ( analyticsModuleActive && ! analyticsModuleConnected ) && (
-										<CompleteModuleActivationCTA moduleSlug="analytics" />
-									) }
-								</div>
-							) }
-
-						</div>
->>>>>>> 0caa0edd
+						<AdminBarWidgets />
 					</div>
 
 					<div className="
