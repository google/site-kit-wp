--- conflicted
+++ resolved
@@ -23,7 +23,6 @@
 import { CORE_MODULES } from '../../googlesitekit/modules/datastore/constants';
 import { ERROR_CODE_ADBLOCKER_ACTIVE } from '../../googlesitekit/datastore/user/constants';
 import AdBlockerWarning from './AdBlockerWarning';
-import { __, sprintf } from '@wordpress/i18n';
 import Notice from '../Notice';
 
 export default function ModuleSettingsWarning( { slug } ) {
@@ -42,18 +41,6 @@
 	}
 
 	return (
-		<Notice
-<<<<<<< HEAD
-			type={ Notice.TYPES.WARNING }
-			description={ sprintf(
-				/* translators: %s: Erorr message. */
-				__( '%s ', 'google-site-kit' ),
-				error.message
-			) }
-=======
-			type="warning"
-			description={ error.message }
->>>>>>> 3a808ba7
-		/>
+		<Notice type={ Notice.TYPES.WARNING } description={ error.message } />
 	);
 }