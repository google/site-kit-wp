/**
 * SubtleNotification component.
 *
 * Site Kit by Google, Copyright 2024 Google LLC
 *
 * Licensed under the Apache License, Version 2.0 (the "License");
 * you may not use this file except in compliance with the License.
 * You may obtain a copy of the License at
 *
 *     https://www.apache.org/licenses/LICENSE-2.0
 *
 * Unless required by applicable law or agreed to in writing, software
 * distributed under the License is distributed on an "AS IS" BASIS,
 * WITHOUT WARRANTIES OR CONDITIONS OF ANY KIND, either express or implied.
 * See the License for the specific language governing permissions and
 * limitations under the License.
 */

/**
 * External dependencies
 */
import classnames from 'classnames';
import PropTypes from 'prop-types';

/**
 * WordPress dependencies
 */
import { forwardRef } from '@wordpress/element';

/**
 * Internal dependencies
 */
import { Button } from 'googlesitekit-components';
import ExternalSVG from '../../../svg/icons/external.svg';
export const VARIANTS = {
	WARNING: 'warning',
};

const SubtleNotification = forwardRef(
	(
		{
			title,
			description,
			Icon,
			ctaLink,
			ctaLabel,
			className,
			onCTAClick,
			isCTALinkExternal,
			dismissLabel,
			onDismiss,
			variant,
			hideIcon = false,
		},
		ref
	) => {
		return (
			<div
				ref={ ref }
				className={ classnames(
					'googlesitekit-subtle-notification',
					{
<<<<<<< HEAD
						'googlesitekit-subtle-notification--info':
							variant === VARIANTS.INFO,
=======
						'googlesitekit-subtle-notification--success':
							variant === VARIANTS.SUCCESS,
>>>>>>> 1db57a35
					},
					className
				) }
			>
				{ ! hideIcon && (
					<div className="googlesitekit-subtle-notification__icon">
						{ Icon && <Icon width={ 24 } height={ 24 } /> }
<<<<<<< HEAD
						{ ! Icon && variant === VARIANTS.INFO && (
							<InfoSVG width={ 24 } height={ 24 } />
=======
						{ ! Icon && variant === VARIANTS.SUCCESS && (
							<CheckFillSVG width={ 24 } height={ 24 } />
>>>>>>> 1db57a35
						) }
					</div>
				) }
				<div className="googlesitekit-subtle-notification__content">
					<p>{ title }</p>
					{ description && (
						<p className="googlesitekit-subtle-notification__secondary_description">
							{ description }
						</p>
					) }
				</div>
				<div className="googlesitekit-subtle-notification__action">
					{ dismissLabel && (
						<Button tertiary onClick={ onDismiss }>
							{ dismissLabel }
						</Button>
					) }
					{ ctaLabel && (
						<Button
							className="googlesitekit-subtle-notification__cta"
							href={ ctaLink }
							onClick={ onCTAClick }
							target={ isCTALinkExternal ? '_blank' : '_self' }
							trailingIcon={
								isCTALinkExternal ? (
									<ExternalSVG width={ 14 } height={ 14 } />
								) : undefined
							}
						>
							{ ctaLabel }
						</Button>
					) }
				</div>
			</div>
		);
	}
);

SubtleNotification.propTypes = {
	title: PropTypes.node.isRequired,
	description: PropTypes.string,
	Icon: PropTypes.elementType,
	ctaLink: PropTypes.string,
	ctaLabel: PropTypes.string,
	className: PropTypes.string,
	onCTAClick: PropTypes.func,
	isCTALinkExternal: PropTypes.bool,
	dismissLabel: PropTypes.string,
	onDismiss: PropTypes.func,
	variant: PropTypes.oneOf( Object.values( VARIANTS ) ),
	hideIcon: PropTypes.bool,
};

export default SubtleNotification;<|MERGE_RESOLUTION|>--- conflicted
+++ resolved
@@ -49,7 +49,6 @@
 			isCTALinkExternal,
 			dismissLabel,
 			onDismiss,
-			variant,
 			hideIcon = false,
 		},
 		ref
@@ -59,29 +58,12 @@
 				ref={ ref }
 				className={ classnames(
 					'googlesitekit-subtle-notification',
-					{
-<<<<<<< HEAD
-						'googlesitekit-subtle-notification--info':
-							variant === VARIANTS.INFO,
-=======
-						'googlesitekit-subtle-notification--success':
-							variant === VARIANTS.SUCCESS,
->>>>>>> 1db57a35
-					},
 					className
 				) }
 			>
 				{ ! hideIcon && (
 					<div className="googlesitekit-subtle-notification__icon">
-						{ Icon && <Icon width={ 24 } height={ 24 } /> }
-<<<<<<< HEAD
-						{ ! Icon && variant === VARIANTS.INFO && (
-							<InfoSVG width={ 24 } height={ 24 } />
-=======
-						{ ! Icon && variant === VARIANTS.SUCCESS && (
-							<CheckFillSVG width={ 24 } height={ 24 } />
->>>>>>> 1db57a35
-						) }
+						{ Icon && <Icon width={ 24 } height={ 24 } /> })
 					</div>
 				) }
 				<div className="googlesitekit-subtle-notification__content">
