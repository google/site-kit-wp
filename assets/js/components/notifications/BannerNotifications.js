/**
 * BannerNotifications component.
 *
 * Site Kit by Google, Copyright 2021 Google LLC
 *
 * Licensed under the Apache License, Version 2.0 (the "License");
 * you may not use this file except in compliance with the License.
 * You may obtain a copy of the License at
 *
 *     https://www.apache.org/licenses/LICENSE-2.0
 *
 * Unless required by applicable law or agreed to in writing, software
 * distributed under the License is distributed on an "AS IS" BASIS,
 * WITHOUT WARRANTIES OR CONDITIONS OF ANY KIND, either express or implied.
 * See the License for the specific language governing permissions and
 * limitations under the License.
 */

/**
 * WordPress dependencies
 */
import { Fragment } from '@wordpress/element';

/**
 * Internal dependencies
 */
import Data from 'googlesitekit-data';
import { CORE_MODULES } from '../../googlesitekit/modules/datastore/constants';
import { CORE_USER } from '../../googlesitekit/datastore/user/constants';
import {
	GTM_SCOPE,
	MODULES_ANALYTICS_4,
} from '../../modules/analytics-4/datastore/constants';
import useQueryArg from '../../hooks/useQueryArg';
import SetupSuccessBannerNotification from './SetupSuccessBannerNotification';
import CoreSiteBannerNotifications from './CoreSiteBannerNotifications';
import ModuleRecoveryAlert from '../dashboard-sharing/ModuleRecoveryAlert';
import AdSenseAlerts from './AdSenseAlerts';
import EnhancedMeasurementActivationBanner from '../../modules/analytics-4/components/dashboard/EnhancedMeasurementActivationBanner';
import useViewOnly from '../../hooks/useViewOnly';
import ZeroDataStateNotifications from './ZeroDataStateNotifications';
import EnableAutoUpdateBannerNotification from './EnableAutoUpdateBannerNotification';
import GoogleTagIDMismatchNotification from './GoogleTagIDMismatchNotification';
import WebDataStreamNotAvailableNotification from './WebDataStreamNotAvailableNotification';
import AdBlockingRecoverySetupSuccessBannerNotification from './AdBlockingRecoverySetupSuccessBannerNotification';
import { CORE_UI } from '../../googlesitekit/datastore/ui/constants';
import { UI_KEY_KEY_METRICS_SETUP_CTA_RENDERED } from '../KeyMetrics/KeyMetricsSetupCTARenderedEffect';

const { useSelect } = Data;

export default function BannerNotifications() {
	const viewOnly = useViewOnly();

	const isAuthenticated = useSelect( ( select ) =>
		select( CORE_USER ).isAuthenticated()
	);
	const adSenseModuleActive = useSelect( ( select ) =>
		select( CORE_MODULES ).isModuleActive( 'adsense' )
	);
	const ga4ModuleConnected = useSelect( ( select ) =>
		select( CORE_MODULES ).isModuleConnected( 'analytics-4' )
	);
	const hasGTMScope = useSelect( ( select ) =>
		select( CORE_USER ).hasScope( GTM_SCOPE )
	);

	const hasMismatchedGoogleTagID = useSelect( ( select ) =>
		select( MODULES_ANALYTICS_4 ).hasMismatchedGoogleTagID()
	);
	const keyMetricsSetupCTARendered = useSelect( ( select ) =>
		select( CORE_UI ).getValue( UI_KEY_KEY_METRICS_SETUP_CTA_RENDERED )
	);

	const isGA4ModuleOwner = useSelect( ( select ) => {
		// Bail early if we're in view-only dashboard or the GA4 module is not connected.
		if ( viewOnly || ! ga4ModuleConnected ) {
			return false;
		}

		const ga4OwnerID = select( MODULES_ANALYTICS_4 ).getOwnerID();

		const loggedInUserID = select( CORE_USER ).getID();

		if ( ga4OwnerID === undefined || loggedInUserID === undefined ) {
			return undefined;
		}

		return ga4OwnerID === loggedInUserID;
	} );

	const [ notification ] = useQueryArg( 'notification' );
	const [ slug ] = useQueryArg( 'slug' );

	if ( viewOnly ) {
		return <ZeroDataStateNotifications />;
	}

	return (
		<Fragment>
			{ adSenseModuleActive && <AdSenseAlerts /> }
			<ModuleRecoveryAlert />
<<<<<<< HEAD
			<ActivationBanner />
			{ /* The Ads module uses the new, subtle notification rather than the old SetupSuccessBannerNotification */ }
			{ 'authentication_success' === notification && slug !== 'ads' && (
=======
			{ 'authentication_success' === notification && (
>>>>>>> c5011342
				<SetupSuccessBannerNotification />
			) }
			{ 'ad_blocking_recovery_setup_success' === notification && (
				<AdBlockingRecoverySetupSuccessBannerNotification />
			) }
			<EnableAutoUpdateBannerNotification />
			{ isAuthenticated && <CoreSiteBannerNotifications /> }
			{ ! keyMetricsSetupCTARendered && (
				<EnhancedMeasurementActivationBanner />
			) }
			{ ga4ModuleConnected && hasGTMScope && isGA4ModuleOwner && (
				<Fragment>
					{ hasMismatchedGoogleTagID && (
						<GoogleTagIDMismatchNotification />
					) }
					<WebDataStreamNotAvailableNotification />
				</Fragment>
			) }
			<ZeroDataStateNotifications />
		</Fragment>
	);
}<|MERGE_RESOLUTION|>--- conflicted
+++ resolved
@@ -99,13 +99,8 @@
 		<Fragment>
 			{ adSenseModuleActive && <AdSenseAlerts /> }
 			<ModuleRecoveryAlert />
-<<<<<<< HEAD
-			<ActivationBanner />
 			{ /* The Ads module uses the new, subtle notification rather than the old SetupSuccessBannerNotification */ }
 			{ 'authentication_success' === notification && slug !== 'ads' && (
-=======
-			{ 'authentication_success' === notification && (
->>>>>>> c5011342
 				<SetupSuccessBannerNotification />
 			) }
 			{ 'ad_blocking_recovery_setup_success' === notification && (
