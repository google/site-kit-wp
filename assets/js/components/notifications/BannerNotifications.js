--- conflicted
+++ resolved
@@ -115,12 +115,6 @@
 			<OptimizeRemovalNotification />
 			<ZeroDataStateNotifications />
 			{ adSenseModuleActive && <AdSenseAlerts /> }
-<<<<<<< HEAD
-			{ analyticsModuleConnected && (
-				<SwitchGA4DashboardViewNotification />
-			) }
-=======
->>>>>>> d3160769
 		</Fragment>
 	);
 }