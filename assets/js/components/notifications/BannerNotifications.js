/**
 * BannerNotifications component.
 *
 * Site Kit by Google, Copyright 2021 Google LLC
 *
 * Licensed under the Apache License, Version 2.0 (the "License");
 * you may not use this file except in compliance with the License.
 * You may obtain a copy of the License at
 *
 *     https://www.apache.org/licenses/LICENSE-2.0
 *
 * Unless required by applicable law or agreed to in writing, software
 * distributed under the License is distributed on an "AS IS" BASIS,
 * WITHOUT WARRANTIES OR CONDITIONS OF ANY KIND, either express or implied.
 * See the License for the specific language governing permissions and
 * limitations under the License.
 */

/**
 * WordPress dependencies
 */
import { Fragment } from '@wordpress/element';

/**
 * Internal dependencies
 */
import Data from 'googlesitekit-data';
import { useFeature } from '../../hooks/useFeature';
import { CORE_MODULES } from '../../googlesitekit/modules/datastore/constants';
import useQueryArg from '../../hooks/useQueryArg';
import SetupSuccessBannerNotification from './SetupSuccessBannerNotification';
import CoreSiteBannerNotifications from './CoreSiteBannerNotifications';
import ModuleRecoveryAlert from '../dashboard-sharing/ModuleRecoveryAlert';
import IdeaHubPromptBannerNotification from './IdeaHubPromptBannerNotification';
import UserInputPromptBannerNotification from './UserInputPromptBannerNotification';
import AdSenseAlerts from './AdSenseAlerts';
import ZeroDataStateNotifications from './ZeroDataStateNotifications';
import ActivationBanner from '../../modules/analytics-4/components/dashboard/ActivationBanner';
import { CORE_USER } from '../../googlesitekit/datastore/user/constants';
import useViewOnly from '../../hooks/useViewOnly';
const { useSelect } = Data;

export default function BannerNotifications() {
	const dashboardSharingEnabled = useFeature( 'dashboardSharing' );
	const ideaHubModuleEnabled = useFeature( 'ideaHubModule' );
	const userInputEnabled = useFeature( 'userInput' );
<<<<<<< HEAD
=======
	const zeroDataStatesEnabled = useFeature( 'zeroDataStates' );
	const ga4ActivationBannerEnabled = useFeature( 'ga4ActivationBanner' );
>>>>>>> c480d8cb

	const viewOnly = useViewOnly();

	const isAuthenticated = useSelect( ( select ) =>
		select( CORE_USER ).isAuthenticated()
	);
	const adSenseModuleActive = useSelect( ( select ) =>
		select( CORE_MODULES ).isModuleActive( 'adsense' )
	);

	const [ notification ] = useQueryArg( 'notification' );

	return (
		<Fragment>
			{ ! viewOnly && (
				<Fragment>
					{ ( 'authentication_success' === notification ||
						'user_input_success' === notification ) && (
						<SetupSuccessBannerNotification />
					) }
					{ isAuthenticated && <CoreSiteBannerNotifications /> }
					{ dashboardSharingEnabled && <ModuleRecoveryAlert /> }
				</Fragment>
			) }
<<<<<<< HEAD
			<ZeroDataStateNotifications />
=======
			{ zeroDataStatesEnabled && <ZeroDataStateNotifications /> }
			{ ga4ActivationBannerEnabled && <ActivationBanner /> }
>>>>>>> c480d8cb
			{ ! viewOnly && (
				<Fragment>
					{ userInputEnabled && (
						<UserInputPromptBannerNotification />
					) }
					{ ideaHubModuleEnabled && (
						<IdeaHubPromptBannerNotification />
					) }
					{ adSenseModuleActive && <AdSenseAlerts /> }
				</Fragment>
			) }
		</Fragment>
	);
}<|MERGE_RESOLUTION|>--- conflicted
+++ resolved
@@ -34,7 +34,6 @@
 import IdeaHubPromptBannerNotification from './IdeaHubPromptBannerNotification';
 import UserInputPromptBannerNotification from './UserInputPromptBannerNotification';
 import AdSenseAlerts from './AdSenseAlerts';
-import ZeroDataStateNotifications from './ZeroDataStateNotifications';
 import ActivationBanner from '../../modules/analytics-4/components/dashboard/ActivationBanner';
 import { CORE_USER } from '../../googlesitekit/datastore/user/constants';
 import useViewOnly from '../../hooks/useViewOnly';
@@ -44,11 +43,7 @@
 	const dashboardSharingEnabled = useFeature( 'dashboardSharing' );
 	const ideaHubModuleEnabled = useFeature( 'ideaHubModule' );
 	const userInputEnabled = useFeature( 'userInput' );
-<<<<<<< HEAD
-=======
-	const zeroDataStatesEnabled = useFeature( 'zeroDataStates' );
 	const ga4ActivationBannerEnabled = useFeature( 'ga4ActivationBanner' );
->>>>>>> c480d8cb
 
 	const viewOnly = useViewOnly();
 
@@ -73,12 +68,7 @@
 					{ dashboardSharingEnabled && <ModuleRecoveryAlert /> }
 				</Fragment>
 			) }
-<<<<<<< HEAD
-			<ZeroDataStateNotifications />
-=======
-			{ zeroDataStatesEnabled && <ZeroDataStateNotifications /> }
 			{ ga4ActivationBannerEnabled && <ActivationBanner /> }
->>>>>>> c480d8cb
 			{ ! viewOnly && (
 				<Fragment>
 					{ userInputEnabled && (
