--- conflicted
+++ resolved
@@ -32,12 +32,8 @@
 import Data from 'googlesitekit-data';
 import Notification from '../legacy-notifications/notification';
 import { getModulesData, listFormat } from '../../util';
-<<<<<<< HEAD
-import { STORE_NAME as CORE_USER } from '../../googlesitekit/datastore/user/constants';
-import { STORE_NAME as CORE_LOCATION } from '../../googlesitekit/datastore/location/constants';
-=======
 import { CORE_USER } from '../../googlesitekit/datastore/user/constants';
->>>>>>> 026f7d3e
+import { CORE_LOCATION } from '../../googlesitekit/datastore/location/constants';
 const { useSelect } = Data;
 
 // Map of scope IDs to Site Kit module slugs.
