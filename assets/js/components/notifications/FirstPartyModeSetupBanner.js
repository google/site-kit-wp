/**
 * FirstPartyModeSetupBanner component.
 *
 * Site Kit by Google, Copyright 2024 Google LLC
 *
 * Licensed under the Apache License, Version 2.0 (the "License");
 * you may not use this file except in compliance with the License.
 * You may obtain a copy of the License at
 *
 *     https://www.apache.org/licenses/LICENSE-2.0
 *
 * Unless required by applicable law or agreed to in writing, software
 * distributed under the License is distributed on an "AS IS" BASIS,
 * WITHOUT WARRANTIES OR CONDITIONS OF ANY KIND, either express or implied.
 * See the License for the specific language governing permissions and
 * limitations under the License.
 */

/**
 * WordPress dependencies
 */
import { Fragment, useEffect } from '@wordpress/element';
import { __ } from '@wordpress/i18n';

/**
 * Internal dependencies
 */
import { useDispatch, useSelect } from 'googlesitekit-data';
import {
	useShowTooltip,
	useTooltipState,
	AdminMenuTooltip,
} from '../AdminMenuTooltip';
import {
	CORE_NOTIFICATIONS,
	NOTIFICATION_GROUPS,
} from '../../googlesitekit/notifications/datastore/constants';
import { CORE_SITE } from '../../googlesitekit/datastore/site/constants';
import { CORE_UI } from '../../googlesitekit/datastore/ui/constants';
import Description from '../../googlesitekit/notifications/components/common/Description';
import LearnMoreLink from '../../googlesitekit/notifications/components/common/LearnMoreLink';
import NotificationWithSVG from '../../googlesitekit/notifications/components/layout/NotificationWithSVG';
import ActionsCTALinkDismiss from '../../googlesitekit/notifications/components/common/ActionsCTALinkDismiss';
import FPMSetupCTASVGDesktop from '../../../svg/graphics/first-party-mode-setup-banner-desktop.svg';
import FPMSetupCTASVGTablet from '../../../svg/graphics/first-party-mode-setup-banner-tablet.svg';
import FPMSetupCTASVGMobile from '../../../svg/graphics/first-party-mode-setup-banner-mobile.svg';
import {
	BREAKPOINT_SMALL,
	BREAKPOINT_TABLET,
	useBreakpoint,
} from '../../hooks/useBreakpoint';
import useViewContext from '../../hooks/useViewContext';
import { CORE_USER } from '../../googlesitekit/datastore/user/constants';
import { trackEvent } from '../../util';

export const FPM_SHOW_SETUP_SUCCESS_NOTIFICATION =
	'fpm-show-setup-success-notification';

export default function FirstPartyModeSetupBanner( { id, Notification } ) {
	const breakpoint = useBreakpoint();
	const viewContext = useViewContext();

	const { setFirstPartyModeEnabled, saveFirstPartyModeSettings } =
		useDispatch( CORE_SITE );

	const showTooltip = useShowTooltip( id );

	const { isTooltipVisible } = useTooltipState( id );

	const isItemDismissed = useSelect( ( select ) =>
		select( CORE_NOTIFICATIONS ).isNotificationDismissed( id )
	);

<<<<<<< HEAD
	const { invalidateResolution } = useDispatch( CORE_NOTIFICATIONS );
=======
	const isDismissing = useSelect( ( select ) =>
		select( CORE_USER ).isDismissingItem( id )
	);

	const { dismissNotification, invalidateResolution } =
		useDispatch( CORE_NOTIFICATIONS );
>>>>>>> 1bcaf422
	const { setValue } = useDispatch( CORE_UI );

	const learnMoreURL = useSelect( ( select ) => {
		return select( CORE_SITE ).getDocumentationLinkURL(
			'first-party-mode-introduction'
		);
	} );

	useEffect( () => {
		if ( isTooltipVisible ) {
			trackEvent( `${ viewContext }_fpm-setup-cta`, 'tooltip_view' );
		}
	}, [ isTooltipVisible, viewContext ] );

	const onCTAClick = async () => {
		setFirstPartyModeEnabled( true );
		const { error } = await saveFirstPartyModeSettings();

		if ( error ) {
			return { error };
		}

		setValue( FPM_SHOW_SETUP_SUCCESS_NOTIFICATION, true );
		invalidateResolution( 'getQueuedNotifications', [
			viewContext,
			NOTIFICATION_GROUPS.DEFAULT,
		] );
	};

	const onDismiss = () => {
		showTooltip();
	};

	if ( isTooltipVisible ) {
		return (
			<Fragment>
				<AdminMenuTooltip
					title=""
					content={ __(
						'You can always enable First-party mode from Settings later',
						'google-site-kit'
					) }
					dismissLabel={ __( 'Got it', 'google-site-kit' ) }
					onDismiss={ () => {
						trackEvent(
							`${ viewContext }_fpm-setup-cta`,
							'tooltip_dismiss'
						);
					} }
					tooltipStateKey={ id }
				/>
			</Fragment>
		);
	}

	if ( isItemDismissed || isDismissing ) {
		return null;
	}

	const getBannerSVG = () => {
		if ( breakpoint === BREAKPOINT_SMALL ) {
			return FPMSetupCTASVGMobile;
		}

		if ( breakpoint === BREAKPOINT_TABLET ) {
			return FPMSetupCTASVGTablet;
		}

		return FPMSetupCTASVGDesktop;
	};

	return (
		<Notification>
			<NotificationWithSVG
				id={ id }
				title={ __(
					'Get more comprehensive stats by collecting metrics via your own site',
					'google-site-kit'
				) }
				description={
					<Description
						text={ __(
							'Enable First-party mode (<em>beta</em>) to send measurement through your own domain - this helps improve the quality and completeness of Analytics or Ads metrics.',
							'google-site-kit'
						) }
						learnMoreLink={
							<LearnMoreLink
								id={ id }
								label={ __( 'Learn more', 'google-site-kit' ) }
								url={ learnMoreURL }
							/>
						}
					/>
				}
				actions={
					<ActionsCTALinkDismiss
						id={ id }
						className="googlesitekit-setup-cta-banner__actions-wrapper"
						ctaLabel={ __(
							'Enable First-party mode',
							'google-site-kit'
						) }
						onCTAClick={ onCTAClick }
						ctaDismissOptions={ {
							skipHidingFromQueue: false,
						} }
						dismissLabel={ __( 'Maybe later', 'google-site-kit' ) }
						onDismiss={ onDismiss }
						dismissOptions={ {
							skipHidingFromQueue: true,
						} }
					/>
				}
				SVG={ getBannerSVG() }
			/>
		</Notification>
	);
}<|MERGE_RESOLUTION|>--- conflicted
+++ resolved
@@ -71,16 +71,12 @@
 		select( CORE_NOTIFICATIONS ).isNotificationDismissed( id )
 	);
 
-<<<<<<< HEAD
 	const { invalidateResolution } = useDispatch( CORE_NOTIFICATIONS );
-=======
+
 	const isDismissing = useSelect( ( select ) =>
 		select( CORE_USER ).isDismissingItem( id )
 	);
 
-	const { dismissNotification, invalidateResolution } =
-		useDispatch( CORE_NOTIFICATIONS );
->>>>>>> 1bcaf422
 	const { setValue } = useDispatch( CORE_UI );
 
 	const learnMoreURL = useSelect( ( select ) => {
