/**
 * ErrorNotifications component tests.
 *
 * Site Kit by Google, Copyright 2022 Google LLC
 *
 * Licensed under the Apache License, Version 2.0 (the "License");
 * you may not use this file except in compliance with the License.
 * You may obtain a copy of the License at
 *
 *     https://www.apache.org/licenses/LICENSE-2.0
 *
 * Unless required by applicable law or agreed to in writing, software
 * distributed under the License is distributed on an "AS IS" BASIS,
 * WITHOUT WARRANTIES OR CONDITIONS OF ANY KIND, either express or implied.
 * See the License for the specific language governing permissions and
 * limitations under the License.
 */

/**
 * Internal dependencies
 */
import ErrorNotifications from './ErrorNotifications';
import {
	render,
	createTestRegistry,
	provideUserAuthentication,
	provideModules,
	provideSiteInfo,
	provideNotifications,
	muteFetch,
} from '../../../../tests/js/test-utils';
import {
	CORE_USER,
	FORM_TEMPORARY_PERSIST_PERMISSION_ERROR,
} from '../../googlesitekit/datastore/user/constants';
import { CORE_SITE } from '../../googlesitekit/datastore/site/constants';
import { CORE_FORMS } from '../../googlesitekit/datastore/forms/constants';
import { VIEW_CONTEXT_MAIN_DASHBOARD } from '../../googlesitekit/constants';
import { READ_SCOPE as TAGMANAGER_READ_SCOPE } from '../../modules/tagmanager/datastore/constants';
import { MODULES_ANALYTICS_4 } from '../../modules/analytics-4/datastore/constants';

describe( 'ErrorNotifications', () => {
	let registry;

	const permissionsEndpoint = new RegExp(
		'^/google-site-kit/v1/core/user/data/permissions'
	);

	const reportEndpoint = new RegExp(
		'^/google-site-kit/v1/modules/analytics-4/data/report'
	);

	const searchAnalyticsEndpoint = new RegExp(
		'^/google-site-kit/v1/modules/search-console/data/searchanalytics'
	);

	beforeEach( () => {
		registry = createTestRegistry();
		provideModules( registry );
		registry.dispatch( CORE_USER ).receiveConnectURL( 'test-url' );
		registry.dispatch( CORE_USER ).receiveGetDismissedItems( [] );
<<<<<<< HEAD

		muteFetch( permissionsEndpoint );
		muteFetch( reportEndpoint );
		muteFetch( searchAnalyticsEndpoint );
		registry.dispatch( MODULES_ANALYTICS_4 ).receiveGetSettings( {} );
=======
		registry.dispatch( CORE_USER ).receiveGetDismissedPrompts( {} );
>>>>>>> b387d96e
	} );

	it( 'does not render UnsatisfiedScopesAlert when user is not authenticated', async () => {
		provideUserAuthentication( registry, {
			authenticated: false,
			unsatisfiedScopes: [
				'https://www.googleapis.com/auth/analytics.readonly',
			],
		} );
		provideModules( registry, [
			{
				slug: 'analytics-4',
				active: true,
				connected: true,
			},
		] );
		provideNotifications( registry );

		const { container, waitForRegistry } = render( <ErrorNotifications />, {
			registry,
			viewContext: VIEW_CONTEXT_MAIN_DASHBOARD,
		} );
		await waitForRegistry();

		expect( container.childElementCount ).toBe( 0 );
	} );

	it( 'renders UnsatisfiedScopesAlert when user is authenticated', async () => {
		provideUserAuthentication( registry, {
			grantedScopes: [ TAGMANAGER_READ_SCOPE ],
			unsatisfiedScopes: [
				'https://www.googleapis.com/auth/analytics.readonly',
			],
		} );
		provideModules( registry, [
			{
				slug: 'analytics-4',
				active: true,
				connected: true,
			},
		] );
		provideNotifications( registry );

		const { container, waitForRegistry } = render( <ErrorNotifications />, {
			registry,
			viewContext: VIEW_CONTEXT_MAIN_DASHBOARD,
		} );

		await waitForRegistry();

		expect( container ).toHaveTextContent(
			'Site Kit can’t access necessary data'
		);
		expect( container ).toMatchSnapshot();
	} );

	it( 'renders `Get help` link', async () => {
		provideUserAuthentication( registry, {
			unsatisfiedScopes: [
				'https://www.googleapis.com/auth/analytics.readonly',
			],
		} );
		provideSiteInfo( registry, {
			proxySupportLinkURL: 'https://test.com',
			setupErrorCode: 'error_code',
			setupErrorMessage: 'An error occurred',
		} );
		provideNotifications( registry );
		const { container, getByRole, waitForRegistry } = render(
			<ErrorNotifications />,
			{
				registry,
				viewContext: VIEW_CONTEXT_MAIN_DASHBOARD,
			}
		);
		await waitForRegistry();

		expect( container ).toHaveTextContent( 'Get help' );
		expect( getByRole( 'link', { name: /get help/i } ) ).toHaveAttribute(
			'href',
			registry.select( CORE_SITE ).getErrorTroubleshootingLinkURL( {
				code: registry.select( CORE_SITE ).getSetupErrorCode(),
			} )
		);
	} );

	it( 'renders the GTE message when the only unsatisfied scope is the tagmanager readonly scope', async () => {
		provideModules( registry, [
			{
				slug: 'analytics-4',
				active: true,
				connected: true,
			},
		] );
		provideUserAuthentication( registry, {
			unsatisfiedScopes: [
				'https://www.googleapis.com/auth/tagmanager.readonly',
			],
		} );
		provideNotifications( registry );

		const { container, waitForRegistry } = render( <ErrorNotifications />, {
			registry,
			viewContext: VIEW_CONTEXT_MAIN_DASHBOARD,
		} );

		await waitForRegistry();

		expect( container ).toHaveTextContent(
			'Site Kit needs additional permissions to detect updates to tags on your site'
		);
		expect( container ).toMatchSnapshot();
	} );

	it( 'does not render the GTE message if there are multiple unsatisfied scopes', async () => {
		provideModules( registry, [
			{
				slug: 'analytics-4',
				active: true,
				connected: true,
			},
		] );
		provideUserAuthentication( registry, {
			unsatisfiedScopes: [
				'https://www.googleapis.com/auth/tagmanager.readonly',
				'https://www.googleapis.com/auth/analytics.readonly',
			],
		} );
		provideNotifications( registry );

		const { container, waitForRegistry } = render( <ErrorNotifications />, {
			registry,
			viewContext: VIEW_CONTEXT_MAIN_DASHBOARD,
		} );

		await waitForRegistry();

		expect( container ).toHaveTextContent(
			'Site Kit can’t access necessary data'
		);
		expect( container ).toMatchSnapshot();
	} );

	it( 'does render the redo setup CTA if initial Site Kit setup authentication is not granted', async () => {
		provideModules( registry, [
			{
				slug: 'analytics-4',
				active: true,
				connected: true,
			},
		] );
		provideUserAuthentication( registry, {
			unsatisfiedScopes: [
				'https://www.googleapis.com/auth/tagmanager.readonly',
				'https://www.googleapis.com/auth/analytics.readonly',
			],
			authenticated: false,
		} );
		provideNotifications( registry );
		provideSiteInfo( registry, {
			setupErrorRedoURL: '#',
			setupErrorCode: 'access_denied',
			setupErrorMessage:
				'Setup was interrupted because you did not grant the necessary permissions',
		} );

		const { container, waitForRegistry } = render( <ErrorNotifications />, {
			registry,
			viewContext: VIEW_CONTEXT_MAIN_DASHBOARD,
		} );
		await waitForRegistry();

		expect( container ).toHaveTextContent( 'Setup was interrupted' );
		expect( container ).toHaveTextContent( 'Redo the plugin setup' );
	} );

	it( 'does not render the redo setup CTA if it is not due to the interruption of plugin setup and no permission is temporarily persisted', async () => {
		provideModules( registry, [
			{
				slug: 'analytics-4',
				active: true,
				connected: true,
			},
		] );
		provideUserAuthentication( registry );
		provideNotifications( registry );
		provideSiteInfo( registry, {
			setupErrorCode: 'access_denied',
			setupErrorMessage:
				'Setup was interrupted because you did not grant the necessary permissions',
			setupErrorRedoURL: '#',
		} );

		const { container, waitForRegistry } = render( <ErrorNotifications />, {
			registry,
			viewContext: VIEW_CONTEXT_MAIN_DASHBOARD,
		} );
		await waitForRegistry();

		expect( container ).toHaveTextContent( 'Setup was interrupted' );
		expect( container ).not.toHaveTextContent( 'Redo the plugin setup' );
	} );

	it( 'does render the grant permission CTA if additional permissions were not granted and permission is temporarily persisted', async () => {
		provideUserAuthentication( registry );
		provideSiteInfo( registry, {
			isAuthenticated: true,
			setupErrorCode: 'access_denied',
			setupErrorMessage:
				'Setup was interrupted because you did not grant the necessary permissions',
			setupErrorRedoURL: '#',
		} );

		registry
			.dispatch( CORE_FORMS )
			.setValues( FORM_TEMPORARY_PERSIST_PERMISSION_ERROR, {
				status: 403,
				message: 'Generic scope',
				data: {
					scopes: [
						'https://www.googleapis.com/auth/analytics.edit',
					],
				},
			} );
		provideNotifications( registry );

		const { container, waitForRegistry } = render( <ErrorNotifications />, {
			registry,
			viewContext: VIEW_CONTEXT_MAIN_DASHBOARD,
		} );
		await waitForRegistry();

		expect( container ).toHaveTextContent( 'Setup was interrupted' );
		expect( container ).not.toHaveTextContent( 'Grant permission' );
	} );
} );<|MERGE_RESOLUTION|>--- conflicted
+++ resolved
@@ -59,15 +59,12 @@
 		provideModules( registry );
 		registry.dispatch( CORE_USER ).receiveConnectURL( 'test-url' );
 		registry.dispatch( CORE_USER ).receiveGetDismissedItems( [] );
-<<<<<<< HEAD
 
 		muteFetch( permissionsEndpoint );
 		muteFetch( reportEndpoint );
 		muteFetch( searchAnalyticsEndpoint );
 		registry.dispatch( MODULES_ANALYTICS_4 ).receiveGetSettings( {} );
-=======
 		registry.dispatch( CORE_USER ).receiveGetDismissedPrompts( {} );
->>>>>>> b387d96e
 	} );
 
 	it( 'does not render UnsatisfiedScopesAlert when user is not authenticated', async () => {
