--- conflicted
+++ resolved
@@ -100,11 +100,8 @@
 	WinImageSVG,
 	rounded = false,
 	footer,
-<<<<<<< HEAD
 	secondaryPane,
-=======
 	ctaComponent,
->>>>>>> c1f6bc7b
 } ) {
 	// Closed notifications are invisible, but still occupy space.
 	const [ isClosed, setIsClosed ] = useState( false );
