/**
 * GA4AdSenseLinkedNotification component.
 *
 * Site Kit by Google, Copyright 2024 Google LLC
 *
 * Licensed under the Apache License, Version 2.0 (the "License");
 * you may not use this file except in compliance with the License.
 * You may obtain a copy of the License at
 *
 *     https://www.apache.org/licenses/LICENSE-2.0
 *
 * Unless required by applicable law or agreed to in writing, software
 * distributed under the License is distributed on an "AS IS" BASIS,
 * WITHOUT WARRANTIES OR CONDITIONS OF ANY KIND, either express or implied.
 * See the License for the specific language governing permissions and
 * limitations under the License.
 */

/**
 * WordPress dependencies
 */
import { useEffect, useCallback } from '@wordpress/element';
import { __ } from '@wordpress/i18n';

/**
 * Internal dependencies
 */
import Data from 'googlesitekit-data';
import { CORE_USER } from '../../googlesitekit/datastore/user/constants';
import {
	DATE_RANGE_OFFSET,
	MODULES_ANALYTICS_4,
} from '../../modules/analytics-4/datastore/constants';
import CheckFill from '../../../svg/icons/check-fill.svg';
import { Button } from 'googlesitekit-components';
import { Grid, Cell, Row } from '../../material-components';
import useViewOnly from '../../hooks/useViewOnly';
import { isZeroReport } from '../../modules/analytics-4/utils';
import { CORE_MODULES } from '../../googlesitekit/modules/datastore/constants';
import useDashboardType from '../../hooks/useDashboardType';
import useViewContext from '../../hooks/useViewContext';
import { trackEvent } from '../../util';

const { useSelect, useDispatch } = Data;

export const GA4_ADSENSE_LINKED_NOTIFICATION =
	'ga4_adsense_linked_notification';

export default function GA4AdSenseLinkedNotification() {
	const dashboardType = useDashboardType();
	const viewOnly = useViewOnly();

	const adSenseModuleConnected = useSelect( ( select ) => {
		if ( ! dashboardType || viewOnly ) {
			return null;
		}

		return select( CORE_MODULES ).isModuleConnected( 'adsense' );
	} );

	const analyticsModuleConnected = useSelect( ( select ) => {
		if ( ! dashboardType || viewOnly ) {
			return null;
		}

		return select( CORE_MODULES ).isModuleConnected( 'analytics-4' );
	} );

	const isAdSenseLinked = useSelect( ( select ) => {
		if ( ! dashboardType || viewOnly ) {
			return null;
		}

		return select( MODULES_ANALYTICS_4 ).getAdSenseLinked();
	} );

	const analyticsAndAdsenseConnectedAndLinked =
		adSenseModuleConnected && analyticsModuleConnected && isAdSenseLinked;

	const isDismissed = useSelect( ( select ) => {
		if ( ! dashboardType || viewOnly ) {
			return null;
		}

		return select( CORE_USER ).isItemDismissed(
			GA4_ADSENSE_LINKED_NOTIFICATION
		);
	} );

	const { dismissItem } = useDispatch( CORE_USER );

	const { startDate, endDate } = useSelect( ( select ) =>
		select( CORE_USER ).getDateRangeDates( {
			offsetDays: DATE_RANGE_OFFSET,
		} )
	);

	const viewContext = useViewContext();

	const reportOptions = {
		startDate,
		endDate,
		dimensions: [ 'pagePath' ],
		metrics: [ { name: 'totalAdRevenue' } ],
		orderby: [
			{
				metric: { metricName: 'totalAdRevenue' },
				desc: true,
			},
		],
		limit: 3,
	};

	const report = useSelect( ( select ) => {
		if (
			viewOnly ||
			isDismissed ||
			! analyticsAndAdsenseConnectedAndLinked
		) {
			return null;
		}

		return select( MODULES_ANALYTICS_4 ).getReport( reportOptions );
	} );

	const hasFinishedResolution = useSelect( ( select ) => {
		return select( MODULES_ANALYTICS_4 ).hasFinishedResolution(
			'getReport',
			[ reportOptions ]
		);
	} );

	const dismissNotificationForUser = useCallback( async () => {
		trackEvent(
			`${ viewContext }_top-earning-pages-success-notification`,
			'confirm_notification'
		);
		await dismissItem( GA4_ADSENSE_LINKED_NOTIFICATION );
	}, [ dismissItem, viewContext ] );

	// This notification should only appear when the user has connected their
	// AdSense and Google Analytics accounts, but has not yet received any data
	// from linking the accounts. If they have any data from the "linked" report,
	// we show them a different notification and should not show this one. Check
	// to see if the user already has data and dismiss this notification without
	// showing it.
	useEffect( () => {
		if (
			!! dashboardType &&
			! viewOnly &&
			isDismissed === false &&
			hasFinishedResolution &&
			isZeroReport( report ) === false &&
			analyticsAndAdsenseConnectedAndLinked
		) {
			dismissNotificationForUser();
		}
	}, [
		report,
		isDismissed,
		viewOnly,
		hasFinishedResolution,
		analyticsAndAdsenseConnectedAndLinked,
		dismissNotificationForUser,
		dashboardType,
	] );

	// Ensure resolution of the report has completed before showing this
	// notification, since it should only appear when the user has no data in
	// the report.
	const shouldShowNotification =
		// Only show this notification on the main/entity dashboard, not on the
		// settings page, etc.
		dashboardType &&
		// Don't show this notification on the view-only dashboard.
<<<<<<< HEAD
		viewOnly ||
		// Don't show this notification if `isDismissed` call is still loading.
		isDismissed === undefined ||
		// Don't show this notification if the user has dismissed it.
		isDismissed ||
		! hasFinishedResolution ||
		! isZeroReport( report ) ||
		! analyticsAndAdsenseConnectedAndLinked
	) {
=======
		! viewOnly &&
		// Don't show this notification if `isDismissed` call is still loading
		// or the user has dismissed it.
		! isDismissed &&
		isGA4AdSenseIntegrationEnabled &&
		hasFinishedResolution &&
		isZeroReport( report ) &&
		analyticsAndAdsenseConnectedAndLinked;

	useEffect( () => {
		if ( shouldShowNotification ) {
			trackEvent(
				`${ viewContext }_top-earning-pages-success-notification`,
				'view_notification'
			);
		}
	}, [ shouldShowNotification, viewContext ] );

	if ( ! shouldShowNotification ) {
>>>>>>> 14cdd8a2
		return null;
	}

	return (
		<Grid>
			<Row>
				<Cell
					alignMiddle
					size={ 12 }
					className="googlesitekit-subtle-notification"
				>
					<div className="googlesitekit-subtle-notification__icon">
						<CheckFill width={ 24 } height={ 24 } />
					</div>
					<div className="googlesitekit-subtle-notification__content">
						<p>
							{ __(
								'Your AdSense and Analytics accounts are linked.',
								'google-site-kit'
							) }
						</p>
						<p>
							{ __(
								'We’ll let you know as soon as there’s enough data available.',
								'google-site-kit'
							) }
						</p>
					</div>
					<Button tertiary onClick={ dismissNotificationForUser }>
						{ __( 'Got it', 'google-site-kit' ) }
					</Button>
				</Cell>
			</Row>
		</Grid>
	);
}<|MERGE_RESOLUTION|>--- conflicted
+++ resolved
@@ -173,22 +173,10 @@
 		// settings page, etc.
 		dashboardType &&
 		// Don't show this notification on the view-only dashboard.
-<<<<<<< HEAD
-		viewOnly ||
-		// Don't show this notification if `isDismissed` call is still loading.
-		isDismissed === undefined ||
-		// Don't show this notification if the user has dismissed it.
-		isDismissed ||
-		! hasFinishedResolution ||
-		! isZeroReport( report ) ||
-		! analyticsAndAdsenseConnectedAndLinked
-	) {
-=======
 		! viewOnly &&
 		// Don't show this notification if `isDismissed` call is still loading
 		// or the user has dismissed it.
 		! isDismissed &&
-		isGA4AdSenseIntegrationEnabled &&
 		hasFinishedResolution &&
 		isZeroReport( report ) &&
 		analyticsAndAdsenseConnectedAndLinked;
@@ -203,7 +191,6 @@
 	}, [ shouldShowNotification, viewContext ] );
 
 	if ( ! shouldShowNotification ) {
->>>>>>> 14cdd8a2
 		return null;
 	}
 
