/**
 * GA4AdSenseLinkedNotification component.
 *
 * Site Kit by Google, Copyright 2024 Google LLC
 *
 * Licensed under the Apache License, Version 2.0 (the "License");
 * you may not use this file except in compliance with the License.
 * You may obtain a copy of the License at
 *
 *     https://www.apache.org/licenses/LICENSE-2.0
 *
 * Unless required by applicable law or agreed to in writing, software
 * distributed under the License is distributed on an "AS IS" BASIS,
 * WITHOUT WARRANTIES OR CONDITIONS OF ANY KIND, either express or implied.
 * See the License for the specific language governing permissions and
 * limitations under the License.
 */

/**
 * WordPress dependencies
 */
import { __ } from '@wordpress/i18n';

/**
 * Internal dependencies
 */
import SubtleNotification from '../../googlesitekit/notifications/components/layout/SubtleNotification';
import Dismiss from '../../googlesitekit/notifications/components/common/Dismiss';

export default function GA4AdSenseLinkedNotification( { id, Notification } ) {
	return (
<<<<<<< HEAD
		<SubtleNotification
			title={ __(
				'Your AdSense and Analytics accounts are linked',
				'google-site-kit'
			) }
			description={ __(
				'We’ll let you know as soon as there’s enough data available',
				'google-site-kit'
			) }
			onDismiss={ dismissNotificationForUser }
		/>
=======
		<Notification>
			<SubtleNotification
				title={ __(
					'Your AdSense and Analytics accounts are linked.',
					'google-site-kit'
				) }
				description={ __(
					'We’ll let you know as soon as there’s enough data available.',
					'google-site-kit'
				) }
				dismissCTA={
					<Dismiss
						id={ id }
						primary={ false }
						dismissLabel={ __( 'Got it', 'google-site-kit' ) }
					/>
				}
			/>
		</Notification>
>>>>>>> 93cd470a
	);
}<|MERGE_RESOLUTION|>--- conflicted
+++ resolved
@@ -29,27 +29,14 @@
 
 export default function GA4AdSenseLinkedNotification( { id, Notification } ) {
 	return (
-<<<<<<< HEAD
-		<SubtleNotification
-			title={ __(
-				'Your AdSense and Analytics accounts are linked',
-				'google-site-kit'
-			) }
-			description={ __(
-				'We’ll let you know as soon as there’s enough data available',
-				'google-site-kit'
-			) }
-			onDismiss={ dismissNotificationForUser }
-		/>
-=======
 		<Notification>
 			<SubtleNotification
 				title={ __(
-					'Your AdSense and Analytics accounts are linked.',
+					'Your AdSense and Analytics accounts are linked',
 					'google-site-kit'
 				) }
 				description={ __(
-					'We’ll let you know as soon as there’s enough data available.',
+					'We’ll let you know as soon as there’s enough data available',
 					'google-site-kit'
 				) }
 				dismissCTA={
@@ -61,6 +48,5 @@
 				}
 			/>
 		</Notification>
->>>>>>> 93cd470a
 	);
 }