--- conflicted
+++ resolved
@@ -26,11 +26,6 @@
  */
 import { useFeature } from '../../hooks/useFeature';
 import { RRMSetupSuccessSubtleNotification } from '../../modules/reader-revenue-manager/components/dashboard';
-<<<<<<< HEAD
-import GA4AdSenseLinkedNotification from './GA4AdSenseLinkedNotification';
-=======
-import useViewContext from '../../hooks/useViewContext';
->>>>>>> 14545e41
 import Notifications from './Notifications';
 import { NOTIFICATION_AREAS } from '../../googlesitekit/notifications/datastore/constants';
 
@@ -46,13 +41,6 @@
 	// Because these notifications are subtle and small, this is acceptable UX.
 	return (
 		<Fragment>
-<<<<<<< HEAD
-			<GA4AdSenseLinkedNotification />
-=======
-			{ audienceSegmentationEnabled && (
-				<AudienceSegmentationSetupSuccessSubtleNotification />
-			) }
->>>>>>> 14545e41
 			{ rrmModuleEnabled && <RRMSetupSuccessSubtleNotification /> }
 			<Notifications areaSlug={ NOTIFICATION_AREAS.BANNERS_BELOW_NAV } />
 		</Fragment>
