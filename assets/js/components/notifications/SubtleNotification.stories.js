--- conflicted
+++ resolved
@@ -148,18 +148,6 @@
 };
 WarningWithCustomIcon.scenario = {};
 
-<<<<<<< HEAD
-export const NonDismissible = Template.bind( {} );
-NonDismissible.storyName = 'Non dismissable';
-NonDismissible.args = {
-	title: 'Success! Your Conversion Tracking ID was added to your site',
-	description: 'You can now track conversions for your Ads campaigns',
-	isDismissable: false,
-	ctaLabel: 'Learn more',
-	ctaLink: 'https://sitekit.withgoogle.com/documentation',
-	isCTALinkExternal: true,
-};
-=======
 export const WarningWithoutIcon = Template.bind( {} );
 WarningWithoutIcon.storyName = 'Warning Without Icon';
 WarningWithoutIcon.args = {
@@ -172,7 +160,17 @@
 	hideIcon: true,
 };
 WarningWithoutIcon.scenario = {};
->>>>>>> 7c1e93da
+
+export const NonDismissible = Template.bind( {} );
+NonDismissible.storyName = 'Non dismissable';
+NonDismissible.args = {
+	title: 'Success! Your Conversion Tracking ID was added to your site',
+	description: 'You can now track conversions for your Ads campaigns',
+	isDismissable: false,
+	ctaLabel: 'Learn more',
+	ctaLink: 'https://sitekit.withgoogle.com/documentation',
+	isCTALinkExternal: true,
+};
 
 export default {
 	title: 'Components/SubtleNotification',
