/**
 * DashboardModulesAlerts component.
 *
 * Site Kit by Google, Copyright 2019 Google LLC
 *
 * Licensed under the Apache License, Version 2.0 (the "License");
 * you may not use this file except in compliance with the License.
 * You may obtain a copy of the License at
 *
 *     https://www.apache.org/licenses/LICENSE-2.0
 *
 * Unless required by applicable law or agreed to in writing, software
 * distributed under the License is distributed on an "AS IS" BASIS,
 * WITHOUT WARRANTIES OR CONDITIONS OF ANY KIND, either express or implied.
 * See the License for the specific language governing permissions and
 * limitations under the License.
 */

/**
 * External dependencies
 */
import { each } from 'lodash';

/**
 * WordPress dependencies
 */
import { Component, Fragment } from '@wordpress/element';
import { __ } from '@wordpress/i18n';

/**
 * Internal dependencies
 */
<<<<<<< HEAD
import { getModulesData } from 'GoogleUtil';
=======
import Notification from './notification';
import { modulesNotificationsToRequest, getModulesNotifications } from './util';
>>>>>>> e83315c6

class DashboardModulesAlerts extends Component {
	constructor( props ) {
		super( props );

		this.state = {
			data: false,
		};
	}

	componentDidMount() {
		const modules = modulesNotificationsToRequest();

		if ( modules ) {
			getModulesNotifications( modules ).then( ( response ) => {
				this.setState( {
					data: response.results,
				} );
			} );
		}
	}

	render() {
		const { data } = this.state;

		if ( 0 === Object.keys( data ).length ) {
			return null;
		}

		const modulesData = getModulesData();
		const notifications = [];

		Object.keys( data ).forEach( ( key ) => {
			each( data[ key ], ( notification ) => {
				notifications.push(
					<Notification
						key={ notification.id }
						id={ notification.id }
						title={ notification.title || '' }
						description={ notification.description || '' }
						blockData={ notification.blockData || [] }
						winImage={ notification.winImage ? `${ global.googlesitekit.admin.assetsRoot }images/${ notification.winImage }` : '' }
						format={ notification.format || 'small' }
						learnMoreURL={ notification.learnMoreURL || '' }
						learnMoreDescription={ notification.learnMoreDescription || '' }
						learnMoreLabel={ notification.learnMoreLabel || '' }
						ctaLink={ notification.ctaURL || '' }
						ctaLabel={ notification.ctaLabel || '' }
						ctaTarget={ notification.ctaTarget || '' }
						type={ notification.severity || '' }
						dismiss={ notification.dismiss || __( 'OK, Got it!', 'google-site-kit' ) }
						isDismissable={ notification.isDismissable || true }
						logo={ notification.logo || true }
						module={ key }
						moduleName={ modulesData[ key ].name }
						pageIndex={ notification.pageIndex || '' }
						dismissExpires={ notification.dismissExpires || 0 }
						showOnce={ notification.showOnce || false }
					/>
				);
			} );
		} );
		return (
			<Fragment>
				{ notifications }
			</Fragment>
		);
	}
}

export default DashboardModulesAlerts;<|MERGE_RESOLUTION|>--- conflicted
+++ resolved
@@ -30,12 +30,9 @@
 /**
  * Internal dependencies
  */
-<<<<<<< HEAD
-import { getModulesData } from 'GoogleUtil';
-=======
+import { getModulesData } from '../../util';
 import Notification from './notification';
 import { modulesNotificationsToRequest, getModulesNotifications } from './util';
->>>>>>> e83315c6
 
 class DashboardModulesAlerts extends Component {
 	constructor( props ) {
