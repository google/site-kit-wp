--- conflicted
+++ resolved
@@ -82,35 +82,6 @@
 				notificationID={ id }
 				type={ TYPES.INFO }
 				title={ gatheringDataTitle }
-<<<<<<< HEAD
-				description={
-					<Description
-						text={ sprintf(
-							/* translators: %s: the number of hours the site can be in a gathering data state */
-							_n(
-								'It can take up to %s hour before stats show up for your site. While you’re waiting, connect more services to get more stats.',
-								'It can take up to %s hours before stats show up for your site. While you’re waiting, connect more services to get more stats.',
-								gatheringDataWaitTimeInHours,
-								'google-site-kit'
-							),
-							gatheringDataWaitTimeInHours
-						) }
-					/>
-				}
-				actions={
-					<ActionsCTALinkDismiss
-						id={ id }
-						ctaLabel={ __(
-							'See other services',
-							'google-site-kit'
-						) }
-						ctaLink={ connectMoreServicesURL }
-						dismissLabel={ __( 'Maybe later', 'google-site-kit' ) }
-						dismissExpires={ DAY_IN_SECONDS }
-					/>
-				}
-				SmallImageSVG={ GatheringDataIcon }
-=======
 				description={ sprintf(
 					/* translators: %s: the number of hours the site can be in a gathering data state */
 					_n(
@@ -123,7 +94,7 @@
 				) }
 				ctaButton={ {
 					label: __( 'Connect more services', 'google-site-kit' ),
-					href: `${ settingsAdminURL }#/connect-more-services`,
+					href: connectMoreServicesURL,
 					onClick: () => {
 						dismissNotification( id, {
 							expiresInSeconds: DAY_IN_SECONDS,
@@ -141,7 +112,6 @@
 					mobile: undefined,
 					verticalPosition: 'center',
 				} }
->>>>>>> a29de83d
 			/>
 		</Notification>
 	);
