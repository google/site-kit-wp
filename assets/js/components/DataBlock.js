/**
 * DataBlock component.
 *
 * Site Kit by Google, Copyright 2021 Google LLC
 *
 * Licensed under the Apache License, Version 2.0 (the "License");
 * you may not use this file except in compliance with the License.
 * You may obtain a copy of the License at
 *
 *     https://www.apache.org/licenses/LICENSE-2.0
 *
 * Unless required by applicable law or agreed to in writing, software
 * distributed under the License is distributed on an "AS IS" BASIS,
 * WITHOUT WARRANTIES OR CONDITIONS OF ANY KIND, either express or implied.
 * See the License for the specific language governing permissions and
 * limitations under the License.
 */

/**
 * External dependencies
 */
import PropTypes from 'prop-types';
import classnames from 'classnames';

/**
 * WordPress dependencies
 */
import { Component, Fragment, cloneElement } from '@wordpress/element';
import { sprintf } from '@wordpress/i18n';

/**
 * Internal dependencies
 */
import ChangeArrow from './ChangeArrow';
import SourceLink from './SourceLink';
import GatheringDataNotice, { NOTICE_STYLE } from './GatheringDataNotice';
import { isFeatureEnabled } from '../features';
import { numFmt } from '../util';

class DataBlock extends Component {
	constructor( props ) {
		super( props );

		this.handleClick = this.handleClick.bind( this );
		this.handleKeyPress = this.handleKeyPress.bind( this );
	}

	handleClick() {
		const { stat, handleStatSelection } = this.props;
		handleStatSelection( stat );
	}

	handleKeyPress( e ) {
		e.preventDefault();
		const { stat, handleStatSelection } = this.props;
		if ( 'Enter' === e.key || ' ' === e.key ) {
			handleStatSelection( stat );
		}
	}

	render() {
		const {
			className,
			title,
			datapoint,
			datapointUnit,
			change,
			changeDataUnit,
			context,
			period,
			selected,
			handleStatSelection,
			source,
			sparkline,
			invertChangeColor,
			gatheringData,
			gatheringDataNoticeStyle,
		} = this.props;

		const role = 'button' === context ? 'button' : '';

		// The `sparkline` prop is passed as a component, but if `invertChangeColor`
		// is set, we should pass that to `<Sparkline>`. In that case, we clone
		// the element and add the prop.
		let sparklineComponent = sparkline;
		if ( sparklineComponent && invertChangeColor ) {
			sparklineComponent = cloneElement( sparkline, {
				invertChangeColor,
			} );
		}

		let changeFormatted = change;

		// If changeDataUnit is given, try using it as currency first, otherwise add it as suffix.
		if ( changeDataUnit ) {
			if ( changeDataUnit === '%' ) {
				// Format percentage change with only 1 digit instead of the usual 2.
				changeFormatted = numFmt( change, {
					style: 'percent',
					signDisplay: 'never',
					maximumFractionDigits: 1,
				} );
			} else {
				changeFormatted = numFmt( change, changeDataUnit );
			}
		}

		// If period is given (requires %s placeholder), add it.
		if ( period ) {
			changeFormatted = sprintf( period, changeFormatted );
		}

		const datapointFormatted =
			datapoint === undefined
				? datapoint
				: numFmt( datapoint, datapointUnit || undefined );

		const zeroDataStatesEnabled = isFeatureEnabled( 'zeroDataStates' );

		return (
			<div
				className={ classnames(
					'googlesitekit-data-block',
					className,
					`googlesitekit-data-block--${ context }`,
					{
						'googlesitekit-data-block--selected': selected,
						'googlesitekit-data-block--is-gathering-data': gatheringData,
					}
				) }
				tabIndex={ 'button' === context ? '0' : '-1' }
				role={ handleStatSelection && role }
				onClick={ handleStatSelection && this.handleClick }
				onKeyPress={ handleStatSelection && this.handleKeyPress }
				aria-label={ handleStatSelection && title }
				aria-pressed={ handleStatSelection && selected }
			>
				<div className="googlesitekit-data-block__title-datapoint-wrapper">
					<h3
						className="
						googlesitekit-subheading-1
						googlesitekit-data-block__title
					"
					>
						{ title }
					</h3>

					{ ! gatheringData && (
						<div className="googlesitekit-data-block__datapoint">
							{ datapointFormatted }
						</div>
					) }
				</div>

				{ ! gatheringData && (
					<Fragment>
						{ sparklineComponent && (
							<div className="googlesitekit-data-block__sparkline">
								{ sparklineComponent }
							</div>
						) }

						<div className="googlesitekit-data-block__change-source-wrapper">
							<div
								className={ classnames(
									'googlesitekit-data-block__change',
									{
										'googlesitekit-data-block__change--no-change': ! change,
									}
								) }
							>
								<Fragment>
									{ !! change && (
										<span className="googlesitekit-data-block__arrow">
											<ChangeArrow
												direction={
													0 < parseFloat( change )
														? 'up'
														: 'down'
												}
												invertColor={
													invertChangeColor
												}
											/>
										</span>
									) }
									<span className="googlesitekit-data-block__value">
										{ changeFormatted }
									</span>
								</Fragment>
							</div>
							{ source && (
								<SourceLink
									className="googlesitekit-data-block__source"
									name={ source.name }
									href={ source.link }
									external={ source?.external }
								/>
							) }
						</div>
					</Fragment>
				) }

				{ gatheringData && zeroDataStatesEnabled && (
<<<<<<< HEAD
					<GatheringDataNotice style="default" />
=======
					<GatheringDataNotice style={ gatheringDataNoticeStyle } />
>>>>>>> c217a944
				) }
			</div>
		);
	}
}

DataBlock.propTypes = {
	stat: PropTypes.number,
	onClick: PropTypes.func,
	className: PropTypes.string,
	title: PropTypes.string,
	datapoint: PropTypes.oneOfType( [ PropTypes.string, PropTypes.number ] ),
	datapointUnit: PropTypes.string,
	change: PropTypes.oneOfType( [ PropTypes.string, PropTypes.number ] ),
	changeDataUnit: PropTypes.oneOfType( [ PropTypes.string, PropTypes.bool ] ),
	context: PropTypes.string,
	period: PropTypes.string,
	selected: PropTypes.bool,
	handleStatSelection: PropTypes.func,
	invertChangeColor: PropTypes.bool,
	gatheringData: PropTypes.bool,
	gatheringDataNoticeStyle: PropTypes.oneOf( Object.values( NOTICE_STYLE ) ),
};

DataBlock.defaultProps = {
	stat: null,
	onClick: null,
	className: '',
	title: '',
	datapoint: null,
	datapointUnit: '',
	change: null,
	changeDataUnit: '',
	context: 'default',
	period: '',
	selected: false,
	handleStatSelection: null,
	invertChangeColor: false,
	gatheringData: false,
	gatheringDataNoticeStyle: NOTICE_STYLE.DEFAULT,
};

export default DataBlock;<|MERGE_RESOLUTION|>--- conflicted
+++ resolved
@@ -202,11 +202,7 @@
 				) }
 
 				{ gatheringData && zeroDataStatesEnabled && (
-<<<<<<< HEAD
-					<GatheringDataNotice style="default" />
-=======
 					<GatheringDataNotice style={ gatheringDataNoticeStyle } />
->>>>>>> c217a944
 				) }
 			</div>
 		);
