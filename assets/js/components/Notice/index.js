--- conflicted
+++ resolved
@@ -75,31 +75,12 @@
 						( ctaButton?.onClick || ctaButton?.href ) ) ) && (
 					<div className="googlesitekit-notice__action">
 						{ children }
-
-<<<<<<< HEAD
-					{ ( dismissButton?.label || dismissButton?.onClick ) && (
-						<DismissButton
-							label={ dismissButton.label }
-							onClick={ dismissButton.onClick }
-							disabled={ dismissButton.disabled }
-						/>
-					) }
-					{ ctaButton?.label &&
-						( ctaButton?.onClick || ctaButton?.href ) && (
-							<CTAButton
-								label={ ctaButton.label }
-								onClick={ ctaButton.onClick }
-								inProgress={ ctaButton.inProgress }
-								disabled={ ctaButton.disabled }
-								href={ ctaButton.href }
-=======
 						{ ( dismissButton?.label ||
 							dismissButton?.onClick ) && (
 							<DismissButton
 								label={ dismissButton.label }
 								onClick={ dismissButton.onClick }
 								disabled={ dismissButton.disabled }
->>>>>>> 851ad78f
 							/>
 						) }
 						{ ctaButton?.label &&
