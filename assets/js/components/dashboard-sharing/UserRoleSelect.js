/**
 * UserRoleSelect component.
 *
 * Site Kit by Google, Copyright 2022 Google LLC
 *
 * Licensed under the Apache License, Version 2.0 (the "License");
 * you may not use this file except in compliance with the License.
 * You may obtain a copy of the License at
 *
 *     https://www.apache.org/licenses/LICENSE-2.0
 *
 * Unless required by applicable law or agreed to in writing, software
 * distributed under the License is distributed on an "AS IS" BASIS,
 * WITHOUT WARRANTIES OR CONDITIONS OF ANY KIND, either express or implied.
 * See the License for the specific language governing permissions and
 * limitations under the License.
 */

/**
 * External dependencies
 */
import PropTypes from 'prop-types';
import classnames from 'classnames';
import { Chip, ChipCheckmark } from '@material/react-chips';

/**
 * WordPress dependencies
 */
import { __ } from '@wordpress/i18n';
import { ESCAPE, ENTER } from '@wordpress/keycodes';
<<<<<<< HEAD
import { useCallback, useRef } from '@wordpress/element';
=======
import { useState, useCallback, useRef, forwardRef } from '@wordpress/element';
>>>>>>> d9fb0595

/**
 * Internal dependencies
 */
import Data from 'googlesitekit-data';
import Button from '../Button';
import Link from '../Link';
import ShareIcon from '../../../svg/icons/share.svg';
import CloseIcon from '../../../svg/icons/close.svg';
import useViewContext from '../../hooks/useViewContext';
import { useKeyCodesInside } from '../../hooks/useKeyCodesInside';
import { trackEvent } from '../../util';
import { CORE_MODULES } from '../../googlesitekit/modules/datastore/constants';
import { CORE_UI } from '../../googlesitekit/datastore/ui/constants';
import { EDITING_USER_ROLE_SELECT_SLUG_KEY } from './DashboardSharingSettings/constants';
const { useSelect, useDispatch } = Data;

const ALL_CHIP_ID = 'all';
const ALL_CHIP_DISPLAY_NAME = __( 'All', 'google-site-kit' );

<<<<<<< HEAD
export default function UserRoleSelect( { moduleSlug, isLocked = false } ) {
	const viewContext = useViewContext();
	const wrapperRef = useRef();

	const { setSharedRoles } = useDispatch( CORE_MODULES );
	const { setValue } = useDispatch( CORE_UI );

	const shareableRoles = useSelect( ( select ) =>
		select( CORE_MODULES ).getShareableRoles()
	);
	const sharedRoles = useSelect( ( select ) =>
		select( CORE_MODULES ).getSharedRoles( moduleSlug )
	);
	const editingUserRoleSelect = useSelect( ( select ) =>
		select( CORE_UI ).getValue( EDITING_USER_ROLE_SELECT_SLUG_KEY )
	);
	const editMode = editingUserRoleSelect === moduleSlug;

	useKeyCodesInside( [ ESCAPE ], wrapperRef, () => {
		if ( editMode ) {
			setValue( EDITING_USER_ROLE_SELECT_SLUG_KEY, undefined );
		}
	} );

	const haveSharingSettingsRolesChanged = useSelect( ( select ) =>
		select( CORE_MODULES ).haveModuleSharingSettingsChanged(
			moduleSlug,
			'sharedRoles'
		)
	);

	const toggleEditMode = useCallback( () => {
		if ( ! editMode ) {
			// Set these state to disable modules in when editing user roles
			setValue( EDITING_USER_ROLE_SELECT_SLUG_KEY, moduleSlug );
		} else {
			// Reset the state to enable modules in when not editing.
			setValue( EDITING_USER_ROLE_SELECT_SLUG_KEY, undefined );

			if ( haveSharingSettingsRolesChanged ) {
				trackEvent(
					`${ viewContext }_sharing`,
					'change_shared_roles',
					moduleSlug
				);
			}
		}
	}, [
		editMode,
		haveSharingSettingsRolesChanged,
		moduleSlug,
		setValue,
		viewContext,
	] );

	const toggleChip = useCallback(
		( { type, target, keyCode } ) => {
			if ( type === 'keyup' && keyCode !== ENTER ) {
				return;
			}
=======
const UserRoleSelect = forwardRef(
	( { moduleSlug, isLocked = false }, ref ) => {
		const viewContext = useViewContext();
		const roleSelectButtonRef = useRef();

		const [ initialSharedRoles, setInitialSharedRoles ] = useState( [] );

		const { setSharedRoles } = useDispatch( CORE_MODULES );
		const { setValue } = useDispatch( CORE_UI );
>>>>>>> d9fb0595

		const shareableRoles = useSelect( ( select ) =>
			select( CORE_MODULES ).getShareableRoles()
		);
		const sharedRoles = useSelect( ( select ) =>
			select( CORE_MODULES ).getSharedRoles( moduleSlug )
		);
		const editingUserRoleSelect = useSelect( ( select ) =>
			select( CORE_UI ).getValue( EDITING_USER_ROLE_SELECT_SLUG_KEY )
		);
		const editMode = editingUserRoleSelect === moduleSlug;

		useKeyCodesInside( [ ESCAPE ], ref, () => {
			if ( editMode ) {
				setValue( EDITING_USER_ROLE_SELECT_SLUG_KEY, undefined );

				// Reset focus to edit roles button.
				roleSelectButtonRef.current.focus();
			}
		} );

		const toggleEditMode = useCallback( () => {
			if ( ! editMode ) {
				if (
					! isEqual(
						[ ...( sharedRoles || [] ) ].sort(),
						initialSharedRoles
					)
				) {
					trackEvent(
						`${ viewContext }_sharing`,
						'change_shared_roles',
						moduleSlug
					);
				}

				// Set these state to disable modules in when editing user roles
				setValue( EDITING_USER_ROLE_SELECT_SLUG_KEY, moduleSlug );
			} else {
				setInitialSharedRoles( [ ...( sharedRoles || [] ) ].sort() );

				// Reset the state to enable modules in when not editing.
				setValue( EDITING_USER_ROLE_SELECT_SLUG_KEY, undefined );
			}
		}, [
			editMode,
			sharedRoles,
			initialSharedRoles,
			viewContext,
			moduleSlug,
			setValue,
		] );

		const toggleChip = useCallback(
			( { type, target, keyCode } ) => {
				if ( type === 'keyup' && keyCode !== ENTER ) {
					return;
				}

				const chip = target.closest( '.mdc-chip' );
				const chipID = chip?.dataset?.chipId; // eslint-disable-line sitekit/acronym-case

				if ( ! chipID ) {
					return;
				}

				let updatedSharedRoles;
				if ( chipID === ALL_CHIP_ID ) {
					if ( sharedRoles?.length === shareableRoles?.length ) {
						updatedSharedRoles = [];
					} else {
						updatedSharedRoles = shareableRoles.map(
							( { id } ) => id
						);
					}
				} else if ( sharedRoles === null ) {
					updatedSharedRoles = [ chipID ];
				} else if ( sharedRoles.includes( chipID ) ) {
					updatedSharedRoles = sharedRoles.filter(
						( role ) => role !== chipID
					);
				} else {
					updatedSharedRoles = [ ...sharedRoles, chipID ];
				}

				setSharedRoles( moduleSlug, updatedSharedRoles );
			},
			[ moduleSlug, setSharedRoles, sharedRoles, shareableRoles ]
		);

		const getSharedRolesDisplayNames = () => {
			const roleDisplayNames = shareableRoles?.reduce( ( acc, role ) => {
				if ( sharedRoles.includes( role.id ) ) {
					acc.push( role.displayName );
				}
				return acc;
			}, [] );

			return roleDisplayNames.join( ', ' );
		};

		if ( ! shareableRoles ) {
			return null;
		}

		return (
			<div
				className={ classnames( 'googlesitekit-user-role-select', {
					'googlesitekit-user-role-select--open': editMode,
				} ) }
			>
				<Button
					aria-label={
						editMode
							? __( 'Close', 'google-site-kit' )
							: __( 'Edit roles', 'google-site-kit' )
					}
					className="googlesitekit-user-role-select__button"
					onClick={ toggleEditMode }
					icon={
						editMode ? (
							<CloseIcon width={ 18 } height={ 18 } />
						) : (
							<ShareIcon width={ 23 } height={ 23 } />
						)
					}
					tabIndex={ isLocked ? -1 : undefined }
					ref={ roleSelectButtonRef }
				/>

				{ ! editMode && sharedRoles?.length > 0 && (
					<span className="googlesitekit-user-role-select__current-roles">
						{ getSharedRolesDisplayNames() }
					</span>
				) }

				{ ! editMode &&
					( ! sharedRoles || sharedRoles?.length === 0 ) && (
						<span className="googlesitekit-user-role-select__add-roles">
							<Link
								onClick={ () => {
									// As this link exits the DOM on click, we change
									// the focus to the role select button.
									roleSelectButtonRef.current.focus();

									toggleEditMode();
								} }
								tabIndex={ isLocked ? -1 : undefined }
							>
								{ __( 'Add roles', 'google-site-kit' ) }
							</Link>
						</span>
					) }

				{ editMode && (
					<div className="googlesitekit-user-role-select__chipset">
						<Chip
							chipCheckmark={ <ChipCheckmark /> }
							data-chip-id={ ALL_CHIP_ID }
							id={ ALL_CHIP_ID }
							label={ ALL_CHIP_DISPLAY_NAME }
							onClick={ toggleChip }
							onKeyUp={ toggleChip }
							selected={
								sharedRoles?.length === shareableRoles?.length
							}
							className="googlesitekit-user-role-select__chip googlesitekit-user-role-select__chip--all"
						/>

						{ shareableRoles.map(
							( { id, displayName }, index ) => (
								<Chip
									chipCheckmark={ <ChipCheckmark /> }
									data-chip-id={ id }
									id={ id }
									key={ index }
									label={ displayName }
									onClick={ toggleChip }
									onKeyUp={ toggleChip }
									selected={ sharedRoles?.includes( id ) }
									className="googlesitekit-user-role-select__chip"
								/>
							)
						) }
					</div>
				) }
			</div>
		);
	}
);

UserRoleSelect.propTypes = {
	moduleSlug: PropTypes.string.isRequired,
	isLocked: PropTypes.bool,
};

export default UserRoleSelect;<|MERGE_RESOLUTION|>--- conflicted
+++ resolved
@@ -28,11 +28,7 @@
  */
 import { __ } from '@wordpress/i18n';
 import { ESCAPE, ENTER } from '@wordpress/keycodes';
-<<<<<<< HEAD
-import { useCallback, useRef } from '@wordpress/element';
-=======
-import { useState, useCallback, useRef, forwardRef } from '@wordpress/element';
->>>>>>> d9fb0595
+import { useCallback, useRef, forwardRef } from '@wordpress/element';
 
 /**
  * Internal dependencies
@@ -53,78 +49,13 @@
 const ALL_CHIP_ID = 'all';
 const ALL_CHIP_DISPLAY_NAME = __( 'All', 'google-site-kit' );
 
-<<<<<<< HEAD
-export default function UserRoleSelect( { moduleSlug, isLocked = false } ) {
-	const viewContext = useViewContext();
-	const wrapperRef = useRef();
-
-	const { setSharedRoles } = useDispatch( CORE_MODULES );
-	const { setValue } = useDispatch( CORE_UI );
-
-	const shareableRoles = useSelect( ( select ) =>
-		select( CORE_MODULES ).getShareableRoles()
-	);
-	const sharedRoles = useSelect( ( select ) =>
-		select( CORE_MODULES ).getSharedRoles( moduleSlug )
-	);
-	const editingUserRoleSelect = useSelect( ( select ) =>
-		select( CORE_UI ).getValue( EDITING_USER_ROLE_SELECT_SLUG_KEY )
-	);
-	const editMode = editingUserRoleSelect === moduleSlug;
-
-	useKeyCodesInside( [ ESCAPE ], wrapperRef, () => {
-		if ( editMode ) {
-			setValue( EDITING_USER_ROLE_SELECT_SLUG_KEY, undefined );
-		}
-	} );
-
-	const haveSharingSettingsRolesChanged = useSelect( ( select ) =>
-		select( CORE_MODULES ).haveModuleSharingSettingsChanged(
-			moduleSlug,
-			'sharedRoles'
-		)
-	);
-
-	const toggleEditMode = useCallback( () => {
-		if ( ! editMode ) {
-			// Set these state to disable modules in when editing user roles
-			setValue( EDITING_USER_ROLE_SELECT_SLUG_KEY, moduleSlug );
-		} else {
-			// Reset the state to enable modules in when not editing.
-			setValue( EDITING_USER_ROLE_SELECT_SLUG_KEY, undefined );
-
-			if ( haveSharingSettingsRolesChanged ) {
-				trackEvent(
-					`${ viewContext }_sharing`,
-					'change_shared_roles',
-					moduleSlug
-				);
-			}
-		}
-	}, [
-		editMode,
-		haveSharingSettingsRolesChanged,
-		moduleSlug,
-		setValue,
-		viewContext,
-	] );
-
-	const toggleChip = useCallback(
-		( { type, target, keyCode } ) => {
-			if ( type === 'keyup' && keyCode !== ENTER ) {
-				return;
-			}
-=======
 const UserRoleSelect = forwardRef(
 	( { moduleSlug, isLocked = false }, ref ) => {
 		const viewContext = useViewContext();
 		const roleSelectButtonRef = useRef();
 
-		const [ initialSharedRoles, setInitialSharedRoles ] = useState( [] );
-
 		const { setSharedRoles } = useDispatch( CORE_MODULES );
 		const { setValue } = useDispatch( CORE_UI );
->>>>>>> d9fb0595
 
 		const shareableRoles = useSelect( ( select ) =>
 			select( CORE_MODULES ).getShareableRoles()
@@ -146,36 +77,35 @@
 			}
 		} );
 
+		const haveSharingSettingsRolesChanged = useSelect( ( select ) =>
+			select( CORE_MODULES ).haveModuleSharingSettingsChanged(
+				moduleSlug,
+				'sharedRoles'
+			)
+		);
+
 		const toggleEditMode = useCallback( () => {
 			if ( ! editMode ) {
-				if (
-					! isEqual(
-						[ ...( sharedRoles || [] ) ].sort(),
-						initialSharedRoles
-					)
-				) {
+				// Set these state to disable modules in when editing user roles
+				setValue( EDITING_USER_ROLE_SELECT_SLUG_KEY, moduleSlug );
+			} else {
+				// Reset the state to enable modules in when not editing.
+				setValue( EDITING_USER_ROLE_SELECT_SLUG_KEY, undefined );
+
+				if ( haveSharingSettingsRolesChanged ) {
 					trackEvent(
 						`${ viewContext }_sharing`,
 						'change_shared_roles',
 						moduleSlug
 					);
 				}
-
-				// Set these state to disable modules in when editing user roles
-				setValue( EDITING_USER_ROLE_SELECT_SLUG_KEY, moduleSlug );
-			} else {
-				setInitialSharedRoles( [ ...( sharedRoles || [] ) ].sort() );
-
-				// Reset the state to enable modules in when not editing.
-				setValue( EDITING_USER_ROLE_SELECT_SLUG_KEY, undefined );
 			}
 		}, [
 			editMode,
-			sharedRoles,
-			initialSharedRoles,
-			viewContext,
+			haveSharingSettingsRolesChanged,
 			moduleSlug,
 			setValue,
+			viewContext,
 		] );
 
 		const toggleChip = useCallback(
