--- conflicted
+++ resolved
@@ -84,7 +84,6 @@
 		setValue( EDITING_USER_ROLE_SELECT_SLUG_KEY, undefined );
 	}, [ setValue ] );
 
-<<<<<<< HEAD
 	// Rollback any temporary selections to saved values if settings have changed and modal is closed.
 	const { rollbackSharingSettings } = useDispatch( CORE_MODULES );
 	useEffect( () => {
@@ -92,7 +91,7 @@
 			rollbackSharingSettings();
 		}
 	}, [ dialogOpen, haveSettingsChanged, rollbackSharingSettings ] );
-=======
+
 	const dialogStyles = {};
 	// On mobile, the dialog box's flexbox is set to stretch items within to cover
 	// the whole screen. But we have to move the box and adjust its height below the
@@ -101,7 +100,6 @@
 		dialogStyles.top = `${ y < 46 ? 46 - y : 0 }px`;
 		dialogStyles.height = `calc(100% - 46px + ${ y < 46 ? y : 46 }px)`;
 	}
->>>>>>> c272c20e
 
 	return (
 		<Fragment>
