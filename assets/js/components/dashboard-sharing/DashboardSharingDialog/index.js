/**
 * DashboardSharingDialog component.
 *
 * Site Kit by Google, Copyright 2022 Google LLC
 *
 * Licensed under the Apache License, Version 2.0 (the "License");
 * you may not use this file except in compliance with the License.
 * You may obtain a copy of the License at
 *
 *     https://www.apache.org/licenses/LICENSE-2.0
 *
 * Unless required by applicable law or agreed to in writing, software
 * distributed under the License is distributed on an "AS IS" BASIS,
 * WITHOUT WARRANTIES OR CONDITIONS OF ANY KIND, either express or implied.
 * See the License for the specific language governing permissions and
 * limitations under the License.
 */

/**
 * External dependencies
 */
import { useKey, useWindowScroll } from 'react-use';
import classnames from 'classnames';

/**
 * WordPress dependencies
 */
import { __ } from '@wordpress/i18n';
import {
	createInterpolateElement,
	useEffect,
	useCallback,
	useState,
} from '@wordpress/element';
import { ESCAPE } from '@wordpress/keycodes';
import { arrowLeft, Icon } from '@wordpress/icons';

/**
 * Internal dependencies
 */
import { useSelect, useDispatch } from 'googlesitekit-data';
import { Button } from 'googlesitekit-components';
import { CORE_UI } from '../../../googlesitekit/datastore/ui/constants';
import { CORE_SITE } from '../../../googlesitekit/datastore/site/constants';
import { CORE_MODULES } from '../../../googlesitekit/modules/datastore/constants';
import {
	EDITING_USER_ROLE_SELECT_SLUG_KEY,
	RESET_SETTINGS_DIALOG,
	SETTINGS_DIALOG,
} from '../DashboardSharingSettings/constants';
import { BREAKPOINT_SMALL, useBreakpoint } from '../../../hooks/useBreakpoint';
import Portal from '../../Portal';
import {
	Dialog,
	DialogContent,
	DialogFooter,
} from '../../../material-components';
import ShareIcon from '../../../../svg/icons/share.svg';
import Link from '../../Link';
import DashboardSharingSettings from '../DashboardSharingSettings';
import Footer from './Footer';
import Typography from '../../Typography';

export default function DashboardSharingDialog() {
	const [ shouldFocusResetButton, setShouldFocusResetButton ] =
		useState( false );

	const breakpoint = useBreakpoint();
	const { y } = useWindowScroll();

	const { setValue } = useDispatch( CORE_UI );
	const { rollbackSharingSettings } = useDispatch( CORE_MODULES );

	const settingsDialogOpen = useSelect(
		( select ) => !! select( CORE_UI ).getValue( SETTINGS_DIALOG )
	);
	const resetDialogOpen = useSelect(
		( select ) => !! select( CORE_UI ).getValue( RESET_SETTINGS_DIALOG )
	);
	const editingUserRoleSelect = useSelect( ( select ) =>
		select( CORE_UI ).getValue( EDITING_USER_ROLE_SELECT_SLUG_KEY )
	);
	const haveSettingsChanged = useSelect( ( select ) =>
		select( CORE_MODULES ).haveSharingSettingsChanged()
	);
	const documentationURL = useSelect( ( select ) => {
		return select( CORE_SITE ).getDocumentationLinkURL(
			'dashboard-sharing'
		);
	} );

	useEffect( () => {
		if ( shouldFocusResetButton ) {
			const resetButton = document.querySelector(
				'.googlesitekit-reset-sharing-permissions-button'
			);
			if ( resetButton ) {
				resetButton.focus();
			}
			setShouldFocusResetButton( false );
		}
	}, [ shouldFocusResetButton ] );

	const dialogStyles = {};
	// On mobile, the dialog box's flexbox is set to stretch items within to cover
	// the whole screen. But we have to move the box and adjust its height below the
	// WP Admin bar of 46px which gradually scrolls off the screen.
	if ( breakpoint === BREAKPOINT_SMALL ) {
		dialogStyles.top = `${ y < 46 ? 46 - y : 0 }px`;
		dialogStyles.height = `calc(100% - 46px + ${ y < 46 ? y : 46 }px)`;
	}

	// Rollback any temporary selections to saved values if settings have changed and modal is closed.
	useEffect( () => {
		if ( ! settingsDialogOpen && haveSettingsChanged ) {
			rollbackSharingSettings();
		}
	}, [ settingsDialogOpen, haveSettingsChanged, rollbackSharingSettings ] );

	const openSettingsDialog = useCallback( () => {
		setValue( SETTINGS_DIALOG, true );
	}, [ setValue ] );

	const closeSettingsDialog = useCallback( () => {
		setValue( SETTINGS_DIALOG, false );
		setValue( EDITING_USER_ROLE_SELECT_SLUG_KEY, undefined );
	}, [ setValue ] );

	const openResetDialog = useCallback( () => {
		closeSettingsDialog();
		setValue( RESET_SETTINGS_DIALOG, true );
	}, [ closeSettingsDialog, setValue ] );

	const closeResetDialog = useCallback( () => {
		setValue( RESET_SETTINGS_DIALOG, false );
		openSettingsDialog();
		setShouldFocusResetButton( true );
	}, [ openSettingsDialog, setValue ] );

	const closeDialog = useCallback( () => {
		if ( resetDialogOpen ) {
			closeResetDialog();
			return null;
		}

		closeSettingsDialog();
	}, [ closeResetDialog, closeSettingsDialog, resetDialogOpen ] );

	// Handle scrim click for reset dialog.
	useEffect( () => {
		if ( ! resetDialogOpen ) {
			return;
		}

		const handleScrimClick = ( event ) => {
			if ( event.target.classList.contains( 'mdc-dialog__scrim' ) ) {
				closeResetDialog();
			}
		};

		document.addEventListener( 'click', handleScrimClick );

		return () => {
			document.removeEventListener( 'click', handleScrimClick );
		};
	}, [ resetDialogOpen, closeResetDialog ] );

	// Pressing the Escape key should close the reset dialog.
	useKey(
		( event ) => resetDialogOpen && ESCAPE === event.keyCode,
		closeResetDialog
	);

	return (
		<Portal>
			<Dialog
				open={ settingsDialogOpen || resetDialogOpen }
				onClose={ closeDialog }
				className="googlesitekit-dialog googlesitekit-sharing-settings-dialog"
				style={ dialogStyles }
				/* Prevent default modal behavior as we are simulating multiple modals within a single modal here for the settings and reset dialogs. */
				escapeKeyAction={
					editingUserRoleSelect === undefined && ! resetDialogOpen
						? 'close'
						: ''
				}
				scrimClickAction={
					editingUserRoleSelect === undefined && ! resetDialogOpen
						? 'close'
						: ''
				}
			>
				<div
					className="googlesitekit-dialog__back-wrapper"
					aria-hidden={ breakpoint !== BREAKPOINT_SMALL }
				>
					<Button
						aria-label={ __( 'Back', 'google-site-kit' ) }
						className="googlesitekit-dialog__back"
						onClick={ closeDialog }
					>
						<Icon icon={ arrowLeft } />
					</Button>
				</div>
				<DialogContent className="googlesitekit-dialog__content">
					<div className="googlesitekit-dialog__header">
						{ settingsDialogOpen && (
							<div
								className="googlesitekit-dialog__header-icon"
								aria-hidden={ breakpoint === BREAKPOINT_SMALL }
							>
								<span>
									<ShareIcon width={ 20 } height={ 20 } />
								</span>
							</div>
						) }

						<div className="googlesitekit-dialog__header-titles">
							<Typography
								as="h2"
								className="googlesitekit-dialog__title"
								size="medium"
								type="headline"
							>
								{ settingsDialogOpen && (
									<span>
										{ __(
											'Dashboard sharing & permissions',
											'google-site-kit'
										) }
									</span>
								) }

								{ resetDialogOpen && (
									<span>
										{ __(
											'Reset dashboard sharing permissions',
											'google-site-kit'
										) }
									</span>
								) }
							</Typography>

							<Typography
								as="p"
								type="body"
								size="medium"
								className={ classnames(
									'googlesitekit-dialog__subtitle',
									{
										'googlesitekit-dialog__subtitle--emphasis':
											resetDialogOpen,
									}
								) }
							>
								{ settingsDialogOpen && (
									<span>
										{ createInterpolateElement(
											__(
												'Share a view-only version of your Site Kit dashboard with other WordPress roles. <a>Learn more</a>',
												'google-site-kit'
											),
											{
												a: (
													<Link
														aria-label={ __(
															'Learn more about dashboard sharing',
															'google-site-kit'
														) }
														href={
															documentationURL
														}
														external
													/>
												),
											}
										) }
									</span>
								) }

<<<<<<< HEAD
								{ resetDialogOpen &&
									__(
										'Warning: Resetting these permissions will remove view-only access for all users. Are you sure you want to reset all dashboard Sharing permissions?',
										'google-site-kit'
									) }
							</Typography>
=======
								{ resetDialogOpen && (
									<span>
										{ __(
											'Warning: Resetting these permissions will remove view-only access for all users. Are you sure you want to reset all dashboard sharing permissions?',
											'google-site-kit'
										) }
									</span>
								) }
							</p>
>>>>>>> cc053c29
						</div>
					</div>

					{ settingsDialogOpen && (
						<div className="googlesitekit-dialog__main">
							<DashboardSharingSettings />
						</div>
					) }
				</DialogContent>
				<DialogFooter className="googlesitekit-dialog__footer">
					<Footer
						closeDialog={ closeDialog }
						openResetDialog={ openResetDialog }
					/>
				</DialogFooter>
			</Dialog>
		</Portal>
	);
}<|MERGE_RESOLUTION|>--- conflicted
+++ resolved
@@ -278,14 +278,6 @@
 									</span>
 								) }
 
-<<<<<<< HEAD
-								{ resetDialogOpen &&
-									__(
-										'Warning: Resetting these permissions will remove view-only access for all users. Are you sure you want to reset all dashboard Sharing permissions?',
-										'google-site-kit'
-									) }
-							</Typography>
-=======
 								{ resetDialogOpen && (
 									<span>
 										{ __(
@@ -294,8 +286,7 @@
 										) }
 									</span>
 								) }
-							</p>
->>>>>>> cc053c29
+							</Typography>
 						</div>
 					</div>
 
