/**
 * DashboardSharingDialog component.
 *
 * Site Kit by Google, Copyright 2022 Google LLC
 *
 * Licensed under the Apache License, Version 2.0 (the "License");
 * you may not use this file except in compliance with the License.
 * You may obtain a copy of the License at
 *
 *     https://www.apache.org/licenses/LICENSE-2.0
 *
 * Unless required by applicable law or agreed to in writing, software
 * distributed under the License is distributed on an "AS IS" BASIS,
 * WITHOUT WARRANTIES OR CONDITIONS OF ANY KIND, either express or implied.
 * See the License for the specific language governing permissions and
 * limitations under the License.
 */

/**
 * External dependencies
 */
import { useKey, useWindowScroll } from 'react-use';
import classnames from 'classnames';

/**
 * WordPress dependencies
 */
import { __ } from '@wordpress/i18n';
import {
	createInterpolateElement,
	useEffect,
	useCallback,
	useState,
	useRef,
} from '@wordpress/element';
import { arrowLeft, Icon } from '@wordpress/icons';

/**
 * Internal dependencies
 */
import { useSelect, useDispatch } from 'googlesitekit-data';
import { Button } from 'googlesitekit-components';
import { CORE_UI } from '../../../googlesitekit/datastore/ui/constants';
import { CORE_SITE } from '../../../googlesitekit/datastore/site/constants';
import { CORE_MODULES } from '../../../googlesitekit/modules/datastore/constants';
import {
	EDITING_USER_ROLE_SELECT_SLUG_KEY,
	RESET_SETTINGS_DIALOG,
	SETTINGS_DIALOG,
} from '../DashboardSharingSettings/constants';
import { BREAKPOINT_SMALL, useBreakpoint } from '../../../hooks/useBreakpoint';
import Portal from '../../Portal';
import {
	Dialog,
	DialogContent,
	DialogFooter,
} from '../../../material-components';
import ShareIcon from '../../../../svg/icons/share.svg';
import Link from '../../Link';
import DashboardSharingSettings from '../DashboardSharingSettings';
import Footer from './Footer';

export default function DashboardSharingDialog() {
	const [ shouldFocusResetButton, setShouldFocusResetButton ] =
		useState( false );
<<<<<<< HEAD
	const ref = useRef( undefined );
=======

>>>>>>> b482f31a
	const breakpoint = useBreakpoint();
	const { y } = useWindowScroll();

	const { setValue } = useDispatch( CORE_UI );
	const { rollbackSharingSettings } = useDispatch( CORE_MODULES );

	const settingsDialogOpen = useSelect(
		( select ) => !! select( CORE_UI ).getValue( SETTINGS_DIALOG )
	);
	const resetDialogOpen = useSelect(
		( select ) => !! select( CORE_UI ).getValue( RESET_SETTINGS_DIALOG )
	);
	const editingUserRoleSelect = useSelect( ( select ) =>
		select( CORE_UI ).getValue( EDITING_USER_ROLE_SELECT_SLUG_KEY )
	);
	const haveSettingsChanged = useSelect( ( select ) =>
		select( CORE_MODULES ).haveSharingSettingsChanged()
	);
	const documentationURL = useSelect( ( select ) => {
		return select( CORE_SITE ).getDocumentationLinkURL(
			'dashboard-sharing'
		);
	} );

	useEffect( () => {
		if ( shouldFocusResetButton ) {
			const resetButton = document.querySelector(
				'.googlesitekit-reset-sharing-permissions-button'
			);
			if ( resetButton ) {
				resetButton.focus();
			}
			setShouldFocusResetButton( false );
		}
	}, [ shouldFocusResetButton ] );

	const dialogStyles = {};
	// On mobile, the dialog box's flexbox is set to stretch items within to cover
	// the whole screen. But we have to move the box and adjust its height below the
	// WP Admin bar of 46px which gradually scrolls off the screen.
	if ( breakpoint === BREAKPOINT_SMALL ) {
		dialogStyles.top = `${ y < 46 ? 46 - y : 0 }px`;
		dialogStyles.height = `calc(100% - 46px + ${ y < 46 ? y : 46 }px)`;
	}

	// Rollback any temporary selections to saved values if settings have changed and modal is closed.
	useEffect( () => {
		if ( ! settingsDialogOpen && haveSettingsChanged ) {
			rollbackSharingSettings();
		}
	}, [ settingsDialogOpen, haveSettingsChanged, rollbackSharingSettings ] );

	const openSettingsDialog = useCallback( () => {
		setValue( SETTINGS_DIALOG, true );
	}, [ setValue ] );

	const closeSettingsDialog = useCallback( () => {
		setValue( SETTINGS_DIALOG, false );
		setValue( EDITING_USER_ROLE_SELECT_SLUG_KEY, undefined );
	}, [ setValue ] );

	const openResetDialog = useCallback( () => {
		closeSettingsDialog();
		setValue( RESET_SETTINGS_DIALOG, true );
	}, [ closeSettingsDialog, setValue ] );

	const closeResetDialog = useCallback( () => {
		setValue( RESET_SETTINGS_DIALOG, false );
		openSettingsDialog();
		setShouldFocusResetButton( true );
	}, [ openSettingsDialog, setValue ] );

	const closeDialog = useCallback( () => {
		if ( resetDialogOpen ) {
			closeResetDialog();
			return null;
		}

		closeSettingsDialog();
	}, [ closeResetDialog, closeSettingsDialog, resetDialogOpen ] );

	// Handle scrim click for reset dialog.
	useEffect( () => {
<<<<<<< HEAD
		if ( ! ref.current ) {
			return;
		}

		const {
			current: { ownerDocument },
		} = ref;

=======
		if ( ! resetDialogOpen ) {
			return;
		}

>>>>>>> b482f31a
		const handleScrimClick = ( event ) => {
			if ( event.target.classList.contains( 'mdc-dialog__scrim' ) ) {
				closeResetDialog();
			}
		};

		ownerDocument.addEventListener( 'click', handleScrimClick );

		return () => {
			ownerDocument.removeEventListener( 'click', handleScrimClick );
		};
	}, [ ref, resetDialogOpen, closeResetDialog ] );

	// Handle escape key for reset dialog.
	useKey( 'Escape', closeResetDialog );

	return (
		<Portal>
			<Dialog
				open={ settingsDialogOpen || resetDialogOpen }
				onClose={ closeDialog }
				className="googlesitekit-dialog googlesitekit-sharing-settings-dialog"
				style={ dialogStyles }
				/* Prevent default modal behavior as we are simulating multiple modals within a single modal here for the settings and reset dialogs. */
				escapeKeyAction={
					editingUserRoleSelect === undefined && ! resetDialogOpen
						? 'close'
						: ''
				}
				scrimClickAction={
					editingUserRoleSelect === undefined && ! resetDialogOpen
						? 'close'
						: ''
				}
			>
				<div
					className="googlesitekit-dialog__back-wrapper"
					aria-hidden={ breakpoint !== BREAKPOINT_SMALL }
					ref={ ref }
				>
					<Button
						aria-label={ __( 'Back', 'google-site-kit' ) }
						className="googlesitekit-dialog__back"
						onClick={ closeDialog }
					>
						<Icon icon={ arrowLeft } />
					</Button>
				</div>
				<DialogContent className="googlesitekit-dialog__content">
					<div className="googlesitekit-dialog__header">
						{ settingsDialogOpen && (
							<div
								className="googlesitekit-dialog__header-icon"
								aria-hidden={ breakpoint === BREAKPOINT_SMALL }
							>
								<span>
									<ShareIcon width={ 20 } height={ 20 } />
								</span>
							</div>
						) }

						<div className="googlesitekit-dialog__header-titles">
							<h2 className="googlesitekit-dialog__title">
								{ settingsDialogOpen &&
									__(
										'Dashboard sharing & permissions',
										'google-site-kit'
									) }

								{ resetDialogOpen &&
									__(
										'Reset dashboard sharing permissions',
										'google-site-kit'
									) }
							</h2>

							<p
								className={ classnames(
									'googlesitekit-dialog__subtitle',
									{
										'googlesitekit-dialog__subtitle--emphasis':
											resetDialogOpen,
									}
								) }
							>
								{ settingsDialogOpen &&
									createInterpolateElement(
										__(
											'Share a view-only version of your Site Kit dashboard with other WordPress roles. <a>Learn more</a>',
											'google-site-kit'
										),
										{
											a: (
												<Link
													aria-label={ __(
														'Learn more about dashboard sharing',
														'google-site-kit'
													) }
													href={ documentationURL }
													external
												/>
											),
										}
									) }

								{ resetDialogOpen &&
									__(
										'Warning: Resetting these permissions will remove view-only access for all users. Are you sure you want to reset all dashboard Sharing permissions?',
										'google-site-kit'
									) }
							</p>
						</div>
					</div>

					{ settingsDialogOpen && (
						<div className="googlesitekit-dialog__main">
							<DashboardSharingSettings />
						</div>
					) }
				</DialogContent>
				<DialogFooter className="googlesitekit-dialog__footer">
					<Footer
						closeDialog={ closeDialog }
						openResetDialog={ openResetDialog }
					/>
				</DialogFooter>
			</Dialog>
		</Portal>
	);
}<|MERGE_RESOLUTION|>--- conflicted
+++ resolved
@@ -63,11 +63,7 @@
 export default function DashboardSharingDialog() {
 	const [ shouldFocusResetButton, setShouldFocusResetButton ] =
 		useState( false );
-<<<<<<< HEAD
 	const ref = useRef( undefined );
-=======
-
->>>>>>> b482f31a
 	const breakpoint = useBreakpoint();
 	const { y } = useWindowScroll();
 
@@ -151,8 +147,7 @@
 
 	// Handle scrim click for reset dialog.
 	useEffect( () => {
-<<<<<<< HEAD
-		if ( ! ref.current ) {
+		if ( ! resetDialogOpen || ! ref.current ) {
 			return;
 		}
 
@@ -160,12 +155,6 @@
 			current: { ownerDocument },
 		} = ref;
 
-=======
-		if ( ! resetDialogOpen ) {
-			return;
-		}
-
->>>>>>> b482f31a
 		const handleScrimClick = ( event ) => {
 			if ( event.target.classList.contains( 'mdc-dialog__scrim' ) ) {
 				closeResetDialog();
