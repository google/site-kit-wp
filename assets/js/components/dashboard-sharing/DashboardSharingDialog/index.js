--- conflicted
+++ resolved
@@ -145,13 +145,8 @@
 
 	// Handle scrim click for reset dialog.
 	useEffect( () => {
-<<<<<<< HEAD
 		if ( ! resetDialogOpen || ! ref.current ) {
-			return;
-=======
-		if ( ! resetDialogOpen ) {
 			return () => {};
->>>>>>> 5a0dc915
 		}
 
 		const {
