--- conflicted
+++ resolved
@@ -41,27 +41,12 @@
 	);
 
 	return (
-<<<<<<< HEAD
 		<Typography
 			as="p"
 			type="body"
 			size="medium"
 			className="googlesitekit-dashboard-sharing-settings__notice"
 		>
-			{ haveSharingSettingsChangedManagement &&
-				canSubmitSharingChanges &&
-				createInterpolateElement(
-					__(
-						'By clicking <strong>Apply</strong>, you will give other authenticated admins of your site permission to manage view-only access to Site Kit dashboard data from the chosen Google service',
-						'google-site-kit'
-					),
-					{
-						span: <span />,
-						strong: <strong />,
-					}
-				) }
-=======
-		<p className="googlesitekit-dashboard-sharing-settings__notice">
 			{ haveSharingSettingsChangedManagement && canSubmitSharingChanges && (
 				<span>
 					{ createInterpolateElement(
@@ -75,7 +60,6 @@
 					) }
 				</span>
 			) }
->>>>>>> cc053c29
 			{ ! haveSharingSettingsChangedManagement &&
 				canSubmitSharingChanges &&
 				haveSharingSettingsChangedRoles && (
