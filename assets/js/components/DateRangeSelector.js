--- conflicted
+++ resolved
@@ -83,11 +83,7 @@
 		<div className="googlesitekit-date-range-selector googlesitekit-dropdown-menu mdc-menu-surface--anchor">
 			<Button
 				ref={ menuButtonRef }
-<<<<<<< HEAD
-				className="googlesitekit-header__date-range-selector-menu googlesitekit-header__dropdown mdc-button--dropdown"
-=======
 				className="googlesitekit-header__date-range-selector-menu mdc-button--dropdown googlesitekit-header__dropdown"
->>>>>>> 4cd6203d
 				text
 				onClick={ handleMenu }
 				icon={ <DateRangeIcon width="18" height="20" /> }
