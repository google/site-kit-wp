--- conflicted
+++ resolved
@@ -21,7 +21,7 @@
  */
 import { Fragment, useState, useRef, useEffect, useCallback } from '@wordpress/element';
 import { __ } from '@wordpress/i18n';
-import { ESCAPE, ENTER, SPACE } from '@wordpress/keycodes';
+import { ESCAPE } from '@wordpress/keycodes';
 
 /**
  * Internal dependencies
@@ -50,27 +50,16 @@
 
 	useEffect( () => {
 		const handleMenuClose = ( e ) => {
-<<<<<<< HEAD
 			if ( ( menuButtonRef && menuButtonRef.current ) && ( menuRef && menuRef.current ) ) {
 				// Close the menu if the user presses the Escape key
 				// or if they click outside of the menu.
 				if (
-					( ( 'keyup' === e.type && 27 === e.keyCode ) || 'mouseup' === e.type ) &&
+					( ( 'keyup' === e.type && ESCAPE === e.keyCode ) || 'mouseup' === e.type ) &&
 					! menuButtonRef.current.contains( e.target ) &&
 					! menuRef.current.contains( e.target )
 				) {
 					toggleMenu( false );
 				}
-=======
-			// Close the menu if the user presses the Escape key
-			// or if they click outside of the menu.
-			if (
-				( ( 'keyup' === e.type && ESCAPE === e.keyCode ) || 'mouseup' === e.type ) &&
-				! menuButtonRef.current.buttonRef.current.contains( e.target ) &&
-				! menuRef.current.menuRef.current.contains( e.target )
-			) {
-				toggleMenu( false );
->>>>>>> dc2cb956
 			}
 		};
 
@@ -102,7 +91,6 @@
 		toggleMenu( false );
 	}, [ dialogActive ] );
 
-<<<<<<< HEAD
 	const handleMenuItemSelect = useCallback( ( index ) => {
 		switch ( index ) {
 			case 0:
@@ -115,25 +103,6 @@
 				break;
 			default:
 				handleMenu();
-=======
-	const handleMenuItemSelect = useCallback( ( index, e ) => {
-		if (
-			( 'keydown' === e.type && ( ENTER === e.keyCode || SPACE === e.keyCode ) ) || // Enter or Space is pressed.
-			'click' === e.type // Mouse is clicked
-		) {
-			switch ( index ) {
-				case 0:
-					handleDialog();
-					break;
-				case 1:
-					if ( proxyPermissionsURL ) {
-						global.location.assign( proxyPermissionsURL );
-					}
-					break;
-				default:
-					handleMenu();
-			}
->>>>>>> dc2cb956
 		}
 	}, [ proxyPermissionsURL, handleMenu, handleDialog ] );
 
