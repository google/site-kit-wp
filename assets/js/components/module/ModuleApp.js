/**
 * ModuleApp component.
 *
 * Site Kit by Google, Copyright 2021 Google LLC
 *
 * Licensed under the Apache License, Version 2.0 (the "License");
 * you may not use this file except in compliance with the License.
 * You may obtain a copy of the License at
 *
 *     https://www.apache.org/licenses/LICENSE-2.0
 *
 * Unless required by applicable law or agreed to in writing, software
 * distributed under the License is distributed on an "AS IS" BASIS,
 * WITHOUT WARRANTIES OR CONDITIONS OF ANY KIND, either express or implied.
 * See the License for the specific language governing permissions and
 * limitations under the License.
 */

/**
 * WordPress dependencies
 */
import { Fragment } from '@wordpress/element';
import { __ } from '@wordpress/i18n';

/**
 * External dependencies
 */
import PropTypes from 'prop-types';
import classNames from 'classnames';

/**
 * Internal dependencies
 */
import Data from 'googlesitekit-data';
import { useFeature } from '../../hooks/useFeature';
import Header from '../Header';
import Alert from '../Alert';
import ModuleHeader from './ModuleHeader';
<<<<<<< HEAD
import ModuleFooter from './ModuleFooter';
=======
import LegacyModuleApp from './LegacyModuleApp';
>>>>>>> cf75379e
import WidgetContextRenderer from '../../googlesitekit/widgets/components/WidgetContextRenderer';
import HelpMenu from '../help/HelpMenu';
import DateRangeSelector from '../DateRangeSelector';
import HelpMenuLink from '../help/HelpMenuLink';
import { CORE_MODULES } from '../../googlesitekit/modules/datastore/constants';

const { useSelect } = Data;

function ModuleApp( { moduleSlug } ) {
	const screenWidgetContext = useSelect( ( select ) => select( CORE_MODULES ).getScreenWidgetContext( moduleSlug ) );
	const moduleConnected = useSelect( ( select ) => select( CORE_MODULES ).isModuleConnected( moduleSlug ) );
	const getModuleHeader = () => <ModuleHeader moduleSlug={ moduleSlug } />;

	return (
		<Fragment>
			<Header>
				<HelpMenu>
					{ moduleSlug === 'adsense' && (
						<HelpMenuLink gaEventLabel="adsense_help" href="https://support.google.com/adsense/">
							{ __( 'Get help with AdSense', 'google-site-kit' ) }
						</HelpMenuLink>
					) }
				</HelpMenu>
				{ moduleConnected && <DateRangeSelector /> }
			</Header>
			<Alert module={ moduleSlug } />
<<<<<<< HEAD
			<WidgetContextRenderer
				slug={ screenWidgetContext }
				className={ classNames( [
					'googlesitekit-module-page',
					`googlesitekit-module-page--${ moduleSlug }`,
				] ) }
				Header={ getModuleHeader }
				Footer={ ModuleFooter }
			/>
=======
			{ moduleScreensWidgetsEnabled && (
				<WidgetContextRenderer
					slug={ screenWidgetContext }
					className={ classNames( [
						'googlesitekit-module-page',
						`googlesitekit-module-page--${ moduleSlug }`,
					] ) }
					Header={ getModuleHeader }
				/>
>>>>>>> cf75379e
			)
		</Fragment>
	);
}

ModuleApp.propTypes = {
	moduleSlug: PropTypes.string,
};

export default ModuleApp;<|MERGE_RESOLUTION|>--- conflicted
+++ resolved
@@ -32,15 +32,9 @@
  * Internal dependencies
  */
 import Data from 'googlesitekit-data';
-import { useFeature } from '../../hooks/useFeature';
 import Header from '../Header';
 import Alert from '../Alert';
 import ModuleHeader from './ModuleHeader';
-<<<<<<< HEAD
-import ModuleFooter from './ModuleFooter';
-=======
-import LegacyModuleApp from './LegacyModuleApp';
->>>>>>> cf75379e
 import WidgetContextRenderer from '../../googlesitekit/widgets/components/WidgetContextRenderer';
 import HelpMenu from '../help/HelpMenu';
 import DateRangeSelector from '../DateRangeSelector';
@@ -67,7 +61,6 @@
 				{ moduleConnected && <DateRangeSelector /> }
 			</Header>
 			<Alert module={ moduleSlug } />
-<<<<<<< HEAD
 			<WidgetContextRenderer
 				slug={ screenWidgetContext }
 				className={ classNames( [
@@ -75,20 +68,7 @@
 					`googlesitekit-module-page--${ moduleSlug }`,
 				] ) }
 				Header={ getModuleHeader }
-				Footer={ ModuleFooter }
 			/>
-=======
-			{ moduleScreensWidgetsEnabled && (
-				<WidgetContextRenderer
-					slug={ screenWidgetContext }
-					className={ classNames( [
-						'googlesitekit-module-page',
-						`googlesitekit-module-page--${ moduleSlug }`,
-					] ) }
-					Header={ getModuleHeader }
-				/>
->>>>>>> cf75379e
-			)
 		</Fragment>
 	);
 }
