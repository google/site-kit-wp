--- conflicted
+++ resolved
@@ -20,13 +20,8 @@
  * External dependencies
  */
 import classnames from 'classnames';
-<<<<<<< HEAD
 import { useMount } from 'react-use';
 import { Chip } from '@material/react-chips';
-=======
-import { Chip } from '@material/react-chips';
-import { useMount, useWindowScroll } from 'react-use';
->>>>>>> ad32ca24
 import throttle from 'lodash/throttle';
 
 /**
@@ -70,10 +65,6 @@
 export default function DashboardNavigation() {
 	const dashboardType = useDashboardType();
 	const elementRef = useRef();
-<<<<<<< HEAD
-=======
-	const { y } = useWindowScroll();
->>>>>>> ad32ca24
 	const [ isSticky, setIsSticky ] = useState( false );
 
 	const showTraffic = useSelect( ( select ) =>
@@ -146,19 +137,6 @@
 			} );
 		}, 25 );
 	} );
-
-	useEffect( () => {
-		if ( y === 0 ) {
-			setIsSticky( false );
-		} else {
-			const headerBottom = global.document
-				.querySelector( '.googlesitekit-header' )
-				?.getBoundingClientRect().bottom;
-			const navigationTop = elementRef.current?.getBoundingClientRect()
-				.top;
-			setIsSticky( navigationTop === headerBottom );
-		}
-	}, [ y ] );
 
 	useEffect( () => {
 		const onScroll = () => {
@@ -226,17 +204,10 @@
 	}, [ showTraffic, showContent, showSpeed, showMonetization ] );
 
 	return (
-<<<<<<< HEAD
 		<nav
-			className={ classnames(
-				'googlesitekit-navigation',
-				'mdc-chip-set',
-=======
-		<div
 			className={ classnames(
 				'mdc-chip-set',
 				'googlesitekit-navigation',
->>>>>>> ad32ca24
 				{
 					'googlesitekit-navigation--is-sticky': isSticky,
 				}
