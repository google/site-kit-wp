/**
 * DashboardNavigation component.
 *
 * Site Kit by Google, Copyright 2021 Google LLC
 *
 * Licensed under the Apache License, Version 2.0 (the "License");
 * you may not use this file except in compliance with the License.
 * You may obtain a copy of the License at
 *
 *     https://www.apache.org/licenses/LICENSE-2.0
 *
 * Unless required by applicable law or agreed to in writing, software
 * distributed under the License is distributed on an "AS IS" BASIS,
 * WITHOUT WARRANTIES OR CONDITIONS OF ANY KIND, either express or implied.
 * See the License for the specific language governing permissions and
 * limitations under the License.
 */

/**
 * External dependencies
 */
<<<<<<< HEAD
import classnames from 'classnames';
import { ChipSet, Chip } from '@material/react-chips';
import { useMount, useWindowScroll } from 'react-use';
=======
import { Chip } from '@material/react-chips';
import { useMount } from 'react-use';
import throttle from 'lodash/throttle';
>>>>>>> 73cd825f

/**
 * WordPress dependencies
 */
<<<<<<< HEAD
import { useCallback, useEffect, useState, useRef } from '@wordpress/element';
=======
import { useState, useEffect, useCallback } from '@wordpress/element';
>>>>>>> 73cd825f
import { __ } from '@wordpress/i18n';

/**
 * Internal dependencies
 */
import Data from 'googlesitekit-data';
import NavTrafficIcon from '../../svg/icons/nav-traffic-icon.svg';
import NavContentIcon from '../../svg/icons/nav-content-icon.svg';
import NavSpeedIcon from '../../svg/icons/nav-speed-icon.svg';
import NavMonetizationIcon from '../../svg/icons/nav-monetization-icon.svg';
import {
	ANCHOR_ID_CONTENT,
	ANCHOR_ID_MONETIZATION,
	ANCHOR_ID_SPEED,
	ANCHOR_ID_TRAFFIC,
} from '../googlesitekit/constants';
import { CORE_WIDGETS } from '../googlesitekit/widgets/datastore/constants';
import {
	CONTEXT_ENTITY_DASHBOARD_TRAFFIC,
	CONTEXT_ENTITY_DASHBOARD_CONTENT,
	CONTEXT_ENTITY_DASHBOARD_SPEED,
	CONTEXT_ENTITY_DASHBOARD_MONETIZATION,
	CONTEXT_MAIN_DASHBOARD_TRAFFIC,
	CONTEXT_MAIN_DASHBOARD_CONTENT,
	CONTEXT_MAIN_DASHBOARD_SPEED,
	CONTEXT_MAIN_DASHBOARD_MONETIZATION,
} from '../googlesitekit/widgets/default-contexts';
import useDashboardType, {
	DASHBOARD_TYPE_MAIN,
} from '../hooks/useDashboardType';
import { useBreakpoint } from '../hooks/useBreakpoint';
import { getContextScrollTop } from '../util/scroll';
const { useSelect } = Data;

export default function DashboardNavigation() {
	const dashboardType = useDashboardType();
	const elementRef = useRef();
	const { y } = useWindowScroll();
	const [ isSticky, setIsSticky ] = useState( false );

	const showTraffic = useSelect( ( select ) =>
		select( CORE_WIDGETS ).isWidgetContextActive(
			dashboardType === DASHBOARD_TYPE_MAIN
				? CONTEXT_MAIN_DASHBOARD_TRAFFIC
				: CONTEXT_ENTITY_DASHBOARD_TRAFFIC
		)
	);

	const showContent = useSelect( ( select ) =>
		select( CORE_WIDGETS ).isWidgetContextActive(
			dashboardType === DASHBOARD_TYPE_MAIN
				? CONTEXT_MAIN_DASHBOARD_CONTENT
				: CONTEXT_ENTITY_DASHBOARD_CONTENT
		)
	);

	const showSpeed = useSelect( ( select ) =>
		select( CORE_WIDGETS ).isWidgetContextActive(
			dashboardType === DASHBOARD_TYPE_MAIN
				? CONTEXT_MAIN_DASHBOARD_SPEED
				: CONTEXT_ENTITY_DASHBOARD_SPEED
		)
	);

	const showMonetization = useSelect( ( select ) =>
		select( CORE_WIDGETS ).isWidgetContextActive(
			dashboardType === DASHBOARD_TYPE_MAIN
				? CONTEXT_MAIN_DASHBOARD_MONETIZATION
				: CONTEXT_ENTITY_DASHBOARD_MONETIZATION
		)
	);

	const breakpoint = useBreakpoint();

	const [ selectedID, setSelectedID ] = useState(
		global.location.hash.substring( 1 )
	);

	const handleSelect = useCallback(
		( { target } ) => {
			const chip = target.closest( '.mdc-chip' );
			const chipID = chip?.dataset?.contextId; // eslint-disable-line sitekit/acronym-case

			global.scrollTo( {
				top:
					chipID !== ANCHOR_ID_TRAFFIC
						? getContextScrollTop( `#${ chipID }`, breakpoint )
						: 0,
				behavior: 'smooth',
			} );
		},
		[ breakpoint ]
	);

	useMount( () => {
		const { hash } = global.location;
		if ( ! hash ) {
			return;
		}

		setTimeout( () => {
			global.scrollTo( {
				top:
					hash.substring( 1 ) !== ANCHOR_ID_TRAFFIC
						? getContextScrollTop( hash, breakpoint )
						: 0,
				behavior: 'smooth',
			} );
		}, 25 );
	} );

	useEffect( () => {
<<<<<<< HEAD
		if ( y === 0 ) {
			setIsSticky( false );
		} else {
			const headerBottom = document
				.querySelector( '.googlesitekit-header' )
				?.getBoundingClientRect().bottom;
			const navigationTop = elementRef?.current?.getBoundingClientRect()
				.top;
			setIsSticky( navigationTop === headerBottom );
		}
	}, [ y ] );

	return (
		<nav
			className={ classnames( 'googlesitekit-navigation', {
				'googlesitekit-navigation--is-sticky': isSticky,
			} ) }
			ref={ elementRef }
		>
			<ChipSet
				selectedChipIds={ selectedIds }
				handleSelect={ handleSelect }
				choice
			>
				{ showTraffic && (
					<Chip
						id={ ANCHOR_ID_TRAFFIC }
						label={ __( 'Traffic', 'google-site-kit' ) }
						leadingIcon={
							<NavTrafficIcon width="18" height="16" />
						}
					/>
				) }
				{ showContent && (
					<Chip
						id={ ANCHOR_ID_CONTENT }
						label={ __( 'Content', 'google-site-kit' ) }
						leadingIcon={
							<NavContentIcon width="18" height="18" />
						}
					/>
				) }
				{ showSpeed && (
					<Chip
						id={ ANCHOR_ID_SPEED }
						label={ __( 'Speed', 'google-site-kit' ) }
						leadingIcon={ <NavSpeedIcon width="20" height="16" /> }
					/>
				) }
				{ showMonetization && (
					<Chip
						id={ ANCHOR_ID_MONETIZATION }
						label={ __( 'Monetization', 'google-site-kit' ) }
						leadingIcon={
							<NavMonetizationIcon width="18" height="16" />
						}
					/>
				) }
			</ChipSet>
		</nav>
=======
		const onScroll = () => {
			const entityHeader = document
				.querySelector( '.googlesitekit-entity-header' )
				?.getBoundingClientRect()?.bottom;
			const navigation = document
				.querySelector( '.googlesitekit-navigation' )
				?.getBoundingClientRect()?.bottom;
			const margin = 20;

			const areas = [
				...( showTraffic ? [ ANCHOR_ID_TRAFFIC ] : [] ),
				...( showContent ? [ ANCHOR_ID_CONTENT ] : [] ),
				...( showSpeed ? [ ANCHOR_ID_SPEED ] : [] ),
				...( showMonetization ? [ ANCHOR_ID_MONETIZATION ] : [] ),
			];

			let closest;
			let closestID = ANCHOR_ID_TRAFFIC;

			for ( const areaID of areas ) {
				const area = document.getElementById( areaID );
				if ( ! area ) {
					continue;
				}

				const top =
					area.getBoundingClientRect().top -
					margin -
					( entityHeader || navigation || 0 );

				if ( top < 0 && ( closest === undefined || closest < top ) ) {
					closest = top;
					closestID = areaID;
				}
			}

			const { hash } = global.location;
			if ( closestID !== hash?.substring( 1 ) ) {
				global.history.replaceState( {}, '', `#${ closestID }` );
				setSelectedID( closestID );
			}
		};

		const throttledOnScroll = throttle( onScroll, 50 );
		global.addEventListener( 'scroll', throttledOnScroll );

		throttledOnScroll();

		return () => {
			global.removeEventListener( 'scroll', throttledOnScroll );
		};
	}, [ showTraffic, showContent, showSpeed, showMonetization ] );

	return (
		<div className="googlesitekit-navigation mdc-chip-set">
			{ showTraffic && (
				<Chip
					id={ ANCHOR_ID_TRAFFIC }
					label={ __( 'Traffic', 'google-site-kit' ) }
					leadingIcon={ <NavTrafficIcon width="18" height="16" /> }
					onClick={ handleSelect }
					selected={ selectedID === ANCHOR_ID_TRAFFIC }
					data-context-id={ ANCHOR_ID_TRAFFIC }
				/>
			) }
			{ showContent && (
				<Chip
					id={ ANCHOR_ID_CONTENT }
					label={ __( 'Content', 'google-site-kit' ) }
					leadingIcon={ <NavContentIcon width="18" height="18" /> }
					onClick={ handleSelect }
					selected={ selectedID === ANCHOR_ID_CONTENT }
					data-context-id={ ANCHOR_ID_CONTENT }
				/>
			) }
			{ showSpeed && (
				<Chip
					id={ ANCHOR_ID_SPEED }
					label={ __( 'Speed', 'google-site-kit' ) }
					leadingIcon={ <NavSpeedIcon width="20" height="16" /> }
					onClick={ handleSelect }
					selected={ selectedID === ANCHOR_ID_SPEED }
					data-context-id={ ANCHOR_ID_SPEED }
				/>
			) }
			{ showMonetization && (
				<Chip
					id={ ANCHOR_ID_MONETIZATION }
					label={ __( 'Monetization', 'google-site-kit' ) }
					leadingIcon={
						<NavMonetizationIcon width="18" height="16" />
					}
					onClick={ handleSelect }
					selected={ selectedID === ANCHOR_ID_MONETIZATION }
					data-context-id={ ANCHOR_ID_MONETIZATION }
				/>
			) }
		</div>
>>>>>>> 73cd825f
	);
}<|MERGE_RESOLUTION|>--- conflicted
+++ resolved
@@ -19,24 +19,15 @@
 /**
  * External dependencies
  */
-<<<<<<< HEAD
 import classnames from 'classnames';
-import { ChipSet, Chip } from '@material/react-chips';
-import { useMount, useWindowScroll } from 'react-use';
-=======
+import { useMount } from 'react-use';
 import { Chip } from '@material/react-chips';
-import { useMount } from 'react-use';
 import throttle from 'lodash/throttle';
->>>>>>> 73cd825f
 
 /**
  * WordPress dependencies
  */
-<<<<<<< HEAD
 import { useCallback, useEffect, useState, useRef } from '@wordpress/element';
-=======
-import { useState, useEffect, useCallback } from '@wordpress/element';
->>>>>>> 73cd825f
 import { __ } from '@wordpress/i18n';
 
 /**
@@ -74,7 +65,6 @@
 export default function DashboardNavigation() {
 	const dashboardType = useDashboardType();
 	const elementRef = useRef();
-	const { y } = useWindowScroll();
 	const [ isSticky, setIsSticky ] = useState( false );
 
 	const showTraffic = useSelect( ( select ) =>
@@ -149,75 +139,15 @@
 	} );
 
 	useEffect( () => {
-<<<<<<< HEAD
-		if ( y === 0 ) {
-			setIsSticky( false );
-		} else {
-			const headerBottom = document
-				.querySelector( '.googlesitekit-header' )
-				?.getBoundingClientRect().bottom;
-			const navigationTop = elementRef?.current?.getBoundingClientRect()
-				.top;
-			setIsSticky( navigationTop === headerBottom );
-		}
-	}, [ y ] );
-
-	return (
-		<nav
-			className={ classnames( 'googlesitekit-navigation', {
-				'googlesitekit-navigation--is-sticky': isSticky,
-			} ) }
-			ref={ elementRef }
-		>
-			<ChipSet
-				selectedChipIds={ selectedIds }
-				handleSelect={ handleSelect }
-				choice
-			>
-				{ showTraffic && (
-					<Chip
-						id={ ANCHOR_ID_TRAFFIC }
-						label={ __( 'Traffic', 'google-site-kit' ) }
-						leadingIcon={
-							<NavTrafficIcon width="18" height="16" />
-						}
-					/>
-				) }
-				{ showContent && (
-					<Chip
-						id={ ANCHOR_ID_CONTENT }
-						label={ __( 'Content', 'google-site-kit' ) }
-						leadingIcon={
-							<NavContentIcon width="18" height="18" />
-						}
-					/>
-				) }
-				{ showSpeed && (
-					<Chip
-						id={ ANCHOR_ID_SPEED }
-						label={ __( 'Speed', 'google-site-kit' ) }
-						leadingIcon={ <NavSpeedIcon width="20" height="16" /> }
-					/>
-				) }
-				{ showMonetization && (
-					<Chip
-						id={ ANCHOR_ID_MONETIZATION }
-						label={ __( 'Monetization', 'google-site-kit' ) }
-						leadingIcon={
-							<NavMonetizationIcon width="18" height="16" />
-						}
-					/>
-				) }
-			</ChipSet>
-		</nav>
-=======
 		const onScroll = () => {
+			const yScrollPosition = global.scrollY;
 			const entityHeader = document
 				.querySelector( '.googlesitekit-entity-header' )
 				?.getBoundingClientRect()?.bottom;
-			const navigation = document
-				.querySelector( '.googlesitekit-navigation' )
-				?.getBoundingClientRect()?.bottom;
+			const {
+				bottom: navigation,
+				top: navigationTop,
+			} = elementRef?.current?.getBoundingClientRect();
 			const margin = 20;
 
 			const areas = [
@@ -230,6 +160,15 @@
 			let closest;
 			let closestID = ANCHOR_ID_TRAFFIC;
 
+			if ( yScrollPosition === 0 ) {
+				setIsSticky( false );
+			} else {
+				const headerBottom = document
+					.querySelector( '.googlesitekit-header' )
+					?.getBoundingClientRect().bottom;
+				setIsSticky( navigationTop === headerBottom );
+			}
+
 			for ( const areaID of areas ) {
 				const area = document.getElementById( areaID );
 				if ( ! area ) {
@@ -265,7 +204,16 @@
 	}, [ showTraffic, showContent, showSpeed, showMonetization ] );
 
 	return (
-		<div className="googlesitekit-navigation mdc-chip-set">
+		<nav
+			className={ classnames(
+				'googlesitekit-navigation',
+				'mdc-chip-set',
+				{
+					'googlesitekit-navigation--is-sticky': isSticky,
+				}
+			) }
+			ref={ elementRef }
+		>
 			{ showTraffic && (
 				<Chip
 					id={ ANCHOR_ID_TRAFFIC }
@@ -308,7 +256,6 @@
 					data-context-id={ ANCHOR_ID_MONETIZATION }
 				/>
 			) }
-		</div>
->>>>>>> 73cd825f
+		</nav>
 	);
 }