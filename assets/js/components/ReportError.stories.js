--- conflicted
+++ resolved
@@ -40,27 +40,8 @@
 	return <ReportError error={ error } { ...args } />;
 }
 
-<<<<<<< HEAD
-function Template( { setupRegistry = async () => {}, viewContext, ...args } ) {
-	async function setupRegistryCallback( registry ) {
-		provideModules( registry );
-		provideModuleRegistrations( registry );
-		await registry.dispatch( MODULES_ANALYTICS_4 ).receiveGetSettings( {} );
-		await setupRegistry( registry );
-	}
-	return (
-		<WithRegistrySetup func={ setupRegistryCallback }>
-			<ViewContextProvider
-				value={ viewContext || VIEW_CONTEXT_MAIN_DASHBOARD }
-			>
-				<ReportErrorWrapper moduleSlug="analytics-4" { ...args } />
-			</ViewContextProvider>
-		</WithRegistrySetup>
-	);
-=======
 function Template( args ) {
 	return <ReportErrorWrapper moduleSlug="analytics-4" { ...args } />;
->>>>>>> 508ba5cf
 }
 
 function PlainTemplate( { ...args } ) {
@@ -345,7 +326,7 @@
 		( Story, { args } ) => {
 			const { viewContext, ...rest } = args;
 
-			const setupRegistry = ( registry ) => {
+			function setupRegistry( registry ) {
 				provideModules( registry, [
 					{ slug: 'test-module', name: 'Test Module' },
 				] );
@@ -353,7 +334,7 @@
 				if ( args?.setupRegistry ) {
 					args.setupRegistry( registry );
 				}
-			};
+			}
 
 			return (
 				<WithRegistrySetup func={ setupRegistry }>
