--- conflicted
+++ resolved
@@ -252,7 +252,6 @@
 	],
 };
 
-<<<<<<< HEAD
 export const ReportErrorWithCustomInternalServerErrorMessage = Template.bind(
 	{}
 );
@@ -273,7 +272,8 @@
 		code: 'invalid_json',
 		message: 'Test error message',
 	},
-=======
+};
+
 export const ReportErrorViewOnlyMode = Template.bind( {} );
 ReportErrorViewOnlyMode.storyName = 'ReportError with ViewOnly Mode';
 ReportErrorViewOnlyMode.args = {
@@ -281,7 +281,6 @@
 		code: 'test-error-code',
 	},
 	viewContext: VIEW_CONTEXT_MAIN_DASHBOARD_VIEW_ONLY,
->>>>>>> 237e55d3
 };
 
 export default {
