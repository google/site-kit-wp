--- conflicted
+++ resolved
@@ -45,18 +45,13 @@
 import RestoreSnapshots from '@/js/components/RestoreSnapshots';
 import FeatureTours from '@/js/components/FeatureTours';
 import { Provider as ViewContextProvider } from './ViewContextContext';
-<<<<<<< HEAD
-import InViewProvider from '../InViewProvider';
-import { isSiteKitScreen } from '../../util/is-site-kit-screen';
-import {
-	KeyboardShortcutProvider,
-	KeyboardShortcutHelp,
-	CommandPalette,
-} from '../KeyboardShortcuts';
-=======
 import InViewProvider from '@/js/components/InViewProvider';
 import { isSiteKitScreen } from '@/js/util/is-site-kit-screen';
->>>>>>> 92d8456b
+import {
+	CommandPalette,
+	KeyboardShortcutHelp,
+	KeyboardShortcutProvider,
+} from '@/js/components/KeyboardShortcuts';
 
 export default function Root( { children, registry, viewContext = null } ) {
 	const theme =
