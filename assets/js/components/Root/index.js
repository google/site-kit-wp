--- conflicted
+++ resolved
@@ -20,7 +20,6 @@
  * External dependencies
  */
 import PropTypes from 'prop-types';
-import { HashRouter } from 'react-router-dom';
 
 /**
  * Internal dependencies
@@ -51,21 +50,6 @@
 			<FeaturesProvider value={ enabledFeatures }>
 				<ErrorHandler viewContext={ viewContext }>
 					<RestoreSnapshots>
-<<<<<<< HEAD
-						<HashRouter>
-							{ children }
-							{ /*
-								TODO: Replace `FeatureToursDesktop` with `FeatureTours`
-								once tour conflicts in smaller viewports are resolved.
-								@see https://github.com/google/site-kit-wp/issues/3003
-							*/ }
-							{ viewContext && <FeatureToursDesktop viewContext={ viewContext } /> }
-							{ dataAPIContext && (
-							// Legacy dataAPI support.
-								<CollectModuleData context={ dataAPIContext } args={ dataAPIModuleArgs } />
-							) }
-						</HashRouter>
-=======
 						{ children }
 						{ /*
 							TODO: Replace `FeatureToursDesktop` with `FeatureTours`
@@ -79,7 +63,6 @@
 						) }
 
 						{ userFeedbackEnabled && <CurrentSurveyPortal /> }
->>>>>>> c402691d
 					</RestoreSnapshots>
 					<PermissionsModal />
 				</ErrorHandler>
