--- conflicted
+++ resolved
@@ -152,10 +152,6 @@
 				{ ! viewOnlyDashboard && <DashboardSharingSettingsButton /> }
 				<HelpMenu />
 			</Header>
-<<<<<<< HEAD
-			<DashboardViewIndicator />
-=======
->>>>>>> d3160769
 			{ /*
 				This isn't *strictly* required, but provides a safety net against
 				accidentally rendering the widget area if any child widgets accidentally
