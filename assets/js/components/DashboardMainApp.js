/**
 * DashboardMainApp component.
 *
 * Site Kit by Google, Copyright 2021 Google LLC
 *
 * Licensed under the Apache License, Version 2.0 (the "License");
 * you may not use this file except in compliance with the License.
 * You may obtain a copy of the License at
 *
 *     https://www.apache.org/licenses/LICENSE-2.0
 *
 * Unless required by applicable law or agreed to in writing, software
 * distributed under the License is distributed on an "AS IS" BASIS,
 * WITHOUT WARRANTIES OR CONDITIONS OF ANY KIND, either express or implied.
 * See the License for the specific language governing permissions and
 * limitations under the License.
 */

/**
 * External dependencies
 */
import classnames from 'classnames';

/**
 * WordPress dependencies
 */
import { Fragment, useCallback, useEffect, useState } from '@wordpress/element';
import { useMount } from 'react-use';

/**
 * Internal dependencies
 */
import Data from 'googlesitekit-data';
import {
	CONTEXT_MAIN_DASHBOARD_KEY_METRICS,
	CONTEXT_MAIN_DASHBOARD_TRAFFIC,
	CONTEXT_MAIN_DASHBOARD_CONTENT,
	CONTEXT_MAIN_DASHBOARD_SPEED,
	CONTEXT_MAIN_DASHBOARD_MONETIZATION,
} from '../googlesitekit/widgets/default-contexts';
import { DAY_IN_SECONDS } from '../util';
import Header from './Header';
import DashboardSharingSettingsButton from './dashboard-sharing/DashboardSharingSettingsButton';
import WidgetContextRenderer from '../googlesitekit/widgets/components/WidgetContextRenderer';
import EntitySearchInput from './EntitySearchInput';
import DateRangeSelector from './DateRangeSelector';
import HelpMenu from './help/HelpMenu';
import BannerNotifications from './notifications/BannerNotifications';
import SurveyViewTrigger from './surveys/SurveyViewTrigger';
import CurrentSurveyPortal from './surveys/CurrentSurveyPortal';
import ScrollEffect from './ScrollEffect';
import MetricsSelectionPanel from './KeyMetrics/MetricsSelectionPanel';
import {
	ANCHOR_ID_CONTENT,
	ANCHOR_ID_KEY_METRICS,
	ANCHOR_ID_MONETIZATION,
	ANCHOR_ID_SPEED,
	ANCHOR_ID_TRAFFIC,
} from '../googlesitekit/constants';
import {
	CORE_USER,
	FORM_TEMPORARY_PERSIST_PERMISSION_ERROR,
} from '../googlesitekit/datastore/user/constants';
import { CORE_WIDGETS } from '../googlesitekit/widgets/datastore/constants';
import useViewOnly from '../hooks/useViewOnly';
import { CORE_FORMS } from '../googlesitekit/datastore/forms/constants';
import { CORE_MODULES } from '../googlesitekit/modules/datastore/constants';
import { CORE_SITE } from '../googlesitekit/datastore/site/constants';
import {
	FORM_CUSTOM_DIMENSIONS_CREATE,
	MODULES_ANALYTICS_4,
} from '../modules/analytics-4/datastore/constants';
import { EDIT_SCOPE } from '../modules/analytics/datastore/constants';
import { useMonitorInternetConnection } from '../hooks/useMonitorInternetConnection';
import OfflineNotification from './notifications/OfflineNotification';
const { useSelect, useDispatch } = Data;

export default function DashboardMainApp() {
	const [ showSurveyPortal, setShowSurveyPortal ] = useState( false );

	const viewOnlyDashboard = useViewOnly();

	const isKeyMetricsSetupCompleted = useSelect( ( select ) =>
		select( CORE_SITE ).isKeyMetricsSetupCompleted()
	);

	const isGA4Connected = useSelect( ( select ) =>
		select( CORE_MODULES ).isModuleConnected( 'analytics-4' )
	);

	const hasAnalyticsEditScope = useSelect( ( select ) =>
		select( CORE_USER ).hasScope( EDIT_SCOPE )
	);

	const autoSubmit = useSelect( ( select ) =>
		select( CORE_FORMS ).getValue(
			FORM_CUSTOM_DIMENSIONS_CREATE,
			'autoSubmit'
		)
	);

	const { createCustomDimensions } = useDispatch( MODULES_ANALYTICS_4 );
	const { setValues } = useDispatch( CORE_FORMS );

	const grantedScopes = useSelect( ( select ) =>
		select( CORE_USER ).getGrantedScopes()
	);
	const temporaryPersistedPermissionsError = useSelect( ( select ) =>
		select( CORE_FORMS ).getValue(
			FORM_TEMPORARY_PERSIST_PERMISSION_ERROR,
			'permissionsError'
		)
	);
	const hasReceivedGrantedScopes =
		grantedScopes !== undefined &&
		temporaryPersistedPermissionsError?.data?.scopes?.some( ( scope ) =>
			grantedScopes.includes( scope )
		);

	useMount( () => {
		if ( ! viewOnlyDashboard ) {
			// Render the current survey portal in 5 seconds after the initial rendering.
			setTimeout( () => setShowSurveyPortal( true ), 5000 );
		}
	} );

	useMonitorInternetConnection();

	useEffect( () => {
		if (
			temporaryPersistedPermissionsError !== undefined &&
			hasReceivedGrantedScopes
		) {
			setValues( FORM_TEMPORARY_PERSIST_PERMISSION_ERROR, {
				permissionsError: {},
			} );
		}
	}, [
		hasReceivedGrantedScopes,
		setValues,
		temporaryPersistedPermissionsError,
	] );

	const createDimensionsAndUpdateForm = useCallback( async () => {
		await createCustomDimensions();
		setValues( FORM_CUSTOM_DIMENSIONS_CREATE, {
			isAutoCreatingCustomDimensions: false,
		} );
	}, [ createCustomDimensions, setValues ] );

	useEffect( () => {
		if (
			isKeyMetricsSetupCompleted &&
			isGA4Connected &&
			hasAnalyticsEditScope &&
			autoSubmit
		) {
			setValues( FORM_CUSTOM_DIMENSIONS_CREATE, {
				autoSubmit: false,
				isAutoCreatingCustomDimensions: true,
			} );
			createDimensionsAndUpdateForm();
		}
	}, [
		autoSubmit,
		createCustomDimensions,
		hasAnalyticsEditScope,
		isKeyMetricsSetupCompleted,
		isGA4Connected,
		setValues,
		createDimensionsAndUpdateForm,
	] );

	const viewableModules = useSelect( ( select ) => {
		if ( ! viewOnlyDashboard ) {
			return null;
		}

		return select( CORE_USER ).getViewableModules();
	} );

	const widgetContextOptions = {
		modules: viewableModules ? viewableModules : undefined,
	};

	const isKeyMetricsActive = useSelect( ( select ) =>
		select( CORE_WIDGETS ).isWidgetContextActive(
			CONTEXT_MAIN_DASHBOARD_KEY_METRICS,
			widgetContextOptions
		)
	);

	const isTrafficActive = useSelect( ( select ) =>
		select( CORE_WIDGETS ).isWidgetContextActive(
			CONTEXT_MAIN_DASHBOARD_TRAFFIC,
			widgetContextOptions
		)
	);

	const isContentActive = useSelect( ( select ) =>
		select( CORE_WIDGETS ).isWidgetContextActive(
			CONTEXT_MAIN_DASHBOARD_CONTENT,
			widgetContextOptions
		)
	);

	const isSpeedActive = useSelect( ( select ) =>
		select( CORE_WIDGETS ).isWidgetContextActive(
			CONTEXT_MAIN_DASHBOARD_SPEED,
			widgetContextOptions
		)
	);

	const isMonetizationActive = useSelect( ( select ) =>
		select( CORE_WIDGETS ).isWidgetContextActive(
			CONTEXT_MAIN_DASHBOARD_MONETIZATION,
			widgetContextOptions
		)
	);

	const isKeyMetricsWidgetHidden = useSelect( ( select ) =>
		select( CORE_USER ).isKeyMetricsWidgetHidden()
	);

	let lastWidgetAnchor = null;

	if ( isMonetizationActive ) {
		lastWidgetAnchor = ANCHOR_ID_MONETIZATION;
	} else if ( isSpeedActive ) {
		lastWidgetAnchor = ANCHOR_ID_SPEED;
	} else if ( isContentActive ) {
		lastWidgetAnchor = ANCHOR_ID_CONTENT;
	} else if ( isTrafficActive ) {
		lastWidgetAnchor = ANCHOR_ID_TRAFFIC;
	} else if ( isKeyMetricsActive ) {
		lastWidgetAnchor = ANCHOR_ID_KEY_METRICS;
	}

	return (
		<Fragment>
			<ScrollEffect />

			<Header subHeader={ <BannerNotifications /> } showNavigation>
				<EntitySearchInput />
				<DateRangeSelector />
				{ ! viewOnlyDashboard && <DashboardSharingSettingsButton /> }
				<HelpMenu />
			</Header>
			{ isKeyMetricsWidgetHidden !== true && (
				<WidgetContextRenderer
					id={ ANCHOR_ID_KEY_METRICS }
					slug={ CONTEXT_MAIN_DASHBOARD_KEY_METRICS }
					className={ classnames( {
						'googlesitekit-widget-context--last':
							lastWidgetAnchor === ANCHOR_ID_KEY_METRICS,
					} ) }
				/>
			) }
			<WidgetContextRenderer
				id={ ANCHOR_ID_TRAFFIC }
				slug={ CONTEXT_MAIN_DASHBOARD_TRAFFIC }
				className={ classnames( {
					'googlesitekit-widget-context--last':
						lastWidgetAnchor === ANCHOR_ID_TRAFFIC,
				} ) }
			/>
			<WidgetContextRenderer
				id={ ANCHOR_ID_CONTENT }
				slug={ CONTEXT_MAIN_DASHBOARD_CONTENT }
				className={ classnames( {
					'googlesitekit-widget-context--last':
						lastWidgetAnchor === ANCHOR_ID_CONTENT,
				} ) }
			/>
			<WidgetContextRenderer
				id={ ANCHOR_ID_SPEED }
				slug={ CONTEXT_MAIN_DASHBOARD_SPEED }
				className={ classnames( {
					'googlesitekit-widget-context--last':
						lastWidgetAnchor === ANCHOR_ID_SPEED,
				} ) }
			/>
			<WidgetContextRenderer
				id={ ANCHOR_ID_MONETIZATION }
				slug={ CONTEXT_MAIN_DASHBOARD_MONETIZATION }
				className={ classnames( {
					'googlesitekit-widget-context--last':
						lastWidgetAnchor === ANCHOR_ID_MONETIZATION,
				} ) }
			/>

			<SurveyViewTrigger
				triggerID="view_dashboard"
				ttl={ DAY_IN_SECONDS }
			/>

			{ showSurveyPortal && <CurrentSurveyPortal /> }

<<<<<<< HEAD
			{ keyMetricsEnabled && <MetricsSelectionPanel /> }

			<OfflineNotification />
=======
			<MetricsSelectionPanel />
>>>>>>> 1914ab41
		</Fragment>
	);
}<|MERGE_RESOLUTION|>--- conflicted
+++ resolved
@@ -296,13 +296,9 @@
 
 			{ showSurveyPortal && <CurrentSurveyPortal /> }
 
-<<<<<<< HEAD
-			{ keyMetricsEnabled && <MetricsSelectionPanel /> }
+			<MetricsSelectionPanel />
 
 			<OfflineNotification />
-=======
-			<MetricsSelectionPanel />
->>>>>>> 1914ab41
 		</Fragment>
 	);
 }