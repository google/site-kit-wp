--- conflicted
+++ resolved
@@ -261,18 +261,6 @@
 				<HelpMenu />
 			</Header>
 
-			{ ! viewOnlyDashboard && (
-				<Fragment>
-<<<<<<< HEAD
-					{ audienceSegmentationEnabled && (
-						<AudienceSegmentationSetupCTAWidget />
-					) }
-=======
-					<ConsentModeSetupCTAWidget />
->>>>>>> c2e25335
-				</Fragment>
-			) }
-
 			<Notifications
 				areaSlug={ NOTIFICATION_AREAS.BANNERS_BELOW_NAV }
 				groupID={ NOTIFICATION_GROUPS.SETUP_CTAS }
