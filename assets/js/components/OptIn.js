--- conflicted
+++ resolved
@@ -41,12 +41,8 @@
 import { CORE_USER } from '@/js/googlesitekit/datastore/user/constants';
 import { toggleTracking, trackEvent } from '@/js/util/tracking';
 import Link from './Link';
-<<<<<<< HEAD
-import useViewContext from '../hooks/useViewContext';
-import { useDebounce } from '../hooks/useDebounce';
-=======
 import useViewContext from '@/js/hooks/useViewContext';
->>>>>>> d01c98fb
+import { useDebounce } from '@/js/hooks/useDebounce';
 
 export default function OptIn( {
 	id = 'googlesitekit-opt-in',
@@ -70,9 +66,9 @@
 	const viewContext = useViewContext();
 
 	const handleOptIn = useCallback(
-		async ( e ) => {
+		async ( isChecked ) => {
 			const { response, error: responseError } = await setTrackingEnabled(
-				!! e.target.checked
+				isChecked
 			);
 
 			if ( ! responseError ) {
@@ -100,8 +96,9 @@
 
 	const handleCheck = useCallback(
 		( e ) => {
-			setChecked( e.target.checked );
-			debouncedHandleOptIn( e );
+			const isChecked = e.target.checked;
+			setChecked( isChecked );
+			debouncedHandleOptIn( isChecked );
 		},
 		[ debouncedHandleOptIn ]
 	);
@@ -112,7 +109,7 @@
 				id={ id }
 				name={ name }
 				value="1"
-				checked={ enabled }
+				checked={ checked }
 				onChange={ handleCheck }
 				loading={ enabled === undefined }
 				alignLeft={ alignLeftCheckbox }
