--- conflicted
+++ resolved
@@ -73,55 +73,12 @@
 		}, 50 );
 	};
 
-<<<<<<< HEAD
-	return (
-		<OverlayNotification
-			shouldShowNotification={ shouldShowNotification }
-			GraphicDesktop={ AnalyticsAdsenseLinkedGraphicDesktop }
-			GraphicMobile={ AnalyticsAdsenseLinkedGraphicMobile }
-			notificationID={ ANALYTICS_ADSENSE_LINKED_OVERLAY_NOTIFICATION }
-			onShow={ trackEventOnView }
-		>
-			<div className="googlesitekit-overlay-notification__body">
-				<h3>
-					{ __( 'See your top earning content', 'google-site-kit' ) }
-				</h3>
-				<p>
-					{ __(
-						'Data is now available for the pages that earn the most AdSense revenue.',
-						'google-site-kit'
-					) }
-				</p>
-			</div>
-
-			<div className="googlesitekit-overlay-notification__actions">
-				<Button
-					disabled={ isDismissing }
-					onClick={ () => {
-						dismissNotification();
-
-						trackEvent(
-							`${ viewContext }_top-earning-pages-widget`,
-							'dismiss_overlay_CTA'
-						);
-					} }
-					tertiary
-				>
-					{ __( 'Maybe later', 'google-site-kit' ) }
-				</Button>
-
-				<Button
-					disabled={ isDismissing }
-					onClick={ ( event ) => {
-						scrollToWidgetAndDismissNotification( event );
-=======
 	const gaTrackingEventArgs = {
 		category: `${ viewContext }_top-earning-pages-widget`,
 		viewAction: 'view_overlay_CTA',
 		dismissAction: 'dismiss_overlay_CTA',
 		confirmAction: 'confirm_overlay_CTA',
 	};
->>>>>>> 4946f1a5
 
 	return (
 		<Notification gaTrackingEventArgs={ gaTrackingEventArgs }>
@@ -137,12 +94,12 @@
 				) }
 				GraphicDesktop={ AnalyticsAdsenseLinkedGraphicDesktop }
 				GraphicMobile={ AnalyticsAdsenseLinkedGraphicMobile }
-				dismissButton
 				ctaButton={ {
 					label: __( 'Show me', 'google-site-kit' ),
 					onClick: scrollToWidgetAndDismissNotification,
 				} }
 				gaTrackingEventArgs={ gaTrackingEventArgs }
+				dismissButton
 			/>
 		</Notification>
 	);
