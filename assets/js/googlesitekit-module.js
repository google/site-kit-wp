--- conflicted
+++ resolved
@@ -30,20 +30,12 @@
  */
 import domReady from '@wordpress/dom-ready';
 import { doAction, applyFilters } from '@wordpress/hooks';
-<<<<<<< HEAD
-import { Component, render } from '@wordpress/element';
-=======
-import { Component, render, Fragment, Suspense, lazy } from '@wordpress/element';
->>>>>>> 9d204cc9
+import { Component, render, Suspense, lazy } from '@wordpress/element';
 
 /**
  * Internal dependencies
  */
-<<<<<<< HEAD
 import ErrorHandler from 'GoogleComponents/ErrorHandler';
-import { Suspense, lazy } from 'GoogleUtil/react-features';
-=======
->>>>>>> 9d204cc9
 import ModuleApp from './components/module-app';
 
 class GoogleSitekitModule extends Component {
@@ -51,15 +43,7 @@
 		super( props );
 
 		this.state = {
-			hasError: false,
-		};
-
-		const {
-			showModuleSetupWizard,
-		} = global.googlesitekit.setup;
-
-		this.state = {
-			showModuleSetupWizard,
+			showModuleSetupWizard: global.googlesitekit.setup.showModuleSetupWizard,
 		};
 	}
 
@@ -68,24 +52,7 @@
 			showModuleSetupWizard,
 		} = this.state;
 
-<<<<<<< HEAD
-		const { currentAdminPage } = googlesitekit.admin;
-=======
-		if ( hasError ) {
-			return <Notification
-				id={ 'googlesitekit-error' }
-				key={ 'googlesitekit-error' }
-				title={ error.message }
-				description={ info.componentStack }
-				dismiss={ '' }
-				isDismissable={ false }
-				format="small"
-				type="win-error"
-			/>;
-		}
-
 		const { currentAdminPage } = global.googlesitekit.admin;
->>>>>>> 9d204cc9
 
 		/**
 		 * Filters whether to show the Module setup wizard when showModuleSetupWizard is true.
@@ -104,9 +71,8 @@
 			const Setup = lazy( () => import( /* webpackChunkName: "chunk-googlesitekit-setup-wrapper" */'./components/setup/setup-wrapper' ) );
 
 			return (
-
-				<Suspense fallback={
-					<ErrorHandler>
+				<ErrorHandler>
+					<Suspense fallback={
 						<div className="googlesitekit-setup">
 							<div className="mdc-layout-grid">
 								<div className="mdc-layout-grid__inner">
@@ -130,12 +96,10 @@
 								</div>
 							</div>
 						</div>
-					</ErrorHandler>
-				}>
-					<ErrorHandler>
+					}>
 						<Setup />
-					</ErrorHandler>
-				</Suspense>
+					</Suspense>
+				</ErrorHandler>
 			);
 		}
 
