/**
 * SavedIdeas component
 *
 * Site Kit by Google, Copyright 2021 Google LLC
 *
 * Licensed under the Apache License, Version 2.0 (the "License");
 * you may not use this file except in compliance with the License.
 * You may obtain a copy of the License at
 *
 *     https://www.apache.org/licenses/LICENSE-2.0
 *
 * Unless required by applicable law or agreed to in writing, software
 * distributed under the License is distributed on an "AS IS" BASIS,
 * WITHOUT WARRANTIES OR CONDITIONS OF ANY KIND, either express or implied.
 * See the License for the specific language governing permissions and
 * limitations under the License.
 */

/**
 * External dependencies
 */
import PropTypes from 'prop-types';

/**
 * WordPress dependencies
 */
import { __ } from '@wordpress/i18n';

/**
 * Internal dependencies
 */
import Data from 'googlesitekit-data';
import {
	IDEA_HUB_BUTTON_CREATE,
	IDEA_HUB_BUTTON_UNPIN,
	IDEA_HUB_IDEAS_PER_PAGE,
	MODULES_IDEA_HUB,
} from '../../../datastore/constants';
import { CORE_UI } from '../../../../../googlesitekit/datastore/ui/constants';
import EmptyIcon from '../../../../../../svg/idea-hub-empty-saved-ideas.svg';
import PreviewTable from '../../../../../components/PreviewTable';
import Idea from './Idea';
import Empty from './Empty';
const { useSelect } = Data;

const SavedIdeas = ( { WidgetReportError } ) => {
<<<<<<< HEAD
	const [ page, setPage ] = useState( 1 );

=======
	const page = useSelect( ( select ) =>
		select( CORE_UI ).getValue( 'idea-hub-page-saved-ideas' )
	);

	const args = {
		offset: ( page - 1 ) * IDEA_HUB_IDEAS_PER_PAGE,
		length: IDEA_HUB_IDEAS_PER_PAGE,
	};
>>>>>>> 27f9f45e
	const totalSavedIdeas = useSelect(
		( select ) => select( MODULES_IDEA_HUB ).getSavedIdeas()?.length
	);
	const hasFinishedResolution = useSelect( ( select ) =>
		select( MODULES_IDEA_HUB ).hasFinishedResolution( 'getSavedIdeas' )
	);
	const error = useSelect( ( select ) =>
		select( MODULES_IDEA_HUB ).getErrorForSelector( 'getSavedIdeas' )
	);

	const savedIdeas = useSelect( ( select ) =>
		select( MODULES_IDEA_HUB ).getSavedIdeasSlice( {
			offset: ( page - 1 ) * IDEA_HUB_IDEAS_PER_PAGE,
			length: IDEA_HUB_IDEAS_PER_PAGE,
		} )
	);

	if ( ! hasFinishedResolution ) {
		return <PreviewTable rows={ 5 } rowHeight={ 70 } />;
	}

	if ( error ) {
		return <WidgetReportError moduleSlug="idea-hub" error={ error } />;
	}

	if ( ! totalSavedIdeas ) {
		return (
			<Empty
				sideLayout={ false }
				Icon={ <EmptyIcon /> }
				title={ __( 'No saved ideas', 'google-site-kit' ) }
				subtitle={ __(
					'Ideas you saved from the New tab will appear here',
					'google-site-kit'
				) }
			/>
		);
	}

	return (
		<div className="googlesitekit-idea-hub__saved-ideas">
			{ savedIdeas.map( ( idea, key ) => (
				<Idea
					key={ key }
					name={ idea.name }
					text={ idea.text }
					topics={ idea.topics }
					buttons={ [
						IDEA_HUB_BUTTON_UNPIN,
						IDEA_HUB_BUTTON_CREATE,
					] }
				/>
			) ) }
		</div>
	);
};

SavedIdeas.propTypes = {
	WidgetReportError: PropTypes.elementType.isRequired,
};

export default SavedIdeas;<|MERGE_RESOLUTION|>--- conflicted
+++ resolved
@@ -43,20 +43,11 @@
 import Empty from './Empty';
 const { useSelect } = Data;
 
-const SavedIdeas = ( { WidgetReportError } ) => {
-<<<<<<< HEAD
-	const [ page, setPage ] = useState( 1 );
-
-=======
+export default function SavedIdeas( { WidgetReportError } ) {
 	const page = useSelect( ( select ) =>
 		select( CORE_UI ).getValue( 'idea-hub-page-saved-ideas' )
 	);
 
-	const args = {
-		offset: ( page - 1 ) * IDEA_HUB_IDEAS_PER_PAGE,
-		length: IDEA_HUB_IDEAS_PER_PAGE,
-	};
->>>>>>> 27f9f45e
 	const totalSavedIdeas = useSelect(
 		( select ) => select( MODULES_IDEA_HUB ).getSavedIdeas()?.length
 	);
@@ -112,10 +103,8 @@
 			) ) }
 		</div>
 	);
-};
+}
 
 SavedIdeas.propTypes = {
 	WidgetReportError: PropTypes.elementType.isRequired,
-};
-
-export default SavedIdeas;+};