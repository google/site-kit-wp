--- conflicted
+++ resolved
@@ -78,39 +78,6 @@
 
 	const [ trackedWidgetView, setTrackedWidgetView ] = useState( false );
 
-<<<<<<< HEAD
-function DashboardIdeasWidget( props ) {
-	const { defaultActiveTabIndex, Widget, WidgetReportError } = props;
-
-	const ideaHubContainer = useRef();
-
-	const { hasNoIdeas, savedIdeas, draftIdeas } = useSelect( ( select ) => {
-		const newIdeas = select( MODULES_IDEA_HUB ).getNewIdeas();
-		const saved = select( MODULES_IDEA_HUB ).getSavedIdeas();
-		const draft = select( MODULES_IDEA_HUB ).getDraftPostIdeas();
-
-		let noIdeas, manyIdeas;
-
-		if (
-			newIdeas?.length === 0 &&
-			saved?.length === 0 &&
-			draft?.length === 0
-		) {
-			noIdeas = true;
-		}
-
-		if ( newIdeas?.length > 0 || saved?.length > 0 || draft?.length > 0 ) {
-			manyIdeas = true;
-		}
-
-		return {
-			hasNoIdeas: noIdeas,
-			hasManyIdeas: manyIdeas,
-			savedIdeas: saved,
-			draftIdeas: draft,
-		};
-	} );
-=======
 	const newIdeas = useSelect( ( select ) =>
 		select( MODULES_IDEA_HUB ).getNewIdeas()
 	);
@@ -120,7 +87,6 @@
 	const draftIdeas = useSelect( ( select ) =>
 		select( MODULES_IDEA_HUB ).getDraftPostIdeas()
 	);
->>>>>>> b0089bdd
 
 	const [ hash, setHash ] = useHash();
 	const [ activeTabIndex, setActiveTabIndex ] = useState(
