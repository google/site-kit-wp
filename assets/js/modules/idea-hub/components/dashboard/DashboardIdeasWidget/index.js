/**
 * DashboardIdeasWidget component
 *
 * Site Kit by Google, Copyright 2021 Google LLC
 *
 * Licensed under the Apache License, Version 2.0 (the "License");
 * you may not use this file except in compliance with the License.
 * You may obtain a copy of the License at
 *
 *     https://www.apache.org/licenses/LICENSE-2.0
 *
 * Unless required by applicable law or agreed to in writing, software
 * distributed under the License is distributed on an "AS IS" BASIS,
 * WITHOUT WARRANTIES OR CONDITIONS OF ANY KIND, either express or implied.
 * See the License for the specific language governing permissions and
 * limitations under the License.
 */

/**
 * External dependencies
 */
import PropTypes from 'prop-types';
import Tab from '@material/react-tab';
import TabBar from '@material/react-tab-bar';
import { useHash, useMount } from 'react-use';
import { useInView } from 'react-intersection-observer';

/**
 * WordPress dependencies
 */
<<<<<<< HEAD
import { __ } from '@wordpress/i18n';
import { useState, useEffect, useCallback } from '@wordpress/element';
=======
import { __, sprintf } from '@wordpress/i18n';
import {
	createInterpolateElement,
	useState,
	useRef,
	useCallback,
} from '@wordpress/element';
>>>>>>> 9c585b8d

/**
 * Internal dependencies
 */
import Data from 'googlesitekit-data';
import {
	MODULES_IDEA_HUB,
	IDEA_HUB_GA_CATEGORY_WIDGET,
} from '../../../datastore/constants';
import { trackEvent } from '../../../../../util';
import whenActive from '../../../../../util/when-active';
import DashboardCTA from '../DashboardCTA';
import EmptyIcon from '../../../../../../svg/zero-state-yellow.svg';
import NewIdeas from './NewIdeas';
import SavedIdeas from './SavedIdeas';
import DraftIdeas from './DraftIdeas';
import Empty from './Empty';
import Footer from './Footer';
const { useSelect } = Data;

function getHash( hash ) {
	return hash ? hash.replace( '#', '' ) : false;
}

function isValidHash( hash ) {
	return getHash( hash ) in DashboardIdeasWidget.tabToIndex;
}

function getIdeaHubContainerOffset( widgetOffset ) {
	const header =
		document.querySelector( '.googlesitekit-header' )?.offsetHeight || 0;
	const adminBar = document.getElementById( 'wpadminbar' )?.offsetHeight || 0;
	const marginBottom = 24;
	const headerOffset = header + adminBar + marginBottom;

	return global.window.pageYOffset + widgetOffset - headerOffset;
}

function DashboardIdeasWidget( props ) {
	const { defaultActiveTabIndex, Widget, WidgetReportError } = props;

	const [ trackedWidgetView, setTrackedWidgetView ] = useState( false );

	const { hasNoIdeas, hasManyIdeas, savedIdeas, draftIdeas } = useSelect(
		( select ) => {
			const newIdeas = select( MODULES_IDEA_HUB ).getNewIdeas();
			const saved = select( MODULES_IDEA_HUB ).getSavedIdeas();
			const draft = select( MODULES_IDEA_HUB ).getDraftPostIdeas();

			let noIdeas, manyIdeas;

			if (
				newIdeas?.length === 0 &&
				saved?.length === 0 &&
				draft?.length === 0
			) {
				noIdeas = true;
			}

			if (
				newIdeas?.length > 0 ||
				saved?.length > 0 ||
				draft?.length > 0
			) {
				manyIdeas = true;
			}

			return {
				hasNoIdeas: noIdeas,
				hasManyIdeas: manyIdeas,
				savedIdeas: saved,
				draftIdeas: draft,
			};
		}
	);

	const [ hash, setHash ] = useHash();
	const [ activeTabIndex, setActiveTabIndex ] = useState(
		DashboardIdeasWidget.tabToIndex[ getHash( hash ) ] ||
			defaultActiveTabIndex
	);

	const [ trackingRef, inView ] = useInView( {
		triggerOnce: true,
		threshold: 0.25,
	} );

	useEffect( () => {
		if ( inView ) {
			trackEvent( IDEA_HUB_GA_CATEGORY_WIDGET, 'widget_view' );
		}
	}, [ inView ] );

	useEffect( () => {
		if ( trackedWidgetView ) {
			return;
		}

		if ( hasNoIdeas ) {
			trackEvent(
				IDEA_HUB_GA_CATEGORY_WIDGET,
				'widget_gathering_data_view'
			);
		} else if ( hasManyIdeas ) {
			trackEvent(
				IDEA_HUB_GA_CATEGORY_WIDGET,
				'default_tab_view',
				DashboardIdeasWidget.tabIDsByIndex[ activeTabIndex ]
			);
		}

		if ( hasNoIdeas || hasManyIdeas ) {
			setTrackedWidgetView( true );
		}
	}, [
		hasNoIdeas,
		hasManyIdeas,
		trackedWidgetView,
		setTrackedWidgetView,
		activeTabIndex,
	] );

	useMount( () => {
		if ( ! trackingRef?.current || ! isValidHash( hash ) ) {
			return;
		}

		setTimeout( () => {
			global.window.scrollTo( {
				top: getIdeaHubContainerOffset(
					trackingRef.current.getBoundingClientRect().top
				),
				behavior: 'smooth',
			} );
		}, 1000 );
	} );

	const handleTabUpdate = useCallback(
		( tabIndex ) => {
			const slug = DashboardIdeasWidget.tabIDsByIndex[ tabIndex ];

			setActiveTabIndex( tabIndex );
			setHash( slug );

			trackEvent( IDEA_HUB_GA_CATEGORY_WIDGET, 'tab_select', slug );
		},
		[ setHash, setActiveTabIndex ]
	);

	if ( hasNoIdeas ) {
		return (
			<Widget noPadding>
				<div className="googlesitekit-idea-hub">
					<Empty
						Icon={ <EmptyIcon /> }
						title={ __(
							'Idea Hub is generating ideas',
							'google-site-kit'
						) }
						subtitle={ __(
							'This could take 24 hours.',
							'google-site-kit'
						) }
					/>
				</div>
			</Widget>
		);
	}

	const activeTab = DashboardIdeasWidget.tabIDsByIndex[ activeTabIndex ];

	return (
		<Widget noPadding Footer={ () => <Footer tab={ activeTab } /> }>
			<div className="googlesitekit-idea-hub" ref={ trackingRef }>
				<div className="googlesitekit-idea-hub__header">
					<h3 className="googlesitekit-idea-hub__title">
						{ __(
							'Ideas to write about based on unanswered searches',
							'google-site-kit'
						) }
					</h3>

					<TabBar
						activeIndex={ activeTabIndex }
						handleActiveIndexUpdate={ handleTabUpdate }
						className="googlesitekit-idea-hub__tabs"
					>
						<Tab focusOnActivate={ false }>
							{ __( 'New', 'google-site-kit' ) }
						</Tab>
						<Tab focusOnActivate={ false }>
							{ savedIdeas?.length >= 0 &&
								createInterpolateElement(
									sprintf(
										/* translators: %s: number of saved Idea Hub ideas */
										__(
											'Saved <span>(%s)</span>',
											'google-site-kit'
										),
										savedIdeas.length
									),
									{
										span: <span />,
									}
								) }
							{ savedIdeas?.length === undefined &&
								__( 'Saved', 'google-site-kit' ) }
						</Tab>
						<Tab focusOnActivate={ false }>
							{ draftIdeas?.length >= 0 &&
								createInterpolateElement(
									sprintf(
										/* translators: %s: number of draft Idea Hub ideas */
										__(
											'Drafts <span>(%s)</span>',
											'google-site-kit'
										),
										draftIdeas.length
									),
									{
										span: <span />,
									}
								) }
							{ draftIdeas?.length === undefined &&
								__( 'Drafts', 'google-site-kit' ) }
						</Tab>
					</TabBar>
				</div>

				<div className="googlesitekit-idea-hub__body">
					<div
						className="googlesitekit-idea-hub__content"
						aria-hidden={ activeTab !== 'new-ideas' }
					>
						<NewIdeas WidgetReportError={ WidgetReportError } />
					</div>

					<div
						className="googlesitekit-idea-hub__content"
						aria-hidden={ activeTab !== 'saved-ideas' }
					>
						<SavedIdeas WidgetReportError={ WidgetReportError } />
					</div>

					<div
						className="googlesitekit-idea-hub__content"
						aria-hidden={ activeTab !== 'draft-ideas' }
					>
						<DraftIdeas WidgetReportError={ WidgetReportError } />
					</div>
				</div>
			</div>
		</Widget>
	);
}

DashboardIdeasWidget.tabToIndex = {
	'new-ideas': 0,
	'saved-ideas': 1,
	'draft-ideas': 2,
};

DashboardIdeasWidget.tabIDsByIndex = Object.keys(
	DashboardIdeasWidget.tabToIndex
);

DashboardIdeasWidget.propTypes = {
	Widget: PropTypes.elementType.isRequired,
	defaultActiveTabIndex: PropTypes.number,
};

DashboardIdeasWidget.defaultProps = {
	defaultActiveTabIndex: 0,
};

export default whenActive( {
	moduleName: 'idea-hub',
	FallbackComponent: DashboardCTA,
} )( DashboardIdeasWidget );<|MERGE_RESOLUTION|>--- conflicted
+++ resolved
@@ -28,18 +28,13 @@
 /**
  * WordPress dependencies
  */
-<<<<<<< HEAD
-import { __ } from '@wordpress/i18n';
-import { useState, useEffect, useCallback } from '@wordpress/element';
-=======
 import { __, sprintf } from '@wordpress/i18n';
 import {
 	createInterpolateElement,
 	useState,
-	useRef,
+	useEffect,
 	useCallback,
 } from '@wordpress/element';
->>>>>>> 9c585b8d
 
 /**
  * Internal dependencies
