--- conflicted
+++ resolved
@@ -48,22 +48,14 @@
 const NewIdeas = ( { WidgetReportError } ) => {
 	const [ page, setPage ] = useState( 1 );
 
-	const totalNewIdeas = useSelect( ( select ) => select( STORE_NAME ).getNewIdeas()?.length );
-	const hasFinishedResolution = useSelect( ( select ) => select( STORE_NAME ).hasFinishedResolution( 'getNewIdeas' ) );
-	const error = useSelect( ( select ) => select( STORE_NAME ).getErrorForSelector( 'getNewIdeas' ) );
+	const totalNewIdeas = useSelect( ( select ) => select( MODULES_IDEA_HUB ).getNewIdeas()?.length );
+	const hasFinishedResolution = useSelect( ( select ) => select( MODULES_IDEA_HUB ).hasFinishedResolution( 'getNewIdeas' ) );
+	const error = useSelect( ( select ) => select( MODULES_IDEA_HUB ).getErrorForSelector( 'getNewIdeas' ) );
 
-	const newIdeas = useSelect( ( select ) => select( STORE_NAME ).getNewIdeasSlice( {
+	const newIdeas = useSelect( ( select ) => select( MODULES_IDEA_HUB ).getNewIdeasSlice( {
 		offset: ( ( page - 1 ) * IDEA_HUB_IDEAS_PER_PAGE ),
 		length: IDEA_HUB_IDEAS_PER_PAGE,
-<<<<<<< HEAD
 	} ) );
-=======
-	};
-	const totalNewIdeas = useSelect( ( select ) => select( MODULES_IDEA_HUB ).getNewIdeas()?.length );
-	const newIdeas = useSelect( ( select ) => select( MODULES_IDEA_HUB ).getNewIdeas( args ) );
-	const hasFinishedResolution = useSelect( ( select ) => select( MODULES_IDEA_HUB ).hasFinishedResolution( 'getNewIdeas', [ args ] ) );
-	const error = useSelect( ( select ) => select( MODULES_IDEA_HUB ).getErrorForSelector( 'getNewIdeas', [ args ] ) );
->>>>>>> 03a25860
 
 	const handlePrev = useCallback( () => {
 		if ( page > 1 ) {
