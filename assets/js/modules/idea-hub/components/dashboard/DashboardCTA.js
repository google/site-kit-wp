--- conflicted
+++ resolved
@@ -25,11 +25,11 @@
 /**
  * WordPress dependencies
  */
-<<<<<<< HEAD
-import { useCallback, createInterpolateElement } from '@wordpress/element';
-=======
-import { useCallback, useEffect } from '@wordpress/element';
->>>>>>> b1b4a269
+import {
+	useCallback,
+	useEffect,
+	createInterpolateElement,
+} from '@wordpress/element';
 import { __ } from '@wordpress/i18n';
 
 /**
@@ -93,14 +93,6 @@
 		}
 	}, [ activateModule, navigateTo, setInternalServerError ] );
 
-	const onLinkClick = useCallback( () => {
-		trackEvent(
-			IDEA_HUB_GA_CATEGORY_WIDGET,
-			'click_outgoing_link',
-			'idea_hub_learn_more'
-		);
-	}, [] );
-
 	const onDismiss = useCallback( async () => {
 		await dismissItem( DISMISS_ITEM_IDEA_HUB_CTA );
 
@@ -134,7 +126,6 @@
 					</h5>
 
 					<p className="googlesitekit-idea-hub__dashboard-cta__learnmore-copy">
-<<<<<<< HEAD
 						{ createInterpolateElement(
 							__(
 								'Idea Hub is an experimental new feature that shows you suggestions to write about based on the content of your site. <a>Learn more</a>',
@@ -152,20 +143,6 @@
 								),
 							}
 						) }
-=======
-						<BulbIcon width="16" height="16" />
-						&nbsp;
-						<Link
-							className="googlesitekit-idea-hub__dashboard-cta__learnmore"
-							href="https://sitekit.withgoogle.com/documentation/idea-hub-module/"
-							external
-							inherit
-							hideExternalIndicator
-							onClick={ onLinkClick }
-						>
-							{ __( 'Learn more', 'google-site-kit' ) }
-						</Link>
->>>>>>> b1b4a269
 					</p>
 
 					<Button onClick={ onButtonClick }>
