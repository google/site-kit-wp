/**
 * `modules/idea-hub` data store: draft-post-ideas.
 *
 * Site Kit by Google, Copyright 2021 Google LLC
 *
 * Licensed under the Apache License, Version 2.0 (the "License");
 * you may not use this file except in compliance with the License.
 * You may obtain a copy of the License at
 *
 *     https://www.apache.org/licenses/LICENSE-2.0
 *
 * Unless required by applicable law or agreed to in writing, software
 * distributed under the License is distributed on an "AS IS" BASIS,
 * WITHOUT WARRANTIES OR CONDITIONS OF ANY KIND, either express or implied.
 * See the License for the specific language governing permissions and
 * limitations under the License.
 */

/**
 * Internal dependencies
 */
import API from 'googlesitekit-api';
import Data from 'googlesitekit-data';
import { MODULES_IDEA_HUB } from './constants';
import { createFetchStore } from '../../../googlesitekit/data/create-fetch-store';
const { createRegistrySelector, commonActions, combineStores } = Data;

const fetchGetDraftPostIdeasStore = createFetchStore( {
	baseName: 'getDraftPostIdeas',
	controlCallback: () => {
		return API.get( 'modules', 'idea-hub', 'draft-post-ideas', undefined, {
			useCache: false,
		} );
	},
	reducerCallback: ( state, draftPostIdeas ) => {
		return {
			...state,
			draftPostIdeas,
		};
	},
} );

const baseInitialState = {
	draftPostIdeas: undefined,
};

const baseResolvers = {
	*getDraftPostIdeas() {
		const registry = yield commonActions.getRegistry();
		const draftPostIdeas = registry
			.select( MODULES_IDEA_HUB )
			.getDraftPostIdeas();

		// If there are already draft ideas in state, don't make an API request.
		if ( draftPostIdeas === undefined ) {
			yield fetchGetDraftPostIdeasStore.actions.fetchGetDraftPostIdeas();
		}
	},
};

const baseSelectors = {
	/**
	 * Gets draft post ideas from the Idea Hub.
	 *
	 * @since 1.34.0
	 *
	 * @param {Object} state Data store's state.
	 * @return {(Array.<Object>|undefined)} A list of idea hub ideas; `undefined` if not loaded.
	 */
	getDraftPostIdeas( state ) {
		return state.draftPostIdeas;
	},

	/**
<<<<<<< HEAD
	 * Gets Draft Post Ideas from the Idea Hub.
=======
	 * Gets a slice of draft post ideas from the Idea Hub.
>>>>>>> 86f67f1e
	 *
	 * @since n.e.x.t
	 *
	 * @param {Object} state            Data store's state.
	 * @param {Object} options          Options for getting draft post ideas.
	 * @param {number} [options.offset] Optional. From which array index to get ideas.
	 * @param {number} [options.length] Optional. Amount of draft post ideas to return.
	 * @return {(Array.<Object>|undefined)} A list of idea hub ideas; `undefined` if not loaded.
	 */
	getDraftPostIdeasSlice: createRegistrySelector(
		( select ) => ( state, options = {} ) => {
			const draftPostIdeas = select(
				MODULES_IDEA_HUB
			).getDraftPostIdeas();
			if ( draftPostIdeas === undefined ) {
				return undefined;
			}

			const offset = options?.offset || 0;
			const length = options.length
				? offset + options.length
				: draftPostIdeas.length;
			return 'offset' in options || 'length' in options
				? draftPostIdeas.slice( offset, length )
				: draftPostIdeas;
		}
	),
};

const store = combineStores( fetchGetDraftPostIdeasStore, {
	initialState: baseInitialState,
	resolvers: baseResolvers,
	selectors: baseSelectors,
} );

export const initialState = store.initialState;
export const actions = store.actions;
export const controls = store.controls;
export const reducer = store.reducer;
export const resolvers = store.resolvers;
export const selectors = store.selectors;

export default store;<|MERGE_RESOLUTION|>--- conflicted
+++ resolved
@@ -72,11 +72,7 @@
 	},
 
 	/**
-<<<<<<< HEAD
-	 * Gets Draft Post Ideas from the Idea Hub.
-=======
 	 * Gets a slice of draft post ideas from the Idea Hub.
->>>>>>> 86f67f1e
 	 *
 	 * @since n.e.x.t
 	 *
