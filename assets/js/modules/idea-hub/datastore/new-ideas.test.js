--- conflicted
+++ resolved
@@ -20,18 +20,9 @@
  * Internal dependencies
  */
 import API from 'googlesitekit-api';
-<<<<<<< HEAD
 import { createTestRegistry, untilResolved, unsubscribeFromAll } from '../../../../../tests/js/utils';
 import { enabledFeatures } from '../../../features';
-import { STORE_NAME } from './constants';
-=======
 import { MODULES_IDEA_HUB } from './constants';
-import {
-	createTestRegistry,
-	untilResolved,
-	unsubscribeFromAll,
-} from '../../../../../tests/js/utils';
->>>>>>> 03a25860
 import * as fixtures from './__fixtures__';
 
 describe( 'modules/idea-hub new-ideas', () => {
@@ -58,144 +49,24 @@
 
 	describe( 'selectors', () => {
 		describe( 'getNewIdeas', () => {
-<<<<<<< HEAD
 			it( 'should use a resolver to make a network request', async () => {
 				fetchMock.getOnce( newIdeasEndpoint, { body: fixtures.newIdeas } );
 
-				expect( registry.select( STORE_NAME ).getNewIdeas() ).toBeUndefined();
-				await untilResolved( registry, STORE_NAME ).getNewIdeas();
-				expect( registry.select( STORE_NAME ).getNewIdeas() ).toEqual( fixtures.newIdeas );
-=======
-			const options = {
-				offset: 0,
-				length: 5,
-			};
-
-			it( 'uses a resolver to make a network request', async () => {
-				fetchMock.getOnce(
-					/^\/google-site-kit\/v1\/modules\/idea-hub\/data\/new-ideas/,
-					{ body: fixtures.newIdeas, status: 200 },
-				);
-
-				const pendingNewIdeas = registry.select( MODULES_IDEA_HUB ).getNewIdeas( options );
-
-				expect( pendingNewIdeas ).toEqual( undefined );
-				await untilResolved( registry, MODULES_IDEA_HUB ).getNewIdeas( options );
-
-				const newIdeas = registry.select( MODULES_IDEA_HUB ).getNewIdeas( options );
-
-				expect( fetchMock ).toHaveFetchedTimes( 1 );
-				expect( newIdeas ).toEqual( fixtures.newIdeas );
-			} );
-
-			it( 'uses offset and length parameters to adjust/limit the ideas returned by the selector', async () => {
-				const customOptions = {
-					offset: 2,
-					length: 2,
-				};
-				fetchMock.getOnce(
-					/^\/google-site-kit\/v1\/modules\/idea-hub\/data\/new-ideas/,
-					{ body: fixtures.newIdeas, status: 200 },
-				);
-
-				registry.select( MODULES_IDEA_HUB ).getNewIdeas( customOptions );
-				await untilResolved( registry, MODULES_IDEA_HUB ).getNewIdeas( customOptions );
-
-				const newIdeas = registry.select( MODULES_IDEA_HUB ).getNewIdeas( customOptions );
-
-				expect( fetchMock ).toHaveFetchedTimes( 1 );
-				expect( newIdeas ).toEqual( fixtures.newIdeas.slice( 2, 4 ) );
-			} );
-
-			it( 'treats all options as optional', async () => {
-				fetchMock.getOnce(
-					/^\/google-site-kit\/v1\/modules\/idea-hub\/data\/new-ideas/,
-					{ body: fixtures.newIdeas, status: 200 },
-				);
-
-				registry.select( MODULES_IDEA_HUB ).getNewIdeas( {} );
-				await untilResolved( registry, MODULES_IDEA_HUB ).getNewIdeas( {} );
-
-				const newIdeas = registry.select( MODULES_IDEA_HUB ).getNewIdeas( {} );
-
-				expect( fetchMock ).toHaveFetchedTimes( 1 );
-				expect( newIdeas ).toEqual( fixtures.newIdeas );
-			} );
-
-			it( 'adjusts idea results when only offset parameter is supplied', async () => {
-				const customOptions = {
-					offset: 2,
-				};
-				fetchMock.getOnce(
-					/^\/google-site-kit\/v1\/modules\/idea-hub\/data\/new-ideas/,
-					{ body: fixtures.newIdeas, status: 200 },
-				);
-
-				registry.select( MODULES_IDEA_HUB ).getNewIdeas( customOptions );
-				await untilResolved( registry, MODULES_IDEA_HUB ).getNewIdeas( customOptions );
-
-				const newIdeas = registry.select( MODULES_IDEA_HUB ).getNewIdeas( customOptions );
->>>>>>> 03a25860
+				expect( registry.select( MODULES_IDEA_HUB ).getNewIdeas() ).toBeUndefined();
+				await untilResolved( registry, MODULES_IDEA_HUB ).getNewIdeas();
+				expect( registry.select( MODULES_IDEA_HUB ).getNewIdeas() ).toEqual( fixtures.newIdeas );
 
 				expect( fetchMock ).toHaveFetchedTimes( 1 );
 			} );
 
-<<<<<<< HEAD
 			it( 'should not make a network request if report for given options is already present', async () => {
 				// Load data into this store so there are matches for the data we're about to select,
 				// even though the selector hasn't fulfilled yet.
-				registry.dispatch( STORE_NAME ).receiveGetNewIdeas( fixtures.newIdeas, {} );
+				registry.dispatch( MODULES_IDEA_HUB ).receiveGetNewIdeas( fixtures.newIdeas, {} );
 
-				const report = registry.select( STORE_NAME ).getNewIdeas();
-				await untilResolved( registry, STORE_NAME ).getNewIdeas();
+				const report = registry.select( MODULES_IDEA_HUB ).getNewIdeas();
+				await untilResolved( registry, MODULES_IDEA_HUB ).getNewIdeas();
 				expect( report ).toEqual( fixtures.newIdeas );
-=======
-			it( 'adjusts idea results when only limit parameter is supplied', async () => {
-				const customOptions = {
-					length: 3,
-				};
-				fetchMock.getOnce(
-					/^\/google-site-kit\/v1\/modules\/idea-hub\/data\/new-ideas/,
-					{ body: fixtures.newIdeas, status: 200 },
-				);
-
-				registry.select( MODULES_IDEA_HUB ).getNewIdeas( customOptions );
-				await untilResolved( registry, MODULES_IDEA_HUB ).getNewIdeas( customOptions );
-
-				const newIdeas = registry.select( MODULES_IDEA_HUB ).getNewIdeas( customOptions );
-
-				expect( fetchMock ).toHaveFetchedTimes( 1 );
-				expect( newIdeas ).toEqual( fixtures.newIdeas.slice( 0, 3 ) );
-			} );
-
-			it( 'only fetches once even with different options are passed', async () => {
-				const customOptions = {
-					offset: 1,
-					length: 1,
-				};
-				fetchMock.getOnce(
-					/^\/google-site-kit\/v1\/modules\/idea-hub\/data\/new-ideas/,
-					{ body: fixtures.newIdeas, status: 200 },
-				);
-
-				registry.select( MODULES_IDEA_HUB ).getNewIdeas( customOptions );
-				await untilResolved( registry, MODULES_IDEA_HUB ).getNewIdeas( customOptions );
-
-				registry.select( MODULES_IDEA_HUB ).getNewIdeas( customOptions );
-				registry.select( MODULES_IDEA_HUB ).getNewIdeas( options );
-
-				expect( fetchMock ).toHaveFetchedTimes( 1 );
-			} );
-
-			it( 'does not make a network request if report for given options is already present', async () => {
-				// Load data into this store so there are matches for the data we're about to select,
-				// even though the selector hasn't fulfilled yet.
-				registry.dispatch( MODULES_IDEA_HUB ).receiveGetNewIdeas( fixtures.newIdeas, { options } );
-
-				const report = registry.select( MODULES_IDEA_HUB ).getNewIdeas( options );
-
-				await untilResolved( registry, MODULES_IDEA_HUB ).getNewIdeas( options );
->>>>>>> 03a25860
 
 				expect( fetchMock ).not.toHaveFetched();
 			} );
@@ -209,48 +80,38 @@
 
 				fetchMock.getOnce( newIdeasEndpoint, { body: response, status: 500 } );
 
-<<<<<<< HEAD
-				registry.select( STORE_NAME ).getNewIdeas();
-				await untilResolved( registry, STORE_NAME ).getNewIdeas();
+				registry.select( MODULES_IDEA_HUB ).getNewIdeas();
+				await untilResolved( registry, MODULES_IDEA_HUB ).getNewIdeas();
 
 				expect( fetchMock ).toHaveFetchedTimes( 1 );
 
-				expect( registry.select( STORE_NAME ).getNewIdeas() ).toBeUndefined();
-=======
-				registry.select( MODULES_IDEA_HUB ).getNewIdeas( options );
-				await untilResolved( registry, MODULES_IDEA_HUB ).getNewIdeas( options );
-
-				expect( fetchMock ).toHaveFetchedTimes( 1 );
-
-				const newIdeas = registry.select( MODULES_IDEA_HUB ).getNewIdeas( options );
-				expect( newIdeas ).toEqual( undefined );
->>>>>>> 03a25860
+				expect( registry.select( MODULES_IDEA_HUB ).getNewIdeas() ).toBeUndefined();
 				expect( console ).toHaveErrored();
 			} );
 		} );
 
 		describe( 'getNewIdeasSlice', () => {
 			beforeEach( () => {
-				registry.dispatch( STORE_NAME ).receiveGetNewIdeas( fixtures.newIdeas, {} );
+				registry.dispatch( MODULES_IDEA_HUB ).receiveGetNewIdeas( fixtures.newIdeas, {} );
 			} );
 
 			it( 'should use offset and length parameters to adjust/limit the ideas returned by the selector', () => {
-				const newIdeas = registry.select( STORE_NAME ).getNewIdeasSlice( { offset: 2, length: 2 } );
+				const newIdeas = registry.select( MODULES_IDEA_HUB ).getNewIdeasSlice( { offset: 2, length: 2 } );
 				expect( newIdeas ).toEqual( fixtures.newIdeas.slice( 2, 4 ) );
 			} );
 
 			it( 'should treat all options as optional', () => {
-				const newIdeas = registry.select( STORE_NAME ).getNewIdeasSlice( {} );
+				const newIdeas = registry.select( MODULES_IDEA_HUB ).getNewIdeasSlice( {} );
 				expect( newIdeas ).toEqual( fixtures.newIdeas );
 			} );
 
 			it( 'should adjust idea results when only offset parameter is supplied', () => {
-				const newIdeas = registry.select( STORE_NAME ).getNewIdeasSlice( { offset: 2 } );
+				const newIdeas = registry.select( MODULES_IDEA_HUB ).getNewIdeasSlice( { offset: 2 } );
 				expect( newIdeas ).toEqual( fixtures.newIdeas.slice( 2 ) );
 			} );
 
 			it( 'should adjust idea results when only limit parameter is supplied', async () => {
-				const newIdeas = registry.select( STORE_NAME ).getNewIdeasSlice( { length: 3 } );
+				const newIdeas = registry.select( MODULES_IDEA_HUB ).getNewIdeasSlice( { length: 3 } );
 				expect( newIdeas ).toEqual( fixtures.newIdeas.slice( 0, 3 ) );
 			} );
 		} );
