/**
 * `modules/idea-hub` data store: saved-ideas.
 *
 * Site Kit by Google, Copyright 2021 Google LLC
 *
 * Licensed under the Apache License, Version 2.0 (the "License");
 * you may not use this file except in compliance with the License.
 * You may obtain a copy of the License at
 *
 *     https://www.apache.org/licenses/LICENSE-2.0
 *
 * Unless required by applicable law or agreed to in writing, software
 * distributed under the License is distributed on an "AS IS" BASIS,
 * WITHOUT WARRANTIES OR CONDITIONS OF ANY KIND, either express or implied.
 * See the License for the specific language governing permissions and
 * limitations under the License.
 */

/**
 * Internal dependencies
 */
import API from 'googlesitekit-api';
import Data from 'googlesitekit-data';
import { MODULES_IDEA_HUB } from './constants';
import { createFetchStore } from '../../../googlesitekit/data/create-fetch-store';
const { createRegistrySelector, commonActions, combineStores } = Data;

const fetchGetSavedIdeasStore = createFetchStore( {
	baseName: 'getSavedIdeas',
	controlCallback: () => {
		return API.get( 'modules', 'idea-hub', 'saved-ideas' );
	},
	reducerCallback: ( state, savedIdeas ) => {
		return {
			...state,
			savedIdeas,
		};
	},
} );

const baseInitialState = {
	savedIdeas: undefined,
};

const baseResolvers = {
<<<<<<< HEAD
	*getSavedIdeas() {
		const registry = yield commonActions.getRegistry();
		const savedIdeas = registry.select( STORE_NAME ).getSavedIdeas();
=======
	*getSavedIdeas( options = {} ) {
		const registry = yield Data.commonActions.getRegistry();
		const savedIdeas = registry.select( MODULES_IDEA_HUB ).getSavedIdeas( options );
>>>>>>> 03a25860

		// If there are already saved ideas in state, don't make an API request.
		if ( savedIdeas === undefined ) {
			yield fetchGetSavedIdeasStore.actions.fetchGetSavedIdeas();
		}
	},
};

const baseSelectors = {
	/**
	 * Gets Saved Ideas from the Idea Hub.
	 *
	 * @since 1.33.0
	 *
	 * @param {Object} state Data store's state.
	 * @return {(Array.<Object>|undefined)} A list of idea hub ideas; `undefined` if not loaded.
	 */
	getSavedIdeas( state ) {
		return state.savedIdeas;
	},

	/**
	 * Gets a subset of saved ideas from the Idea Hub.
	 *
	 * @since n.e.x.t
	 *
	 * @param {Object} state            Data store's state.
	 * @param {Object} options          Options for getting saved ideas.
	 * @param {number} [options.offset] Optional. From which array index to get ideas.
	 * @param {number} [options.length] Optional. Amount of saved ideas to return.
	 * @return {(Array.<Object>|undefined)} A list of idea hub ideas; `undefined` if not loaded.
	 */
	getSavedIdeasSlice: createRegistrySelector( ( select ) => ( state, options = {} ) => {
		const savedIdeas = select( STORE_NAME ).getSavedIdeas();
		if ( savedIdeas === undefined ) {
			return undefined;
		}

		const offset = options?.offset || 0;
		const length = options.length ? offset + options.length : savedIdeas.length;
		return ( 'offset' in options || 'length' in options ) ? savedIdeas.slice( offset, length ) : savedIdeas;
	} ),
};

const store = combineStores(
	fetchGetSavedIdeasStore,
	{
		initialState: baseInitialState,
		resolvers: baseResolvers,
		selectors: baseSelectors,
	},
);

export const initialState = store.initialState;
export const actions = store.actions;
export const controls = store.controls;
export const reducer = store.reducer;
export const resolvers = store.resolvers;
export const selectors = store.selectors;

export default store;<|MERGE_RESOLUTION|>--- conflicted
+++ resolved
@@ -43,15 +43,9 @@
 };
 
 const baseResolvers = {
-<<<<<<< HEAD
 	*getSavedIdeas() {
 		const registry = yield commonActions.getRegistry();
-		const savedIdeas = registry.select( STORE_NAME ).getSavedIdeas();
-=======
-	*getSavedIdeas( options = {} ) {
-		const registry = yield Data.commonActions.getRegistry();
-		const savedIdeas = registry.select( MODULES_IDEA_HUB ).getSavedIdeas( options );
->>>>>>> 03a25860
+		const savedIdeas = registry.select( MODULES_IDEA_HUB ).getSavedIdeas();
 
 		// If there are already saved ideas in state, don't make an API request.
 		if ( savedIdeas === undefined ) {
@@ -85,7 +79,7 @@
 	 * @return {(Array.<Object>|undefined)} A list of idea hub ideas; `undefined` if not loaded.
 	 */
 	getSavedIdeasSlice: createRegistrySelector( ( select ) => ( state, options = {} ) => {
-		const savedIdeas = select( STORE_NAME ).getSavedIdeas();
+		const savedIdeas = select( MODULES_IDEA_HUB ).getSavedIdeas();
 		if ( savedIdeas === undefined ) {
 			return undefined;
 		}
