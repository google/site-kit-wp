--- conflicted
+++ resolved
@@ -24,13 +24,8 @@
 /**
  * Internal dependencies
  */
-<<<<<<< HEAD
-import Link from '../../../../../js/components/Link';
+import Button from '../../../../components/Button';
 import SetupPublicationScreen from './SetupPublicationScreen';
-=======
-import Button from '../../../../components/Button';
-import { SetupPublicationScreen } from '../common';
->>>>>>> cc86db8f
 
 export default function SetupPublicationPendingVerification() {
 	return (
