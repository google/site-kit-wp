/**
 * Thank with Google SetupCreatePublication component.
 *
 * Site Kit by Google, Copyright 2022 Google LLC
 *
 * Licensed under the Apache License, Version 2.0 (the "License");
 * you may not use this file except in compliance with the License.
 * You may obtain a copy of the License at
 *
 *     https://www.apache.org/licenses/LICENSE-2.0
 *
 * Unless required by applicable law or agreed to in writing, software
 * distributed under the License is distributed on an "AS IS" BASIS,
 * WITHOUT WARRANTIES OR CONDITIONS OF ANY KIND, either express or implied.
 * See the License for the specific language governing permissions and
 * limitations under the License.
 */

/**
 * WordPress dependencies
 */
import { useCallback } from '@wordpress/element';
import { __ } from '@wordpress/i18n';

/**
 * Internal dependencies
 */
import Data from 'googlesitekit-data';
<<<<<<< HEAD
import { Button } from 'googlesitekit-components';
=======
import Button from '../../../../components/Button';
import useViewContext from '../../../../hooks/useViewContext';
import { trackEvent } from '../../../../util';
>>>>>>> cff533d2
import { MODULES_THANK_WITH_GOOGLE } from '../../datastore/constants';
import SetupPublicationScreen from './SetupPublicationScreen';
const { useSelect } = Data;

export default function SetupCreatePublication() {
	const createPublicationURL = useSelect( ( select ) =>
		select( MODULES_THANK_WITH_GOOGLE ).getServiceCreatePublicationURL()
	);

	const viewContext = useViewContext();

	const handleCreatePublication = useCallback( () => {
		// We don't need to wait for this to finish (eg. use `await` and then
		// `navigateTo()`), because the link this event is attached to will
		// open in a new tab/window.
		//
		// It's safe to call this track event without waiting for it to
		// complete/abort before moving to the navigation step.
		trackEvent(
			`${ viewContext }_thank-with-google`,
			'create_publication'
		);
	}, [ viewContext ] );

	return (
		<SetupPublicationScreen
			title={ __(
				'Create your Thank with Google account',
				'google-site-kit'
			) }
			description={ __(
				'To get started, create an account. Currently available only in the US. If setup failed because you’re outside the US, disconnect Thank with Google in your Settings.',
				'google-site-kit'
			) }
		>
			<Button
				href={ createPublicationURL }
				onClick={ handleCreatePublication }
				target="_blank"
				aria-label={ __(
					'Create your Thank with Google account',
					'google-site-kit'
				) }
			>
				{ __( 'Create account', 'google-site-kit' ) }
			</Button>
		</SetupPublicationScreen>
	);
}<|MERGE_RESOLUTION|>--- conflicted
+++ resolved
@@ -26,13 +26,9 @@
  * Internal dependencies
  */
 import Data from 'googlesitekit-data';
-<<<<<<< HEAD
 import { Button } from 'googlesitekit-components';
-=======
-import Button from '../../../../components/Button';
 import useViewContext from '../../../../hooks/useViewContext';
 import { trackEvent } from '../../../../util';
->>>>>>> cff533d2
 import { MODULES_THANK_WITH_GOOGLE } from '../../datastore/constants';
 import SetupPublicationScreen from './SetupPublicationScreen';
 const { useSelect } = Data;
