/**
 * Thank with Google SettingsView component stories.
 *
 * Site Kit by Google, Copyright 2021 Google LLC
 *
 * Licensed under the Apache License, Version 2.0 (the "License");
 * you may not use this file except in compliance with the License.
 * You may obtain a copy of the License at
 *
 *     https://www.apache.org/licenses/LICENSE-2.0
 *
 * Unless required by applicable law or agreed to in writing, software
 * distributed under the License is distributed on an "AS IS" BASIS,
 * WITHOUT WARRANTIES OR CONDITIONS OF ANY KIND, either express or implied.
 * See the License for the specific language governing permissions and
 * limitations under the License.
 */

/**
 * Internal dependencies
 */
import SettingsView from './SettingsView';
import { Cell, Grid, Row } from '../../../../material-components';
import { MODULES_THANK_WITH_GOOGLE } from '../../datastore/constants';
import {
	provideModules,
	provideModuleRegistrations,
	provideSiteInfo,
} from '../../../../../../tests/js/utils';
import WithRegistrySetup from '../../../../../../tests/js/WithRegistrySetup';

const features = [ 'twgModule' ];

const setupBaseRegistry = ( registry, args ) => {
	provideModules( registry, [
		{
			slug: 'thank-with-google',
			active: true,
			connected: true,
		},
	] );
	provideSiteInfo( registry );
	provideModuleRegistrations( registry );

	// Call story-specific setup.
	if ( typeof args?.setupRegistry === 'function' ) {
		args.setupRegistry( registry );
	}
};

function Template() {
	return (
		<div className="googlesitekit-layout">
			<div className="googlesitekit-settings-module googlesitekit-settings-module--active googlesitekit-settings-module--thank-with-google">
				<div className="googlesitekit-settings-module__content googlesitekit-settings-module__content--open">
					<Grid>
						<Row>
							<Cell size={ 12 }>
								<SettingsView />
							</Cell>
						</Row>
					</Grid>
				</div>
			</div>
		</div>
	);
}

export const Default = Template.bind( null );
Default.storyName = 'Default';
Default.parameters = { features };
Default.args = {
	setupRegistry: ( registry ) => {
		registry.dispatch( MODULES_THANK_WITH_GOOGLE ).receiveGetSettings( {
			publicationID: 'example.com',
			buttonPlacement: 'static_auto',
			colorTheme: 'blue',
			buttonPostTypes: [ 'Posts', 'Pages' ],
		} );
	},
};

export const SettingsError = Template.bind( null );
SettingsError.storyName = 'SettingsError';
SettingsError.parameters = { features };
SettingsError.args = {
	setupRegistry: ( registry ) => {
		registry.dispatch( MODULES_THANK_WITH_GOOGLE ).receiveGetSettings( {
			publicationID: 'example.com',
			buttonPlacement: 'static_auto',
			colorTheme: 'blue',
			buttonPostTypes: [ 'Posts', 'Pages' ],
		} );
		registry.dispatch( MODULES_THANK_WITH_GOOGLE ).receiveError(
			{
				message: 'Thank with Google publication is invalid.',
				data: {
					status: 403,
					reason: 'invalidSetting',
				},
			},
			'getPublicationId',
			[]
		);
	},
};

export default {
	title: 'Modules/Thank with Google/Settings/SettingsView',
	decorators: [
		( Story, { args } ) => {
			const setupRegistry = ( registry ) => {
<<<<<<< HEAD
				setupBaseRegistry( registry, args );
=======
				provideModules( registry, [
					{
						slug: 'thank-with-google',
						active: true,
						connected: true,
					},
				] );
				provideSiteInfo( registry );
				provideModuleRegistrations( registry );

				registry
					.dispatch( MODULES_THANK_WITH_GOOGLE )
					.receiveGetSettings( {
						publicationID: 'example.com',
						colorTheme: 'purple',
					} );
>>>>>>> cc86db8f
			};

			return (
				<WithRegistrySetup func={ setupRegistry }>
					<Story />
				</WithRegistrySetup>
			);
		},
	],
};<|MERGE_RESOLUTION|>--- conflicted
+++ resolved
@@ -74,7 +74,7 @@
 		registry.dispatch( MODULES_THANK_WITH_GOOGLE ).receiveGetSettings( {
 			publicationID: 'example.com',
 			buttonPlacement: 'static_auto',
-			colorTheme: 'blue',
+			colorTheme: 'purple',
 			buttonPostTypes: [ 'Posts', 'Pages' ],
 		} );
 	},
@@ -88,7 +88,7 @@
 		registry.dispatch( MODULES_THANK_WITH_GOOGLE ).receiveGetSettings( {
 			publicationID: 'example.com',
 			buttonPlacement: 'static_auto',
-			colorTheme: 'blue',
+			colorTheme: 'purple',
 			buttonPostTypes: [ 'Posts', 'Pages' ],
 		} );
 		registry.dispatch( MODULES_THANK_WITH_GOOGLE ).receiveError(
@@ -110,26 +110,7 @@
 	decorators: [
 		( Story, { args } ) => {
 			const setupRegistry = ( registry ) => {
-<<<<<<< HEAD
 				setupBaseRegistry( registry, args );
-=======
-				provideModules( registry, [
-					{
-						slug: 'thank-with-google',
-						active: true,
-						connected: true,
-					},
-				] );
-				provideSiteInfo( registry );
-				provideModuleRegistrations( registry );
-
-				registry
-					.dispatch( MODULES_THANK_WITH_GOOGLE )
-					.receiveGetSettings( {
-						publicationID: 'example.com',
-						colorTheme: 'purple',
-					} );
->>>>>>> cc86db8f
 			};
 
 			return (
