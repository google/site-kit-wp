--- conflicted
+++ resolved
@@ -47,14 +47,8 @@
 	);
 	const isSaving = useSelect(
 		( select ) =>
-<<<<<<< HEAD
-			select( MODULES_ADS ).isDoingSubmitChanges() ||
-			( select( CORE_LOCATION ).isNavigating() &&
-				! isNavigatingToOAuthURL )
-=======
 			select( MODULES_ADS ).isDoingSubmitChanges() &&
 			! isNavigatingToOAuthURL
->>>>>>> 1e1d3d38
 	);
 
 	const { submitChanges } = useDispatch( MODULES_ADS );
@@ -100,19 +94,12 @@
 
 SetupForm.propTypes = {
 	finishSetup: PropTypes.func,
-<<<<<<< HEAD
-	createAccountCTA: PropTypes.oneOf( [ PropTypes.element, null ] ),
-=======
 	createAccountCTA: PropTypes.node,
 	isNavigatingToOAuthURL: PropTypes.bool,
->>>>>>> 1e1d3d38
 };
 
 SetupForm.defaultProps = {
 	finishSetup: () => {},
 	createAccountCTA: null,
-<<<<<<< HEAD
-=======
 	isNavigatingToOAuthURL: false,
->>>>>>> 1e1d3d38
 };