--- conflicted
+++ resolved
@@ -61,10 +61,7 @@
 	PAX_SETUP_SUCCESS_NOTIFICATION,
 } from '../../pax/constants';
 import { Cell, Row } from '../../../../material-components';
-<<<<<<< HEAD
-=======
 import { WooCommerceRedirectModal } from '../common';
->>>>>>> 2b60bbee
 
 export default function SetupMainPAX( { finishSetup } ) {
 	const [ openDialog, setOpenDialog ] = useState( false );
@@ -204,8 +201,6 @@
 		paxAppRef.current = app;
 	}, [] );
 
-<<<<<<< HEAD
-=======
 	const onSetupCallback = useCallback( () => {
 		if (
 			shouldShowWooCommerceRedirectModal &&
@@ -223,7 +218,6 @@
 		createAccount,
 	] );
 
->>>>>>> 2b60bbee
 	return (
 		<div className="googlesitekit-setup-module googlesitekit-setup-module--ads">
 			<div className="googlesitekit-setup-module__step">
@@ -261,10 +255,6 @@
 					( ! showPaxAppStep || ! hasAdwordsScope ) && (
 						<Fragment>
 							<Row className="googlesitekit-setup-module--ads--setup-container">
-<<<<<<< HEAD
-								<span className="vertical-line"></span>
-=======
->>>>>>> 2b60bbee
 								<Cell
 									smSize={ 8 }
 									mdSize={ 8 }
@@ -273,21 +263,6 @@
 								>
 									<h3>
 										{ __(
-<<<<<<< HEAD
-											'Ads Setup Wizard',
-											'google-site-kit'
-										) }
-									</h3>
-									<strong>
-										{ __(
-											'Don’t have an Ads account yet?',
-											'google-site-kit'
-										) }
-									</strong>
-									<p className="instructions">
-										{ __(
-											'Create your Ads account using a step by step wizard that will help you set up your campaign, define your goals and set billing information. To create new Ads account you’ll be asked to grant Site Kit additional permissions during the account creation process.',
-=======
 											'Set up a new Ads account',
 											'google-site-kit'
 										) }
@@ -295,7 +270,6 @@
 									<p className="instructions">
 										{ __(
 											'Create your first Ads campaign, add billing information, and choose your conversion goals. To create a new Ads account, you’ll need to grant Site Kit additional permissions during the account creation process.',
->>>>>>> 2b60bbee
 											'google-site-kit'
 										) }
 									</p>
@@ -326,11 +300,7 @@
 									mdSize={ 8 }
 									lgSize={ 2 }
 								>
-<<<<<<< HEAD
-									<div className="horizontal-line"></div>
-=======
 									<span className="divider-line" />
->>>>>>> 2b60bbee
 									<span className="divider-label">
 										{ __( 'OR', 'google-site-kit' ) }
 									</span>
@@ -338,22 +308,6 @@
 								<Cell smSize={ 8 } mdSize={ 8 } lgSize={ 5 }>
 									<h3>
 										{ __(
-<<<<<<< HEAD
-											'Connect Ads Manually',
-											'google-site-kit'
-										) }
-									</h3>
-									<strong>
-										{ __(
-											'Already have an Ads account?',
-											'google-site-kit'
-										) }
-									</strong>
-									<p className="instructions">
-										{ createInterpolateElement(
-											__(
-												'Add your conversion ID below. Site Kit will place it on your site so you can track the performance of your Google Ads campaigns.<a>Learn more</a>.<br></br>You can always change this later in Site Kit Settings.',
-=======
 											'Connect an existing Ads account',
 											'google-site-kit'
 										) }
@@ -362,7 +316,6 @@
 										{ createInterpolateElement(
 											__(
 												'To track conversions for your Ads campaign, you need to add your Conversion ID to Site Kit. You can always change the Conversion ID later in Site Kit Settings. <a>Learn more</a>',
->>>>>>> 2b60bbee
 												'google-site-kit'
 											),
 											{
