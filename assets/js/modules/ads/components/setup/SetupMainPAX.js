--- conflicted
+++ resolved
@@ -301,18 +301,13 @@
 										'Set up a new Ads account',
 										'google-site-kit'
 									) }
-<<<<<<< HEAD
-								</h3>
+								</Typography>
 								<Typography
 									as="p"
 									type="body"
 									size="medium"
 									className="instructions"
 								>
-=======
-								</Typography>
-								<p className="instructions">
->>>>>>> fa27b07b
 									{ createInterpolateElement(
 										__(
 											'Create your first Ads campaign, add billing information, and choose your conversion goals. To create a new Ads account, you’ll need to grant Site Kit additional permissions during the account creation process. <a>Learn more</a>',
@@ -359,18 +354,13 @@
 										'Connect an existing Ads account',
 										'google-site-kit'
 									) }
-<<<<<<< HEAD
-								</h3>
+								</Typography>
 								<Typography
 									as="p"
 									type="body"
 									size="medium"
 									className="instructions"
 								>
-=======
-								</Typography>
-								<p className="instructions">
->>>>>>> fa27b07b
 									{ createInterpolateElement(
 										__(
 											'To track conversions for your Ads campaign, you need to add your Conversion ID to Site Kit. You can always change the Conversion ID later in Site Kit Settings. <a>Learn more</a>',
