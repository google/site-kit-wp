/**
 * Ads Partner Ads Experience (PAX) Embedded App component.
 *
 * Site Kit by Google, Copyright 2024 Google LLC
 *
 * Licensed under the Apache License, Version 2.0 (the "License");
 * you may not use this file except in compliance with the License.
 * You may obtain a copy of the License at
 *
 *     https://www.apache.org/licenses/LICENSE-2.0
 *
 * Unless required by applicable law or agreed to in writing, software
 * distributed under the License is distributed on an "AS IS" BASIS,
 * WITHOUT WARRANTIES OR CONDITIONS OF ANY KIND, either express or implied.
 * See the License for the specific language governing permissions and
 * limitations under the License.
 */

/**
 * External dependencies
 */
import PropTypes from 'prop-types';
import { useInterval } from 'react-use';

/**
 * WordPress dependencies
 */
import { useInstanceId } from '@wordpress/compose';
import {
	useCallback,
	useEffect,
	useMemo,
	useRef,
	useState,
} from '@wordpress/element';
import { __ } from '@wordpress/i18n';

/**
 * Internal dependencies
 */
import Data from 'googlesitekit-data';
import { CORE_USER } from '../../../googlesitekit/datastore/user/constants';
import CTA from '../../../components/notifications/CTA';
import PreviewBlock from '../../../components/PreviewBlock';
import { createPaxServices } from '../pax/services';
const { useRegistry, useSelect } = Data;

export default function PAXEmbeddedApp( {
	// eslint-disable-next-line no-unused-vars
	displayMode = 'default',
	onLaunch,
} ) {
	const [ launchGoogleAdsAvailable, setLaunchGoogleAdsAvailable ] = useState(
		typeof global?.google?.ads?.integration?.integrator?.launchGoogleAds ===
			'function'
	);

	const [ hasLaunchedPAXApp, setHasLaunchedPAXApp ] = useState( false );
	const [ isLoading, setIsLoading ] = useState( true );
	const [ launchError, setLaunchError ] = useState( undefined );

	const registry = useRegistry();

	const paxServices = useMemo( () => {
		return createPaxServices( registry );
	}, [ registry ] );

	const isAdBlockerActive = useSelect( ( select ) =>
		select( CORE_USER ).isAdBlockerActive()
	);

	const instanceID = useInstanceId( PAXEmbeddedApp, 'PAXEmbeddedApp' );

	const paxAppRef = useRef();

	const elementID = `googlesitekit-pax-embedded-app-${ instanceID }`;

	const paxConfig = useMemo( () => {
		return {
			...( global?._googlesitekitPAXConfig || {} ),
			clientConfig: {
				contentContainer: `#${ elementID }`,
			},
		};
	}, [ elementID ] );

	const launchPAXApp = useCallback( async () => {
		try {
			const app =
				await global.google.ads.integration.integrator.launchGoogleAds(
					paxConfig,
					paxServices
				);
			paxAppRef.current = app;

<<<<<<< HEAD
			onLaunch?.( paxAppRef.current );
=======
			onLaunch?.( app );
>>>>>>> d3f3b232
		} catch ( error ) {
			setLaunchError( error );
			global.console.error(
				'Google Ads Partner Experience Error:',
				error
			);
		}

		setIsLoading( false );
	}, [ paxConfig, paxServices, onLaunch ] );

	useInterval(
		() => {
			if ( launchGoogleAdsAvailable || hasLaunchedPAXApp ) {
				return;
			}

			if (
				typeof global?.google?.ads?.integration?.integrator
					?.launchGoogleAds === 'function'
			) {
				setLaunchGoogleAdsAvailable( true );
			}
		},
		// Supplying `null` as the interval will stop the interval, so we
		// use `null` once the app has been launched to prevent further
		// checking of whether the app is _ready_ to launch.
		hasLaunchedPAXApp ? null : 50
	);

	useEffect( () => {
		if ( launchGoogleAdsAvailable && ! hasLaunchedPAXApp ) {
			setHasLaunchedPAXApp( true );

			launchPAXApp();
		}
	}, [
		hasLaunchedPAXApp,
		isLoading,
		launchGoogleAdsAvailable,
		launchPAXApp,
	] );

	return (
		<div className="googlesitekit-pax-embedded-app">
			{ !! launchError && ! isAdBlockerActive && (
				<CTA
					title={ __( 'Google Ads error', 'google-site-kit' ) }
					description={ __(
						'Could not load Google Ads content.',
						'google-site-kit'
					) }
					error
				/>
			) }

			{ isLoading && <PreviewBlock width="100%" height="240px" /> }

			<div id={ elementID } />
		</div>
	);
}

PAXEmbeddedApp.propTypes = {
	displayMode: PropTypes.oneOf( [ 'default', 'reporting', 'setup' ] ),
	onLaunch: PropTypes.func,
};<|MERGE_RESOLUTION|>--- conflicted
+++ resolved
@@ -93,11 +93,7 @@
 				);
 			paxAppRef.current = app;
 
-<<<<<<< HEAD
-			onLaunch?.( paxAppRef.current );
-=======
 			onLaunch?.( app );
->>>>>>> d3f3b232
 		} catch ( error ) {
 			setLaunchError( error );
 			global.console.error(
