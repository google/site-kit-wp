--- conflicted
+++ resolved
@@ -51,13 +51,9 @@
 	let viewComponent;
 	if ( isAdBlockerActive ) {
 		viewComponent = <AdBlockerWarning />;
-<<<<<<< HEAD
 	} else if ( paxEnabled && ( paxConversionID || extCustomerID ) ) {
 		viewComponent = <SettingsView />;
-	} else if ( isDoingSubmitChanges || hasAdsAccess === undefined ) {
-=======
 	} else if ( isDoingSubmitChanges ) {
->>>>>>> cf731a5d
 		viewComponent = <ProgressBar />;
 	} else {
 		viewComponent = <SettingsForm />;
