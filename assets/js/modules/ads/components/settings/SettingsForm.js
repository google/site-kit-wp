--- conflicted
+++ resolved
@@ -90,18 +90,13 @@
 							className="googlesitekit-settings-module__meta-item-type"
 						>
 							{ __( 'Conversion ID', 'google-site-kit' ) }
-<<<<<<< HEAD
-						</h5>
+						</Typography>
 						<Typography
 							as="p"
 							type="body"
 							size="medium"
 							className="googlesitekit-settings-module__meta-item-data"
 						>
-=======
-						</Typography>
-						<p className="googlesitekit-settings-module__meta-item-data">
->>>>>>> cc053c29
 							{ conversionIDValue === '' &&
 								__( 'None', 'google-site-kit' ) }
 							{ conversionIDValue ||
@@ -120,18 +115,13 @@
 							className="googlesitekit-settings-module__meta-item-type"
 						>
 							{ __( 'Customer ID', 'google-site-kit' ) }
-<<<<<<< HEAD
-						</h5>
+						</Typography>
 						<Typography
 							as="p"
 							type="body"
 							size="medium"
 							className="googlesitekit-settings-module__meta-item-data"
 						>
-=======
-						</Typography>
-						<p className="googlesitekit-settings-module__meta-item-data">
->>>>>>> cc053c29
 							{ extCustomerID === '' &&
 								__( 'None', 'google-site-kit' ) }
 							{ extCustomerID ||
