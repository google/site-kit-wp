--- conflicted
+++ resolved
@@ -136,16 +136,11 @@
 						connected: true,
 					},
 				] );
-<<<<<<< HEAD
-				args.setupRegistry?.( registry );
-			}
-=======
 
 				if ( args?.setupRegistry ) {
 					args.setupRegistry( registry );
 				}
-			};
->>>>>>> 508ba5cf
+			}
 
 			return (
 				<WithRegistrySetup func={ setupRegistry }>
