--- conflicted
+++ resolved
@@ -52,31 +52,16 @@
 import { dismissPromptEndpoint } from '../../../../../../tests/js/mock-dismiss-prompt-endpoints';
 
 const NOTIFICATION_ID = 'ads-setup-cta';
-const ACCOUNT_LINKED_NOTIFICATION_ID =
-	'account-linked-via-google-for-woocommerce';
 
 describe( 'AdsModuleSetupCTABanner', () => {
 	let registry;
 
 	const notification = ADS_NOTIFICATIONS[ NOTIFICATION_ID ];
-
-	const accountLinkedNotification =
-		ADS_NOTIFICATIONS[ ACCOUNT_LINKED_NOTIFICATION_ID ];
 
 	const AdsModuleSetupCTABannerComponent = withNotificationComponentProps(
 		NOTIFICATION_ID
 	)( AdsModuleSetupCTABanner );
 
-<<<<<<< HEAD
-	const fetchDismissPrompt = new RegExp(
-		'^/google-site-kit/v1/core/user/data/dismiss-prompt'
-	);
-	const dismissItemEndpoint = RegExp(
-		'^/google-site-kit/v1/core/user/data/dismiss-item'
-	);
-
-=======
->>>>>>> c7f04e47
 	beforeEach( () => {
 		enabledFeatures.add( 'adsPax' );
 
@@ -136,24 +121,11 @@
 				},
 			} );
 
-<<<<<<< HEAD
-			registry
-				.dispatch( CORE_NOTIFICATIONS )
-				.registerNotification(
-					'account-linked-via-google-for-woocommerce',
-					accountLinkedNotification
-				);
-
-			fetchMock.postOnce( fetchDismissPrompt, {
-=======
 			fetchMock.postOnce( dismissPromptEndpoint, {
->>>>>>> c7f04e47
 				body: {
 					[ NOTIFICATION_ID ]: { expires: 0, count: 1 },
 				},
 			} );
-
-			fetchMock.postOnce( dismissItemEndpoint, {} );
 
 			const { getByText, waitForRegistry } = render(
 				<AdsModuleSetupCTABannerComponent />,
@@ -168,8 +140,8 @@
 			expect(
 				document.querySelector( '.mdc-dialog' )
 			).toBeInTheDocument();
-			// 'account-linked-via-google-for-woocommerce' should be dismissed.
-			expect( fetchMock ).toHaveFetchedTimes( 1 );
+			// Dismissal should be triggered when the modal is opened.
+			expect( fetchMock ).toHaveFetchedTimes( 0 );
 		} );
 
 		it( 'should trigger WooCommerce redirect modal when both WooCommerce and Google For WooCommerce are active but Ads account is not connected', async () => {
@@ -185,24 +157,11 @@
 				},
 			} );
 
-<<<<<<< HEAD
-			registry
-				.dispatch( CORE_NOTIFICATIONS )
-				.registerNotification(
-					'account-linked-via-google-for-woocommerce',
-					accountLinkedNotification
-				);
-
-			fetchMock.postOnce( fetchDismissPrompt, {
-=======
 			fetchMock.postOnce( dismissPromptEndpoint, {
->>>>>>> c7f04e47
 				body: {
 					[ NOTIFICATION_ID ]: { expires: 0, count: 1 },
 				},
 			} );
-
-			fetchMock.postOnce( dismissItemEndpoint, {} );
 
 			const { getByText, waitForRegistry } = render(
 				<AdsModuleSetupCTABannerComponent />,
@@ -218,8 +177,8 @@
 				document.querySelector( '.mdc-dialog' )
 			).toBeInTheDocument();
 
-			// 'account-linked-via-google-for-woocommerce' should be dismissed.
-			expect( fetchMock ).toHaveFetchedTimes( 1 );
+			// Dismissal should be triggered when the modal is opened.
+			expect( fetchMock ).toHaveFetchedTimes( 0 );
 		} );
 
 		it( 'should start Ads module activation when WooCommerce is not active', async () => {
