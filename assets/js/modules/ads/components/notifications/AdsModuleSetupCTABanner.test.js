--- conflicted
+++ resolved
@@ -225,7 +225,6 @@
 			// Dismissal should be triggered when the CTA is clicked.
 			expect( fetchMock ).toHaveFetched( dismissPromptEndpoint );
 		} );
-<<<<<<< HEAD
 
 		it( 'should start Ads module activation if WooCommerce redirect modal was previously dismissed', async () => {
 			provideModuleRegistrations( registry );
@@ -243,9 +242,7 @@
 
 			registry
 				.dispatch( CORE_USER )
-				.receiveGetDismissedItems( [
-					ADS_WOOCOMMERCE_REDIRECT_MODAL_DISMISS_KEY,
-				] );
+				.receiveGetDismissedItems( [ 'ads-setup-cta' ] );
 
 			fetchMock.getOnce(
 				RegExp( '^/google-site-kit/v1/core/user/data/authentication' ),
@@ -288,8 +285,6 @@
 			// Dismissal should be triggered when the CTA is clicked.
 			expect( fetchMock ).toHaveFetched( dismissPromptEndpoint );
 		} );
-=======
->>>>>>> e06c2b6d
 	} );
 
 	describe( 'Tertiary CTA', () => {
