/**
 * WooCommerceRedirectModal tests.
 *
 * Site Kit by Google, Copyright 2025 Google LLC
 *
 * Licensed under the Apache License, Version 2.0 (the "License");
 * you may not use this file except in compliance with the License.
 * You may obtain a copy of the License at
 *
 *     https://www.apache.org/licenses/LICENSE-2.0
 *
 * Unless required by applicable law or agreed to in writing, software
 * distributed under the License is distributed on an "AS IS" BASIS,
 * WITHOUT WARRANTIES OR CONDITIONS OF ANY KIND, either express or implied.
 * See the License for the specific language governing permissions and
 * limitations under the License.
 */

/**
 * Internal dependencies
 */
import { ADS_NOTIFICATIONS } from '../..';
import { mockLocation } from '../../../../../../tests/js/mock-browser-utils';
import {
	render,
	createTestRegistry,
	fireEvent,
	provideSiteInfo,
	provideModules,
	provideUserCapabilities,
	provideModuleRegistrations,
} from '../../../../../../tests/js/test-utils';
import { CORE_SITE } from '../../../../googlesitekit/datastore/site/constants';
import { CORE_USER } from '../../../../googlesitekit/datastore/user/constants';
import { CORE_MODULES } from '../../../../googlesitekit/modules/datastore/constants';
import { CORE_NOTIFICATIONS } from '../../../../googlesitekit/notifications/datastore/constants';
import {
	ADS_WOOCOMMERCE_REDIRECT_MODAL_CACHE_KEY,
	MODULES_ADS,
	PLUGINS,
} from '../../datastore/constants';
import WooCommerceRedirectModal from './WooCommerceRedirectModal';

describe( 'WooCommerceRedirectModal', () => {
	mockLocation();
	let registry;

	const onClose = jest.fn();
	const onDismiss = jest.fn();

	function ModalComponent() {
		return (
			<WooCommerceRedirectModal
				dialogActive
				onDismiss={ onDismiss }
				onClose={ onClose }
			/>
		);
	}

	const moduleActivationEndpoint = RegExp(
		'google-site-kit/v1/core/modules/data/activation'
	);
	const userAuthenticationEndpoint = RegExp(
		'^/google-site-kit/v1/core/user/data/authentication'
	);
	const dismissItemEndpoint = RegExp(
		'^/google-site-kit/v1/core/user/data/dismiss-item'
	);

	beforeEach( () => {
		registry = createTestRegistry();

		provideSiteInfo( registry );
		provideModules( registry );
		provideModuleRegistrations( registry );
		provideUserCapabilities( registry );
		registry.dispatch( CORE_USER ).receiveGetDismissedItems( [] );

		registry.dispatch( MODULES_ADS ).receiveModuleData( {
			plugins: {
				[ PLUGINS.WOOCOMMERCE ]: {
					active: false,
				},
				[ PLUGINS.GOOGLE_FOR_WOOCOMMERCE ]: {
					active: false,
					adsConnected: false,
				},
			},
		} );
	} );

	it( 'does not render when dismissed', async () => {
		await registry
			.dispatch( CORE_SITE )
			.setCacheItem( ADS_WOOCOMMERCE_REDIRECT_MODAL_CACHE_KEY, true );

		const { queryByText, waitForRegistry } = render( <ModalComponent />, {
			registry,
		} );

		await waitForRegistry();

		expect(
			queryByText( /continue with site kit/i )
		).not.toBeInTheDocument();
	} );

	it( 'clicking "Continue with Site Kit" should trigger ads module activation and dismiss the modal', async () => {
		fetchMock.postOnce( moduleActivationEndpoint, {
			body: { success: true },
		} );
		fetchMock.getOnce( userAuthenticationEndpoint, {
			body: { needsReauthentication: false },
		} );

		const { getByText, waitForRegistry } = render( <ModalComponent />, {
			registry,
		} );
		await waitForRegistry();

		const continueWithSiteKitButton = getByText(
			/continue with site kit/i
		);
		fireEvent.click( continueWithSiteKitButton );

		await waitForRegistry();

		expect( onDismiss ).toHaveBeenCalled();

		expect(
			registry.select( CORE_MODULES ).isDoingSetModuleActivation( 'ads' )
		).toBe( true );
	} );

	it( 'clicking "Use Google for WooCommerce" should link to the install plugin page with Google for WooCommerce search term when Google for WooCommerce is not active', async () => {
		registry.dispatch( MODULES_ADS ).receiveModuleData( {
			plugins: {
				[ PLUGINS.WOOCOMMERCE ]: {
					active: true,
					installed: true,
				},
				[ PLUGINS.GOOGLE_FOR_WOOCOMMERCE ]: {
					active: false,
					installed: false,
				},
			},
		} );
<<<<<<< HEAD
		const { container, waitForRegistry } = render(
			<WooCommerceRedirectModal dialogActive onDismiss={ () => null } />,
			{ registry }
		);
=======
		const { getByText, waitForRegistry } = render( <ModalComponent />, {
			registry,
		} );
>>>>>>> c7a200ab
		await waitForRegistry();

		expect(
			container.querySelector(
				'.mdc-button:not(.mdc-dialog__cancel-button)'
			)
		).toHaveAttribute(
			'href',
			`http://example.com/wp-admin/plugin-install.php?s=${ PLUGINS.GOOGLE_FOR_WOOCOMMERCE }&tab=search&type=term`
		);
<<<<<<< HEAD
=======
		expect( global.location.assign ).toHaveBeenCalledWith(
			expect.stringMatching( /tab=search/ )
		);
		expect( onDismiss ).toHaveBeenCalled();
>>>>>>> c7a200ab
	} );

	it( 'clicking "Use Google for WooCommerce" should link to the google dashboard of the Google for WooCommerce when Google for WooCommerce is active', async () => {
		registry.dispatch( MODULES_ADS ).receiveModuleData( {
			plugins: {
				[ PLUGINS.WOOCOMMERCE ]: {
					active: true,
					installed: true,
				},
				[ PLUGINS.GOOGLE_FOR_WOOCOMMERCE ]: {
					active: true,
					installed: true,
				},
			},
		} );
<<<<<<< HEAD
		const { container, waitForRegistry } = render(
			<WooCommerceRedirectModal dialogActive onDismiss={ () => null } />,
			{ registry }
		);
=======
		const { getByText, waitForRegistry } = render( <ModalComponent />, {
			registry,
		} );
>>>>>>> c7a200ab
		await waitForRegistry();

		expect(
			container.querySelector(
				'.mdc-button:not(.mdc-dialog__cancel-button)'
			)
		).toHaveAttribute(
			'href',
			'http://example.com/wp-admin/admin.php?page=wc-admin&path=%2Fgoogle%2Fdashboard'
		);
<<<<<<< HEAD
=======
		expect( onDismiss ).toHaveBeenCalled();
>>>>>>> c7a200ab
	} );

	it( 'clicking "View current Ads account" should link to the google dashboard of the Google for WooCommerce when Google for WooCommerce is active and has Ads account connected', async () => {
		fetchMock.postOnce( dismissItemEndpoint, {} );
		const dismissNotificationSpy = jest.spyOn(
			registry.dispatch( CORE_NOTIFICATIONS ),
			'dismissNotification'
		);

		const notification =
			ADS_NOTIFICATIONS[ 'account-linked-via-google-for-woocommerce' ];

		registry
			.dispatch( CORE_NOTIFICATIONS )
			.registerNotification(
				'account-linked-via-google-for-woocommerce',
				notification
			);

		registry.dispatch( MODULES_ADS ).receiveModuleData( {
			plugins: {
				[ PLUGINS.WOOCOMMERCE ]: {
					active: true,
					installed: true,
				},
				[ PLUGINS.GOOGLE_FOR_WOOCOMMERCE ]: {
					active: true,
					installed: true,
					adsConnected: true,
				},
			},
		} );
		registry.dispatch( CORE_USER ).receiveGetDismissedItems( [] );

		const { getByText, waitForRegistry } = render( <ModalComponent />, {
			registry,
		} );

		expect( dismissNotificationSpy ).toHaveBeenCalled();

		// AccountLinkedViaGoogleForWooCommerceSubtleNotification should be dismissed.
		expect( fetchMock ).toHaveFetched( dismissItemEndpoint );

		const viewCurrentAdsAccountButton = getByText(
			/view current ads account/i
		);
		fireEvent.click( viewCurrentAdsAccountButton );

		await waitForRegistry();

		expect( global.location.assign ).toHaveBeenCalledWith(
			expect.stringMatching( /page=wc-admin/ )
		);
		expect( global.location.assign ).toHaveBeenCalledWith(
			expect.stringMatching( /path=%2Fgoogle%2Fdashboard/ )
		);
		expect( onDismiss ).toHaveBeenCalled();
	} );

	it( 'clicking "Create another account" should trigger ads module activation and dismiss the modal', async () => {
		fetchMock.postOnce( dismissItemEndpoint, {} );

		fetchMock.postOnce( moduleActivationEndpoint, {
			body: { success: true },
		} );
		fetchMock.getOnce( userAuthenticationEndpoint, {
			body: { needsReauthentication: false },
		} );
		const dismissNotificationSpy = jest.spyOn(
			registry.dispatch( CORE_NOTIFICATIONS ),
			'dismissNotification'
		);

		registry.dispatch( MODULES_ADS ).receiveModuleData( {
			plugins: {
				[ PLUGINS.WOOCOMMERCE ]: {
					active: true,
					installed: true,
				},
				[ PLUGINS.GOOGLE_FOR_WOOCOMMERCE ]: {
					active: true,
					installed: true,
					adsConnected: true,
				},
			},
		} );

		const notification =
			ADS_NOTIFICATIONS[ 'account-linked-via-google-for-woocommerce' ];
		registry
			.dispatch( CORE_NOTIFICATIONS )
			.registerNotification(
				'account-linked-via-google-for-woocommerce',
				notification
			);

		const { getByRole, waitForRegistry } = render( <ModalComponent />, {
			registry,
		} );

		expect( dismissNotificationSpy ).toHaveBeenCalled();

		// AccountLinkedViaGoogleForWooCommerceSubtleNotification should be dismissed.
		expect( fetchMock ).toHaveFetched( dismissItemEndpoint );

		const createAnotherAccountButton = getByRole( 'button', {
			name: /create another account/i,
		} );
		fireEvent.click( createAnotherAccountButton );

		await waitForRegistry();

		expect(
			registry.select( CORE_MODULES ).isDoingSetModuleActivation( 'ads' )
		).toBe( true );
		expect( onDismiss ).toHaveBeenCalled();
	} );
} );<|MERGE_RESOLUTION|>--- conflicted
+++ resolved
@@ -146,16 +146,9 @@
 				},
 			},
 		} );
-<<<<<<< HEAD
-		const { container, waitForRegistry } = render(
-			<WooCommerceRedirectModal dialogActive onDismiss={ () => null } />,
-			{ registry }
-		);
-=======
-		const { getByText, waitForRegistry } = render( <ModalComponent />, {
-			registry,
-		} );
->>>>>>> c7a200ab
+		const { container, waitForRegistry } = render( <ModalComponent />, {
+			registry,
+		} );
 		await waitForRegistry();
 
 		expect(
@@ -166,13 +159,7 @@
 			'href',
 			`http://example.com/wp-admin/plugin-install.php?s=${ PLUGINS.GOOGLE_FOR_WOOCOMMERCE }&tab=search&type=term`
 		);
-<<<<<<< HEAD
-=======
-		expect( global.location.assign ).toHaveBeenCalledWith(
-			expect.stringMatching( /tab=search/ )
-		);
 		expect( onDismiss ).toHaveBeenCalled();
->>>>>>> c7a200ab
 	} );
 
 	it( 'clicking "Use Google for WooCommerce" should link to the google dashboard of the Google for WooCommerce when Google for WooCommerce is active', async () => {
@@ -188,16 +175,9 @@
 				},
 			},
 		} );
-<<<<<<< HEAD
-		const { container, waitForRegistry } = render(
-			<WooCommerceRedirectModal dialogActive onDismiss={ () => null } />,
-			{ registry }
-		);
-=======
-		const { getByText, waitForRegistry } = render( <ModalComponent />, {
-			registry,
-		} );
->>>>>>> c7a200ab
+		const { container, waitForRegistry } = render( <ModalComponent />, {
+			registry,
+		} );
 		await waitForRegistry();
 
 		expect(
@@ -208,10 +188,6 @@
 			'href',
 			'http://example.com/wp-admin/admin.php?page=wc-admin&path=%2Fgoogle%2Fdashboard'
 		);
-<<<<<<< HEAD
-=======
-		expect( onDismiss ).toHaveBeenCalled();
->>>>>>> c7a200ab
 	} );
 
 	it( 'clicking "View current Ads account" should link to the google dashboard of the Google for WooCommerce when Google for WooCommerce is active and has Ads account connected', async () => {
