--- conflicted
+++ resolved
@@ -40,11 +40,7 @@
 
 export default function ConversionIDTextField( {
 	helperText,
-<<<<<<< HEAD
-	showHeading = true,
-=======
 	hideHeading = false,
->>>>>>> 2b60bbee
 } ) {
 	const conversionID = useSelect( ( select ) =>
 		select( MODULES_ADS ).getConversionID()
@@ -78,15 +74,9 @@
 
 	return (
 		<div className="googlesitekit-settings-module__fields-group">
-<<<<<<< HEAD
-			{ showHeading && (
-				<h4 className="googlesitekit-settings-module__fields-group-title">
-					{ __( 'Conversion Tracking ID', 'google-site-kit' ) }
-=======
 			{ ! hideHeading && (
 				<h4 className="googlesitekit-settings-module__fields-group-title">
 					{ __( 'Conversion ID', 'google-site-kit' ) }
->>>>>>> 2b60bbee
 				</h4>
 			) }
 
