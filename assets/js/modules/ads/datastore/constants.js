--- conflicted
+++ resolved
@@ -29,10 +29,7 @@
 	'ads_module_setup_banner_prompt_dismissed_key';
 
 export const ADS_WOOCOMMERCE_REDIRECT_MODAL_CACHE_KEY = 'wc-redirect-modal';
-<<<<<<< HEAD
-=======
 // This will be removed as part of #10414.
->>>>>>> 9e0fadd2
 export const ADS_WOOCOMMERCE_REDIRECT_MODAL_DISMISS_KEY = 'wc-redirect-modal';
 
 export const PLUGINS = {
