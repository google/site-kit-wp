/**
 * `modules/ads` data store: settings.
 *
 * Site Kit by Google, Copyright 2024 Google LLC
 *
 * Licensed under the Apache License, Version 2.0 (the "License");
 * you may not use this file except in compliance with the License.
 * You may obtain a copy of the License at
 *
 *     https://www.apache.org/licenses/LICENSE-2.0
 *
 * Unless required by applicable law or agreed to in writing, software
 * distributed under the License is distributed on an "AS IS" BASIS,
 * WITHOUT WARRANTIES OR CONDITIONS OF ANY KIND, either express or implied.
 * See the License for the specific language governing permissions and
 * limitations under the License.
 */

/**
 * External dependencies
 */
import invariant from 'invariant';
import { isEqual, pick } from 'lodash';

/**
 * Internal dependencies
 */
import { invalidateCache } from 'googlesitekit-api';
import { createStrictSelect } from '../../../googlesitekit/data/utils';
import {
	INVARIANT_DOING_SUBMIT_CHANGES,
	INVARIANT_SETTINGS_NOT_CHANGED,
} from '../../../googlesitekit/data/create-settings-store';
import { CORE_NOTIFICATIONS } from '../../../googlesitekit/notifications/datastore/constants';
import { CORE_SITE } from '../../../googlesitekit/datastore/site/constants';
import { MODULES_ADS } from './constants';
import { isValidConversionID } from '../utils/validation';
import { FPM_SETUP_CTA_BANNER_NOTIFICATION } from '../../../googlesitekit/notifications/constants';

// Invariant error messages.
export const INVARIANT_INVALID_CONVERSION_ID =
	'a valid conversionID is required to submit changes';

export async function submitChanges( { select, dispatch } ) {
	const haveSettingsChanged = select( MODULES_ADS ).haveSettingsChanged();

	// This action shouldn't be called if settings haven't changed,
	// but this prevents errors in tests.
	if ( haveSettingsChanged ) {
		const { error } = await dispatch( MODULES_ADS ).saveSettings();
		if ( error ) {
			return { error };
		}
	}

	const haveConversionTrackingSettingsChanged =
		select( CORE_SITE ).haveConversionTrackingSettingsChanged();
	if ( haveConversionTrackingSettingsChanged ) {
		const { error } = await dispatch(
			CORE_SITE
		).saveConversionTrackingSettings();

		if ( error ) {
			return { error };
		}
	}

	const haveFirstPartyModeSettingsChanged =
		select( CORE_SITE ).haveFirstPartyModeSettingsChanged();

	if ( haveFirstPartyModeSettingsChanged ) {
		const { error } = await dispatch(
			CORE_SITE
		).saveFirstPartyModeSettings();

		if ( error ) {
			return { error };
		}

		if (
			select( CORE_SITE ).isFirstPartyModeEnabled() &&
			! select( CORE_NOTIFICATIONS ).isNotificationDismissed(
				FPM_SETUP_CTA_BANNER_NOTIFICATION
			)
		) {
			const { error: dismissError } =
				( await dispatch( CORE_NOTIFICATIONS ).dismissNotification(
					FPM_SETUP_CTA_BANNER_NOTIFICATION
				) ) || {};

			if ( dismissError ) {
				return { error: dismissError };
			}
		}
	}

<<<<<<< HEAD
	await invalidateCache( 'modules', 'ads' );
=======
	await API.invalidateCache( 'modules', 'ads' );
	await API.invalidateCache( 'core', 'site', 'ads-measurement-status' );
>>>>>>> eae07475

	return {};
}

export function validateCanSubmitChanges( select ) {
	const strictSelect = createStrictSelect( select );
	const {
		isDoingSubmitChanges,
		haveSettingsChanged,
		getConversionID,
		getPaxConversionID,
	} = strictSelect( MODULES_ADS );

	invariant( ! isDoingSubmitChanges(), INVARIANT_DOING_SUBMIT_CHANGES );
	invariant( haveSettingsChanged(), INVARIANT_SETTINGS_NOT_CHANGED );

	invariant(
		isValidConversionID( getConversionID() ) ||
			isValidConversionID( getPaxConversionID() ),
		INVARIANT_INVALID_CONVERSION_ID
	);
}

export function rollbackChanges( { select, dispatch } ) {
	if ( select( MODULES_ADS ).haveSettingsChanged() ) {
		dispatch( MODULES_ADS ).rollbackSettings();
		dispatch( CORE_SITE ).resetConversionTrackingSettings();
		dispatch( CORE_SITE ).resetFirstPartyModeSettings();
	}
}

export function validateHaveSettingsChanged( select, state, keys ) {
	const { settings, savedSettings } = state;
	const haveConversionTrackingSettingsChanged =
		select( CORE_SITE ).haveConversionTrackingSettingsChanged();
	const haveFirstPartyModeSettingsChanged =
		select( CORE_SITE ).haveFirstPartyModeSettingsChanged();

	if ( keys ) {
		invariant(
			isEqual( pick( settings, keys ), pick( savedSettings, keys ) ) ||
				! haveConversionTrackingSettingsChanged ||
				haveFirstPartyModeSettingsChanged,
			INVARIANT_SETTINGS_NOT_CHANGED
		);
	}

	invariant(
		! isEqual( settings, savedSettings ) ||
			haveConversionTrackingSettingsChanged ||
			haveFirstPartyModeSettingsChanged,
		INVARIANT_SETTINGS_NOT_CHANGED
	);
}<|MERGE_RESOLUTION|>--- conflicted
+++ resolved
@@ -94,12 +94,8 @@
 		}
 	}
 
-<<<<<<< HEAD
 	await invalidateCache( 'modules', 'ads' );
-=======
-	await API.invalidateCache( 'modules', 'ads' );
-	await API.invalidateCache( 'core', 'site', 'ads-measurement-status' );
->>>>>>> eae07475
+	await invalidateCache( 'core', 'site', 'ads-measurement-status' );
 
 	return {};
 }
