--- conflicted
+++ resolved
@@ -53,8 +53,6 @@
 import AdsModuleSetupCTAWidget from '../../components/notifications/AdsModuleSetupCTAWidget';
 
 export { registerStore } from './datastore';
-
-const ADS_SETUP_CTA_ID = 'ads-setup-cta';
 
 export const registerModule = ( modules ) => {
 	modules.registerModule( 'ads', {
@@ -116,14 +114,8 @@
 
 			return false;
 		},
-<<<<<<< HEAD
-	} );
-
-	notifications.registerNotification( 'setup-success-notification-pax', {
-=======
 	},
 	'setup-success-notification-pax': {
->>>>>>> 2547eae3
 		Component: PAXSetupSuccessSubtleNotification,
 		priority: 10,
 		areaSlug: NOTIFICATION_AREAS.BANNERS_BELOW_NAV,
@@ -140,10 +132,33 @@
 
 			return false;
 		},
-<<<<<<< HEAD
-	} );
-
-	notifications.registerNotification( ADS_SETUP_CTA_ID, {
+	},
+	'account-linked-via-google-for-woocommerce': {
+		Component: AccountLinkedViaGoogleForWooCommerceSubtleNotification,
+		priority: 10,
+		areaSlug: NOTIFICATION_AREAS.BANNERS_BELOW_NAV,
+		viewContexts: [ VIEW_CONTEXT_MAIN_DASHBOARD ],
+		checkRequirements: async ( { select, resolveSelect } ) => {
+			// isWooCommerceActivated, isGoogleForWooCommerceActivated and isGoogleForWooCommerceLinked are all relying
+			// on the data being resolved in getSiteInfo() selector.
+			await resolveSelect( CORE_SITE ).getSiteInfo();
+
+			const {
+				isWooCommerceActivated,
+				isGoogleForWooCommerceActivated,
+				hasGoogleForWooCommerceAdsAccount,
+			} = select( CORE_SITE );
+
+			return (
+				isWooCommerceActivated() &&
+				isGoogleForWooCommerceActivated() &&
+				hasGoogleForWooCommerceAdsAccount()
+			);
+		},
+		featureFlag: 'adsPax',
+		isDismissible: true,
+	},
+	'ads-setup-cta': {
 		Component: AdsModuleSetupCTAWidget,
 		priority: 30,
 		areaSlug: NOTIFICATION_AREAS.BANNERS_BELOW_NAV,
@@ -162,7 +177,7 @@
 				select( CORE_MODULES ).isModuleConnected( 'ads' );
 
 			const isDismissed =
-				select( CORE_USER ).isPromptDismissed( ADS_SETUP_CTA_ID );
+				select( CORE_USER ).isPromptDismissed( 'ads-setup-cta' );
 
 			const canActivateAdsModule =
 				select( CORE_MODULES ).canActivateModule( 'ads' );
@@ -176,33 +191,6 @@
 		isDismissible: true,
 		dismissRetries: 1,
 		featureFlag: 'adsPax',
-	} );
-=======
-	},
-	'account-linked-via-google-for-woocommerce': {
-		Component: AccountLinkedViaGoogleForWooCommerceSubtleNotification,
-		priority: 10,
-		areaSlug: NOTIFICATION_AREAS.BANNERS_BELOW_NAV,
-		viewContexts: [ VIEW_CONTEXT_MAIN_DASHBOARD ],
-		checkRequirements: async ( { select, resolveSelect } ) => {
-			// isWooCommerceActivated, isGoogleForWooCommerceActivated and isGoogleForWooCommerceLinked are all relying
-			// on the data being resolved in getSiteInfo() selector.
-			await resolveSelect( CORE_SITE ).getSiteInfo();
-
-			const {
-				isWooCommerceActivated,
-				isGoogleForWooCommerceActivated,
-				hasGoogleForWooCommerceAdsAccount,
-			} = select( CORE_SITE );
-
-			return (
-				isWooCommerceActivated() &&
-				isGoogleForWooCommerceActivated() &&
-				hasGoogleForWooCommerceAdsAccount()
-			);
-		},
-		featureFlag: 'adsPax',
-		isDismissible: true,
 	},
 };
 
@@ -213,5 +201,4 @@
 			ADS_NOTIFICATIONS[ notificationID ]
 		);
 	}
->>>>>>> 2547eae3
 };