/**
 * Ads module initialization.
 *
 * Site Kit by Google, Copyright 2024 Google LLC
 *
 * Licensed under the Apache License, Version 2.0 (the "License");
 * you may not use this file except in compliance with the License.
 * You may obtain a copy of the License at
 *
 *     https://www.apache.org/licenses/LICENSE-2.0
 *
 * Unless required by applicable law or agreed to in writing, software
 * distributed under the License is distributed on an "AS IS" BASIS,
 * WITHOUT WARRANTIES OR CONDITIONS OF ANY KIND, either express or implied.
 * See the License for the specific language governing permissions and
 * limitations under the License.
 */

/**
 * WordPress dependencies
 */
import { __ } from '@wordpress/i18n';

/**
 * Internal dependencies
 */
import AdsIcon from '../../../svg/graphics/ads.svg';
import { SettingsEdit, SettingsView } from './components/settings';
import { SetupMain, SetupMainPAX } from './components/setup';
import { MODULES_ADS } from './datastore/constants';
import {
	CORE_USER,
	ERROR_CODE_ADBLOCKER_ACTIVE,
} from '../../googlesitekit/datastore/user/constants';
<<<<<<< HEAD
import { isFeatureEnabled } from '../../features';
=======
import PartnerAdsPAXWidget from './components/dashboard/PartnerAdsPAXWidget';
import { AREA_MAIN_DASHBOARD_TRAFFIC_PRIMARY } from '../../googlesitekit/widgets/default-areas';
>>>>>>> bba2a909

export { registerStore } from './datastore';

export const registerModule = ( modules ) => {
	modules.registerModule( 'ads', {
		storeName: MODULES_ADS,
		SettingsEditComponent: SettingsEdit,
		SettingsViewComponent: SettingsView,
		SetupComponent: isFeatureEnabled( 'adsPax' ) ? SetupMainPAX : SetupMain,
		Icon: AdsIcon,
		features: [
			__(
				'Tagging necessary for your ads campaigns to work',
				'google-site-kit'
			),
			__(
				'Conversion tracking for your ads campaigns',
				'google-site-kit'
			),
		],
		checkRequirements: async ( registry ) => {
			const adBlockerActive = await registry
				.__experimentalResolveSelect( CORE_USER )
				.isAdBlockerActive();

			if ( ! adBlockerActive ) {
				return;
			}

			const message = registry
				.select( MODULES_ADS )
				.getAdBlockerWarningMessage();

<<<<<<< HEAD
			throw {
				code: ERROR_CODE_ADBLOCKER_ACTIVE,
				message,
				data: null,
			};
		},
	} );
=======
				throw {
					code: ERROR_CODE_ADBLOCKER_ACTIVE,
					message,
					data: null,
				};
			},
		} );
	}
};

export const registerWidgets = ( widgets ) => {
	if ( isFeatureEnabled( 'adsPax' ) ) {
		widgets.registerWidget(
			'partnerAdsPAX',
			{
				Component: PartnerAdsPAXWidget,
				width: widgets.WIDGET_WIDTHS.FULL,
				priority: 20,
				wrapWidget: false,
				modules: [ 'ads' ],
			},
			[ AREA_MAIN_DASHBOARD_TRAFFIC_PRIMARY ]
		);
	}
>>>>>>> bba2a909
};<|MERGE_RESOLUTION|>--- conflicted
+++ resolved
@@ -32,12 +32,9 @@
 	CORE_USER,
 	ERROR_CODE_ADBLOCKER_ACTIVE,
 } from '../../googlesitekit/datastore/user/constants';
-<<<<<<< HEAD
 import { isFeatureEnabled } from '../../features';
-=======
 import PartnerAdsPAXWidget from './components/dashboard/PartnerAdsPAXWidget';
 import { AREA_MAIN_DASHBOARD_TRAFFIC_PRIMARY } from '../../googlesitekit/widgets/default-areas';
->>>>>>> bba2a909
 
 export { registerStore } from './datastore';
 
@@ -71,7 +68,6 @@
 				.select( MODULES_ADS )
 				.getAdBlockerWarningMessage();
 
-<<<<<<< HEAD
 			throw {
 				code: ERROR_CODE_ADBLOCKER_ACTIVE,
 				message,
@@ -79,15 +75,6 @@
 			};
 		},
 	} );
-=======
-				throw {
-					code: ERROR_CODE_ADBLOCKER_ACTIVE,
-					message,
-					data: null,
-				};
-			},
-		} );
-	}
 };
 
 export const registerWidgets = ( widgets ) => {
@@ -104,5 +91,4 @@
 			[ AREA_MAIN_DASHBOARD_TRAFFIC_PRIMARY ]
 		);
 	}
->>>>>>> bba2a909
 };