/**
 * Services function tests.
 *
 * Site Kit by Google, Copyright 2024 Google LLC
 *
 * Licensed under the Apache License, Version 2.0 (the "License");
 * you may not use this file except in compliance with the License.
 * You may obtain a copy of the License at
 *
 *     https://www.apache.org/licenses/LICENSE-2.0
 *
 * Unless required by applicable law or agreed to in writing, software
 * distributed under the License is distributed on an "AS IS" BASIS,
 * WITHOUT WARRANTIES OR CONDITIONS OF ANY KIND, either express or implied.
 * See the License for the specific language governing permissions and
 * limitations under the License.
 */

/**
 * Internal dependencies
 */
import {
	createTestRegistry,
	provideSiteInfo,
} from '../../../../../tests/js/utils';
<<<<<<< HEAD
import { CORE_USER } from '../../../googlesitekit/datastore/user/constants';
=======
import { MODULES_ADS } from '../datastore/constants';
>>>>>>> 86e19a2c
import { createPaxServices } from './services';

describe( 'PAX partner services', () => {
	describe( 'createPaxServices', () => {
		let registry;
		let services;

		beforeEach( () => {
			registry = createTestRegistry();
			services = createPaxServices( registry );
		} );

		it( 'should return object with correct services', () => {
<<<<<<< HEAD
			expect( services ).toEqual(
				expect.objectContaining( {
					businessService: expect.objectContaining( {
						getBusinessInfo: expect.any( Function ),
						fixBusinessInfo: expect.any( Function ),
					} ),
					conversionTrackingService: expect.objectContaining( {
						getSupportedConversionLabels: expect.any( Function ),
						getPageViewConversionSetting: expect.any( Function ),
					} ),
					termsAndConditionsService: expect.objectContaining( {
						notify: expect.any( Function ),
					} ),
					partnerDateRangeService: expect.objectContaining( {
						get: expect.any( Function ),
					} ),
				} )
			);
=======
			expect( services ).toEqual( {
				authenticationService: {
					get: expect.any( Function ),
					fix: expect.any( Function ),
				},
				businessService: {
					getBusinessInfo: expect.any( Function ),
					fixBusinessInfo: expect.any( Function ),
				},
				conversionTrackingService: {
					getSupportedConversionLabels: expect.any( Function ),
					getPageViewConversionSetting: expect.any( Function ),
					getSupportedConversionTrackingTypes: expect.any( Function ),
				},
				termsAndConditionsService: {
					notify: expect.any( Function ),
				},
			} );
		} );

		describe( 'authenticationService', () => {
			describe( 'get', () => {
				it( 'should contain accessToken property', async () => {
					const authAccess =
						await services.authenticationService.get();

					expect( authAccess ).toHaveProperty( 'accessToken' );
				} );
				it( 'should contain correct accessToken', async () => {
					const _googlesitekitPAXConfig = {
						authAccess: {
							oauthTokenAccess: {
								token: 'test-auth-token',
							},
						},
					};
					services = createPaxServices( registry, {
						_googlesitekitPAXConfig,
					} );

					const authAccess =
						await services.authenticationService.get();

					/* eslint-disable sitekit/acronym-case */
					expect( authAccess.accessToken ).toEqual(
						'test-auth-token'
					);
					/* eslint-enable sitekit/acronym-case */
				} );
			} );
>>>>>>> 86e19a2c
		} );

		describe( 'businessService', () => {
			describe( 'getBusinessInfo', () => {
				it( 'should contain businessName and businessUrl properties', async () => {
					const businessInfo =
						await services.businessService.getBusinessInfo();

					expect( businessInfo ).toHaveProperty( 'businessName' );
					expect( businessInfo ).toHaveProperty( 'businessUrl' );
				} );

				it( 'should contain correct site info values for businessName and businessUrl properties', async () => {
					provideSiteInfo( registry, {
						siteName: 'Something Test',
						homeURL: 'http://something.test/homepage',
					} );
					const businessInfo =
						await services.businessService.getBusinessInfo();

					/* eslint-disable sitekit/acronym-case */
					expect( businessInfo.businessName ).toEqual(
						'Something Test'
					);
					expect( businessInfo.businessUrl ).toEqual(
						'http://something.test/homepage'
					);
					/* eslint-enable sitekit/acronym-case */
				} );
			} );
		} );

		describe( 'conversionTrackingService', () => {
			describe( 'getSupportedConversionLabels', () => {
				it( 'should hold correct default value for conversionLabels property', async () => {
					const supportedConversionLabels =
						await services.conversionTrackingService.getSupportedConversionLabels();

					expect(
						supportedConversionLabels.conversionLabels
					).toEqual( [] );
				} );

				it( 'should hold correct value for conversionLabels property when data is present', async () => {
					const mockSupportedEvents = [ 'mock-event' ];
					registry.dispatch( MODULES_ADS ).receiveModuleData( {
						supportedConversionEvents: mockSupportedEvents,
					} );

					const supportedConversionLabels =
						await services.conversionTrackingService.getSupportedConversionLabels();

					expect(
						supportedConversionLabels.conversionLabels
					).toEqual( mockSupportedEvents );
				} );
			} );

			describe( 'getPageViewConversionSetting', () => {
				it( 'should hold correct value for websitePages property', async () => {
					const wpPagesEndpoint = new RegExp( '^/wp/v2/pages' );

					fetchMock.getOnce( wpPagesEndpoint, {
						body: [
							{
								id: 20,
								title: { rendered: 'Foo Page' },
								link: 'https://www.example.com/foo-page',
							},
							{
								id: 20,
								title: { rendered: 'Bar Child Page' },
								link: 'https://www.example.com/foo/bar-page',
							},
						],
						status: 200,
					} );

					const pageViewConversionSetting =
						await services.conversionTrackingService.getPageViewConversionSetting();

					expect( fetchMock ).toHaveFetched( wpPagesEndpoint, {} );

					expect( fetchMock ).toHaveFetched( wpPagesEndpoint, {} );

					const wpPagesEndpointLastCall =
						fetchMock.lastCall( wpPagesEndpoint );

					expect( wpPagesEndpointLastCall[ 0 ] ).toContain(
						'per_page=100'
					);

					expect(
						pageViewConversionSetting.websitePages
					).toMatchObject( [
						{
							title: 'Foo Page',
							path: '/foo-page',
						},
						{
							title: 'Bar Child Page',
							path: '/foo/bar-page',
						},
					] );
				} );
			} );

			describe( 'partnerDateRangeService', () => {
				describe( 'get', () => {
					it( 'should contain startDate and endDate properties', async () => {
						const partnerDateRange =
							await services.partnerDateRangeService.get();

						expect( partnerDateRange ).toHaveProperty(
							'startDate'
						);
						expect( partnerDateRange ).toHaveProperty( 'endDate' );
					} );
					it( 'should contain correct accessToken', async () => {
						registry
							.dispatch( CORE_USER )
							.setReferenceDate( '2020-09-08' );

						const partnerDateRange =
							await services.partnerDateRangeService.get();

						/* eslint-disable sitekit/acronym-case */
						expect( partnerDateRange.startDate ).toEqual( {
							day: 11,
							month: 8,
							year: 2020,
						} );
						expect( partnerDateRange.endDate ).toEqual( {
							day: 7,
							month: 9,
							year: 2020,
						} );
						/* eslint-enable sitekit/acronym-case */
					} );
				} );
			} );
		} );

		describe( 'getSupportedConversionTrackingTypes', () => {
			it( 'should return the expected supported types', async () => {
				const supportedTypes =
					await services.conversionTrackingService.getSupportedConversionTrackingTypes(
						{}
					);

				expect( supportedTypes ).toMatchObject( {
					conversionTrackingTypes: [ 'TYPE_PAGE_VIEW' ],
				} );
			} );
		} );
	} );
} );<|MERGE_RESOLUTION|>--- conflicted
+++ resolved
@@ -23,11 +23,8 @@
 	createTestRegistry,
 	provideSiteInfo,
 } from '../../../../../tests/js/utils';
-<<<<<<< HEAD
 import { CORE_USER } from '../../../googlesitekit/datastore/user/constants';
-=======
 import { MODULES_ADS } from '../datastore/constants';
->>>>>>> 86e19a2c
 import { createPaxServices } from './services';
 
 describe( 'PAX partner services', () => {
@@ -41,26 +38,6 @@
 		} );
 
 		it( 'should return object with correct services', () => {
-<<<<<<< HEAD
-			expect( services ).toEqual(
-				expect.objectContaining( {
-					businessService: expect.objectContaining( {
-						getBusinessInfo: expect.any( Function ),
-						fixBusinessInfo: expect.any( Function ),
-					} ),
-					conversionTrackingService: expect.objectContaining( {
-						getSupportedConversionLabels: expect.any( Function ),
-						getPageViewConversionSetting: expect.any( Function ),
-					} ),
-					termsAndConditionsService: expect.objectContaining( {
-						notify: expect.any( Function ),
-					} ),
-					partnerDateRangeService: expect.objectContaining( {
-						get: expect.any( Function ),
-					} ),
-				} )
-			);
-=======
 			expect( services ).toEqual( {
 				authenticationService: {
 					get: expect.any( Function ),
@@ -78,6 +55,9 @@
 				termsAndConditionsService: {
 					notify: expect.any( Function ),
 				},
+				partnerDateRangeService: expect.objectContaining( {
+					get: expect.any( Function ),
+				} ),
 			} );
 		} );
 
@@ -111,7 +91,6 @@
 					/* eslint-enable sitekit/acronym-case */
 				} );
 			} );
->>>>>>> 86e19a2c
 		} );
 
 		describe( 'businessService', () => {
