/**
 * Services functions.
 *
 * Site Kit by Google, Copyright 2024 Google LLC
 *
 * Licensed under the Apache License, Version 2.0 (the "License");
 * you may not use this file except in compliance with the License.
 * You may obtain a copy of the License at
 *
 *     https://www.apache.org/licenses/LICENSE-2.0
 *
 * Unless required by applicable law or agreed to in writing, software
 * distributed under the License is distributed on an "AS IS" BASIS,
 * WITHOUT WARRANTIES OR CONDITIONS OF ANY KIND, either express or implied.
 * See the License for the specific language governing permissions and
 * limitations under the License.
 */

/**
 * External dependencies
 */
import { debounce } from 'lodash';
import memize from 'memize';

/**
 * WordPress dependencies
 */
import apiFetch from '@wordpress/api-fetch';

/**
 * Internal dependencies
 */
import { CORE_SITE } from '../../../googlesitekit/datastore/site/constants';
import { DATE_RANGE_OFFSET, MODULES_ADS } from '../datastore/constants';
import { formatPaxDate } from './utils';
import { CORE_USER } from '../../../googlesitekit/datastore/user/constants';
import API from 'googlesitekit-api';

const restFetchWpPages = async () => {
	try {
		const wpPages = await apiFetch( {
			path: '/wp/v2/pages?per_page=100',
		} );

		return wpPages.map( ( page ) => {
			return {
				title: page.title.rendered,
				path: new URL( page.link ).pathname,
			};
		} );
	} catch {
		return [];
	}
};

function createMemoizedGetToken() {
	const maxAgeSeconds = 4 * 60; // 4 min in seconds
	const clearAfterSeconds = 30;

	const memoizedGetToken = memize( () =>
		API.set( 'core', 'user', 'get-token' )
	);

	const debouncedClear = debounce(
		memoizedGetToken.clear,
		clearAfterSeconds * 1000,
		{
			leading: false,
			trailing: true,
			maxWait: maxAgeSeconds * 1000,
		}
	);
	function getToken() {
		debouncedClear();
		return memoizedGetToken();
	}
	getToken.clear = () => {
		debouncedClear.cancel();
		memoizedGetToken.clear();
	};

	return getToken;
}

/**
 * Returns PAX services.
 *
 * @since 1.126.0
 * @since 1.128.0 Added options parameter.
 *
 * @param {Object}   registry                           Registry object to dispatch to.
 * @param {Object}   options                            Optional. Additional options.
 * @param {Function} options.onCampaignCreated          Callback function that will be called when campaign is created.
 * @param {Function} options.onFinishAndCloseSignUpFlow Callback function that will be called by the `userActionService.finishAndCloseSignUpFlow` if provided.
 * @return {Object} An object containing various service interfaces.
 */
export function createPaxServices( registry, options = {} ) {
	const { onCampaignCreated = null, onFinishAndCloseSignUpFlow = null } =
		options;

<<<<<<< HEAD
	const { select, __experimentalResolveSelect: __experimentalResolveSelect } =
		registry;
	const accessToken =
		_global?._googlesitekitPAXConfig?.authAccess?.oauthTokenAccess?.token;
=======
	const { select, __experimentalResolveSelect: resolveSelect } = registry;
	const getToken = createMemoizedGetToken();
>>>>>>> 9d806a50

	const services = {
		authenticationService: {
			// Ignore the ESLint rule that requires `await` in the function body.
			//
			// We mark this function as `async` to make it clear that it returns a
			// promise and in case, in the future, anything here wants to be async.
			//
			// Marking this function as `async` makes it clear that this will be
			// allowed.
			//
			// eslint-disable-next-line require-await
			get: async () => {
				const refreshedToken = await getToken();

				return { accessToken: refreshedToken.token };
			},
			// eslint-disable-next-line require-await
			fix: async () => {
				getToken.clear();

				return { retryReady: true };
			},
		},
		businessService: {
			getBusinessInfo: async () => {
				await __experimentalResolveSelect( CORE_SITE ).getSiteInfo();

				/* eslint-disable sitekit/acronym-case */
				// Disabling rule because businessName and businessUrl are expected by PAX API.
				const businessName = select( CORE_SITE ).getSiteName();
				const businessUrl = select( CORE_SITE ).getHomeURL();

				return { businessName, businessUrl };
				/* eslint-enable sitekit/acronym-case */
			},
			// eslint-disable-next-line require-await
			fixBusinessInfo: async () => {
				return { retryReady: true };
			},
		},
		campaignService: {
			notifyNewCampaignCreated: async () => {
				if ( onCampaignCreated ) {
					await onCampaignCreated();
				}
				return {};
			},
		},
		conversionTrackingService: {
			getSupportedConversionLabels: async () => {
				await __experimentalResolveSelect(
					MODULES_ADS
				).getModuleData();
				const conversionEvents =
					select( MODULES_ADS ).getSupportedConversionEvents() || [];

				return { conversionLabels: conversionEvents };
			},
			getPageViewConversionSetting: async () => {
				const websitePages = await restFetchWpPages();
				return {
					websitePages,
				};
			},
			// eslint-disable-next-line require-await
			getSupportedConversionTrackingTypes: async () => {
				return {
					conversionTrackingTypes: [
						// @TODO: Include TYPE_CONVERSION_EVENT in a future update.
						// 'TYPE_CONVERSION_EVENT',
						'TYPE_PAGE_VIEW',
					],
				};
			},
		},
		termsAndConditionsService: {
			// Ignore the ESLint rule that requires `await` in the function body.
			//
			// We mark this function as `async` to make it clear that it returns a
			// promise and in case, in the future, anything here wants to be async.
			//
			// Marking this function as `async` makes it clear that this will be
			// allowed.
			//
			// eslint-disable-next-line require-await
			notify: async () => {
				return {};
			},
		},
		partnerDateRangeService: {
			// Ignore the ESLint rule that requires `await` in the function body.
			//
			// We mark this function as `async` to make it clear that it returns a
			// promise and in case, in the future, anything here wants to be async.
			//
			// Marking this function as `async` makes it clear that this will be
			// allowed.
			//
			// eslint-disable-next-line require-await
			get: async () => {
				const { startDate, endDate } = registry
					.select( CORE_USER )
					.getDateRangeDates( {
						offsetDays: DATE_RANGE_OFFSET,
					} );

				return {
					startDate: formatPaxDate( startDate ),
					endDate: formatPaxDate( endDate ),
				};
			},
		},
		userActionService: {
			finishAndCloseSignUpFlow: async () => {
				if ( onFinishAndCloseSignUpFlow ) {
					await onFinishAndCloseSignUpFlow();
				}
				return {};
			},
		},
	};

	return services;
}<|MERGE_RESOLUTION|>--- conflicted
+++ resolved
@@ -98,15 +98,8 @@
 	const { onCampaignCreated = null, onFinishAndCloseSignUpFlow = null } =
 		options;
 
-<<<<<<< HEAD
-	const { select, __experimentalResolveSelect: __experimentalResolveSelect } =
-		registry;
-	const accessToken =
-		_global?._googlesitekitPAXConfig?.authAccess?.oauthTokenAccess?.token;
-=======
-	const { select, __experimentalResolveSelect: resolveSelect } = registry;
+	const { select, __experimentalResolveSelect } = registry;
 	const getToken = createMemoizedGetToken();
->>>>>>> 9d806a50
 
 	const services = {
 		authenticationService: {
