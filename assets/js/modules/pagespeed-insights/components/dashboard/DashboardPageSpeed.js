/**
 * Dashboard PageSpeed Widget component.
 *
 * Site Kit by Google, Copyright 2021 Google LLC
 *
 * Licensed under the Apache License, Version 2.0 (the "License");
 * you may not use this file except in compliance with the License.
 * You may obtain a copy of the License at
 *
 *     https://www.apache.org/licenses/LICENSE-2.0
 *
 * Unless required by applicable law or agreed to in writing, software
 * distributed under the License is distributed on an "AS IS" BASIS,
 * WITHOUT WARRANTIES OR CONDITIONS OF ANY KIND, either express or implied.
 * See the License for the specific language governing permissions and
 * limitations under the License.
 */

/**
 * External dependencies
 */
import classnames from 'classnames';
import Tab from '@material/react-tab';
import TabBar from '@material/react-tab-bar';
import { useIntersection, useMount } from 'react-use';

/**
 * WordPress dependencies
 */
import {
	Fragment,
	useCallback,
	useEffect,
	useContext,
	useRef,
	useState,
} from '@wordpress/element';
import { __ } from '@wordpress/i18n';

/**
 * Internal dependencies
 */
import API from 'googlesitekit-api';
import Data from 'googlesitekit-data';
import ViewContextContext from '../../../../components/Root/ViewContextContext';
import DeviceSizeTabBar from '../../../../components/DeviceSizeTabBar';
import ProgressBar from '../../../../components/ProgressBar';
import Link from '../../../../components/Link';
import LabReportMetrics from '../common/LabReportMetrics';
import FieldReportMetrics from '../common/FieldReportMetrics';
import Recommendations from '../common/Recommendations';
import ReportDetailsLink from '../common/ReportDetailsLink';
import { trackEvent } from '../../../../util/tracking';
import { CORE_SITE } from '../../../../googlesitekit/datastore/site/constants';
import { CORE_UI } from '../../../../googlesitekit/datastore/ui/constants';
import {
	MODULES_PAGESPEED_INSIGHTS,
	STRATEGY_MOBILE,
	STRATEGY_DESKTOP,
	DATA_SRC_FIELD,
	DATA_SRC_LAB,
	UI_STRATEGY,
	UI_DATA_SOURCE,
} from '../../datastore/constants';
<<<<<<< HEAD
=======
import { useFeature } from '../../../../hooks/useFeature';
import { useBreakpoint } from '../../../../hooks/useBreakpoint';
import getContextScrollTop from '../../../../util/get-context-scroll-top';

>>>>>>> e4a9980d
const { useSelect, useDispatch } = Data;

export default function DashboardPageSpeed() {
	const trackingRef = useRef();

	const [ hasBeenInView, setHasBeenInView ] = useState( false );

	const viewContext = useContext( ViewContextContext );
	const referenceURL = useSelect( ( select ) =>
		select( CORE_SITE ).getCurrentReferenceURL()
	);
	const strategy =
		useSelect( ( select ) => select( CORE_UI ).getValue( UI_STRATEGY ) ) ||
		STRATEGY_MOBILE;
	const dataSrc =
		useSelect( ( select ) =>
			select( CORE_UI ).getValue( UI_DATA_SOURCE )
		) || DATA_SRC_LAB;

	const {
		isFetchingMobile,
		isFetchingDesktop,
		errorMobile,
		errorDesktop,
	} = useSelect( ( select ) => {
		const store = select( MODULES_PAGESPEED_INSIGHTS );

		return {
			isFetchingMobile: ! store.hasFinishedResolution( 'getReport', [
				referenceURL,
				STRATEGY_MOBILE,
			] ),
			errorMobile: store.getErrorForSelector( 'getReport', [
				referenceURL,
				STRATEGY_MOBILE,
			] ),
			isFetchingDesktop: ! store.hasFinishedResolution( 'getReport', [
				referenceURL,
				STRATEGY_DESKTOP,
			] ),
			errorDesktop: store.getErrorForSelector( 'getReport', [
				referenceURL,
				STRATEGY_DESKTOP,
			] ),
		};
	} );

	const reportMobile = useSelect( ( select ) =>
		select( MODULES_PAGESPEED_INSIGHTS ).getReport(
			referenceURL,
			STRATEGY_MOBILE
		)
	);

	const reportDesktop = useSelect( ( select ) =>
		select( MODULES_PAGESPEED_INSIGHTS ).getReport(
			referenceURL,
			STRATEGY_DESKTOP
		)
	);

	const { setValues } = useDispatch( CORE_UI );
	const { invalidateResolution } = useDispatch( MODULES_PAGESPEED_INSIGHTS );

	const setStrategyMobile = useCallback(
		() => setValues( { [ UI_STRATEGY ]: STRATEGY_MOBILE } ),
		[ setValues ]
	);
	const setStrategyDesktop = useCallback(
		() => setValues( { [ UI_STRATEGY ]: STRATEGY_DESKTOP } ),
		[ setValues ]
	);
	const setDataSrcField = useCallback(
		() => setValues( { [ UI_DATA_SOURCE ]: DATA_SRC_FIELD } ),
		[ setValues ]
	);
	const setDataSrcLab = useCallback(
		() => setValues( { [ UI_DATA_SOURCE ]: DATA_SRC_LAB } ),
		[ setValues ]
	);
	const intersectionEntry = useIntersection( trackingRef, {
		threshold: 0.25,
	} );
	const inView = !! intersectionEntry?.intersectionRatio;

	useEffect( () => {
		if ( inView && ! hasBeenInView ) {
			trackEvent( `${ viewContext }_pagespeed-widget`, 'widget_view' );
			trackEvent(
				`${ viewContext }_pagespeed-widget`,
				'default_tab_view',
				dataSrc.replace( 'data_', '' )
			);
			setHasBeenInView( true );
		}
	}, [ inView, dataSrc, viewContext, hasBeenInView ] );

	// Update the active tab for "In the Lab" or "In The Field".
	const updateActiveTab = useCallback(
		( dataSrcIndex ) => {
			let eventLabel;

			if ( dataSrcIndex === 0 ) {
				setDataSrcLab();
				eventLabel = 'lab';
			} else {
				setDataSrcField();
				eventLabel = 'field';
			}

			trackEvent(
				`${ viewContext }_pagespeed-widget`,
				'tab_select',
				eventLabel
			);
		},
		[ setDataSrcField, setDataSrcLab, viewContext ]
	);

	// Update the active tab for "mobile" or "desktop".
	const updateActiveDeviceSize = useCallback(
		( { slug } ) => {
			if ( slug === STRATEGY_DESKTOP ) {
				setStrategyDesktop();
			} else {
				setStrategyMobile();
			}
		},
		[ setStrategyDesktop, setStrategyMobile ]
	);

	const updateReport = useCallback(
		async ( event ) => {
			event.preventDefault();

			// Invalidate the PageSpeed API request caches.
			await API.invalidateCache(
				'modules',
				'pagespeed-insights',
				'pagespeed'
			);

			// Invalidate the cached resolver.
			invalidateResolution( 'getReport', [
				referenceURL,
				STRATEGY_DESKTOP,
			] );
			invalidateResolution( 'getReport', [
				referenceURL,
				STRATEGY_MOBILE,
			] );
		},
		[ invalidateResolution, referenceURL ]
	);

	/**
	 * TODO - Remove this and the useMount() hook
	 * when the unified dashboard is published and
	 * the `unifiedDashboard` feature flag is removed.
	 */
	const unifiedDashboardEnabled = useFeature( 'unifiedDashboard' );
	const breakpoint = useBreakpoint();

	// Scroll to the PSI section if the URL has pagespeed-header hash
	useMount( () => {
		if (
			! unifiedDashboardEnabled &&
			global.location.hash === '#googlesitekit-pagespeed-header'
		) {
			setTimeout( () => {
				global.scrollTo( {
					top: getContextScrollTop(
						global.location.hash.substr( 1 ),
						breakpoint
					),
					behavior: 'smooth',
				} );
			}, 10 );
		}
	} );

	// Set the default data source based on report data.
	useEffect( () => {
		if (
			reportMobile?.loadingExperience?.metrics &&
			reportDesktop?.loadingExperience?.metrics
		) {
			setDataSrcField();
		}
	}, [ reportMobile, reportDesktop, setDataSrcField ] );

	if (
		! referenceURL ||
		isFetchingMobile ||
		isFetchingDesktop ||
		! dataSrc
	) {
		return (
			<div
				id="googlesitekit-pagespeed-header" // Used by jump link.
				className="mdc-layout-grid"
			>
				<div className="mdc-layout-grid__inner">
					<div className=" mdc-layout-grid__cell mdc-layout-grid__cell--span-12">
						<ProgressBar />
						<p className="googlesitekit-text-align-center">
							{ __(
								'PageSpeed Insights is preparing data…',
								'google-site-kit'
							) }
						</p>
					</div>
				</div>
			</div>
		);
	}

	const reportData =
		strategy === STRATEGY_MOBILE ? reportMobile : reportDesktop;
	const reportError =
		strategy === STRATEGY_MOBILE ? errorMobile : errorDesktop;

	return (
		<Fragment>
			<header
				id="googlesitekit-pagespeed-header" // Used by jump link.
				className="googlesitekit-pagespeed-widget__header"
				ref={ trackingRef }
			>
				<div className="googlesitekit-pagespeed-widget__data-src-tabs">
					<TabBar
						activeIndex={ [ DATA_SRC_LAB, DATA_SRC_FIELD ].indexOf(
							dataSrc
						) }
						handleActiveIndexUpdate={ updateActiveTab }
					>
						<Tab
							focusOnActivate={ false }
							aria-labelledby={ `googlesitekit-pagespeed-widget__data-src-tab-${ DATA_SRC_LAB }` }
						>
							<span
								id={ `googlesitekit-pagespeed-widget__data-src-tab-${ DATA_SRC_LAB }` }
								className="mdc-tab__text-label"
							>
								{ __( 'In the Lab', 'google-site-kit' ) }
							</span>
						</Tab>
						<Tab
							focusOnActivate={ false }
							aria-labelledby={ `googlesitekit-pagespeed-widget__data-src-tab-${ DATA_SRC_FIELD }` }
						>
							<span
								id={ `googlesitekit-pagespeed-widget__data-src-tab-${ DATA_SRC_FIELD }` }
								className="mdc-tab__text-label"
							>
								{ __( 'In the Field', 'google-site-kit' ) }
							</span>
						</Tab>
					</TabBar>
				</div>
				<div className="googlesitekit-pagespeed-widget__device-size-tab-bar-wrapper">
					<DeviceSizeTabBar
						activeTab={ strategy }
						handleDeviceSizeUpdate={ updateActiveDeviceSize }
					/>
				</div>
			</header>

			<section>
				{ dataSrc === DATA_SRC_LAB && (
					<LabReportMetrics
						data={ reportData }
						error={ reportError }
					/>
				) }
				{ dataSrc === DATA_SRC_FIELD && (
					<FieldReportMetrics
						data={ reportData }
						error={ reportError }
					/>
				) }
			</section>

			{ ! reportError && (
				<Recommendations
					referenceURL={ referenceURL }
					strategy={ strategy }
				/>
			) }

			<div
				className={ classnames(
					'googlesitekit-pagespeed-report__footer',
					{
						'googlesitekit-pagespeed-report__footer--with-action':
							dataSrc === DATA_SRC_LAB,
					}
				) }
			>
				{ dataSrc === DATA_SRC_LAB && (
					<Link onClick={ updateReport }>
						{ __( 'Run test again', 'google-site-kit' ) }
					</Link>
				) }
				<ReportDetailsLink />
			</div>
		</Fragment>
	);
}<|MERGE_RESOLUTION|>--- conflicted
+++ resolved
@@ -62,14 +62,10 @@
 	UI_STRATEGY,
 	UI_DATA_SOURCE,
 } from '../../datastore/constants';
-<<<<<<< HEAD
-=======
 import { useFeature } from '../../../../hooks/useFeature';
 import { useBreakpoint } from '../../../../hooks/useBreakpoint';
 import getContextScrollTop from '../../../../util/get-context-scroll-top';
-
->>>>>>> e4a9980d
-const { useSelect, useDispatch } = Data;
+const { useSelect, useDispatch, useInViewSelect } = Data;
 
 export default function DashboardPageSpeed() {
 	const trackingRef = useRef();
@@ -116,14 +112,14 @@
 		};
 	} );
 
-	const reportMobile = useSelect( ( select ) =>
+	const reportMobile = useInViewSelect( ( select ) =>
 		select( MODULES_PAGESPEED_INSIGHTS ).getReport(
 			referenceURL,
 			STRATEGY_MOBILE
 		)
 	);
 
-	const reportDesktop = useSelect( ( select ) =>
+	const reportDesktop = useInViewSelect( ( select ) =>
 		select( MODULES_PAGESPEED_INSIGHTS ).getReport(
 			referenceURL,
 			STRATEGY_DESKTOP
