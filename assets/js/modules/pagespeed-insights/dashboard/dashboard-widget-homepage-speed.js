--- conflicted
+++ resolved
@@ -31,16 +31,11 @@
 import ProgressBar from 'GoogleComponents/progress-bar';
 import getDataErrorComponent from 'GoogleComponents/notifications/data-error';
 
-<<<<<<< HEAD
 /**
  * WordPress dependencies
  */
 import { Component, Fragment } from '@wordpress/element';
-import { __, sprintf } from '@wordpress/i18n';
-=======
-const { Component, Fragment } = wp.element;
-const { __, _x, sprintf } = wp.i18n;
->>>>>>> 39643179
+import { __, _x, sprintf } from '@wordpress/i18n';
 
 class PageSpeedInsightsDashboardWidgetHomepageSpeed extends Component {
 	constructor( props ) {
