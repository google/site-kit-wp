/**
 * `modules/reader-revenue-manager` data store: publications.
 *
 * Site Kit by Google, Copyright 2024 Google LLC
 *
 * Licensed under the Apache License, Version 2.0 (the "License");
 * you may not use this file except in compliance with the License.
 * You may obtain a copy of the License at
 *
 *     https://www.apache.org/licenses/LICENSE-2.0
 *
 * Unless required by applicable law or agreed to in writing, software
 * distributed under the License is distributed on an "AS IS" BASIS,
 * WITHOUT WARRANTIES OR CONDITIONS OF ANY KIND, either express or implied.
 * See the License for the specific language governing permissions and
 * limitations under the License.
 */

/**
 * External dependencies
 */
import invariant from 'invariant';
import { isPlainObject } from 'lodash';

/**
 * Internal dependencies.
 */
import API from 'googlesitekit-api';
<<<<<<< HEAD
import { CORE_MODULES } from '../../../googlesitekit/modules/datastore/constants';
import {
	commonActions,
	combineStores,
	createReducer,
} from 'googlesitekit-data';
=======
import { CORE_UI } from '../../../googlesitekit/datastore/ui/constants';
import { commonActions, combineStores } from 'googlesitekit-data';
>>>>>>> d0507c31
import { createFetchStore } from '../../../googlesitekit/data/create-fetch-store';
import { createValidatedAction } from '../../../googlesitekit/data/utils';
import {
	MODULES_READER_REVENUE_MANAGER,
	READER_REVENUE_MANAGER_MODULE_SLUG,
	PUBLICATION_ONBOARDING_STATES,
} from './constants';
import { actions as errorStoreActions } from '../../../googlesitekit/data/create-error-store';

const fetchGetPublicationsStore = createFetchStore( {
	baseName: 'getPublications',
	controlCallback: () =>
		API.get(
			'modules',
			READER_REVENUE_MANAGER_MODULE_SLUG,
			'publications',
			{},
			{ useCache: false }
		),
	reducerCallback: ( state, publications ) => ( { ...state, publications } ),
} );

const fetchGetSyncPublicationOnboardingStateStore = createFetchStore( {
	baseName: 'getSyncPublicationOnboardingState',
	controlCallback: ( { publicationID, publicationOnboardingState } ) =>
		API.set(
			'modules',
			READER_REVENUE_MANAGER_MODULE_SLUG,
			'sync-publication-onboarding-state',
			{
				publicationID,
				publicationOnboardingState,
			}
		),
	argsToParams: ( { publicationID, publicationOnboardingState } ) => {
		return { publicationID, publicationOnboardingState };
	},
	validateParams: ( { publicationID, publicationOnboardingState } = {} ) => {
		invariant(
			typeof publicationID === 'string' && publicationID.length > 0,
			'publicationID is required and must be string.'
		);

		invariant(
			typeof publicationOnboardingState === 'string' &&
				publicationOnboardingState.length > 0,
			'publicationOnboardingState is required and must be string.'
		);
	},
	reducerCallback: createReducer(
		( state, { publicationID, publicationOnboardingState } ) => {
			if ( ! publicationID ) {
				return;
			}

			// eslint-disable-next-line sitekit/no-direct-date
			const publicationOnboardingStateLastSyncedAtMs = Date.now();

			if ( state.settings.publicationID === publicationID ) {
				state.settings.publicationOnboardingState =
					publicationOnboardingState;
				state.settings.publicationOnboardingStateLastSyncedAtMs =
					publicationOnboardingStateLastSyncedAtMs;
			}

			if ( state.savedSettings.publicationID === publicationID ) {
				state.savedSettings.publicationOnboardingState =
					publicationOnboardingState;
				state.savedSettings.publicationOnboardingStateLastSyncedAtMs =
					publicationOnboardingStateLastSyncedAtMs;
			}

			const publication = state.publications?.find(
				// eslint-disable-next-line sitekit/acronym-case
				( { publicationId: id } ) => id === publicationID
			);

			if ( publication ) {
				publication.onboardingState = publicationOnboardingState;
			}
		}
	),
} );

const baseInitialState = {
	publications: undefined,
};

const baseActions = {
	/**
	 * Synchronizes the onboarding state of the publication with the API.
	 * Updates the settings on the server.
	 *
	 * @since 1.132.0
	 *
	 * @return {void}
	 */
	*syncPublicationOnboardingState() {
		const registry = yield commonActions.getRegistry();

		yield commonActions.await(
			registry
				.resolveSelect( MODULES_READER_REVENUE_MANAGER )
				.getSettings()
		);

		const publicationID = registry
			.select( MODULES_READER_REVENUE_MANAGER )
			.getPublicationID();

		const publicationOnboardingState = registry
			.select( MODULES_READER_REVENUE_MANAGER )
<<<<<<< HEAD
			.getPublicationOnboardingState();
=======
			.hasSettingChanged( 'publicationID' );

		// Only save the synced onboarding state if there is a saved publication ID.
		if ( hasPublicationIDChanged ) {
			return;
		}

		yield commonActions.await(
			registry.dispatch( MODULES_READER_REVENUE_MANAGER ).saveSettings()
		);

		const { publicationOnboardingState: currentOnboardingState } = settings;
>>>>>>> d0507c31

		// If there is no publication ID in state, do not attempt to sync
		// the onboarding state.
		if (
			publicationID === undefined ||
			publicationOnboardingState === undefined
		) {
			return {};
		}

		return yield fetchGetSyncPublicationOnboardingStateStore.actions.fetchGetSyncPublicationOnboardingState(
			{
				publicationID,
				publicationOnboardingState,
			}
		);
	},

	/**
	 * Finds a matched publication.
	 *
	 * @since 1.132.0
	 *
	 * @return {Object|null} Matched publication; `null` if none found.
	 */
	*findMatchedPublication() {
		const { resolveSelect } = yield commonActions.getRegistry();
		const publications = yield commonActions.await(
			resolveSelect( MODULES_READER_REVENUE_MANAGER ).getPublications()
		);

		if ( publications.length === 0 ) {
			return null;
		}

		if ( publications.length === 1 ) {
			return publications[ 0 ];
		}

		const completedOnboardingPublication = publications.find(
			( publication ) =>
				publication.onboardingState ===
				PUBLICATION_ONBOARDING_STATES.ONBOARDING_COMPLETE
		);

		return completedOnboardingPublication || publications[ 0 ];
	},

	/**
	 * Resets the publications data in the store.
	 *
	 * @since 1.133.0
	 *
	 * @return {Object} The dispatched action results.
	 */
	*resetPublications() {
		const registry = yield commonActions.getRegistry();

		yield {
			type: 'RESET_PUBLICATIONS',
		};

		yield errorStoreActions.clearErrors( 'getPublications' );

		return registry
			.dispatch( MODULES_READER_REVENUE_MANAGER )
			.invalidateResolutionForStoreSelector( 'getPublications' );
	},

	/**
	 * Sets the given publication in the store.
	 *
	 * @since 1.133.0
	 *
	 * @param {Object} publication The publiation object.
	 * @return {Object} A Generator function.
	 */
	selectPublication: createValidatedAction(
		( publication ) => {
			invariant(
				isPlainObject( publication ),
				'A valid publication object is required.'
			);

			[ 'publicationId', 'onboardingState' ].forEach( ( key ) => {
				invariant(
					publication.hasOwnProperty( key ),
					`The publication object must contain ${ key }`
				);
			} );
		},
		// `publicationId` is the identifier used by the API.
		// eslint-disable-next-line sitekit/acronym-case
		function* ( { publicationId: publicationID, onboardingState } ) {
			const registry = yield commonActions.getRegistry();

			return registry
				.dispatch( MODULES_READER_REVENUE_MANAGER )
				.setSettings( {
					publicationID,
					publicationOnboardingState: onboardingState,
				} );
		}
	),
};

const baseControls = {};

const baseReducer = ( state, { type } ) => {
	switch ( type ) {
		case 'RESET_PUBLICATIONS':
			return {
				...state,
				publications: baseInitialState.publications,
			};
		default:
			return state;
	}
};

const baseResolvers = {
	*getPublications() {
		const registry = yield commonActions.getRegistry();
		// Only fetch publications if there are none in the store.
		const publications = registry
			.select( MODULES_READER_REVENUE_MANAGER )
			.getPublications();
		if ( publications === undefined ) {
			yield fetchGetPublicationsStore.actions.fetchGetPublications();
		}
	},
};

const baseSelectors = {
	/**
	 * Gets list of publications associated with the account.
	 *
	 * @since 1.132.0
	 *
	 * @param {Object} state Data store's state.
	 * @return {(Array.<Object>|undefined)} An array of publications; `undefined` if not loaded.
	 */
	getPublications( state ) {
		return state.publications;
	},
};

const store = combineStores(
	fetchGetPublicationsStore,
	fetchGetSyncPublicationOnboardingStateStore,
	{
		initialState: baseInitialState,
		actions: baseActions,
		controls: baseControls,
		reducer: baseReducer,
		resolvers: baseResolvers,
		selectors: baseSelectors,
	}
);

export const initialState = store.initialState;
export const actions = store.actions;
export const controls = store.controls;
export const reducer = store.reducer;
export const resolvers = store.resolvers;
export const selectors = store.selectors;

export default store;<|MERGE_RESOLUTION|>--- conflicted
+++ resolved
@@ -26,17 +26,11 @@
  * Internal dependencies.
  */
 import API from 'googlesitekit-api';
-<<<<<<< HEAD
-import { CORE_MODULES } from '../../../googlesitekit/modules/datastore/constants';
 import {
 	commonActions,
 	combineStores,
 	createReducer,
 } from 'googlesitekit-data';
-=======
-import { CORE_UI } from '../../../googlesitekit/datastore/ui/constants';
-import { commonActions, combineStores } from 'googlesitekit-data';
->>>>>>> d0507c31
 import { createFetchStore } from '../../../googlesitekit/data/create-fetch-store';
 import { createValidatedAction } from '../../../googlesitekit/data/utils';
 import {
@@ -149,22 +143,7 @@
 
 		const publicationOnboardingState = registry
 			.select( MODULES_READER_REVENUE_MANAGER )
-<<<<<<< HEAD
 			.getPublicationOnboardingState();
-=======
-			.hasSettingChanged( 'publicationID' );
-
-		// Only save the synced onboarding state if there is a saved publication ID.
-		if ( hasPublicationIDChanged ) {
-			return;
-		}
-
-		yield commonActions.await(
-			registry.dispatch( MODULES_READER_REVENUE_MANAGER ).saveSettings()
-		);
-
-		const { publicationOnboardingState: currentOnboardingState } = settings;
->>>>>>> d0507c31
 
 		// If there is no publication ID in state, do not attempt to sync
 		// the onboarding state.
