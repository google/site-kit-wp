/**
 * `modules/reader-revenue-manager` data store: publications.
 *
 * Site Kit by Google, Copyright 2024 Google LLC
 *
 * Licensed under the Apache License, Version 2.0 (the "License");
 * you may not use this file except in compliance with the License.
 * You may obtain a copy of the License at
 *
 *     https://www.apache.org/licenses/LICENSE-2.0
 *
 * Unless required by applicable law or agreed to in writing, software
 * distributed under the License is distributed on an "AS IS" BASIS,
 * WITHOUT WARRANTIES OR CONDITIONS OF ANY KIND, either express or implied.
 * See the License for the specific language governing permissions and
 * limitations under the License.
 */

/**
 * External dependencies
 */
import invariant from 'invariant';
import { isPlainObject } from 'lodash';

/**
 * Internal dependencies.
 */
import API from 'googlesitekit-api';
import { CORE_MODULES } from '../../../googlesitekit/modules/datastore/constants';
import { CORE_UI } from '../../../googlesitekit/datastore/ui/constants';
import { commonActions, combineStores } from 'googlesitekit-data';
import { createFetchStore } from '../../../googlesitekit/data/create-fetch-store';
import { createValidatedAction } from '../../../googlesitekit/data/utils';
import {
	MODULES_READER_REVENUE_MANAGER,
	MODULE_SLUG,
	PUBLICATION_ONBOARDING_STATES,
	UI_KEY_READER_REVENUE_MANAGER_SHOW_PUBLICATION_APPROVED_NOTIFICATION,
} from './constants';
import { actions as errorStoreActions } from '../../../googlesitekit/data/create-error-store';
import { HOUR_IN_SECONDS } from '../../../util';

const fetchGetPublicationsStore = createFetchStore( {
	baseName: 'getPublications',
	controlCallback: () =>
		API.get(
			'modules',
			MODULE_SLUG,
			'publications',
			{},
			{ useCache: false }
		),
	reducerCallback: ( state, publications ) => ( { ...state, publications } ),
} );

const baseInitialState = {
	publications: undefined,
};

const baseActions = {
	/**
	 * Syncronizes the onboarding state of the publication with the API.
	 * Updates the settings on the server.
	 *
	 * @since 1.132.0
	 *
	 * @return {void}
	 */
	*syncPublicationOnboardingState() {
		const registry = yield commonActions.getRegistry();
		const connected = yield commonActions.await(
			registry
				.resolveSelect( CORE_MODULES )
				.isModuleConnected( MODULE_SLUG )
		);

		// If the module is not connected, do not attempt to sync the onboarding state.
		if ( ! connected ) {
			return;
		}

		yield commonActions.await(
			registry
				.resolveSelect( MODULES_READER_REVENUE_MANAGER )
				.getSettings()
		);

		const publicationID = registry
			.select( MODULES_READER_REVENUE_MANAGER )
			.getPublicationID();

		// If there is no publication ID, do not attempt to sync the onboarding state.
		if ( publicationID === undefined ) {
			return;
		}

		const publications = registry
			.select( MODULES_READER_REVENUE_MANAGER )
			.getPublications();

		// If there are no publications, do not attempt to sync the onboarding state.
		if ( ! publications ) {
			return;
		}

		const publication = publications.find(
			// eslint-disable-next-line sitekit/acronym-case
			( { publicationId } ) => publicationId === publicationID
		);

		// If the publication is not found, do not attempt to sync the onboarding state.
		if ( ! publication ) {
			return;
		}

		const { onboardingState } = publication;
		const currentOnboardingState = registry
			.select( MODULES_READER_REVENUE_MANAGER )
			.getPublicationOnboardingState();

		const settings = registry
			.select( MODULES_READER_REVENUE_MANAGER )
			.getSettings();

		if ( onboardingState !== currentOnboardingState ) {
			settings.publicationOnboardingState = onboardingState;
		}

		// eslint-disable-next-line sitekit/no-direct-date
		settings.publicationOnboardingStateLastSyncedAtMs = Date.now();

		registry
			.dispatch( MODULES_READER_REVENUE_MANAGER )
			.setSettings( settings );

		// Save the settings to the API.
		registry.dispatch( MODULES_READER_REVENUE_MANAGER ).saveSettings();

		// If the onboarding state is complete, set the key in CORE_UI to trigger the notification.
		if (
			onboardingState ===
			PUBLICATION_ONBOARDING_STATES.ONBOARDING_COMPLETE
		) {
			registry
				.dispatch( CORE_UI )
				.setValue(
					UI_KEY_READER_REVENUE_MANAGER_SHOW_PUBLICATION_APPROVED_NOTIFICATION,
					true
				);
		}
	},

	/**
	 * Syncronizes the onboarding state of the publication based on the last synced time.
	 *
	 * @since n.e.x.t
	 *
	 * @return {void}
	 */
	*maybeSyncPublicationOnboardingState() {
		const registry = yield commonActions.getRegistry();
		const connected = yield commonActions.await(
			registry
				.resolveSelect( CORE_MODULES )
				.isModuleConnected( MODULE_SLUG )
		);

		// If the module is not connected, do not attempt to sync the onboarding state.
		if ( ! connected ) {
			return;
		}

		yield commonActions.await(
			registry
				.resolveSelect( MODULES_READER_REVENUE_MANAGER )
				.getSettings()
		);

		const onboardingStateLastSyncedAtMs = registry
			.select( MODULES_READER_REVENUE_MANAGER )
			.getPublicationOnboardingStateLastSyncedAtMs();

		if (
			!! onboardingStateLastSyncedAtMs &&
			// The "last synced" value should reflect the real time this action
			// was performed, so we don't use the reference date here.
			Date.now() - onboardingStateLastSyncedAtMs < HOUR_IN_SECONDS * 1000 // eslint-disable-line sitekit/no-direct-date
		) {
			return;
		}

		yield baseActions.syncPublicationOnboardingState();
	},

	/**
	 * Finds a matched publication.
	 *
	 * @since 1.132.0
	 *
	 * @return {Object|null} Matched publication; `null` if none found.
	 */
	*findMatchedPublication() {
		const { resolveSelect } = yield commonActions.getRegistry();
		const publications = yield commonActions.await(
			resolveSelect( MODULES_READER_REVENUE_MANAGER ).getPublications()
		);

		if ( publications.length === 0 ) {
			return null;
		}

		if ( publications.length === 1 ) {
			return publications[ 0 ];
		}

		const completedOnboardingPublication = publications.find(
			( publication ) =>
				publication.onboardingState ===
				PUBLICATION_ONBOARDING_STATES.ONBOARDING_COMPLETE
		);

		return completedOnboardingPublication || publications[ 0 ];
	},

	/**
<<<<<<< HEAD
	 * Sets the given publication in the store.
	 *
	 * @since n.e.x.t
	 *
	 * @param {Object} publication The publiation object.
	 * @return {Object} A Generator function.
	 */
	selectPublication: createValidatedAction(
		( publication ) => {
			invariant(
				isPlainObject( publication ),
				'A valid publication object is required.'
			);

			[ 'publicationId', 'onboardingState' ].forEach( ( key ) => {
				invariant(
					publication.hasOwnProperty( key ),
					`The publication object must contain ${ key }`
				);
			} );
		},
		// `publicationId` is the identifier used by the API.
		// eslint-disable-next-line sitekit/acronym-case
		function* ( { publicationId: publicationID, onboardingState } ) {
			const registry = yield commonActions.getRegistry();

			return registry
				.dispatch( MODULES_READER_REVENUE_MANAGER )
				.setSettings( {
					publicationID,
					publicationOnboardingState: onboardingState,
					// The "last synced" value should reflect the real time this action
					// was performed, so we don't use the reference date here.
					// eslint-disable-next-line sitekit/no-direct-date
					publicationOnboardingStateLastSyncedAtMs: Date.now(),
				} );
		}
	),
=======
	 * Resets the publications data in the store.
	 *
	 * @since n.e.x.t
	 *
	 * @return {Object} The dispatched action results.
	 */
	*resetPublications() {
		const registry = yield commonActions.getRegistry();

		yield {
			type: 'RESET_PUBLICATIONS',
		};

		yield errorStoreActions.clearErrors( 'getPublications' );

		return registry
			.dispatch( MODULES_READER_REVENUE_MANAGER )
			.invalidateResolutionForStoreSelector( 'getPublications' );
	},
>>>>>>> 98f30f31
};

const baseControls = {};

const baseReducer = ( state, { type } ) => {
	switch ( type ) {
		case 'RESET_PUBLICATIONS':
			return {
				...state,
				publications: baseInitialState.publications,
			};
		default:
			return state;
	}
};

const baseResolvers = {
	*getPublications() {
		const registry = yield commonActions.getRegistry();
		// Only fetch publications if there are none in the store.
		const publications = registry
			.select( MODULES_READER_REVENUE_MANAGER )
			.getPublications();
		if ( publications === undefined ) {
			yield fetchGetPublicationsStore.actions.fetchGetPublications();
			yield baseActions.syncPublicationOnboardingState();
		}
	},
};

const baseSelectors = {
	/**
	 * Gets list of publications associated with the account.
	 *
	 * @since 1.132.0
	 *
	 * @param {Object} state Data store's state.
	 * @return {(Array.<Object>|undefined)} An array of publications; `undefined` if not loaded.
	 */
	getPublications( state ) {
		return state.publications;
	},
};

const store = combineStores( fetchGetPublicationsStore, {
	initialState: baseInitialState,
	actions: baseActions,
	controls: baseControls,
	reducer: baseReducer,
	resolvers: baseResolvers,
	selectors: baseSelectors,
} );

export const initialState = store.initialState;
export const actions = store.actions;
export const controls = store.controls;
export const reducer = store.reducer;
export const resolvers = store.resolvers;
export const selectors = store.selectors;

export default store;<|MERGE_RESOLUTION|>--- conflicted
+++ resolved
@@ -223,7 +223,27 @@
 	},
 
 	/**
-<<<<<<< HEAD
+	 * Resets the publications data in the store.
+	 *
+	 * @since n.e.x.t
+	 *
+	 * @return {Object} The dispatched action results.
+	 */
+	*resetPublications() {
+		const registry = yield commonActions.getRegistry();
+
+		yield {
+			type: 'RESET_PUBLICATIONS',
+		};
+
+		yield errorStoreActions.clearErrors( 'getPublications' );
+
+		return registry
+			.dispatch( MODULES_READER_REVENUE_MANAGER )
+			.invalidateResolutionForStoreSelector( 'getPublications' );
+	},
+
+	/**
 	 * Sets the given publication in the store.
 	 *
 	 * @since n.e.x.t
@@ -262,27 +282,6 @@
 				} );
 		}
 	),
-=======
-	 * Resets the publications data in the store.
-	 *
-	 * @since n.e.x.t
-	 *
-	 * @return {Object} The dispatched action results.
-	 */
-	*resetPublications() {
-		const registry = yield commonActions.getRegistry();
-
-		yield {
-			type: 'RESET_PUBLICATIONS',
-		};
-
-		yield errorStoreActions.clearErrors( 'getPublications' );
-
-		return registry
-			.dispatch( MODULES_READER_REVENUE_MANAGER )
-			.invalidateResolutionForStoreSelector( 'getPublications' );
-	},
->>>>>>> 98f30f31
 };
 
 const baseControls = {};
