--- conflicted
+++ resolved
@@ -22,18 +22,12 @@
 import API from 'googlesitekit-api';
 import { commonActions, combineStores } from 'googlesitekit-data';
 import { createFetchStore } from '../../../googlesitekit/data/create-fetch-store';
-<<<<<<< HEAD
 import { CORE_MODULES } from '../../../googlesitekit/modules/datastore/constants';
 import { CORE_UI } from '../../../googlesitekit/datastore/ui/constants';
 import {
 	MODULES_READER_REVENUE_MANAGER,
-	ONBOARDING_STATE_COMPLETE,
+	PUBLICATION_ONBOARDING_STATES,
 	UI_KEY_SHOW_RRM_PUBLICATION_APPROVED_NOTIFICATION,
-=======
-import {
-	MODULES_READER_REVENUE_MANAGER,
-	PUBLICATION_ONBOARDING_STATES,
->>>>>>> e99bed8b
 } from './constants';
 
 /* eslint-disable sitekit/acronym-case */
@@ -56,7 +50,6 @@
 
 const baseActions = {
 	/**
-<<<<<<< HEAD
 	 * Syncronizes the onboarding state of the publication with the API.
 	 *
 	 * @since n.e.x.t
@@ -129,7 +122,10 @@
 		registry.dispatch( MODULES_READER_REVENUE_MANAGER ).saveSettings();
 
 		// If the onboarding state is complete, set the key in CORE_UI to trigger the notification.
-		if ( onboardingState === ONBOARDING_STATE_COMPLETE ) {
+		if (
+			onboardingState ===
+			PUBLICATION_ONBOARDING_STATES.ONBOARDING_COMPLETE
+		) {
 			registry
 				.dispatch( CORE_UI )
 				.setValue(
@@ -137,7 +133,9 @@
 					true
 				);
 		}
-=======
+	},
+
+	/**
 	 * Finds a matched publication.
 	 *
 	 * @since n.e.x.t
@@ -165,7 +163,6 @@
 		);
 
 		return completedOnboardingPublication || publications[ 0 ];
->>>>>>> e99bed8b
 	},
 };
 
