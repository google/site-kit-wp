/**
 * `modules/reader-revenue-manager` data store: publications.
 *
 * Site Kit by Google, Copyright 2024 Google LLC
 *
 * Licensed under the Apache License, Version 2.0 (the "License");
 * you may not use this file except in compliance with the License.
 * You may obtain a copy of the License at
 *
 *     https://www.apache.org/licenses/LICENSE-2.0
 *
 * Unless required by applicable law or agreed to in writing, software
 * distributed under the License is distributed on an "AS IS" BASIS,
 * WITHOUT WARRANTIES OR CONDITIONS OF ANY KIND, either express or implied.
 * See the License for the specific language governing permissions and
 * limitations under the License.
 */

/**
 * External dependencies
 */
import invariant from 'invariant';
import { isPlainObject } from 'lodash';

/**
 * Internal dependencies.
 */
import API from 'googlesitekit-api';
import { CORE_MODULES } from '../../../googlesitekit/modules/datastore/constants';
import { CORE_UI } from '../../../googlesitekit/datastore/ui/constants';
import { commonActions, combineStores } from 'googlesitekit-data';
import { createFetchStore } from '../../../googlesitekit/data/create-fetch-store';
import { createValidatedAction } from '../../../googlesitekit/data/utils';
import {
	MODULES_READER_REVENUE_MANAGER,
	READER_REVENUE_MANAGER_MODULE_SLUG,
	PUBLICATION_ONBOARDING_STATES,
	UI_KEY_READER_REVENUE_MANAGER_SHOW_PUBLICATION_APPROVED_NOTIFICATION,
} from './constants';
import { actions as errorStoreActions } from '../../../googlesitekit/data/create-error-store';
import { HOUR_IN_SECONDS } from '../../../util';

const fetchGetPublicationsStore = createFetchStore( {
	baseName: 'getPublications',
	controlCallback: () =>
		API.get(
			'modules',
			READER_REVENUE_MANAGER_MODULE_SLUG,
			'publications',
			{},
			{ useCache: false }
		),
	reducerCallback: ( state, publications ) => ( { ...state, publications } ),
} );

const baseInitialState = {
	publications: undefined,
};

const baseActions = {
	/**
	 * Synchronizes the onboarding state of the publication with the API.
	 * Updates the settings on the server.
	 *
	 * @since 1.132.0
	 *
	 * @return {void}
	 */
	*syncPublicationOnboardingState() {
		const registry = yield commonActions.getRegistry();
<<<<<<< HEAD
		const connected = yield commonActions.await(
			registry
				.resolveSelect( CORE_MODULES )
				.isModuleConnected( READER_REVENUE_MANAGER_MODULE_SLUG )
		);

		// If the module is not connected, do not attempt to sync the onboarding state.
		if ( ! connected ) {
			return;
		}

		yield commonActions.await(
=======
		// Ensure settings are loaded before checking for changed state below.
		const settings = yield commonActions.await(
>>>>>>> 45cee68c
			registry
				.resolveSelect( MODULES_READER_REVENUE_MANAGER )
				.getSettings()
		);

		const hasPublicationIDChanged = registry
			.select( MODULES_READER_REVENUE_MANAGER )
			.hasSettingChanged( 'publicationID' );

		// Do not attempt to sync the onboarding state if the publication ID
		// in state is not the "saved" publication ID.
		if ( hasPublicationIDChanged ) {
			return;
		}

		const {
			publicationID,
			publicationOnboardingState: currentOnboardingState,
		} = settings;

		// If there is no publication ID, do not attempt to sync the onboarding state.
		if ( publicationID === undefined ) {
			return;
		}

		const publications = yield commonActions.await(
			registry
				.resolveSelect( MODULES_READER_REVENUE_MANAGER )
				.getPublications()
		) || [];

		const publication = publications.find(
			// eslint-disable-next-line sitekit/acronym-case
			( { publicationId } ) => publicationId === publicationID
		);

		// If the publication is not found, do not attempt to sync the onboarding state.
		if ( ! publication ) {
			return;
		}

		const { onboardingState: newOnboardingState } = publication;

		registry.dispatch( MODULES_READER_REVENUE_MANAGER ).setSettings( {
			publicationOnboardingState: newOnboardingState,
			// The "last synced" value should reflect the real time this action
			// was performed, so we don't use the reference date here.
			// eslint-disable-next-line sitekit/no-direct-date
			publicationOnboardingStateLastSyncedAtMs: Date.now(),
		} );

		registry.dispatch( MODULES_READER_REVENUE_MANAGER ).saveSettings();

		// If the onboarding state changes to complete, set the key in CORE_UI to trigger the notification.
		if (
			newOnboardingState !== currentOnboardingState &&
			newOnboardingState ===
				PUBLICATION_ONBOARDING_STATES.ONBOARDING_COMPLETE
		) {
			registry
				.dispatch( CORE_UI )
				.setValue(
					UI_KEY_READER_REVENUE_MANAGER_SHOW_PUBLICATION_APPROVED_NOTIFICATION,
					true
				);
		}
	},

	/**
	 * Synchronizes the onboarding state of the publication based on the last synced time.
	 *
	 * @since 1.133.0
	 *
	 * @return {void}
	 */
	*maybeSyncPublicationOnboardingState() {
		const registry = yield commonActions.getRegistry();
		const connected = yield commonActions.await(
			registry
				.resolveSelect( CORE_MODULES )
				.isModuleConnected( READER_REVENUE_MANAGER_MODULE_SLUG )
		);

		// If the module is not connected, do not attempt to sync the onboarding state.
		if ( ! connected ) {
			return;
		}

		yield commonActions.await(
			registry
				.resolveSelect( MODULES_READER_REVENUE_MANAGER )
				.getSettings()
		);

		const onboardingStateLastSyncedAtMs = registry
			.select( MODULES_READER_REVENUE_MANAGER )
			.getPublicationOnboardingStateLastSyncedAtMs();

		if (
			!! onboardingStateLastSyncedAtMs &&
			// The "last synced" value should reflect the real time this action
			// was performed, so we don't use the reference date here.
			Date.now() - onboardingStateLastSyncedAtMs < HOUR_IN_SECONDS * 1000 // eslint-disable-line sitekit/no-direct-date
		) {
			return;
		}

		yield baseActions.syncPublicationOnboardingState();
	},

	/**
	 * Finds a matched publication.
	 *
	 * @since 1.132.0
	 *
	 * @return {Object|null} Matched publication; `null` if none found.
	 */
	*findMatchedPublication() {
		const { resolveSelect } = yield commonActions.getRegistry();
		const publications = yield commonActions.await(
			resolveSelect( MODULES_READER_REVENUE_MANAGER ).getPublications()
		);

		if ( publications.length === 0 ) {
			return null;
		}

		if ( publications.length === 1 ) {
			return publications[ 0 ];
		}

		const completedOnboardingPublication = publications.find(
			( publication ) =>
				publication.onboardingState ===
				PUBLICATION_ONBOARDING_STATES.ONBOARDING_COMPLETE
		);

		return completedOnboardingPublication || publications[ 0 ];
	},

	/**
	 * Resets the publications data in the store.
	 *
	 * @since 1.133.0
	 */
	*resetPublications() {
		const registry = yield commonActions.getRegistry();

		yield errorStoreActions.clearErrors( 'getPublications' );

		yield commonActions.await(
			registry
				.dispatch( MODULES_READER_REVENUE_MANAGER )
				.invalidateResolutionForStoreSelector( 'getPublications' )
		);

		yield {
			type: 'RESET_PUBLICATIONS',
		};
	},

	/**
	 * Sets the given publication in the store.
	 *
	 * @since 1.133.0
	 *
	 * @param {Object} publication The publiation object.
	 * @return {Object} A Generator function.
	 */
	selectPublication: createValidatedAction(
		( publication ) => {
			invariant(
				isPlainObject( publication ),
				'A valid publication object is required.'
			);

			[ 'publicationId', 'onboardingState' ].forEach( ( key ) => {
				invariant(
					publication.hasOwnProperty( key ),
					`The publication object must contain ${ key }`
				);
			} );
		},
		// `publicationId` is the identifier used by the API.
		// eslint-disable-next-line sitekit/acronym-case
		function* ( { publicationId: publicationID, onboardingState } ) {
			const registry = yield commonActions.getRegistry();

			return registry
				.dispatch( MODULES_READER_REVENUE_MANAGER )
				.setSettings( {
					publicationID,
					publicationOnboardingState: onboardingState,
					// The "last synced" value should reflect the real time this action
					// was performed, so we don't use the reference date here.
					// eslint-disable-next-line sitekit/no-direct-date
					publicationOnboardingStateLastSyncedAtMs: Date.now(),
				} );
		}
	),
};

const baseControls = {};

const baseReducer = ( state, { type } ) => {
	switch ( type ) {
		case 'RESET_PUBLICATIONS':
			return {
				...state,
				publications: baseInitialState.publications,
			};
		default:
			return state;
	}
};

const baseResolvers = {
	*getPublications() {
		const registry = yield commonActions.getRegistry();
		// Only fetch publications if there are none in the store.
		const publications = registry
			.select( MODULES_READER_REVENUE_MANAGER )
			.getPublications();
		if ( publications === undefined ) {
			yield fetchGetPublicationsStore.actions.fetchGetPublications();
		}
	},
};

const baseSelectors = {
	/**
	 * Gets list of publications associated with the account.
	 *
	 * @since 1.132.0
	 *
	 * @param {Object} state Data store's state.
	 * @return {(Array.<Object>|undefined)} An array of publications; `undefined` if not loaded.
	 */
	getPublications( state ) {
		return state.publications;
	},
};

const store = combineStores( fetchGetPublicationsStore, {
	initialState: baseInitialState,
	actions: baseActions,
	controls: baseControls,
	reducer: baseReducer,
	resolvers: baseResolvers,
	selectors: baseSelectors,
} );

export const initialState = store.initialState;
export const actions = store.actions;
export const controls = store.controls;
export const reducer = store.reducer;
export const resolvers = store.resolvers;
export const selectors = store.selectors;

export default store;<|MERGE_RESOLUTION|>--- conflicted
+++ resolved
@@ -68,7 +68,6 @@
 	 */
 	*syncPublicationOnboardingState() {
 		const registry = yield commonActions.getRegistry();
-<<<<<<< HEAD
 		const connected = yield commonActions.await(
 			registry
 				.resolveSelect( CORE_MODULES )
@@ -80,11 +79,8 @@
 			return;
 		}
 
-		yield commonActions.await(
-=======
 		// Ensure settings are loaded before checking for changed state below.
 		const settings = yield commonActions.await(
->>>>>>> 45cee68c
 			registry
 				.resolveSelect( MODULES_READER_REVENUE_MANAGER )
 				.getSettings()
