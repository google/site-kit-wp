--- conflicted
+++ resolved
@@ -415,7 +415,45 @@
 			} );
 		} );
 
-<<<<<<< HEAD
+		describe( 'resetPublications', () => {
+			it( 'should reset the publications data in the store', async () => {
+				const response = fixtures.publications.slice( 0, 2 );
+				fetchMock.getOnce( publicationsEndpoint, {
+					body: response,
+					status: 200,
+				} );
+
+				registry
+					.dispatch( MODULES_READER_REVENUE_MANAGER )
+					.receiveGetPublications( fixtures.publications );
+
+				registry
+					.dispatch( MODULES_READER_REVENUE_MANAGER )
+					.receiveGetSettings( {} );
+
+				await registry
+					.dispatch( MODULES_READER_REVENUE_MANAGER )
+					.resetPublications();
+
+				registry
+					.select( MODULES_READER_REVENUE_MANAGER )
+					.getPublications();
+
+				await untilResolved(
+					registry,
+					MODULES_READER_REVENUE_MANAGER
+				).getPublications();
+
+				expect( fetchMock ).toHaveFetched();
+
+				expect(
+					registry
+						.select( MODULES_READER_REVENUE_MANAGER )
+						.getPublications()
+				).toEqual( response );
+			} );
+		} );
+
 		describe( 'selectPublication', () => {
 			it( 'should throw an error if a publication object is not provided', () => {
 				expect( () =>
@@ -478,43 +516,10 @@
 						publicationId,
 						onboardingState,
 					} );
-=======
-		describe( 'resetPublications', () => {
-			it( 'should reset the publications data in the store', async () => {
-				const response = fixtures.publications.slice( 0, 2 );
-				fetchMock.getOnce( publicationsEndpoint, {
-					body: response,
-					status: 200,
-				} );
-
-				registry
-					.dispatch( MODULES_READER_REVENUE_MANAGER )
-					.receiveGetPublications( fixtures.publications );
-
-				registry
-					.dispatch( MODULES_READER_REVENUE_MANAGER )
-					.receiveGetSettings( {} );
-
-				await registry
-					.dispatch( MODULES_READER_REVENUE_MANAGER )
-					.resetPublications();
-
-				registry
-					.select( MODULES_READER_REVENUE_MANAGER )
-					.getPublications();
-
-				await untilResolved(
-					registry,
-					MODULES_READER_REVENUE_MANAGER
-				).getPublications();
-
-				expect( fetchMock ).toHaveFetched();
->>>>>>> 98f30f31
-
-				expect(
-					registry
-						.select( MODULES_READER_REVENUE_MANAGER )
-<<<<<<< HEAD
+
+				expect(
+					registry
+						.select( MODULES_READER_REVENUE_MANAGER )
 						.getPublicationID()
 				).toEqual( publicationId );
 				expect(
@@ -527,10 +532,6 @@
 						.select( MODULES_READER_REVENUE_MANAGER )
 						.getPublicationOnboardingStateLastSyncedAtMs()
 				).toBeGreaterThan( 0 );
-=======
-						.getPublications()
-				).toEqual( response );
->>>>>>> 98f30f31
 			} );
 		} );
 	} );
