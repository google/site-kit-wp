--- conflicted
+++ resolved
@@ -34,20 +34,12 @@
 	provideModuleRegistrations,
 } from '../../../../../tests/js/utils';
 import * as fixtures from './__fixtures__';
-<<<<<<< HEAD
 import { enabledFeatures } from '../../../features';
 import { CORE_UI } from '../../../googlesitekit/datastore/ui/constants';
 import {
 	MODULES_READER_REVENUE_MANAGER,
-	ONBOARDING_STATE_COMPLETE,
-	ONBOARDING_STATE_UNSPECIFIED,
-	ONBOARDING_STATE_PENDING_VERIFICATION,
+	PUBLICATION_ONBOARDING_STATES,
 	UI_KEY_SHOW_RRM_PUBLICATION_APPROVED_NOTIFICATION,
-=======
-import {
-	MODULES_READER_REVENUE_MANAGER,
-	PUBLICATION_ONBOARDING_STATES,
->>>>>>> e99bed8b
 } from './constants';
 
 describe( 'modules/reader-revenue-manager publications', () => {
@@ -116,7 +108,7 @@
 				const settings = {
 					publicationID: publication.publicationId,
 					publicationOnboardingState:
-						ONBOARDING_STATE_PENDING_VERIFICATION,
+						PUBLICATION_ONBOARDING_STATES.PENDING_VERIFICATION,
 					publicationOnboardingStateLastSyncedAtMs: 0,
 				};
 
@@ -124,7 +116,7 @@
 					body: {
 						...settings,
 						publicationOnboardingState:
-							ONBOARDING_STATE_UNSPECIFIED,
+							PUBLICATION_ONBOARDING_STATES.UNSPECIFIED,
 						publicationOnboardingStateLastSyncedAtMs: Date.now(),
 					},
 					status: 200,
@@ -150,7 +142,7 @@
 					registry
 						.select( MODULES_READER_REVENUE_MANAGER )
 						.getPublicationOnboardingState()
-				).toEqual( ONBOARDING_STATE_UNSPECIFIED );
+				).toEqual( PUBLICATION_ONBOARDING_STATES.UNSPECIFIED );
 
 				const syncTimeMs = registry
 					.select( MODULES_READER_REVENUE_MANAGER )
@@ -174,14 +166,16 @@
 				// Set the current settings.
 				const settings = {
 					publicationID: publication.publicationId,
-					publicationOnboardingState: ONBOARDING_STATE_UNSPECIFIED,
+					publicationOnboardingState:
+						PUBLICATION_ONBOARDING_STATES.UNSPECIFIED,
 					publicationOnboardingStateLastSyncedAtMs: 0,
 				};
 
 				fetchMock.post( settingsEndpoint, {
 					body: {
 						...settings,
-						publicationOnboardingState: ONBOARDING_STATE_COMPLETE,
+						publicationOnboardingState:
+							PUBLICATION_ONBOARDING_STATES.ONBOARDING_COMPLETE,
 						publicationOnboardingStateLastSyncedAtMs: Date.now(),
 					},
 					status: 200,
@@ -211,98 +205,7 @@
 				expect( uiKeyAfterAction ).toBe( true );
 			} );
 		} );
-	} );
-
-	describe( 'selectors', () => {
-		beforeEach( () => {
-			provideModules( registry );
-			provideModuleRegistrations( registry );
-		} );
-
-		describe( 'getPublications', () => {
-			it( 'should use a resolver to make a network request', async () => {
-				fetchMock.get( publicationsEndpoint, {
-					body: fixtures.publications,
-					status: 200,
-				} );
-
-				fetchMock.get( getModulesEndpoint, {
-					body: undefined,
-					status: 200,
-				} );
-
-				const initialPublications = registry
-					.select( MODULES_READER_REVENUE_MANAGER )
-					.getPublications();
-				expect( initialPublications ).toBeUndefined();
-
-				await untilResolved(
-					registry,
-					MODULES_READER_REVENUE_MANAGER
-				).getPublications();
-				expect( fetchMock ).toHaveFetched( publicationsEndpoint );
-
-				const publications = registry
-					.select( MODULES_READER_REVENUE_MANAGER )
-					.getPublications();
-				expect( fetchMock ).toHaveFetchedTimes( 1 );
-				expect( publications ).toEqual( fixtures.publications );
-				expect( publications ).toHaveLength(
-					fixtures.publications.length
-				);
-			} );
-
-			it( 'should not make a network request if publications are already present', async () => {
-				registry
-					.dispatch( MODULES_READER_REVENUE_MANAGER )
-					.receiveGetPublications( fixtures.publications );
-
-				const publications = registry
-					.select( MODULES_READER_REVENUE_MANAGER )
-					.getPublications();
-				await untilResolved(
-					registry,
-					MODULES_READER_REVENUE_MANAGER
-				).getPublications();
-
-				expect( fetchMock ).not.toHaveFetched( publicationsEndpoint );
-				expect( publications ).toEqual( fixtures.publications );
-				expect( publications ).toHaveLength(
-					fixtures.publications.length
-				);
-			} );
-
-			it( 'should dispatch an error if the request fails', async () => {
-				const response = {
-					code: 'internal_server_error',
-					message: 'Internal server error',
-					data: { status: 500 },
-				};
-
-				fetchMock.getOnce( publicationsEndpoint, {
-					body: response,
-					status: 500,
-				} );
-
-				registry
-					.select( MODULES_READER_REVENUE_MANAGER )
-					.getPublications();
-				await untilResolved(
-					registry,
-					MODULES_READER_REVENUE_MANAGER
-				).getPublications();
-				expect( fetchMock ).toHaveFetchedTimes( 1 );
-
-				const publications = registry
-					.select( MODULES_READER_REVENUE_MANAGER )
-					.getPublications();
-				expect( publications ).toBeUndefined();
-				expect( console ).toHaveErrored();
-			} );
-		} );
-	} );
-
-	describe( 'actions', () => {
+
 		describe( 'findMatchedPublication', () => {
 			it( 'should return null if there are no publications', async () => {
 				registry
@@ -368,4 +271,93 @@
 			} );
 		} );
 	} );
+
+	describe( 'selectors', () => {
+		beforeEach( () => {
+			provideModules( registry );
+			provideModuleRegistrations( registry );
+		} );
+
+		describe( 'getPublications', () => {
+			it( 'should use a resolver to make a network request', async () => {
+				fetchMock.get( publicationsEndpoint, {
+					body: fixtures.publications,
+					status: 200,
+				} );
+
+				fetchMock.get( getModulesEndpoint, {
+					body: undefined,
+					status: 200,
+				} );
+
+				const initialPublications = registry
+					.select( MODULES_READER_REVENUE_MANAGER )
+					.getPublications();
+				expect( initialPublications ).toBeUndefined();
+
+				await untilResolved(
+					registry,
+					MODULES_READER_REVENUE_MANAGER
+				).getPublications();
+				expect( fetchMock ).toHaveFetched( publicationsEndpoint );
+
+				const publications = registry
+					.select( MODULES_READER_REVENUE_MANAGER )
+					.getPublications();
+				expect( fetchMock ).toHaveFetchedTimes( 1 );
+				expect( publications ).toEqual( fixtures.publications );
+				expect( publications ).toHaveLength(
+					fixtures.publications.length
+				);
+			} );
+
+			it( 'should not make a network request if publications are already present', async () => {
+				registry
+					.dispatch( MODULES_READER_REVENUE_MANAGER )
+					.receiveGetPublications( fixtures.publications );
+
+				const publications = registry
+					.select( MODULES_READER_REVENUE_MANAGER )
+					.getPublications();
+				await untilResolved(
+					registry,
+					MODULES_READER_REVENUE_MANAGER
+				).getPublications();
+
+				expect( fetchMock ).not.toHaveFetched( publicationsEndpoint );
+				expect( publications ).toEqual( fixtures.publications );
+				expect( publications ).toHaveLength(
+					fixtures.publications.length
+				);
+			} );
+
+			it( 'should dispatch an error if the request fails', async () => {
+				const response = {
+					code: 'internal_server_error',
+					message: 'Internal server error',
+					data: { status: 500 },
+				};
+
+				fetchMock.getOnce( publicationsEndpoint, {
+					body: response,
+					status: 500,
+				} );
+
+				registry
+					.select( MODULES_READER_REVENUE_MANAGER )
+					.getPublications();
+				await untilResolved(
+					registry,
+					MODULES_READER_REVENUE_MANAGER
+				).getPublications();
+				expect( fetchMock ).toHaveFetchedTimes( 1 );
+
+				const publications = registry
+					.select( MODULES_READER_REVENUE_MANAGER )
+					.getPublications();
+				expect( publications ).toBeUndefined();
+				expect( console ).toHaveErrored();
+			} );
+		} );
+	} );
 } );