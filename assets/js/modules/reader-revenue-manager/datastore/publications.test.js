/* eslint-disable sitekit/acronym-case */
/**
 * `modules/reader-revenue-manager` data store: publications tests.
 *
 * Site Kit by Google, Copyright 2024 Google LLC
 *
 * Licensed under the Apache License, Version 2.0 (the "License");
 * you may not use this file except in compliance with the License.
 * You may obtain a copy of the License at
 *
 *     https://www.apache.org/licenses/LICENSE-2.0
 *
 * Unless required by applicable law or agreed to in writing, software
 * distributed under the License is distributed on an "AS IS" BASIS,
 * WITHOUT WARRANTIES OR CONDITIONS OF ANY KIND, either express or implied.
 * See the License for the specific language governing permissions and
 * limitations under the License.
 */

/**
 * External dependencies
 */
import fetchMock from 'fetch-mock';

/**
 * Internal dependencies
 */
import API from 'googlesitekit-api';
import {
	createTestRegistry,
	untilResolved,
	provideModules,
	provideUserInfo,
	provideModuleRegistrations,
	freezeFetch,
} from '../../../../../tests/js/utils';
import * as fixtures from './__fixtures__';
import { enabledFeatures } from '../../../features';
import {
	MODULES_READER_REVENUE_MANAGER,
	READER_REVENUE_MANAGER_MODULE_SLUG,
	PUBLICATION_ONBOARDING_STATES,
} from './constants';
<<<<<<< HEAD
=======
import { setEnabledFeatures } from '../../../../../tests/js/test-utils';
import { cloneDeep } from 'lodash';
>>>>>>> e637f28f

describe( 'modules/reader-revenue-manager publications', () => {
	let registry;

	const getModulesEndpoint = new RegExp(
		'^/google-site-kit/v1/core/modules/data/list'
	);

	const publicationsEndpoint = new RegExp(
		'^/google-site-kit/v1/modules/reader-revenue-manager/data/publications'
	);

	const syncOnboardingStateEndpoint = new RegExp(
		'^/google-site-kit/v1/modules/reader-revenue-manager/data/sync-publication-onboarding-state'
	);

	beforeAll( () => {
		API.setUsingCache( false );
	} );

	beforeEach( () => {
		enabledFeatures.add( 'rrmModule' ); // Enable RRM module to get its features.
		registry = createTestRegistry();
		provideUserInfo( registry );
	} );

	describe( 'actions', () => {
		beforeEach( () => {
			// Make sure the RRM module is active and connected.
			const extraData = [
				{
					slug: READER_REVENUE_MANAGER_MODULE_SLUG,
					active: true,
					connected: true,
				},
			];
			provideModules( registry, extraData );
			provideModuleRegistrations( registry, extraData );
		} );

		describe( 'syncPublicationOnboardingState', () => {
			it( 'should return undefined when no publication ID is present', async () => {
				registry
					.dispatch( MODULES_READER_REVENUE_MANAGER )
					.receiveGetPublications( fixtures.publications );

				registry
					.dispatch( MODULES_READER_REVENUE_MANAGER )
					.receiveGetSettings( {} );

				const syncStatus = await registry
					.dispatch( MODULES_READER_REVENUE_MANAGER )
					.syncPublicationOnboardingState();

				expect( syncStatus ).toEqual( {} );
			} );

			it( 'should call the `sync-publication-onboarding-state` endpoint and update the settings in state', async () => {
				const publication = fixtures.publications[ 0 ];

				const settings = {
					publicationID: publication.publicationId,
					publicationOnboardingState:
						PUBLICATION_ONBOARDING_STATES.PENDING_VERIFICATION,
				};

				fetchMock.postOnce( syncOnboardingStateEndpoint, {
					body: {
						publicationID: publication.publicationId,
						publicationOnboardingState:
							PUBLICATION_ONBOARDING_STATES.UNSPECIFIED,
					},
					status: 200,
				} );

				registry
					.dispatch( MODULES_READER_REVENUE_MANAGER )
					.receiveGetSettings( settings );

				await registry
					.dispatch( MODULES_READER_REVENUE_MANAGER )
					.syncPublicationOnboardingState();

				// Set expectations for settings endpoint.
				expect( fetchMock ).toHaveFetched(
					syncOnboardingStateEndpoint
				);

				// Set expectations for publication ID.
				expect(
					registry
						.select( MODULES_READER_REVENUE_MANAGER )
						.getPublicationID()
				).toEqual( 'ABCDEFGH' );

				// Set expectations for publication onboarding state.
				expect(
					registry
						.select( MODULES_READER_REVENUE_MANAGER )
						.getPublicationOnboardingState()
				).toEqual( PUBLICATION_ONBOARDING_STATES.UNSPECIFIED );
			} );
		} );

		describe( 'findMatchedPublication', () => {
			it( 'should return null if there are no publications', async () => {
				registry
					.dispatch( MODULES_READER_REVENUE_MANAGER )
					.receiveGetPublications( [] );

				const publication = await registry
					.dispatch( MODULES_READER_REVENUE_MANAGER )
					.findMatchedPublication();

				expect( publication ).toBeNull();
			} );

			it( 'should return the publication if that is the only one in the list', async () => {
				registry
					.dispatch( MODULES_READER_REVENUE_MANAGER )
					.receiveGetPublications( [ fixtures.publications[ 0 ] ] );

				const publication = await registry
					.dispatch( MODULES_READER_REVENUE_MANAGER )
					.findMatchedPublication();

				expect( publication ).toEqual( fixtures.publications[ 0 ] );
			} );

			it( 'should return the publication with ONBOARDING_COMPLETE if more than one publication exists', async () => {
				const completedOnboardingPublication =
					fixtures.publications.find(
						( publication ) =>
							publication.onboardingState ===
							PUBLICATION_ONBOARDING_STATES.ONBOARDING_COMPLETE
					);

				registry
					.dispatch( MODULES_READER_REVENUE_MANAGER )
					.receiveGetPublications( fixtures.publications );

				const publication = await registry
					.dispatch( MODULES_READER_REVENUE_MANAGER )
					.findMatchedPublication();

				expect( publication ).toEqual( completedOnboardingPublication );
			} );

			it( 'should return the first publication if none have ONBOARDING_COMPLETE', async () => {
				const publications = fixtures.publications.map(
					( publication ) => ( {
						...publication,
						onboardingState:
							PUBLICATION_ONBOARDING_STATES.PENDING_VERIFICATION,
					} )
				);

				registry
					.dispatch( MODULES_READER_REVENUE_MANAGER )
					.receiveGetPublications( publications );

				const publication = await registry
					.dispatch( MODULES_READER_REVENUE_MANAGER )
					.findMatchedPublication();

				expect( publication ).toEqual( publications[ 0 ] );
			} );
		} );

		describe( 'resetPublications', () => {
			it( 'should reset the publications data in the store', async () => {
				const response = fixtures.publications.slice( 0, 2 );
				fetchMock.getOnce( publicationsEndpoint, {
					body: response,
					status: 200,
				} );

				registry
					.dispatch( MODULES_READER_REVENUE_MANAGER )
					.receiveGetPublications( fixtures.publications );

				registry
					.dispatch( MODULES_READER_REVENUE_MANAGER )
					.receiveGetSettings( {} );

				await registry
					.dispatch( MODULES_READER_REVENUE_MANAGER )
					.resetPublications();

				registry
					.select( MODULES_READER_REVENUE_MANAGER )
					.getPublications();

				await untilResolved(
					registry,
					MODULES_READER_REVENUE_MANAGER
				).getPublications();

				expect( fetchMock ).toHaveFetched();

				expect(
					registry
						.select( MODULES_READER_REVENUE_MANAGER )
						.getPublications()
				).toEqual( response );
			} );
		} );

		describe( 'selectPublication', () => {
			it( 'should throw an error if a publication object is not provided', () => {
				expect( () =>
					registry
						.dispatch( MODULES_READER_REVENUE_MANAGER )
						.selectPublication()
				).toThrow( 'A valid publication object is required.' );
			} );

			it.each( [ 'publicationId', 'onboardingState' ] )(
				'should throw an error if the publication object does not contain %s',
				( key ) => {
					const publication = {
						publicationPredicates: {},
						verifiedDomains: [],
					};

					switch ( key ) {
						case 'publicationId':
							publication.onboardingState = '';
							break;
						case 'onboardingState':
							publication.publicationId = '';
							break;
					}

					expect( () =>
						registry
							.dispatch( MODULES_READER_REVENUE_MANAGER )
							.selectPublication( publication )
					).toThrow( `The publication object must contain ${ key }` );
				}
			);

			it( 'should set the given publication in state', () => {
				expect(
					registry
						.select( MODULES_READER_REVENUE_MANAGER )
						.getPublicationID()
				).toBeUndefined();
				expect(
					registry
						.select( MODULES_READER_REVENUE_MANAGER )
						.getPublicationOnboardingState()
				).toBeUndefined();

				const [ publicationId, onboardingState ] = [
					'publication-id',
					'onboarding-state',
				];

				registry
					.dispatch( MODULES_READER_REVENUE_MANAGER )
					.selectPublication( {
						publicationId,
						onboardingState,
					} );

				expect(
					registry
						.select( MODULES_READER_REVENUE_MANAGER )
						.getPublicationID()
				).toEqual( publicationId );
				expect(
					registry
						.select( MODULES_READER_REVENUE_MANAGER )
						.getPublicationOnboardingState()
				).toEqual( onboardingState );

				expect(
					registry
						.select( MODULES_READER_REVENUE_MANAGER )
						.getPublicationOnboardingStateChanged()
				).toEqual( false );
			} );

			it( 'should set the product IDs in state when products are provided', () => {
				const products = [
					{ name: 'ABC:product-1' },
					{ name: 'DEF:product-2' },
				];
				registry
					.dispatch( MODULES_READER_REVENUE_MANAGER )
					.selectPublication( {
						publicationId: 'publication-id',
						onboardingState: 'onboarding-state',
						products,
					} );

				expect(
					registry
						.select( MODULES_READER_REVENUE_MANAGER )
						.getProductIDs()
				).toEqual( [ 'ABC:product-1', 'DEF:product-2' ] );
			} );

			it( 'should set an empty product IDs array when products array is empty', () => {
				const products = [];
				registry
					.dispatch( MODULES_READER_REVENUE_MANAGER )
					.selectPublication( {
						publicationId: 'publication-id',
						onboardingState: 'onboarding-state',
						products,
					} );

				expect(
					registry
						.select( MODULES_READER_REVENUE_MANAGER )
						.getProductIDs()
				).toEqual( [] );
			} );

			it( 'should handle products with a missing name property', () => {
				const products = [
					{ name: 'ABC:product-1' },
					{}, // Missing name
					{ name: 'DEF:product-2' },
				];
				registry
					.dispatch( MODULES_READER_REVENUE_MANAGER )
					.selectPublication( {
						publicationId: 'publication-id',
						onboardingState: 'onboarding-state',
						products,
					} );

				expect(
					registry
						.select( MODULES_READER_REVENUE_MANAGER )
						.getProductIDs()
				).toEqual( [ 'ABC:product-1', 'DEF:product-2' ] );
			} );

			it( 'should set the payment option in state when a payment option is provided', () => {
				registry
					.dispatch( MODULES_READER_REVENUE_MANAGER )
					.selectPublication( {
						publicationId: 'publication-id',
						onboardingState: 'onboarding-state',
						paymentOptions: {
							contributions: null,
							subscriptions: true,
							noPayment: null,
							thankStickers: null,
						},
					} );

				expect(
					registry
						.select( MODULES_READER_REVENUE_MANAGER )
						.getPaymentOption()
				).toEqual( 'subscriptions' );
			} );

			it( 'should set the first true payment option when multiple options are provided', () => {
				const paymentOptions = {
					subscriptions: null,
					contributions: true,
					noPayment: true,
					thankStickers: null,
				};
				registry
					.dispatch( MODULES_READER_REVENUE_MANAGER )
					.selectPublication( {
						publicationId: 'publication-id',
						onboardingState: 'onboarding-state',
						paymentOptions,
					} );

				expect(
					registry
						.select( MODULES_READER_REVENUE_MANAGER )
						.getPaymentOption()
				).toEqual( 'contributions' );
			} );

			it( 'should default to an empty string when all payment options are null', () => {
				const paymentOptions = {
					subscriptions: null,
					contributions: null,
					noPayment: null,
					thankStickers: null,
				};

				registry
					.dispatch( MODULES_READER_REVENUE_MANAGER )
					.selectPublication( {
						publicationId: 'publication-id',
						onboardingState: 'onboarding-state',
						paymentOptions,
					} );

				expect(
					registry
						.select( MODULES_READER_REVENUE_MANAGER )
						.getPaymentOption()
				).toEqual( '' );
			} );

			it( 'should default to an empty string when the payment options object is empty', () => {
				const paymentOptions = {};

				registry
					.dispatch( MODULES_READER_REVENUE_MANAGER )
					.selectPublication( {
						publicationId: 'publication-id',
						onboardingState: 'onboarding-state',
						paymentOptions,
					} );

				expect(
					registry
						.select( MODULES_READER_REVENUE_MANAGER )
						.getPaymentOption()
				).toEqual( '' );
			} );

			it( 'should set productID to "openaccess" when different publication is selected', () => {
				const products = [
					{ name: 'ABC:product-1' },
					{ name: 'DEF:product-2' },
				];
				registry
					.dispatch( MODULES_READER_REVENUE_MANAGER )
					.selectPublication( {
						publicationId: 'publication-id',
						onboardingState: 'onboarding-state',
						products,
					} );

				expect(
					registry
						.select( MODULES_READER_REVENUE_MANAGER )
						.getProductID()
				).toEqual( 'openaccess' );
			} );
		} );
	} );

	describe( 'selectors', () => {
		beforeEach( () => {
			provideModules( registry );
			provideModuleRegistrations( registry );
		} );

		describe( 'getPublications', () => {
			it( 'should use a resolver to make a network request', async () => {
				fetchMock.get( publicationsEndpoint, {
					body: fixtures.publications,
					status: 200,
				} );

				fetchMock.get( getModulesEndpoint, {
					body: undefined,
					status: 200,
				} );

				const initialPublications = registry
					.select( MODULES_READER_REVENUE_MANAGER )
					.getPublications();
				expect( initialPublications ).toBeUndefined();

				await untilResolved(
					registry,
					MODULES_READER_REVENUE_MANAGER
				).getPublications();
				expect( fetchMock ).toHaveFetched( publicationsEndpoint );

				const publications = registry
					.select( MODULES_READER_REVENUE_MANAGER )
					.getPublications();
				expect( fetchMock ).toHaveFetchedTimes( 1 );
				expect( publications ).toEqual( fixtures.publications );
				expect( publications ).toHaveLength(
					fixtures.publications.length
				);
			} );

			it( 'should not make a network request if publications are already present', async () => {
				registry
					.dispatch( MODULES_READER_REVENUE_MANAGER )
					.receiveGetPublications( fixtures.publications );

				const publications = registry
					.select( MODULES_READER_REVENUE_MANAGER )
					.getPublications();
				await untilResolved(
					registry,
					MODULES_READER_REVENUE_MANAGER
				).getPublications();

				expect( fetchMock ).not.toHaveFetched( publicationsEndpoint );
				expect( publications ).toEqual( fixtures.publications );
				expect( publications ).toHaveLength(
					fixtures.publications.length
				);
			} );

			it( 'should dispatch an error if the request fails', async () => {
				const response = {
					code: 'internal_server_error',
					message: 'Internal server error',
					data: { status: 500 },
				};

				fetchMock.getOnce( publicationsEndpoint, {
					body: response,
					status: 500,
				} );

				registry
					.select( MODULES_READER_REVENUE_MANAGER )
					.getPublications();
				await untilResolved(
					registry,
					MODULES_READER_REVENUE_MANAGER
				).getPublications();
				expect( fetchMock ).toHaveFetchedTimes( 1 );

				const publications = registry
					.select( MODULES_READER_REVENUE_MANAGER )
					.getPublications();
				expect( publications ).toBeUndefined();
				expect( console ).toHaveErrored();
			} );
		} );

		describe( 'getCurrentProductIDs', () => {
			it( 'should return undefined if publications are not loaded', () => {
				freezeFetch( publicationsEndpoint );

				const productIDs = registry
					.select( MODULES_READER_REVENUE_MANAGER )
					.getCurrentProductIDs();
				expect( productIDs ).toBeUndefined();
			} );

			it( 'should return empty array if no publications are not available', () => {
				registry
					.dispatch( MODULES_READER_REVENUE_MANAGER )
					.setSettings( {
						publicationID: '',
						publicationOnboardingState: '',
					} );

				registry
					.dispatch( MODULES_READER_REVENUE_MANAGER )
					.receiveGetPublications( [] );

				const productIDs = registry
					.select( MODULES_READER_REVENUE_MANAGER )
					.getCurrentProductIDs();
				expect( productIDs ).toEqual( [] );
			} );

			it( 'should return products for the current publication', () => {
				const publications = cloneDeep( fixtures.publications );
				publications[ 0 ].products = [
					{ name: 'ABC:product-1' },
					{ name: 'DEF:product-2' },
					{ name: 'GHI:product-3' },
				];
				publications[ 1 ].products = [
					{ name: 'JKL:product-4' },
					{ name: 'MNO:product-5' },
				];

				registry
					.dispatch( MODULES_READER_REVENUE_MANAGER )
					.setSettings( {
						publicationID: publications[ 0 ].publicationId,
						publicationOnboardingState: 'onboarding-state',
					} );

				registry
					.dispatch( MODULES_READER_REVENUE_MANAGER )
					.receiveGetPublications( publications );

				const productIDs = registry
					.select( MODULES_READER_REVENUE_MANAGER )
					.getCurrentProductIDs();
				expect( productIDs ).toEqual( [
					'ABC:product-1',
					'DEF:product-2',
					'GHI:product-3',
				] );
			} );
		} );
	} );
} );<|MERGE_RESOLUTION|>--- conflicted
+++ resolved
@@ -41,11 +41,7 @@
 	READER_REVENUE_MANAGER_MODULE_SLUG,
 	PUBLICATION_ONBOARDING_STATES,
 } from './constants';
-<<<<<<< HEAD
-=======
-import { setEnabledFeatures } from '../../../../../tests/js/test-utils';
 import { cloneDeep } from 'lodash';
->>>>>>> e637f28f
 
 describe( 'modules/reader-revenue-manager publications', () => {
 	let registry;
