--- conflicted
+++ resolved
@@ -284,13 +284,6 @@
 			} );
 		} );
 
-<<<<<<< HEAD
-		describe( 'resetPublications', () => {
-			it( 'should reset the publications data in the store', async () => {
-				const response = fixtures.publications.slice( 0, 2 );
-				fetchMock.getOnce( publicationsEndpoint, {
-					body: response,
-=======
 		describe( 'maybeSyncPublicationOnboardingState', () => {
 			it( 'should not sync publication onboarding state when last sync was less than an hour ago', async () => {
 				registry
@@ -315,34 +308,11 @@
 							PUBLICATION_ONBOARDING_STATES.UNSPECIFIED,
 						publicationOnboardingStateLastSyncedAtMs: Date.now(),
 					},
->>>>>>> 516183b8
-					status: 200,
-				} );
-
-				registry
-					.dispatch( MODULES_READER_REVENUE_MANAGER )
-<<<<<<< HEAD
-					.receiveGetPublications( fixtures.publications );
-
-				registry
-					.dispatch( MODULES_READER_REVENUE_MANAGER )
-					.receiveGetSettings( {} );
-
-				await registry
-					.dispatch( MODULES_READER_REVENUE_MANAGER )
-					.resetPublications();
-
-				registry
-					.select( MODULES_READER_REVENUE_MANAGER )
-					.getPublications();
-
-				await untilResolved(
-					registry,
-					MODULES_READER_REVENUE_MANAGER
-				).getPublications();
-
-				expect( fetchMock ).toHaveFetched();
-=======
+					status: 200,
+				} );
+
+				registry
+					.dispatch( MODULES_READER_REVENUE_MANAGER )
 					.receiveGetSettings( settings );
 
 				await registry
@@ -436,18 +406,51 @@
 
 				expect( fetchMock ).toHaveFetched( settingsEndpoint );
 				expect( fetchMock ).toHaveFetchedTimes( 1 );
->>>>>>> 516183b8
 
 				expect(
 					registry
 						.select( MODULES_READER_REVENUE_MANAGER )
-<<<<<<< HEAD
+						.getPublicationOnboardingStateLastSyncedAtMs()
+				).not.toBe( 0 );
+			} );
+		} );
+
+		describe( 'resetPublications', () => {
+			it( 'should reset the publications data in the store', async () => {
+				const response = fixtures.publications.slice( 0, 2 );
+				fetchMock.getOnce( publicationsEndpoint, {
+					body: response,
+					status: 200,
+				} );
+
+				registry
+					.dispatch( MODULES_READER_REVENUE_MANAGER )
+					.receiveGetPublications( fixtures.publications );
+
+				registry
+					.dispatch( MODULES_READER_REVENUE_MANAGER )
+					.receiveGetSettings( {} );
+
+				await registry
+					.dispatch( MODULES_READER_REVENUE_MANAGER )
+					.resetPublications();
+
+				registry
+					.select( MODULES_READER_REVENUE_MANAGER )
+					.getPublications();
+
+				await untilResolved(
+					registry,
+					MODULES_READER_REVENUE_MANAGER
+				).getPublications();
+
+				expect( fetchMock ).toHaveFetched();
+
+				expect(
+					registry
+						.select( MODULES_READER_REVENUE_MANAGER )
 						.getPublications()
 				).toEqual( response );
-=======
-						.getPublicationOnboardingStateLastSyncedAtMs()
-				).not.toBe( 0 );
->>>>>>> 516183b8
 			} );
 		} );
 	} );
