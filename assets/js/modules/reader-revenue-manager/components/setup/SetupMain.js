--- conflicted
+++ resolved
@@ -26,11 +26,8 @@
  */
 import { SpinnerButton } from 'googlesitekit-components';
 import ReaderRevenueManagerIcon from '../../../../../svg/graphics/reader-revenue-manager.svg';
-<<<<<<< HEAD
 import PublicationOnboardingStateNotice from '../common/PublicationOnboardingStateNotice';
-=======
 import { PublicationSelect } from '../common';
->>>>>>> 3cce2fa8
 
 export default function SetupMain() {
 	return (
@@ -47,22 +44,19 @@
 				) }
 			</h2>
 
-<<<<<<< HEAD
-			<PublicationOnboardingStateNotice />
-=======
 			<div>
 				<p>
 					This is just added as a placeholder component to assist with
 					testing.
 				</p>
 				<PublicationSelect />
+				<PublicationOnboardingStateNotice />
 			</div>
 			<div className="googlesitekit-setup-module__action">
 				<SpinnerButton>
 					{ __( 'Complete setup', 'google-site-kit' ) }
 				</SpinnerButton>
 			</div>
->>>>>>> 3cce2fa8
 		</div>
 	);
 }