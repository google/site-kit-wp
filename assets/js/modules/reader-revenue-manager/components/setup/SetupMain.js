/**
 * Reader Revenue Manager SetupMain component.
 *
 * Site Kit by Google, Copyright 2024 Google LLC
 *
 * Licensed under the Apache License, Version 2.0 (the "License");
 * you may not use this file except in compliance with the License.
 * You may obtain a copy of the License at
 *
 *     https://www.apache.org/licenses/LICENSE-2.0
 *
 * Unless required by applicable law or agreed to in writing, software
 * distributed under the License is distributed on an "AS IS" BASIS,
 * WITHOUT WARRANTIES OR CONDITIONS OF ANY KIND, either express or implied.
 * See the License for the specific language governing permissions and
 * limitations under the License.
 */

/**
 * External dependencies
 */
import PropTypes from 'prop-types';

/**
 * WordPress dependencies
 */
<<<<<<< HEAD
import { useCallback, useEffect } from '@wordpress/element';
import { _x } from '@wordpress/i18n';
=======
import { useCallback } from '@wordpress/element';
import { __, _x } from '@wordpress/i18n';
>>>>>>> 98f30f31

/**
 * Internal dependencies
 */
<<<<<<< HEAD
import { CORE_FORMS } from '../../../../googlesitekit/datastore/forms/constants';
import {
	MODULES_READER_REVENUE_MANAGER,
	READER_REVENUE_MANAGER_SETUP_FORM,
	SHOW_PUBLICATION_CREATE,
} from '../../datastore/constants';
import { useDispatch, useSelect } from 'googlesitekit-data';
import { ProgressBar } from 'googlesitekit-components';
import { PublicationCreate } from '../common';
import ReaderRevenueManagerIcon from '../../../../../svg/graphics/reader-revenue-manager.svg';
import SetupForm from './SetupForm';

export default function SetupMain( { finishSetup = () => {} } ) {
	const publications = useSelect(
		( select ) =>
			select( MODULES_READER_REVENUE_MANAGER ).getPublications() || []
	);
	const hasResolvedPublications = useSelect( ( select ) =>
		select( MODULES_READER_REVENUE_MANAGER ).hasFinishedResolution(
			'getPublications'
		)
	);
	const publicationCreateShown = useSelect( ( select ) =>
		select( CORE_FORMS ).getValue(
			READER_REVENUE_MANAGER_SETUP_FORM,
			SHOW_PUBLICATION_CREATE
		)
	);

	const { setValues } = useDispatch( CORE_FORMS );
	const { submitChanges } = useDispatch( MODULES_READER_REVENUE_MANAGER );

	// Show the publication create form if no publications exist.
	useEffect( () => {
		if (
			! publicationCreateShown &&
			hasResolvedPublications &&
			! publications.length
		) {
			setValues( READER_REVENUE_MANAGER_SETUP_FORM, {
				[ SHOW_PUBLICATION_CREATE ]: true,
			} );
		}
	}, [
		hasResolvedPublications,
		publicationCreateShown,
		publications.length,
		setValues,
	] );

	const onCompleteSetup = useCallback( async () => {
		const { error } = await submitChanges();

		if ( ! error ) {
			finishSetup();
		}
	}, [ finishSetup, submitChanges ] );

	let viewComponent;

	if ( ! hasResolvedPublications ) {
		viewComponent = <ProgressBar />;
	} else if ( publicationCreateShown ) {
		viewComponent = (
			<PublicationCreate onCompleteSetup={ onCompleteSetup } />
		);
	} else {
		viewComponent = <SetupForm onCompleteSetup={ onCompleteSetup } />;
	}

=======
import { useSelect, useDispatch } from 'googlesitekit-data';
import { SpinnerButton } from 'googlesitekit-components';
import ReaderRevenueManagerIcon from '../../../../../svg/graphics/reader-revenue-manager.svg';
import { useRefocus } from '../../../../hooks/useRefocus';
import { MODULES_READER_REVENUE_MANAGER } from '../../datastore/constants';
import { PublicationSelect, PublicationOnboardingStateNotice } from '../common';

export default function SetupMain() {
	const publicationID = useSelect( ( select ) =>
		select( MODULES_READER_REVENUE_MANAGER ).getPublicationID()
	);

	const { resetPublications } = useDispatch( MODULES_READER_REVENUE_MANAGER );

	const reset = useCallback( () => {
		// Do not reset if the publication ID is already set.
		if ( publicationID !== '' ) {
			return;
		}

		resetPublications();
	}, [ publicationID, resetPublications ] );

	// Reset publication data when user re-focuses window.
	useRefocus( reset, 15000 );

>>>>>>> 98f30f31
	return (
		<div className="googlesitekit-setup-module googlesitekit-setup-module--reader-revenue-manager">
			<div className="googlesitekit-setup-module__step">
				<div className="googlesitekit-setup-module__logo">
					<ReaderRevenueManagerIcon width="40" height="40" />
				</div>

				<h2 className="googlesitekit-heading-3 googlesitekit-setup-module__title">
					{ _x(
						'Reader Revenue Manager',
						'Service name',
						'google-site-kit'
					) }
				</h2>
			</div>

			<div className="googlesitekit-setup-module__step">
				{ viewComponent }
			</div>
		</div>
	);
}

SetupMain.propTypes = {
	finishSetup: PropTypes.func,
};<|MERGE_RESOLUTION|>--- conflicted
+++ resolved
@@ -24,18 +24,12 @@
 /**
  * WordPress dependencies
  */
-<<<<<<< HEAD
 import { useCallback, useEffect } from '@wordpress/element';
 import { _x } from '@wordpress/i18n';
-=======
-import { useCallback } from '@wordpress/element';
-import { __, _x } from '@wordpress/i18n';
->>>>>>> 98f30f31
 
 /**
  * Internal dependencies
  */
-<<<<<<< HEAD
 import { CORE_FORMS } from '../../../../googlesitekit/datastore/forms/constants';
 import {
 	MODULES_READER_REVENUE_MANAGER,
@@ -43,6 +37,7 @@
 	SHOW_PUBLICATION_CREATE,
 } from '../../datastore/constants';
 import { useDispatch, useSelect } from 'googlesitekit-data';
+import { useRefocus } from '../../../../hooks/useRefocus';
 import { ProgressBar } from 'googlesitekit-components';
 import { PublicationCreate } from '../common';
 import ReaderRevenueManagerIcon from '../../../../../svg/graphics/reader-revenue-manager.svg';
@@ -64,9 +59,26 @@
 			SHOW_PUBLICATION_CREATE
 		)
 	);
+	const publicationID = useSelect( ( select ) =>
+		select( MODULES_READER_REVENUE_MANAGER ).getPublicationID()
+	);
 
 	const { setValues } = useDispatch( CORE_FORMS );
-	const { submitChanges } = useDispatch( MODULES_READER_REVENUE_MANAGER );
+	const { resetPublications, submitChanges } = useDispatch(
+		MODULES_READER_REVENUE_MANAGER
+	);
+
+	const reset = useCallback( () => {
+		// Do not reset if the publication ID is already set.
+		if ( publicationID !== '' ) {
+			return;
+		}
+
+		resetPublications();
+	}, [ publicationID, resetPublications ] );
+
+	// Reset publication data when user re-focuses window.
+	useRefocus( reset, 15000 );
 
 	// Show the publication create form if no publications exist.
 	useEffect( () => {
@@ -106,34 +118,6 @@
 		viewComponent = <SetupForm onCompleteSetup={ onCompleteSetup } />;
 	}
 
-=======
-import { useSelect, useDispatch } from 'googlesitekit-data';
-import { SpinnerButton } from 'googlesitekit-components';
-import ReaderRevenueManagerIcon from '../../../../../svg/graphics/reader-revenue-manager.svg';
-import { useRefocus } from '../../../../hooks/useRefocus';
-import { MODULES_READER_REVENUE_MANAGER } from '../../datastore/constants';
-import { PublicationSelect, PublicationOnboardingStateNotice } from '../common';
-
-export default function SetupMain() {
-	const publicationID = useSelect( ( select ) =>
-		select( MODULES_READER_REVENUE_MANAGER ).getPublicationID()
-	);
-
-	const { resetPublications } = useDispatch( MODULES_READER_REVENUE_MANAGER );
-
-	const reset = useCallback( () => {
-		// Do not reset if the publication ID is already set.
-		if ( publicationID !== '' ) {
-			return;
-		}
-
-		resetPublications();
-	}, [ publicationID, resetPublications ] );
-
-	// Reset publication data when user re-focuses window.
-	useRefocus( reset, 15000 );
-
->>>>>>> 98f30f31
 	return (
 		<div className="googlesitekit-setup-module googlesitekit-setup-module--reader-revenue-manager">
 			<div className="googlesitekit-setup-module__step">
