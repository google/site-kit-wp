--- conflicted
+++ resolved
@@ -64,19 +64,14 @@
 	const publicationID = useSelect( ( select ) =>
 		select( MODULES_READER_REVENUE_MANAGER ).getPublicationID()
 	);
-<<<<<<< HEAD
 	const productID = useSelect( ( select ) =>
 		select( MODULES_READER_REVENUE_MANAGER ).getProductID()
 	);
 	const productIDs = useSelect( ( select ) =>
 		select( MODULES_READER_REVENUE_MANAGER ).getProductIDs()
 	);
-	const serviceURL = useSelect( ( select ) =>
-		select( MODULES_READER_REVENUE_MANAGER ).getServiceURL()
-=======
 	const createPublicationURL = useSelect( ( select ) =>
 		select( MODULES_READER_REVENUE_MANAGER ).getCreatePublicationLinkURL()
->>>>>>> 0e4d6672
 	);
 
 	const { setValues } = useDispatch( CORE_FORMS );
