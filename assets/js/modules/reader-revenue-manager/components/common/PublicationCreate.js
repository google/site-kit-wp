--- conflicted
+++ resolved
@@ -45,7 +45,6 @@
 } from '../../datastore/constants';
 import ExternalIcon from '../../../../../svg/icons/external.svg';
 import SupportLink from '../../../../components/SupportLink';
-import Typography from '../../../../components/Typography';
 
 export default function PublicationCreate( { onCompleteSetup } ) {
 	const publications = useSelect( ( select ) =>
@@ -94,18 +93,13 @@
 							'To complete your Reader Revenue Manager account setup you will need to create a publication and set up Reader Revenue Manager in Publisher Center.',
 							'google-site-kit'
 						) }
-<<<<<<< HEAD
-					</h3>
+					</Typography>
 					<Typography
 						as="p"
 						type="body"
 						size="medium"
 						className="googlesitekit-setup-module__description"
 					>
-=======
-					</Typography>
-					<p className="googlesitekit-setup-module__description">
->>>>>>> fa27b07b
 						{ createInterpolateElement(
 							__(
 								'Once you have created your publication, it is submitted for review. <a>Learn more</a>',
