--- conflicted
+++ resolved
@@ -29,14 +29,10 @@
 	MODULES_READER_REVENUE_MANAGER,
 	PUBLICATION_ONBOARDING_STATES,
 } from '../../datastore/constants';
-<<<<<<< HEAD
 import SubtleNotification from '../../../../components/notifications/SubtleNotification';
-=======
-import SettingsNotice from '../../../../components/SettingsNotice';
 import { trackEvent } from '../../../../util';
 import useViewContext from '../../../../hooks/useViewContext';
 import { useEffect } from 'react';
->>>>>>> e9fd768e
 
 const { PENDING_VERIFICATION, ONBOARDING_ACTION_REQUIRED } =
 	PUBLICATION_ONBOARDING_STATES;
@@ -99,28 +95,6 @@
 			? __( 'Check publication status', 'google-site-kit' )
 			: __( 'Complete publication setup', 'google-site-kit' );
 
-<<<<<<< HEAD
-=======
-	const noticeCTA = () => {
-		return (
-			<Link
-				onClick={ () => {
-					trackEvent(
-						`${ viewContext }_rrm-onboarding-state-notification`,
-						'confirm_notification',
-						onboardingState
-					);
-				} }
-				href={ serviceURL }
-				external
-				inverse
-			>
-				{ buttonText }
-			</Link>
-		);
-	};
-
->>>>>>> e9fd768e
 	return (
 		<SubtleNotification
 			className="googlesitekit-publication-onboarding-state-notice"
@@ -130,6 +104,13 @@
 			isCTALinkExternal
 			isDismissible={ false }
 			variant="warning"
+			onCTAClick={ () => {
+				trackEvent(
+					`${ viewContext }_rrm-onboarding-state-notification`,
+					'confirm_notification',
+					onboardingState
+				);
+			} }
 		/>
 	);
 }