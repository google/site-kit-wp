--- conflicted
+++ resolved
@@ -69,12 +69,8 @@
 
 	beforeEach( () => {
 		registry = createTestRegistry();
-<<<<<<< HEAD
-		activateModuleMock = vi.fn( () => vi.fn() );
-=======
-		activateModuleCallbackMock = jest.fn();
-		activateModuleMock = jest.fn( () => activateModuleCallbackMock );
->>>>>>> fe905a8e
+		activateModuleCallbackMock = vi.fn();
+		activateModuleMock = vi.fn( () => activateModuleCallbackMock );
 
 		provideUserAuthentication( registry );
 
