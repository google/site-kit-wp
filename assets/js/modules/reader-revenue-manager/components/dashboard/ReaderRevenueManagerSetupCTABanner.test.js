/**
 * Reader Revenue Manager Setup CTA Banner component tests.
 *
 * Site Kit by Google, Copyright 2024 Google LLC
 *
 * Licensed under the Apache License, Version 2.0 (the "License");
 * you may not use this file except in compliance with the License.
 * You may obtain a copy of the License at
 *
 *     https://www.apache.org/licenses/LICENSE-2.0
 *
 * Unless required by applicable law or agreed to in writing, software
 * distributed under the License is distributed on an "AS IS" BASIS,
 * WITHOUT WARRANTIES OR CONDITIONS OF ANY KIND, either express or implied.
 * See the License for the specific language governing permissions and
 * limitations under the License.
 */

/**
 * External dependencies
 */
import fetchMock from 'fetch-mock';

/**
 * Internal dependencies
 */
import ReaderRevenueManagerSetupCTABanner from './ReaderRevenueManagerSetupCTABanner';
import {
	act,
	render,
	createTestRegistry,
	fireEvent,
	provideModules,
	waitFor,
	provideUserAuthentication,
} from '../../../../../../tests/js/test-utils';
import { withNotificationComponentProps } from '../../../../googlesitekit/notifications/util/component-props';
import { CORE_USER } from '../../../../googlesitekit/datastore/user/constants';
import { CORE_MODULES } from '../../../../googlesitekit/modules/datastore/constants';
import {
	ERROR_CODE_NON_HTTPS_SITE,
	READER_REVENUE_MANAGER_MODULE_SLUG,
<<<<<<< HEAD
=======
	LEGACY_RRM_SETUP_BANNER_DISMISSED_KEY,
>>>>>>> 414f6b52
} from '../../datastore/constants';
import { VIEW_CONTEXT_MAIN_DASHBOARD } from '../../../../googlesitekit/constants';
import useActivateModuleCallback from '../../../../hooks/useActivateModuleCallback';
import { WEEK_IN_SECONDS } from '../../../../util';
import {
	mockSurveyEndpoints,
	surveyTriggerEndpoint,
} from '../../../../../../tests/js/mock-survey-endpoints';
import { CORE_NOTIFICATIONS } from '../../../../googlesitekit/notifications/datastore/constants';
import { NOTIFICATIONS } from '../..';

jest.mock( '../../../../hooks/useActivateModuleCallback' );

describe( 'ReaderRevenueManagerSetupCTABanner', () => {
	let registry;
	let activateModuleMock;

	const ReaderRevenueManagerSetupCTABannerComponent =
		withNotificationComponentProps( 'rrm-setup-notification' )(
			ReaderRevenueManagerSetupCTABanner
		);

	const notification = NOTIFICATIONS[ 'rrm-setup-notification' ];

	beforeEach( () => {
		registry = createTestRegistry();
		activateModuleMock = jest.fn( () => jest.fn() );

		provideUserAuthentication( registry );

		registry.dispatch( CORE_USER ).receiveGetDismissedPrompts( [] );

		registry
			.dispatch( CORE_USER )
			.finishResolution( 'getDismissedPrompts', [] );

		provideModules( registry, [
			{
				slug: READER_REVENUE_MANAGER_MODULE_SLUG,
				active: false,
			},
		] );

		registry
			.dispatch( CORE_NOTIFICATIONS )
			.registerNotification( 'rrm-setup-notification', notification );

		useActivateModuleCallback.mockImplementation( activateModuleMock );
	} );

	it( 'should render the Reader Revenue Manager setup CTA banner', async () => {
		mockSurveyEndpoints();

		const { getByText, waitForRegistry } = render(
			<ReaderRevenueManagerSetupCTABannerComponent />,
			{
				registry,
			}
		);

		await waitForRegistry();

		expect(
			getByText( /Grow your revenue and deepen reader engagement/ )
		).toBeInTheDocument();
	} );

	it( 'should call the "useActivateModuleCallback" hook when the setup CTA is clicked', async () => {
		mockSurveyEndpoints();

		fetchMock.postOnce(
			RegExp( '^/google-site-kit/v1/core/user/data/dismiss-prompt' ),
			{
				body: JSON.stringify( [ 'rrm-setup-notification' ] ),
				status: 200,
			}
		);

		registry
			.dispatch( CORE_MODULES )
			.receiveCheckRequirementsSuccess(
				READER_REVENUE_MANAGER_MODULE_SLUG
			);

		const { container, getByRole, waitForRegistry } = render(
			<ReaderRevenueManagerSetupCTABannerComponent />,
			{
				registry,
			}
		);

		await waitForRegistry();

		expect( container ).not.toBeEmptyDOMElement();

		// eslint-disable-next-line require-await
		await act( async () => {
			fireEvent.click(
				getByRole( 'button', {
					name: /Set up Reader Revenue Manager/i,
				} )
			);
		} );

		expect( activateModuleMock ).toHaveBeenCalledTimes( 1 );
	} );

	it( 'should call the dismiss item endpoint when the banner is dismissed', async () => {
		mockSurveyEndpoints();

		fetchMock.postOnce(
			RegExp( '^/google-site-kit/v1/core/user/data/dismiss-prompt' ),
			{
				body: JSON.stringify( [ 'rrm-setup-notification' ] ),
				status: 200,
			}
		);

		const { getByRole, waitForRegistry } = render(
			<div>
				<div id="adminmenu">
					<a href="http://test.test/wp-admin/admin.php?page=googlesitekit-settings">
						Settings
					</a>
				</div>
				<ReaderRevenueManagerSetupCTABannerComponent />,
			</div>,
			{
				registry,
			}
		);

		await waitForRegistry();

		// eslint-disable-next-line require-await
		await act( async () => {
			fireEvent.click( getByRole( 'button', { name: /Maybe later/i } ) );
		} );

		// 3 fetches: 1 for the survey trigger, 1 for the survey timeout, 1 for the dismiss prompt.
		expect( fetchMock ).toHaveFetchedTimes( 3 );
	} );
<<<<<<< HEAD

	it( 'should trigger a survey when the banner is displayed', async () => {
		mockSurveyEndpoints();

=======

	it( 'should trigger a survey when the banner is displayed', async () => {
		mockSurveyEndpoints();

>>>>>>> 414f6b52
		const { waitForRegistry } = render(
			<ReaderRevenueManagerSetupCTABannerComponent />,
			{
				registry,
			}
		);

		await waitForRegistry();

		// The survey trigger endpoint should be called with the correct trigger ID.
		await waitFor( () =>
			expect( fetchMock ).toHaveFetched( surveyTriggerEndpoint, {
				body: {
					data: { triggerID: 'view_reader_revenue_manager_cta' },
				},
			} )
		);
	} );

	it( 'should not render the Reader Revenue Manager setup CTA banner when dismissed', async () => {
		registry.dispatch( CORE_USER ).receiveGetDismissedPrompts( {
			'rrm-setup-notification': {
				expires: Date.now() / 1000 + WEEK_IN_SECONDS,
				count: 1,
			},
		} );
		const { container, waitForRegistry } = render(
			<ReaderRevenueManagerSetupCTABannerComponent />,
			{
				registry,
			}
		);

		await waitForRegistry();

		expect( container ).toBeEmptyDOMElement();
	} );

	it( 'should not render the banner when the dismissed prompts selector is not resolved', async () => {
		registry
			.dispatch( CORE_USER )
			.startResolution( 'getDismissedPrompts', [] );

		const { container, waitForRegistry } = render(
			<ReaderRevenueManagerSetupCTABannerComponent />,
			{
				registry,
			}
		);

		await waitForRegistry();

		expect( container ).toBeEmptyDOMElement();
	} );

	it( 'should call dismiss prompt with the correct expiration time when dismissed once', async () => {
		mockSurveyEndpoints();

		fetchMock.postOnce(
			RegExp( '^/google-site-kit/v1/core/user/data/dismiss-prompt' ),
			{
				body: {
					'rrm-setup-notification': {
						expires: 2 * WEEK_IN_SECONDS,
						count: 1,
					},
				},
				status: 200,
			}
		);

		const { getByText, waitForRegistry } = render(
			<div>
				<div id="adminmenu">
					<a href="http://test.test/wp-admin/admin.php?page=googlesitekit-settings">
						Settings
					</a>
				</div>
				<ReaderRevenueManagerSetupCTABannerComponent />,
			</div>,
			{
				registry,
			}
		);

		await waitForRegistry();

		const dismissPromptEndpoint = new RegExp(
			'^/google-site-kit/v1/core/user/data/dismiss-prompt'
		);

		act( () => {
			fireEvent.click( getByText( /Maybe later/i ) );
		} );

		await waitFor( () => {
			expect( fetchMock ).toHaveFetched( dismissPromptEndpoint, {
				body: {
					data: {
						slug: 'rrm-setup-notification',
						expiration: WEEK_IN_SECONDS * 2,
					},
				},
				method: 'POST',
			} );

			expect(
				getByText(
					/You can always enable Reader Revenue Manager from Settings later/
				)
			).toBeInTheDocument();
		} );
	} );

	it( 'should dismiss the prompt permanently when dismissed for the second time', async () => {
		mockSurveyEndpoints();

		fetchMock.postOnce(
			RegExp( '^/google-site-kit/v1/core/user/data/dismiss-prompt' ),
			{
				body: {
					'rrm-setup-notification': {
						expires: 0, // Expiry of 0 permanently dismisses the prompt.
						count: 2,
					},
				},
				status: 200,
			}
		);

		registry.dispatch( CORE_USER ).receiveGetDismissedPrompts( {
			'rrm-setup-notification': {
				expires: Date.now() / 1000 - 2 * WEEK_IN_SECONDS + 1,
				count: 1,
			},
		} );

		const { getByText, waitForRegistry } = render(
			<div>
				<div id="adminmenu">
					<a href="http://test.test/wp-admin/admin.php?page=googlesitekit-settings">
						Settings
					</a>
				</div>
				<ReaderRevenueManagerSetupCTABannerComponent />,
			</div>,
			{
				registry,
			}
		);

		await waitForRegistry();

		const dismissPromptEndpoint = new RegExp(
			'^/google-site-kit/v1/core/user/data/dismiss-prompt'
		);

		act( () => {
			fireEvent.click( getByText( /Don’t show again/i ) );
		} );

		await waitFor( () => {
			expect( fetchMock ).toHaveFetched( dismissPromptEndpoint, {
				body: {
					data: {
						slug: 'rrm-setup-notification',
						expiration: 0,
					},
				},
				method: 'POST',
			} );
		} );
	} );

	describe( 'checkRequirements', () => {
		it( 'is active when all required conditions are met', async () => {
			const isActive = await notification.checkRequirements(
<<<<<<< HEAD
=======
				registry,
				VIEW_CONTEXT_MAIN_DASHBOARD
			);

			expect( isActive ).toBe( true );
		} );

		it( 'is not active when the banner was dismissed with the legacy dismissal key', async () => {
			registry.dispatch( CORE_USER ).receiveGetDismissedPrompts( {
				[ LEGACY_RRM_SETUP_BANNER_DISMISSED_KEY ]: {
					expires: Date.now() / 1000 + WEEK_IN_SECONDS,
					count: 1,
				},
			} );

			const isActive = await notification.checkRequirements(
>>>>>>> 414f6b52
				registry,
				VIEW_CONTEXT_MAIN_DASHBOARD
			);

<<<<<<< HEAD
			expect( isActive ).toBe( true );
=======
			expect( isActive ).toBe( false );
>>>>>>> 414f6b52
		} );

		it( 'is not active when the module requirements do not meet', async () => {
			// Throw error from checkRequirements to simulate non-HTTPS site error.
			provideModules( registry, [
				{
					slug: READER_REVENUE_MANAGER_MODULE_SLUG,
					active: false,
					checkRequirements: () => {
						throw {
							code: ERROR_CODE_NON_HTTPS_SITE,
							message:
								'The site should use HTTPS to set up Reader Revenue Manager',
							data: null,
						};
					},
				},
			] );

			const isActive = await notification.checkRequirements(
				registry,
				VIEW_CONTEXT_MAIN_DASHBOARD
			);

			expect( isActive ).toBe( false );
		} );
	} );
} );<|MERGE_RESOLUTION|>--- conflicted
+++ resolved
@@ -40,10 +40,7 @@
 import {
 	ERROR_CODE_NON_HTTPS_SITE,
 	READER_REVENUE_MANAGER_MODULE_SLUG,
-<<<<<<< HEAD
-=======
 	LEGACY_RRM_SETUP_BANNER_DISMISSED_KEY,
->>>>>>> 414f6b52
 } from '../../datastore/constants';
 import { VIEW_CONTEXT_MAIN_DASHBOARD } from '../../../../googlesitekit/constants';
 import useActivateModuleCallback from '../../../../hooks/useActivateModuleCallback';
@@ -186,17 +183,10 @@
 		// 3 fetches: 1 for the survey trigger, 1 for the survey timeout, 1 for the dismiss prompt.
 		expect( fetchMock ).toHaveFetchedTimes( 3 );
 	} );
-<<<<<<< HEAD
 
 	it( 'should trigger a survey when the banner is displayed', async () => {
 		mockSurveyEndpoints();
 
-=======
-
-	it( 'should trigger a survey when the banner is displayed', async () => {
-		mockSurveyEndpoints();
-
->>>>>>> 414f6b52
 		const { waitForRegistry } = render(
 			<ReaderRevenueManagerSetupCTABannerComponent />,
 			{
@@ -374,8 +364,6 @@
 	describe( 'checkRequirements', () => {
 		it( 'is active when all required conditions are met', async () => {
 			const isActive = await notification.checkRequirements(
-<<<<<<< HEAD
-=======
 				registry,
 				VIEW_CONTEXT_MAIN_DASHBOARD
 			);
@@ -392,16 +380,11 @@
 			} );
 
 			const isActive = await notification.checkRequirements(
->>>>>>> 414f6b52
 				registry,
 				VIEW_CONTEXT_MAIN_DASHBOARD
 			);
 
-<<<<<<< HEAD
-			expect( isActive ).toBe( true );
-=======
 			expect( isActive ).toBe( false );
->>>>>>> 414f6b52
 		} );
 
 		it( 'is not active when the module requirements do not meet', async () => {
