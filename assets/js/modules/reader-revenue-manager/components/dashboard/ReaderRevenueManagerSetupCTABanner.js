/**
 * Reader Revenue Manager Setup CTA Banner component.
 *
 * Site Kit by Google, Copyright 2024 Google LLC
 *
 * Licensed under the Apache License, Version 2.0 (the "License");
 * you may not use this file except in compliance with the License.
 * You may obtain a copy of the License at
 *
 *     https://www.apache.org/licenses/LICENSE-2.0
 *
 * Unless required by applicable law or agreed to in writing, software
 * distributed under the License is distributed on an "AS IS" BASIS,
 * WITHOUT WARRANTIES OR CONDITIONS OF ANY KIND, either express or implied.
 * See the License for the specific language governing permissions and
 * limitations under the License.
 */

/**
 * External dependencies
 */
import PropTypes from 'prop-types';

/**
 * WordPress dependencies
 */
import {
	createInterpolateElement,
	Fragment,
	useEffect,
} from '@wordpress/element';
import { __ } from '@wordpress/i18n';

/**
 * Internal dependencies
 */
import { useDispatch, useSelect } from 'googlesitekit-data';
import {
	BREAKPOINT_SMALL,
	BREAKPOINT_TABLET,
	useBreakpoint,
} from '../../../../hooks/useBreakpoint';
import useActivateModuleCallback from '../../../../hooks/useActivateModuleCallback';
import { CORE_USER } from '../../../../googlesitekit/datastore/user/constants';
import { READER_REVENUE_MANAGER_MODULE_SLUG } from '../../datastore/constants';
import SetupSVG from '../../../../../svg/graphics/reader-revenue-manager-setup.svg';
import SetupTabletSVG from '../../../../../svg/graphics/reader-revenue-manager-setup-tablet.svg';
import SetupMobileSVG from '../../../../../svg/graphics/reader-revenue-manager-setup-mobile.svg';
import {
	AdminMenuTooltip,
	useShowTooltip,
	useTooltipState,
} from '../../../../components/AdminMenuTooltip';
import { CORE_NOTIFICATIONS } from '../../../../googlesitekit/notifications/datastore/constants';
import NotificationWithSVG from '../../../../googlesitekit/notifications/components/layout/NotificationWithSVG';
import LearnMoreLink from '../../../../googlesitekit/notifications/components/common/LearnMoreLink';
import ActionsCTALinkDismiss from '../../../../googlesitekit/notifications/components/common/ActionsCTALinkDismiss';
import { WEEK_IN_SECONDS } from '../../../../util';

export default function ReaderRevenueManagerSetupCTABanner( {
	id,
	Notification,
} ) {
	const breakpoint = useBreakpoint();

	const onSetupActivate = useActivateModuleCallback(
		READER_REVENUE_MANAGER_MODULE_SLUG
	);

	const showTooltip = useShowTooltip( id );
	const { isTooltipVisible } = useTooltipState( id );

	const { triggerSurvey } = useDispatch( CORE_USER );

<<<<<<< HEAD
	const readerRevenueManagerDocumentationURL =
		'https://readerrevenue.withgoogle.com';

	const isDismissalFinal = useSelect( ( select ) =>
		select( CORE_NOTIFICATIONS ).isNotificationDismissalFinal( id )
	);

	// See TODO note below.
	const isCTADismissed = useSelect( ( select ) =>
		select( CORE_NOTIFICATIONS ).isNotificationDismissed( id )
	);
=======
	const isDismissalFinal = useSelect( ( select ) =>
		select( CORE_NOTIFICATIONS ).isNotificationDismissalFinal( id )
	);

	// See TODO note below.
	const isCTADismissed = useSelect( ( select ) =>
		select( CORE_NOTIFICATIONS ).isNotificationDismissed( id )
	);
>>>>>>> 414f6b52
	const dismissedPromptsLoaded = useSelect( ( select ) =>
		select( CORE_USER ).hasFinishedResolution( 'getDismissedPrompts', [] )
	);
	const hideCTABanner = isCTADismissed || ! dismissedPromptsLoaded;

	useEffect( () => {
		if ( ! hideCTABanner ) {
			triggerSurvey( 'view_reader_revenue_manager_cta' );
		}
	}, [ hideCTABanner, triggerSurvey ] );

	if ( isTooltipVisible ) {
		return (
			<Fragment>
				<AdminMenuTooltip
					title=""
					content={ __(
						'You can always enable Reader Revenue Manager from Settings later',
						'google-site-kit'
					) }
					dismissLabel={ __( 'Got it', 'google-site-kit' ) }
					tooltipStateKey={ id }
				/>
			</Fragment>
		);
	}

	// TODO Remove this hack
	// We "incorrectly" pass true to the `skipHidingFromQueue` option when dismissing this banner.
	// This is because we don't want the component removed from the DOM as we have to still render
	// the `AdminMenuTooltip` in this component. This means that we have to rely on manually
	// checking for the dismissal state here.
	if ( hideCTABanner ) {
		return null;
	}

	const breakpointSVGMap = {
		[ BREAKPOINT_SMALL ]: SetupMobileSVG,
		[ BREAKPOINT_TABLET ]: SetupTabletSVG,
	};

	return (
		<Notification>
			<NotificationWithSVG
				id={ id }
				title={ __(
					'Grow your revenue and deepen reader engagement',
					'google-site-kit'
				) }
				description={
					<div className="googlesitekit-setup-cta-banner__description">
						<p>
<<<<<<< HEAD
							{ ' ' }
=======
>>>>>>> 414f6b52
							{ createInterpolateElement(
								__(
									'Turn casual visitors into loyal readers and earn more from your content with voluntary contributions, surveys, newsletter sign-ups and reader insight tools. <a>Learn more</a>',
									'google-site-kit'
								),
								{
									a: (
										<LearnMoreLink
											id={ id }
											label={ __(
												'Learn more',
												'google-site-kit'
											) }
<<<<<<< HEAD
											url={
												readerRevenueManagerDocumentationURL
											}
=======
											url="https://readerrevenue.withgoogle.com"
>>>>>>> 414f6b52
										/>
									),
								}
							) }
							<br />
							<br />
							{ __(
								'* Support for subscriptions coming soon',
								'google-site-kit'
							) }
						</p>
					</div>
				}
				actions={
					<ActionsCTALinkDismiss
						id={ id }
						className="googlesitekit-setup-cta-banner__actions-wrapper"
						ctaLabel={ __(
							'Set up Reader Revenue Manager',
							'google-site-kit'
						) }
						onCTAClick={ onSetupActivate }
						dismissLabel={
							isDismissalFinal
								? __( 'Don’t show again', 'google-site-kit' )
								: __( 'Maybe later', 'google-site-kit' )
						}
						onDismiss={ showTooltip }
						dismissOptions={ {
							skipHidingFromQueue: true,
						} }
						dismissExpires={ 2 * WEEK_IN_SECONDS }
					/>
				}
				SVG={ breakpointSVGMap[ breakpoint ] || SetupSVG }
			/>
		</Notification>
	);
}

ReaderRevenueManagerSetupCTABanner.propTypes = {
	id: PropTypes.string,
	Notification: PropTypes.elementType,
};<|MERGE_RESOLUTION|>--- conflicted
+++ resolved
@@ -72,10 +72,6 @@
 
 	const { triggerSurvey } = useDispatch( CORE_USER );
 
-<<<<<<< HEAD
-	const readerRevenueManagerDocumentationURL =
-		'https://readerrevenue.withgoogle.com';
-
 	const isDismissalFinal = useSelect( ( select ) =>
 		select( CORE_NOTIFICATIONS ).isNotificationDismissalFinal( id )
 	);
@@ -84,16 +80,6 @@
 	const isCTADismissed = useSelect( ( select ) =>
 		select( CORE_NOTIFICATIONS ).isNotificationDismissed( id )
 	);
-=======
-	const isDismissalFinal = useSelect( ( select ) =>
-		select( CORE_NOTIFICATIONS ).isNotificationDismissalFinal( id )
-	);
-
-	// See TODO note below.
-	const isCTADismissed = useSelect( ( select ) =>
-		select( CORE_NOTIFICATIONS ).isNotificationDismissed( id )
-	);
->>>>>>> 414f6b52
 	const dismissedPromptsLoaded = useSelect( ( select ) =>
 		select( CORE_USER ).hasFinishedResolution( 'getDismissedPrompts', [] )
 	);
@@ -146,10 +132,6 @@
 				description={
 					<div className="googlesitekit-setup-cta-banner__description">
 						<p>
-<<<<<<< HEAD
-							{ ' ' }
-=======
->>>>>>> 414f6b52
 							{ createInterpolateElement(
 								__(
 									'Turn casual visitors into loyal readers and earn more from your content with voluntary contributions, surveys, newsletter sign-ups and reader insight tools. <a>Learn more</a>',
@@ -163,13 +145,7 @@
 												'Learn more',
 												'google-site-kit'
 											) }
-<<<<<<< HEAD
-											url={
-												readerRevenueManagerDocumentationURL
-											}
-=======
 											url="https://readerrevenue.withgoogle.com"
->>>>>>> 414f6b52
 										/>
 									),
 								}
