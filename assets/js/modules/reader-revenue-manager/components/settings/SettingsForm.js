--- conflicted
+++ resolved
@@ -141,7 +141,6 @@
 					/>
 				) }
 
-<<<<<<< HEAD
 				{ hasModuleAccess && publicationAvailable && missingProductID && (
 					<ErrorText
 						message={ sprintf(
@@ -150,27 +149,10 @@
 								'The previously selected product ID %s was not found. Please select a new product ID.',
 								'google-site-kit'
 							),
-							missingProductID
+							getProductIDLabel( missingProductID )
 						) }
 					/>
 				) }
-=======
-				{ isRRMv2Enabled &&
-					hasModuleAccess &&
-					publicationAvailable &&
-					missingProductID && (
-						<ErrorText
-							message={ sprintf(
-								/* translators: 1: Product ID. */
-								__(
-									'The previously selected product ID %s was not found. Please select a new product ID.',
-									'google-site-kit'
-								),
-								getProductIDLabel( missingProductID )
-							) }
-						/>
-					) }
->>>>>>> 71e3727d
 
 				<div className="googlesitekit-setup-module__inputs">
 					<PublicationSelect hasModuleAccess={ hasModuleAccess } />
