--- conflicted
+++ resolved
@@ -145,7 +145,6 @@
 	},
 };
 
-<<<<<<< HEAD
 export const WithProductIDWarningNotice = Template.bind( {} );
 WithProductIDWarningNotice.storyName = 'WithProductIDWarningNotice';
 WithProductIDWarningNotice.scenario = {};
@@ -158,7 +157,9 @@
 		registry
 			.dispatch( MODULES_READER_REVENUE_MANAGER )
 			.setPaymentOption( 'subscriptions' );
-=======
+	},
+};
+
 export const MissingProductID = Template.bind( {} );
 MissingProductID.storyName = 'MissingProductID';
 MissingProductID.scenario = {};
@@ -170,7 +171,6 @@
 		registry
 			.dispatch( MODULES_READER_REVENUE_MANAGER )
 			.setProductIDs( [ 'product-a', 'product-b' ] );
->>>>>>> 8f1c16bb
 	},
 };
 
