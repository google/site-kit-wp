/**
 * Reader Revenue Manager module initialization.
 *
 * Site Kit by Google, Copyright 2024 Google LLC
 *
 * Licensed under the Apache License, Version 2.0 (the "License");
 * you may not use this file except in compliance with the License.
 * You may obtain a copy of the License at
 *
 *     https://www.apache.org/licenses/LICENSE-2.0
 *
 * Unless required by applicable law or agreed to in writing, software
 * distributed under the License is distributed on an "AS IS" BASIS,
 * WITHOUT WARRANTIES OR CONDITIONS OF ANY KIND, either express or implied.
 * See the License for the specific language governing permissions and
 * limitations under the License.
 */

/**
 * WordPress dependencies
 */
import { __ } from '@wordpress/i18n';
import { getQueryArg } from '@wordpress/url';

/**
 * Internal dependencies
 */
import { CORE_SITE } from '../../googlesitekit/datastore/site/constants';
import {
	MODULES_READER_REVENUE_MANAGER,
	ERROR_CODE_NON_HTTPS_SITE,
	READER_REVENUE_MANAGER_MODULE_SLUG,
	LEGACY_RRM_SETUP_BANNER_DISMISSED_KEY,
} from './datastore/constants';
import { SetupMain } from './components/setup';
import { SettingsEdit, SettingsView } from './components/settings';
import ReaderRevenueManagerIcon from '../../../svg/graphics/reader-revenue-manager.svg';
import { isURLUsingHTTPS } from './utils/validation';
import {
	ReaderRevenueManagerSetupCTABanner,
	RRMSetupSuccessSubtleNotification,
} from './components/dashboard';
import {
	NOTIFICATION_AREAS,
	NOTIFICATION_GROUPS,
} from '../../googlesitekit/notifications/datastore/constants';
import { VIEW_CONTEXT_MAIN_DASHBOARD } from '../../googlesitekit/constants';
import { CORE_MODULES } from '../../googlesitekit/modules/datastore/constants';
import { isFeatureEnabled } from '../../features';
<<<<<<< HEAD
=======
import { CORE_USER } from '../../googlesitekit/datastore/user/constants';
>>>>>>> 414f6b52

export { registerStore } from './datastore';

export const registerModule = ( modules ) => {
	modules.registerModule( 'reader-revenue-manager', {
		storeName: MODULES_READER_REVENUE_MANAGER,
		SettingsEditComponent: SettingsEdit,
		SettingsViewComponent: SettingsView,
		SetupComponent: SetupMain,
		Icon: ReaderRevenueManagerIcon,
		features: [
			__(
				'Reader Revenue Manager publication tracking (your Reader Revenue Manager account will still remain active)',
				'google-site-kit'
			),
		],
		checkRequirements: async ( registry ) => {
			// Ensure the site info is resolved to get the home URL.
			await registry.resolveSelect( CORE_SITE ).getSiteInfo();
			const homeURL = registry.select( CORE_SITE ).getHomeURL();

			if ( isURLUsingHTTPS( homeURL ) ) {
				return;
			}

			throw {
				code: ERROR_CODE_NON_HTTPS_SITE,
				message: __(
					'The site should use HTTPS to set up Reader Revenue Manager',
					'google-site-kit'
				),
				data: null,
			};
		},
	} );
};

export const NOTIFICATIONS = {
	'rrm-setup-notification': {
		Component: ReaderRevenueManagerSetupCTABanner,
		priority: 50,
		areaSlug: NOTIFICATION_AREAS.BANNERS_BELOW_NAV,
		groupID: NOTIFICATION_GROUPS.SETUP_CTAS,
		viewContexts: [ VIEW_CONTEXT_MAIN_DASHBOARD ],
<<<<<<< HEAD
		checkRequirements: async ( { resolveSelect } ) => {
			const canActivateRRMModule = await resolveSelect(
				CORE_MODULES
			).canActivateModule( READER_REVENUE_MANAGER_MODULE_SLUG );

			if ( canActivateRRMModule ) {
				return true;
			}

			return false;
=======
		checkRequirements: async ( { select, resolveSelect } ) => {
			// Check if the prompt with the legacy key used before the banner was refactored
			// to use the `notification ID` as the dismissal key, is dismissed.
			await resolveSelect( CORE_USER ).getDismissedPrompts();
			const isLegacyDismissed = select( CORE_USER ).isPromptDismissed(
				LEGACY_RRM_SETUP_BANNER_DISMISSED_KEY
			);

			if ( isLegacyDismissed ) {
				return false;
			}

			return await resolveSelect( CORE_MODULES ).canActivateModule(
				READER_REVENUE_MANAGER_MODULE_SLUG
			);
>>>>>>> 414f6b52
		},
		isDismissible: true,
		dismissRetries: 1,
	},
	'setup-success-notification-rrm': {
		Component: RRMSetupSuccessSubtleNotification,
		priority: 10,
		areaSlug: NOTIFICATION_AREAS.BANNERS_BELOW_NAV,
		viewContexts: [ VIEW_CONTEXT_MAIN_DASHBOARD ],
		checkRequirements: async ( { select, resolveSelect } ) => {
			const rrmConnected = await resolveSelect(
				CORE_MODULES
			).isModuleConnected( READER_REVENUE_MANAGER_MODULE_SLUG );

			if ( ! rrmConnected ) {
				return false;
			}

			const notification = getQueryArg( location.href, 'notification' );
			const slug = getQueryArg( location.href, 'slug' );

			await resolveSelect( MODULES_READER_REVENUE_MANAGER ).getSettings();
			const publicationOnboardingState = await select(
				MODULES_READER_REVENUE_MANAGER
			).getPublicationOnboardingState();

			if (
				notification === 'authentication_success' &&
				slug === READER_REVENUE_MANAGER_MODULE_SLUG &&
				publicationOnboardingState !== undefined
			) {
				return true;
			}

			return false;
		},
		isDismissible: false,
	},
};

export const registerNotifications = ( notificationsAPI ) => {
	if ( isFeatureEnabled( 'rrmModule' ) ) {
		for ( const notificationID in NOTIFICATIONS ) {
			notificationsAPI.registerNotification(
				notificationID,
				NOTIFICATIONS[ notificationID ]
			);
		}
	}
};<|MERGE_RESOLUTION|>--- conflicted
+++ resolved
@@ -47,10 +47,7 @@
 import { VIEW_CONTEXT_MAIN_DASHBOARD } from '../../googlesitekit/constants';
 import { CORE_MODULES } from '../../googlesitekit/modules/datastore/constants';
 import { isFeatureEnabled } from '../../features';
-<<<<<<< HEAD
-=======
 import { CORE_USER } from '../../googlesitekit/datastore/user/constants';
->>>>>>> 414f6b52
 
 export { registerStore } from './datastore';
 
@@ -95,18 +92,6 @@
 		areaSlug: NOTIFICATION_AREAS.BANNERS_BELOW_NAV,
 		groupID: NOTIFICATION_GROUPS.SETUP_CTAS,
 		viewContexts: [ VIEW_CONTEXT_MAIN_DASHBOARD ],
-<<<<<<< HEAD
-		checkRequirements: async ( { resolveSelect } ) => {
-			const canActivateRRMModule = await resolveSelect(
-				CORE_MODULES
-			).canActivateModule( READER_REVENUE_MANAGER_MODULE_SLUG );
-
-			if ( canActivateRRMModule ) {
-				return true;
-			}
-
-			return false;
-=======
 		checkRequirements: async ( { select, resolveSelect } ) => {
 			// Check if the prompt with the legacy key used before the banner was refactored
 			// to use the `notification ID` as the dismissal key, is dismissed.
@@ -122,7 +107,6 @@
 			return await resolveSelect( CORE_MODULES ).canActivateModule(
 				READER_REVENUE_MANAGER_MODULE_SLUG
 			);
->>>>>>> 414f6b52
 		},
 		isDismissible: true,
 		dismissRetries: 1,
