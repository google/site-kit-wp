--- conflicted
+++ resolved
@@ -20,13 +20,8 @@
  * External dependencies
  */
 import { parse as pslParse } from 'psl';
-<<<<<<< HEAD
 import data, { TYPE_MODULES } from '../../../components/data';
-import { trackEvent, getReAuthURL, getSiteKitAdminURL } from '../../../util';
-=======
-import data, { TYPE_MODULES } from 'GoogleComponents/data';
-import { trackEvent, getReAuthURL, getSiteKitAdminURL, getModulesData } from 'GoogleUtil';
->>>>>>> dba8c322
+import { trackEvent, getReAuthURL, getSiteKitAdminURL, getModulesData } from '../../../util';
 import { each, find, filter } from 'lodash';
 
 /**
