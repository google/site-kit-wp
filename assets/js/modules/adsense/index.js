/**
 * AdSense module initialization.
 *
 * Site Kit by Google, Copyright 2021 Google LLC
 *
 * Licensed under the Apache License, Version 2.0 (the "License");
 * you may not use this file except in compliance with the License.
 * You may obtain a copy of the License at
 *
 *     https://www.apache.org/licenses/LICENSE-2.0
 *
 * Unless required by applicable law or agreed to in writing, software
 * distributed under the License is distributed on an "AS IS" BASIS,
 * WITHOUT WARRANTIES OR CONDITIONS OF ANY KIND, either express or implied.
 * See the License for the specific language governing permissions and
 * limitations under the License.
 */

/**
 * WordPress dependencies
 */
import { addFilter } from '@wordpress/hooks';
import { __ } from '@wordpress/i18n';

/**
 * Internal dependencies
 */
import {
	AREA_DASHBOARD_EARNINGS,
	AREA_MAIN_DASHBOARD_MONETIZATION_PRIMARY,
} from '../../googlesitekit/widgets/default-areas';
import { SetupMain } from './components/setup';
import {
	SettingsEdit,
	SettingsSetupIncomplete,
	SettingsView,
} from './components/settings';
import {
	DashboardSummaryWidget,
	DashboardTopEarningPagesWidget,
} from './components/dashboard';
import ModuleTopEarningPagesWidget from './components/module/ModuleTopEarningPagesWidget';
import { ModuleOverviewWidget } from './components/module';
import AdSenseIcon from '../../../svg/adsense.svg';
import { MODULES_ADSENSE } from './datastore/constants';
import {
	AREA_MODULE_ADSENSE_MAIN,
	CONTEXT_MODULE_ADSENSE,
	ERROR_CODE_ADBLOCKER_ACTIVE,
} from './constants';
import { WIDGET_AREA_STYLES } from '../../googlesitekit/widgets/datastore/constants';
<<<<<<< HEAD
import { registerStore as registerDatastore } from './datastore';

addFilter(
	'googlesitekit.AdSenseDashboardZeroData',
	'googlesitekit.AdSenseDashboardZeroDataRefactored',
	fillFilterWithComponent( DashboardZeroData )
);

let isAdBlockerActive = () => {};

export const registerStore = ( registry ) => {
	registerDatastore( registry );
	// TODO: fix hack
	// eslint-disable-next-line no-unused-vars
	isAdBlockerActive = () =>
		registry.resolveSelect( MODULES_ADSENSE ).isAdBlockerActive();
};
=======
import { isFeatureEnabled } from '../../features';
export { registerStore } from './datastore';
>>>>>>> 5f12f3b3

export const registerModule = ( modules ) => {
	// This is called inside `registerModule` to prevent this file from having
	// side-effects. This is used to show notifications in the AdSense dashboard.
	/**
	 * Add components to the Notification requests.
	 */
	addFilter(
		'googlesitekit.ModulesNotificationsRequest',
		'googlesitekit.adsenseNotifications',
		( notificationModules ) => {
			return notificationModules.concat( 'adsense' );
		}
	);

	modules.registerModule( 'adsense', {
		storeName: MODULES_ADSENSE,
		SettingsEditComponent: SettingsEdit,
		SettingsViewComponent: SettingsView,
		SettingsSetupIncompleteComponent: SettingsSetupIncomplete,
		SetupComponent: SetupMain,
		Icon: AdSenseIcon,
		features: [
			__( 'Intelligent, automatic ad placement', 'google-site-kit' ),
			__( 'Revenue from ads placed on your site', 'google-site-kit' ),
			__( 'AdSense insights through Site Kit', 'google-site-kit' ),
		],
		checkRequirements: async ( registry ) => {
			const adBlockerActive = await registry
				.__experimentalResolveSelect( MODULES_ADSENSE )
				.isAdBlockerActive();

			if ( ! adBlockerActive ) {
				return;
			}

			const message = registry
				.select( MODULES_ADSENSE )
				.getAdBlockerWarningMessage();

			throw {
				code: ERROR_CODE_ADBLOCKER_ACTIVE,
				message,
				data: null,
			};
		},
		screenWidgetContext: CONTEXT_MODULE_ADSENSE,
	} );
};

export const registerWidgets = ( widgets ) => {
	if ( ! isFeatureEnabled( 'unifiedDashboard' ) ) {
		widgets.registerWidget(
			'adsenseSummary',
			{
				Component: DashboardSummaryWidget,
				width: widgets.WIDGET_WIDTHS.HALF,
				priority: 1,
				wrapWidget: false,
			},
			[ AREA_DASHBOARD_EARNINGS ]
		);
		widgets.registerWidget(
			'adsenseTopEarningPages',
			{
				Component: DashboardTopEarningPagesWidget,
				width: [
					widgets.WIDGET_WIDTHS.HALF,
					widgets.WIDGET_WIDTHS.FULL,
				],
				priority: 2,
				wrapWidget: false,
			},
			[
				AREA_DASHBOARD_EARNINGS,
				AREA_MAIN_DASHBOARD_MONETIZATION_PRIMARY,
			]
		);
		widgets.registerWidget(
			'adsenseModuleOverview',
			{
				Component: ModuleOverviewWidget,
				width: widgets.WIDGET_WIDTHS.FULL,
				priority: 1,
				wrapWidget: false,
			},
			[
				AREA_MODULE_ADSENSE_MAIN,
				AREA_MAIN_DASHBOARD_MONETIZATION_PRIMARY,
			]
		);
		widgets.registerWidgetArea(
			AREA_MODULE_ADSENSE_MAIN,
			{
				priority: 1,
				style: WIDGET_AREA_STYLES.BOXES,
				title: __( 'Overview', 'google-site-kit' ),
			},
			CONTEXT_MODULE_ADSENSE
		);

		widgets.registerWidget(
			'adsenseModuleTopEarningPages',
			{
				Component: ModuleTopEarningPagesWidget,
				width: widgets.WIDGET_WIDTHS.FULL,
				priority: 2,
				wrapWidget: false,
			},
			[ AREA_MODULE_ADSENSE_MAIN ]
		);
	}
};<|MERGE_RESOLUTION|>--- conflicted
+++ resolved
@@ -49,28 +49,8 @@
 	ERROR_CODE_ADBLOCKER_ACTIVE,
 } from './constants';
 import { WIDGET_AREA_STYLES } from '../../googlesitekit/widgets/datastore/constants';
-<<<<<<< HEAD
-import { registerStore as registerDatastore } from './datastore';
-
-addFilter(
-	'googlesitekit.AdSenseDashboardZeroData',
-	'googlesitekit.AdSenseDashboardZeroDataRefactored',
-	fillFilterWithComponent( DashboardZeroData )
-);
-
-let isAdBlockerActive = () => {};
-
-export const registerStore = ( registry ) => {
-	registerDatastore( registry );
-	// TODO: fix hack
-	// eslint-disable-next-line no-unused-vars
-	isAdBlockerActive = () =>
-		registry.resolveSelect( MODULES_ADSENSE ).isAdBlockerActive();
-};
-=======
 import { isFeatureEnabled } from '../../features';
 export { registerStore } from './datastore';
->>>>>>> 5f12f3b3
 
 export const registerModule = ( modules ) => {
 	// This is called inside `registerModule` to prevent this file from having
