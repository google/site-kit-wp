--- conflicted
+++ resolved
@@ -25,11 +25,7 @@
  * WordPress dependencies
  */
 import { withFilters } from '@wordpress/components';
-<<<<<<< HEAD
 import { Fragment, useState } from '@wordpress/element';
-=======
-import { Component, Fragment } from '@wordpress/element';
->>>>>>> 7c05252e
 import { __, _x, sprintf } from '@wordpress/i18n';
 
 /**
@@ -107,39 +103,30 @@
 	const wrapperClass = ( ! receivingData || zeroData ) ? 'googlesitekit-nodata' : '';
 	const currentDateRange = getCurrentDateRange( dateRange );
 
-<<<<<<< HEAD
+	let moduleStatus;
+	let moduleStatusText;
+	if ( ! error && isModuleConnected ) {
+		moduleStatus = 'connected';
+		moduleStatusText = sprintf(
+			/* translators: %s: module name. */
+			__( '%s is connected', 'google-site-kit' ),
+			_x( 'AdSense', 'Service name', 'google-site-kit' )
+		);
+	} else {
+		moduleStatus = 'not-connected';
+		moduleStatusText = sprintf(
+			/* translators: %s: module name. */
+			__( '%s is not connected', 'google-site-kit' ),
+			_x( 'AdSense', 'Service name', 'google-site-kit' )
+		);
+	}
+
 	return (
 		<Fragment>
 			<Header />
 			<div className={ wrapperClass }>
 				<Alert module="adsense" />
 			</div>
-=======
-		let moduleStatus;
-		let moduleStatusText;
-		if ( ! error && modulesData.adsense.setupComplete ) {
-			moduleStatus = 'connected';
-			moduleStatusText = sprintf(
-				/* translators: %s: module name. */
-				__( '%s is connected', 'google-site-kit' ),
-				_x( 'AdSense', 'Service name', 'google-site-kit' )
-			);
-		} else {
-			moduleStatus = 'not-connected';
-			moduleStatusText = sprintf(
-				/* translators: %s: module name. */
-				__( '%s is not connected', 'google-site-kit' ),
-				_x( 'AdSense', 'Service name', 'google-site-kit' )
-			);
-		}
-
-		return (
-			<Fragment>
-				<Header />
-				<div className={ wrapperClass }>
-					<Alert module="adsense" />
-				</div>
->>>>>>> 7c05252e
 
 			<div className="googlesitekit-module-page googlesitekit-module-page--adsense">
 				<div className="mdc-layout-grid">
@@ -148,40 +135,27 @@
 								mdc-layout-grid__cell
 								mdc-layout-grid__cell--span-12
 							">
-<<<<<<< HEAD
-							{
-								( ! error && isModuleConnected )
-									? <PageHeader title={ _x( 'AdSense', 'Service name', 'google-site-kit' ) } icon iconWidth="30" iconHeight="26" iconID="adsense" status="connected" statusText={ __( 'AdSense is connected', 'google-site-kit' ) } />
-									: <PageHeader title={ _x( 'AdSense', 'Service name', 'google-site-kit' ) } icon iconWidth="30" iconHeight="26" iconID="adsense" status="not-connected" statusText={ __( 'AdSense is not connected', 'google-site-kit' ) } />
-							}
+							<PageHeader
+								title={ _x( 'AdSense', 'Service name', 'google-site-kit' ) }
+								icon
+								iconWidth="30"
+								iconHeight="26"
+								iconID="adsense"
+								status={ moduleStatus }
+								statusText={ moduleStatusText }
+							/>
 							{ loading && <ProgressBar /> }
 						</div>
 						{ /* Data issue: on error display a notification. On missing data: display a CTA. */ }
 						{ zeroData &&
-						<div className="
-=======
-								<PageHeader
-									title={ _x( 'AdSense', 'Service name', 'google-site-kit' ) }
-									icon
-									iconWidth="30"
-									iconHeight="26"
-									iconID="adsense"
-									status={ moduleStatus }
-									statusText={ moduleStatusText }
-								/>
-								{ loading && <ProgressBar /> }
-							</div>
-							{ /* Data issue: on error display a notification. On missing data: display a CTA. */ }
-							{ zeroData &&
-								<div className="
->>>>>>> 7c05252e
+							<div className="
 									mdc-layout-grid__cell
 									mdc-layout-grid__cell--span-12
 								">
-							<Layout fill>
-								<AdSenseDashboardZeroData />
-							</Layout>
-						</div>
+								<Layout fill>
+									<AdSenseDashboardZeroData />
+								</Layout>
+							</div>
 						}
 						{ ! receivingData && (
 							error ? getDataErrorComponent( 'adsense', error, true, true, true, errorObj ) : getNoDataComponent( _x( 'AdSense', 'Service name', 'google-site-kit' ), true, true, true )
