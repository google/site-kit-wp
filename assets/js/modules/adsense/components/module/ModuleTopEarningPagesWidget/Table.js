/**
 * Table component for the ModuleTopEarningPagesWidget widget.
 *
 * Site Kit by Google, Copyright 2021 Google LLC
 *
 * Licensed under the Apache License, Version 2.0 (the "License");
 * you may not use this file except in compliance with the License.
 * You may obtain a copy of the License at
 *
 *     https://www.apache.org/licenses/LICENSE-2.0
 *
 * Unless required by applicable law or agreed to in writing, software
 * distributed under the License is distributed on an "AS IS" BASIS,
 * WITHOUT WARRANTIES OR CONDITIONS OF ANY KIND, either express or implied.
 * See the License for the specific language governing permissions and
 * limitations under the License.
 */

/**
 * WordPress dependencies
 */
import { __ } from '@wordpress/i18n';

/**
 * External dependencies
 */
import PropTypes from 'prop-types';
/**
 * Internal dependencies
 */
import Data from 'googlesitekit-data';
import ReportTable from '../../../../../components/ReportTable';
import TableOverflowContainer from '../../../../../components/TableOverflowContainer';
import Link from '../../../../../components/Link';
import { STORE_NAME } from '../../../datastore/constants';
import { MODULES_ANALYTICS, DATE_RANGE_OFFSET } from '../../../../analytics/datastore/constants';
import { MODULES_ADSENSE } from '../../../datastore/constants';
import { CORE_USER } from '../../../../../googlesitekit/datastore/user/constants';
import { getCurrencyFormat } from '../../../util/currency';
import { generateDateRangeArgs } from '../../../../analytics/util/report-date-range-args';
import { getCurrencyFormat } from '../../../util/currency';
import { numFmt } from '../../../../../util';
const { useSelect } = Data;

export default function Table( { report } ) {
<<<<<<< HEAD
	const currencyFormat = useSelect( ( select ) => {
		const { startDate, endDate } = select( CORE_USER ).getDateRangeDates( {
			offsetDays: DATE_RANGE_OFFSET,
		} );
		const adsenseData = select( STORE_NAME ).getReport( {
=======
	const {
		currencyFormat,
	} = useSelect( ( select ) => {
		const { startDate, endDate } = select( CORE_USER ).getDateRangeDates( {
			offsetDays: DATE_RANGE_OFFSET,
		} );
		const adsenseData = select( MODULES_ADSENSE ).getReport( {
>>>>>>> 04fde953
			startDate,
			endDate,
			metrics: 'EARNINGS',
		} );
<<<<<<< HEAD
		return getCurrencyFormat( adsenseData );
=======
		return {
			currencyFormat: getCurrencyFormat( adsenseData ),
		};
>>>>>>> 04fde953
	} );

	const tableColumns = [
		{
			title: __( 'Page Title', 'google-site-kit' ),
			description: __( 'Page Title', 'google-site-kit' ),
			primary: true,
			Component: ( { row } ) => {
				const [ title, url ] = row.dimensions;
				const dateRange = useSelect( ( select ) => select( CORE_USER ).getDateRangeDates( {
					offsetDays: DATE_RANGE_OFFSET,
				} ) );

				const serviceURL = useSelect( ( select ) => select( MODULES_ANALYTICS ).getServiceReportURL( 'content-pages', {
					'explorer-table.plotKeys': '[]',
					'_r.drilldown': `analytics.pagePath:${ url }`,
					...generateDateRangeArgs( dateRange ),
				} ) );
				return (
					<Link
						href={ serviceURL }
						external
						inherit
					>
						{ title }
					</Link>
				);
			},
		},
		{
			title: __( 'Earnings', 'google-site-kit' ),
			description: __( 'Earnings', 'google-site-kit' ),
			field: 'metrics.0.values.0',
			Component: ( { fieldValue } ) => numFmt(
				fieldValue,
				currencyFormat,
			),
		},
		{
			title: __( 'Page RPM', 'google-site-kit' ),
			description: __( 'Page RPM', 'google-site-kit' ),
			field: 'metrics.0.values.1',
			Component: ( { fieldValue } ) => numFmt(
				fieldValue,
				currencyFormat,
			),
		},
		{
			title: __( 'Impressions', 'google-site-kit' ),
			description: __( 'Impressions', 'google-site-kit' ),
			field: 'metrics.0.values.2',
			Component: ( { fieldValue } ) => numFmt( fieldValue, { style: 'decimal' } ),
		},
	];

	return (
		<TableOverflowContainer>
			<ReportTable
				rows={ report[ 0 ].data.rows }
				columns={ tableColumns }
			/>
		</TableOverflowContainer>
	);
}

Table.propTypes = {
	report: PropTypes.arrayOf( PropTypes.object ).isRequired,
};<|MERGE_RESOLUTION|>--- conflicted
+++ resolved
@@ -32,43 +32,25 @@
 import ReportTable from '../../../../../components/ReportTable';
 import TableOverflowContainer from '../../../../../components/TableOverflowContainer';
 import Link from '../../../../../components/Link';
+import { MODULES_ANALYTICS, DATE_RANGE_OFFSET } from '../../../../analytics/datastore/constants';
 import { STORE_NAME } from '../../../datastore/constants';
-import { MODULES_ANALYTICS, DATE_RANGE_OFFSET } from '../../../../analytics/datastore/constants';
-import { MODULES_ADSENSE } from '../../../datastore/constants';
 import { CORE_USER } from '../../../../../googlesitekit/datastore/user/constants';
 import { getCurrencyFormat } from '../../../util/currency';
 import { generateDateRangeArgs } from '../../../../analytics/util/report-date-range-args';
-import { getCurrencyFormat } from '../../../util/currency';
 import { numFmt } from '../../../../../util';
 const { useSelect } = Data;
 
 export default function Table( { report } ) {
-<<<<<<< HEAD
 	const currencyFormat = useSelect( ( select ) => {
 		const { startDate, endDate } = select( CORE_USER ).getDateRangeDates( {
 			offsetDays: DATE_RANGE_OFFSET,
 		} );
 		const adsenseData = select( STORE_NAME ).getReport( {
-=======
-	const {
-		currencyFormat,
-	} = useSelect( ( select ) => {
-		const { startDate, endDate } = select( CORE_USER ).getDateRangeDates( {
-			offsetDays: DATE_RANGE_OFFSET,
-		} );
-		const adsenseData = select( MODULES_ADSENSE ).getReport( {
->>>>>>> 04fde953
 			startDate,
 			endDate,
 			metrics: 'EARNINGS',
 		} );
-<<<<<<< HEAD
 		return getCurrencyFormat( adsenseData );
-=======
-		return {
-			currencyFormat: getCurrencyFormat( adsenseData ),
-		};
->>>>>>> 04fde953
 	} );
 
 	const tableColumns = [
