--- conflicted
+++ resolved
@@ -42,11 +42,8 @@
 import Link from '../../../../components/Link';
 import { CORE_SITE } from '../../../../googlesitekit/datastore/site/constants';
 import AdBlockingRecoveryCTA from '../common/AdBlockingRecoveryCTA';
-<<<<<<< HEAD
 import SettingsNotice from '../../../../components/SettingsNotice/SettingsNotice';
-=======
 import { useFeature } from '../../../../hooks/useFeature';
->>>>>>> 5e499765
 const { useSelect } = Data;
 
 export default function SettingsForm() {
@@ -169,24 +166,18 @@
 
 			<AutoAdExclusionSwitches />
 
-<<<<<<< HEAD
 			{ existingAdBlockingRecoveryTag && (
 				<SettingsNotice
 					notice={ existingAdBlockingRecoveryTagMessage }
 				/>
 			) }
 
-			<AdBlockingRecoveryCTA />
-
-			<AdBlockingRecoveryToggle />
-=======
 			{ adBlockerDetectionEnabled && (
 				<Fragment>
 					<AdBlockingRecoveryCTA />
 					<AdBlockingRecoveryToggle />
 				</Fragment>
 			) }
->>>>>>> 5e499765
 		</div>
 	);
 }