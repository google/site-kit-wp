/**
 * AdSense Setup components.
 *
 * Site Kit by Google, Copyright 2021 Google LLC
 *
 * Licensed under the Apache License, Version 2.0 (the "License");
 * you may not use this file except in compliance with the License.
 * You may obtain a copy of the License at
 *
 *     https://www.apache.org/licenses/LICENSE-2.0
 *
 * Unless required by applicable law or agreed to in writing, software
 * distributed under the License is distributed on an "AS IS" BASIS,
 * WITHOUT WARRANTIES OR CONDITIONS OF ANY KIND, either express or implied.
 * See the License for the specific language governing permissions and
 * limitations under the License.
 */

export { default as SetupAccountApproved } from './SetupAccountApproved';
export { default as SetupAccountCreate } from './SetupAccountCreate';
export { default as SetupAccountDisapproved } from './SetupAccountDisapproved';
export { default as SetupAccountNoClient } from './SetupAccountNoClient';
export { default as SetupAccountPending } from './SetupAccountPending';
export { default as SetupAccountSelect } from './SetupAccountSelect';
export { default as SetupMain } from './SetupMain';
export { default as SetupSiteAdd } from './SetupSiteAdd';
export { default as SetupSiteAdded } from './SetupSiteAdded';
<<<<<<< HEAD
export { default as v2 } from './v2/SetupUseSnippetSwitch';
=======
export { default as v2 } from './v2/SetupMain';
>>>>>>> 4baca515
<|MERGE_RESOLUTION|>--- conflicted
+++ resolved
@@ -25,8 +25,4 @@
 export { default as SetupMain } from './SetupMain';
 export { default as SetupSiteAdd } from './SetupSiteAdd';
 export { default as SetupSiteAdded } from './SetupSiteAdded';
-<<<<<<< HEAD
-export { default as v2 } from './v2/SetupUseSnippetSwitch';
-=======
-export { default as v2 } from './v2/SetupMain';
->>>>>>> 4baca515
+export { default as v2 } from './v2/SetupMain';