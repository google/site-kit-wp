/**
 * AdSenseConnectCTA > Content component.
 *
 * Site Kit by Google, Copyright 2022 Google LLC
 *
 * Licensed under the Apache License, Version 2.0 (the "License");
 * you may not use this file except in compliance with the License.
 * You may obtain a copy of the License at
 *
 *     https://www.apache.org/licenses/LICENSE-2.0
 *
 * Unless required by applicable law or agreed to in writing, software
 * distributed under the License is distributed on an "AS IS" BASIS,
 * WITHOUT WARRANTIES OR CONDITIONS OF ANY KIND, either express or implied.
 * See the License for the specific language governing permissions and
 * limitations under the License.
 */

/**
 * External dependencies
 */
import PropTypes from 'prop-types';
import classnames from 'classnames';

/**
 * WordPress dependencies
 */
import { __, _x } from '@wordpress/i18n';
import { forwardRef, Fragment } from '@wordpress/element';

/**
 * Internal dependencies
 */
import { Row, Cell } from '../../../../../material-components';
import ContentSVG from './ContentSVG';
import AdSenseIcon from '../../../../../../svg/graphics/adsense.svg';
import Typography from '../../../../../components/Typography';

const Content = forwardRef( ( { stage, mode, onAnimationEnd }, ref ) => {
	const stageContent = [
		{
			title: __( 'Earn money from your site', 'google-site-kit' ),
			description: __(
				'Focus on writing good content and let AdSense help you make it profitable',
				'google-site-kit'
			),
		},
		{
			title: __( 'Save time with automated ads', 'google-site-kit' ),
			description: __(
				"Auto ads automatically place and optimize your ads for you so you don't have to spend time doing it yourself",
				'google-site-kit'
			),
		},
		{
			title: __( 'You’re in control', 'google-site-kit' ),
			description: __(
				"Block ads you don't like, customize where ads appear, and choose which types fit your site best",
				'google-site-kit'
			),
		},
	];

	const cellProps = {
		smSize: 4,
		mdSize: 4,
		lgSize: 6,
	};

	return (
		<Fragment>
			<Row>
				<Cell size={ 12 }>
					<Typography
						as="p"
						type="body"
						size="medium"
						className="googlesitekit-setup__intro-title"
					>
						{ __( 'Connect Service', 'google-site-kit' ) }
					</Typography>
					<div className="googlesitekit-setup-module">
						<div className="googlesitekit-setup-module__logo">
							<AdSenseIcon width="33" height="33" />
						</div>

						<Typography
							as="h3"
							className="googlesitekit-setup-module__title"
							size="small"
							type="headline"
						>
							{ _x(
								'AdSense',
								'Service name',
								'google-site-kit'
							) }
						</Typography>
					</div>
				</Cell>
			</Row>

			<Row ref={ ref }>
				<Cell
					{ ...cellProps }
					smOrder={ 2 }
					mdOrder={ 1 }
					className="googlesitekit-setup-module--adsense__stage-captions"
				>
					<ul className="googlesitekit-setup-module--adsense__stage-caption-container">
						{ stageContent.map(
							( { title, description }, index ) => (
								<li
									key={ index }
									className={ classnames(
										'googlesitekit-setup-module--adsense__stage-caption',
										{
											[ `googlesitekit-setup-module--adsense__stage-caption--current--${ mode }` ]:
												stage === index,
										}
									) }
								>
									<div className="googlesitekit-setup-module--adsense__stage-caption-indicator" />
									<div>
<<<<<<< HEAD
										<h4>{ title }</h4>
										<Typography
											as="p"
											type="body"
											size="medium"
										>
											{ description }
										</Typography>
=======
										<Typography
											as="h4"
											size="large"
											type="title"
										>
											{ title }
										</Typography>
										<p>{ description }</p>
>>>>>>> cc053c29
									</div>
								</li>
							)
						) }
					</ul>
					<ul className="googlesitekit-setup-module--adsense__stage-indicator">
						{ stageContent.map( ( _, index ) => (
							<li
								key={ index }
								className={ classnames( {
									[ `googlesitekit-setup-module--adsense__stage-indicator--current--${ mode }` ]:
										stage === index,
								} ) }
							/>
						) ) }
					</ul>
				</Cell>

				<Cell
					{ ...cellProps }
					smOrder={ 1 }
					mdOrder={ 2 }
					className="googlesitekit-setup-module--adsense__stage-images"
				>
					<div className="googlesitekit-setup-module--adsense__stage-image-container">
						{ stageContent.map( ( _, index ) => (
							<div
								key={ index }
								className={ classnames(
									'googlesitekit-setup-module--adsense__stage-image',
									{
										[ `googlesitekit-setup-module--adsense__stage-image--current--${ mode }` ]:
											stage === index,
									}
								) }
								onAnimationEnd={
									stage === index ? onAnimationEnd : undefined
								}
							>
								<ContentSVG stage={ index } />
							</div>
						) ) }
					</div>
				</Cell>
			</Row>
		</Fragment>
	);
} );

Content.propTypes = {
	stage: PropTypes.oneOf( [ 0, 1, 2 ] ),
	mode: PropTypes.oneOf( [ 'static', 'enter', 'leave' ] ),
	onAnimationEnd: PropTypes.func,
};

export default Content;<|MERGE_RESOLUTION|>--- conflicted
+++ resolved
@@ -122,8 +122,13 @@
 								>
 									<div className="googlesitekit-setup-module--adsense__stage-caption-indicator" />
 									<div>
-<<<<<<< HEAD
-										<h4>{ title }</h4>
+										<Typography
+											as="h4"
+											size="large"
+											type="title"
+										>
+											{ title }
+										</Typography>
 										<Typography
 											as="p"
 											type="body"
@@ -131,16 +136,6 @@
 										>
 											{ description }
 										</Typography>
-=======
-										<Typography
-											as="h4"
-											size="large"
-											type="title"
-										>
-											{ title }
-										</Typography>
-										<p>{ description }</p>
->>>>>>> cc053c29
 									</div>
 								</li>
 							)
