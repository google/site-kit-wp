--- conflicted
+++ resolved
@@ -158,11 +158,6 @@
 		isDoingSubmitChanges,
 	} = strictSelect( MODULES_TAGMANAGER );
 	const { isAMP, isSecondaryAMP } = strictSelect( CORE_SITE );
-<<<<<<< HEAD
-	const { isModuleActive } = strictSelect( CORE_MODULES );
-	const { getPropertyID } = strictSelect( MODULES_ANALYTICS_4 );
-=======
->>>>>>> c9b7d74b
 
 	const accountID = getAccountID();
 
@@ -241,18 +236,4 @@
 			);
 		}
 	}
-<<<<<<< HEAD
-
-	if (
-		isModuleActive( 'analytics-4' ) &&
-		getPropertyID() &&
-		hasAnyAnalyticsPropertyID()
-	) {
-		invariant(
-			getSingleAnalyticsPropertyID() === getPropertyID(),
-			INVARIANT_GTM_GA_PROPERTY_ID_MISMATCH
-		);
-	}
-=======
->>>>>>> c9b7d74b
 }