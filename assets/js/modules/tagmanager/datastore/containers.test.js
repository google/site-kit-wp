--- conflicted
+++ resolved
@@ -371,30 +371,22 @@
 
 				expect( initialContainers ).toEqual( undefined );
 
-				await untilResolved( registry, STORE_NAME ).getContainers( accountID );
-
-				// Ensure the proper parameters were sent.
-				expect( fetchMock ).toHaveFetched(
-					/^\/google-site-kit\/v1\/modules\/tagmanager\/data\/containers/,
-					{
-						query: { accountID },
-					}
-				);
-
-<<<<<<< HEAD
-				const resolvedContainers = registry.select( STORE_NAME ).getContainers( accountID );
-=======
-				expect( initialContainers ).toEqual( undefined );
-
 				await untilResolved(
 					registry,
 					MODULES_TAGMANAGER
 				).getContainers( accountID );
 
+				// Ensure the proper parameters were sent.
+				expect( fetchMock ).toHaveFetched(
+					/^\/google-site-kit\/v1\/modules\/tagmanager\/data\/containers/,
+					{
+						query: { accountID },
+					}
+				);
+
 				const resolvedContainers = registry
 					.select( MODULES_TAGMANAGER )
 					.getContainers( accountID );
->>>>>>> 565aadc6
 
 				expect( fetchMock ).toHaveFetchedTimes( 1 );
 				expect( resolvedContainers ).toEqual( containers );
@@ -482,26 +474,19 @@
 
 				expect( initialContainers ).toEqual( undefined );
 
-				await untilResolved( registry, STORE_NAME ).getContainers( accountID );
-
-				// Ensure the proper parameters were sent.
-				expect( fetchMock ).toHaveFetched(
-					/^\/google-site-kit\/v1\/modules\/tagmanager\/data\/containers/,
-					{
-						query: { accountID },
-					}
-				);
-
-<<<<<<< HEAD
-=======
-				expect( initialContainers ).toEqual( undefined );
-
 				await untilResolved(
 					registry,
 					MODULES_TAGMANAGER
 				).getContainers( accountID );
 
->>>>>>> 565aadc6
+				// Ensure the proper parameters were sent.
+				expect( fetchMock ).toHaveFetched(
+					/^\/google-site-kit\/v1\/modules\/tagmanager\/data\/containers/,
+					{
+						query: { accountID },
+					}
+				);
+
 				expect( fetchMock ).toHaveFetchedTimes( 1 );
 				expect(
 					registry
@@ -560,26 +545,19 @@
 
 				expect( initialContainers ).toEqual( undefined );
 
-				await untilResolved( registry, STORE_NAME ).getContainers( accountID );
-
-				// Ensure the proper parameters were sent.
-				expect( fetchMock ).toHaveFetched(
-					/^\/google-site-kit\/v1\/modules\/tagmanager\/data\/containers/,
-					{
-						query: { accountID },
-					}
-				);
-
-<<<<<<< HEAD
-=======
-				expect( initialContainers ).toEqual( undefined );
-
 				await untilResolved(
 					registry,
 					MODULES_TAGMANAGER
 				).getContainers( accountID );
 
->>>>>>> 565aadc6
+				// Ensure the proper parameters were sent.
+				expect( fetchMock ).toHaveFetched(
+					/^\/google-site-kit\/v1\/modules\/tagmanager\/data\/containers/,
+					{
+						query: { accountID },
+					}
+				);
+
 				expect( fetchMock ).toHaveFetchedTimes( 1 );
 				expect(
 					registry
