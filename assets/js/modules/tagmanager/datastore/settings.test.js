--- conflicted
+++ resolved
@@ -43,9 +43,7 @@
 import { createCacheKey } from '../../../googlesitekit/api';
 import fetchMock from 'fetch-mock';
 import { parseLiveContainerVersionIDs, createBuildAndReceivers } from './__factories__/utils';
-<<<<<<< HEAD
 import { getNormalizedContainerName } from '../util';
-=======
 import {
 	INVARIANT_INSUFFICIENT_EXISTING_TAG_PERMISSION,
 	INVARIANT_GTM_GA_PROPERTY_ID_MISMATCH,
@@ -56,7 +54,6 @@
 	INVARIANT_INVALID_CONTAINER_SELECTION,
 	INVARIANT_INVALID_INTERNAL_CONTAINER_ID,
 } from './settings';
->>>>>>> 3571133f
 
 describe( 'modules/tagmanager settings', () => {
 	let registry;
@@ -468,7 +465,7 @@
 					registry.dispatch( CORE_FORMS ).setValues( FORM_SETUP, { containerName: containers[ 0 ].name } );
 
 					const normalizedContainerName = getNormalizedContainerName( containers[ 0 ].name );
-					expect( () => validateCanSubmitChanges( registry.select ) )
+					expect( () => registry.select( STORE_NAME ).__dangerousCanSubmitChanges() )
 						.toThrow( `a container with "${ normalizedContainerName }" name already exists` );
 
 					registry.dispatch( CORE_FORMS ).setValues( FORM_SETUP, { containerName: 'SiteKit' } );
@@ -572,7 +569,7 @@
 					registry.dispatch( CORE_FORMS ).setValues( FORM_SETUP, { ampContainerName: containers[ 0 ].name } );
 
 					const normalizedContainerName = getNormalizedContainerName( containers[ 0 ].name );
-					expect( () => validateCanSubmitChanges( registry.select ) )
+					expect( () => registry.select( STORE_NAME ).__dangerousCanSubmitChanges() )
 						.toThrow( `an AMP container with "${ normalizedContainerName }" name already exists` );
 
 					registry.dispatch( CORE_FORMS ).setValues( FORM_SETUP, { ampContainerName: 'Sitekit AMP' } );
@@ -753,7 +750,7 @@
 					expect( registry.select( STORE_NAME ).canSubmitChanges() ).toBe( false );
 
 					const normalizedContainerName = getNormalizedContainerName( containers[ 0 ].name );
-					expect( () => validateCanSubmitChanges( registry.select ) )
+					expect( () => registry.select( STORE_NAME ).__dangerousCanSubmitChanges() )
 						.toThrow( `a container with "${ normalizedContainerName }" name already exists` );
 
 					// Creating an AMP container requires a unique container name.
@@ -765,7 +762,7 @@
 					expect( registry.select( STORE_NAME ).canSubmitChanges() ).toBe( false );
 
 					const normalizedAMPContainerName = getNormalizedContainerName( containers[ 1 ].name );
-					expect( () => validateCanSubmitChanges( registry.select ) )
+					expect( () => registry.select( STORE_NAME ).__dangerousCanSubmitChanges() )
 						.toThrow( `an AMP container with "${ normalizedAMPContainerName }" name already exists` );
 
 					// Creating containers with unique names.
