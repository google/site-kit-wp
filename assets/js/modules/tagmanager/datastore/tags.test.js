/**
 * `modules/tagmanager` data store: existing-tag tests.
 *
 * Site Kit by Google, Copyright 2021 Google LLC
 *
 * Licensed under the Apache License, Version 2.0 (the "License");
 * you may not use this file except in compliance with the License.
 * You may obtain a copy of the License at
 *
 *     https://www.apache.org/licenses/LICENSE-2.0
 *
 * Unless required by applicable law or agreed to in writing, software
 * distributed under the License is distributed on an "AS IS" BASIS,
 * WITHOUT WARRANTIES OR CONDITIONS OF ANY KIND, either express or implied.
 * See the License for the specific language governing permissions and
 * limitations under the License.
 */

/**
 * Internal dependencies
 */
import API from 'googlesitekit-api';
import { MODULES_TAGMANAGER } from './constants';
import { CORE_SITE } from '../../../googlesitekit/datastore/site/constants';
import {
	createTestRegistry,
	muteFetch,
	untilResolved,
	unsubscribeFromAll,
} from '../../../../../tests/js/utils';
import * as factories from './__factories__';

describe( 'modules/tagmanager existing-tag', () => {
	let registry;
	const homeURL = 'http://example.com/';

	beforeAll( () => {
		API.setUsingCache( false );
	} );

	beforeEach( () => {
		registry = createTestRegistry();
		registry.dispatch( CORE_SITE ).receiveSiteInfo( { homeURL } );
	} );

	afterEach( () => {
		unsubscribeFromAll( registry );
	} );

	afterAll( () => {
		API.setUsingCache( true );
	} );

	describe( 'selectors', () => {
		describe( 'getExistingTag', () => {
			it( 'gets the correct tagmanager tag', async () => {
				const expectedTag = 'GTM-S1T3K1T';

				fetchMock.getOnce(
					{ query: { tagverify: '1' } },
					{
						body: factories.generateHTMLWithTag( expectedTag ),
						status: 200,
					}
				);

				registry.select( MODULES_TAGMANAGER ).getExistingTag();

				await untilResolved(
					registry,
					MODULES_TAGMANAGER
				).getExistingTag();

				const existingTag = registry
					.select( MODULES_TAGMANAGER )
					.getExistingTag();
				expect( existingTag ).toEqual( expectedTag );
			} );

			it( 'does not make a network request if existingTag is present', async () => {
				registry
					.dispatch( MODULES_TAGMANAGER )
					.receiveGetExistingTag( 'GTM-S1T3K1T' );

				const existingTag = registry
					.select( MODULES_TAGMANAGER )
					.getExistingTag();

				await untilResolved(
					registry,
					MODULES_TAGMANAGER
				).getExistingTag();

				expect( existingTag ).toEqual( 'GTM-S1T3K1T' );
				expect( fetchMock ).not.toHaveFetched();
			} );

			it( 'does not make a network request if existingTag is null', async () => {
				registry
					.dispatch( MODULES_TAGMANAGER )
					.receiveGetExistingTag( null );

				const existingTag = registry
					.select( MODULES_TAGMANAGER )
					.getExistingTag();

				await untilResolved(
					registry,
					MODULES_TAGMANAGER
				).getExistingTag();

				expect( existingTag ).toEqual( null );
				expect( fetchMock ).not.toHaveFetched();
			} );

			it( 'receives null for the tag if the request fails', async () => {
				// This is a limitation of the current underlying `getExistingTag` function.
				const errorResponse = {
					code: 'internal_server_error',
					message: 'Internal server error',
					data: { status: 500 },
				};
				fetchMock.getOnce(
					{ query: { tagverify: '1' } },
					{ body: errorResponse, status: 500 }
				);

				registry.select( MODULES_TAGMANAGER ).getExistingTag();

				await untilResolved(
					registry,
					MODULES_TAGMANAGER
				).getExistingTag();

				expect( fetchMock ).toHaveFetchedTimes( 1 );

				const existingTag = registry
					.select( MODULES_TAGMANAGER )
					.getExistingTag();
				expect( existingTag ).toEqual( null );
			} );
		} );

		describe( 'getTagPermission', () => {
			it( 'uses a resolver to make a network request', async () => {
				const {
					// eslint-disable-next-line sitekit/acronym-case
					accountId: accountID,
					// eslint-disable-next-line sitekit/acronym-case
					publicId: containerID,
				} = factories.containerBuilder();
				const permission = true;
				const permissionResponse = {
					accountID,
					containerID,
					permission,
				};
				fetchMock.getOnce(
					/^\/google-site-kit\/v1\/modules\/tagmanager\/data\/tag-permission/,
					{ body: permissionResponse, status: 200 }
				);

				// The value will be undefined until the response is received.
				expect(
					registry
						.select( MODULES_TAGMANAGER )
						.getTagPermission( containerID )
				).toEqual( undefined );

				await untilResolved( registry, STORE_NAME ).getTagPermission( containerID );

				expect( fetchMock ).toHaveFetched(
					/^\/google-site-kit\/v1\/modules\/tagmanager\/data\/tag-permission/,
					{
						query: { containerID },
					}
				);

<<<<<<< HEAD
=======
				await untilResolved(
					registry,
					MODULES_TAGMANAGER
				).getTagPermission( containerID );

>>>>>>> 565aadc6
				expect( fetchMock ).toHaveFetchedTimes( 1 );
				// The value will be undefined until the response is received.
				expect(
					registry
						.select( MODULES_TAGMANAGER )
						.getTagPermission( containerID )
				).toEqual( { accountID, permission } );
			} );

			it( 'dispatches an error if the request fails', async () => {
				const errorResponse = {
					code: 'internal_server_error',
					message: 'Internal server error',
					data: { status: 500 },
				};
				fetchMock.getOnce(
					/^\/google-site-kit\/v1\/modules\/tagmanager\/data\/tag-permission/,
					{ body: errorResponse, status: 500 }
				);

				const containerID = 'GTM-ABC1234';

				registry
					.select( MODULES_TAGMANAGER )
					.hasTagPermission( containerID );

				await untilResolved(
					registry,
					MODULES_TAGMANAGER
				).getTagPermission( containerID );

				expect( fetchMock ).toHaveFetchedTimes( 1 );
				expect(
					registry
						.select( MODULES_TAGMANAGER )
						.getTagPermission( containerID )
				).toEqual( undefined );
				expect(
					registry
						.select( MODULES_TAGMANAGER )
						.getErrorForSelector( 'getTagPermission', [
							containerID,
						] )
				).toEqual( errorResponse );
				expect( console ).toHaveErrored();
			} );
		} );

		describe( 'hasExistingTag', () => {
			it( 'returns true if an existing tag exists', async () => {
				registry
					.dispatch( MODULES_TAGMANAGER )
					.receiveGetExistingTag( 'GTM-G000GL3' );

				const hasExistingTag = registry
					.select( MODULES_TAGMANAGER )
					.hasExistingTag();

				await untilResolved(
					registry,
					MODULES_TAGMANAGER
				).getExistingTag();

				expect( hasExistingTag ).toEqual( true );
			} );

			it( 'returns false if no existing tag exists', async () => {
				registry
					.dispatch( MODULES_TAGMANAGER )
					.receiveGetExistingTag( null );

				const hasExistingTag = registry
					.select( MODULES_TAGMANAGER )
					.hasExistingTag();

				await untilResolved(
					registry,
					MODULES_TAGMANAGER
				).getExistingTag();

				expect( hasExistingTag ).toEqual( false );
			} );

			it( 'returns undefined if existing tag has not been loaded yet', async () => {
				muteFetch();
				expect(
					registry.select( MODULES_TAGMANAGER ).hasExistingTag()
				).toEqual( undefined );

				await untilResolved(
					registry,
					MODULES_TAGMANAGER
				).getExistingTag();

				expect(
					registry.select( MODULES_TAGMANAGER ).hasExistingTag()
				).not.toEqual( undefined );
			} );
		} );

		describe( 'hasTagPermission', () => {
			it( 'returns true if a user has access to this tag', async () => {
				const container = factories.containerBuilder();
				const permissionResponse = {
					// eslint-disable-next-line sitekit/acronym-case
					accountID: container.accountId,
					// eslint-disable-next-line sitekit/acronym-case
					containerID: container.publicId,
					permission: true,
				};
				// eslint-disable-next-line sitekit/acronym-case
				const containerID = container.publicId;
				registry
					.dispatch( MODULES_TAGMANAGER )
					.receiveGetTagPermission( permissionResponse, {
						containerID,
					} );

				expect(
					registry
						.select( MODULES_TAGMANAGER )
						.hasTagPermission( containerID )
				).toEqual( true );
			} );

			it( 'returns false if a user cannot access the requested tag', async () => {
				const container = factories.containerBuilder();
				const permissionResponse = {
					// eslint-disable-next-line sitekit/acronym-case
					accountID: container.accountId,
					// eslint-disable-next-line sitekit/acronym-case
					containerID: container.publicId,
					permission: false,
				};
				// eslint-disable-next-line sitekit/acronym-case
				const containerID = container.publicId;
				registry
					.dispatch( MODULES_TAGMANAGER )
					.receiveGetTagPermission( permissionResponse, {
						containerID,
					} );

				expect(
					registry
						.select( MODULES_TAGMANAGER )
						.hasTagPermission( containerID )
				).toEqual( false );
			} );

			it( 'returns undefined if the tag permission is not loaded yet', async () => {
				// eslint-disable-next-line sitekit/acronym-case
				const { publicId: containerID } = factories.containerBuilder();

				muteFetch(
					/^\/google-site-kit\/v1\/modules\/tagmanager\/data\/tag-permission/
				);
				expect(
					registry
						.select( MODULES_TAGMANAGER )
						.hasTagPermission( containerID )
				).toEqual( undefined );

				await untilResolved(
					registry,
					MODULES_TAGMANAGER
				).getTagPermission( containerID );
			} );
		} );
	} );
} );<|MERGE_RESOLUTION|>--- conflicted
+++ resolved
@@ -167,7 +167,10 @@
 						.getTagPermission( containerID )
 				).toEqual( undefined );
 
-				await untilResolved( registry, STORE_NAME ).getTagPermission( containerID );
+				await untilResolved(
+					registry,
+					MODULES_TAGMANAGER
+				).getTagPermission( containerID );
 
 				expect( fetchMock ).toHaveFetched(
 					/^\/google-site-kit\/v1\/modules\/tagmanager\/data\/tag-permission/,
@@ -176,14 +179,6 @@
 					}
 				);
 
-<<<<<<< HEAD
-=======
-				await untilResolved(
-					registry,
-					MODULES_TAGMANAGER
-				).getTagPermission( containerID );
-
->>>>>>> 565aadc6
 				expect( fetchMock ).toHaveFetchedTimes( 1 );
 				// The value will be undefined until the response is received.
 				expect(
