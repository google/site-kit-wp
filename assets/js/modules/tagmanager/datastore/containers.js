/**
 * `modules/tagmanager` data store: containers.
 *
 * Site Kit by Google, Copyright 2021 Google LLC
 *
 * Licensed under the Apache License, Version 2.0 (the "License");
 * you may not use this file except in compliance with the License.
 * You may obtain a copy of the License at
 *
 *     https://www.apache.org/licenses/LICENSE-2.0
 *
 * Unless required by applicable law or agreed to in writing, software
 * distributed under the License is distributed on an "AS IS" BASIS,
 * WITHOUT WARRANTIES OR CONDITIONS OF ANY KIND, either express or implied.
 * See the License for the specific language governing permissions and
 * limitations under the License.
 */

/**
 * External dependencies
 */
import invariant from 'invariant';

/**
 * Internal dependencies
 */
import API from 'googlesitekit-api';
import Data from 'googlesitekit-data';
import { MODULES_TAGMANAGER, CONTEXT_WEB, CONTEXT_AMP } from './constants';
import {
	isValidAccountID,
	isValidContainerID,
	isValidContainerName,
	isValidUsageContext,
} from '../util/validation';
import { createFetchStore } from '../../../googlesitekit/data/create-fetch-store';
const { createRegistrySelector, createRegistryControl } = Data;
import { createValidatedAction } from '../../../googlesitekit/data/utils';

// Actions
const WAIT_FOR_CONTAINERS = 'WAIT_FOR_CONTAINERS';

const fetchGetContainersStore = createFetchStore( {
	baseName: 'getContainers',
	argsToParams: ( accountID ) => {
		return { accountID };
	},
	validateParams: ( { accountID } = {} ) => {
		invariant(
			isValidAccountID( accountID ),
			'A valid accountID is required to fetch containers.'
		);
	},
	controlCallback: ( { accountID } ) => {
		// Always request both contexts to prevent filtering on server.
		// TODO: Remove `usageContext` param when legacy component is removed and datapoint
		// defaults to returning all containers if no context is provided.
		const usageContext = [ CONTEXT_WEB, CONTEXT_AMP ];
		return API.get(
			'modules',
			'tagmanager',
			'containers',
			{ accountID, usageContext },
			{ useCache: false }
		);
	},
	reducerCallback: ( state, containers, { accountID } ) => {
		return {
			...state,
			containers: {
				...state.containers,
				[ accountID ]: containers,
			},
		};
	},
} );

const fetchCreateContainerStore = createFetchStore( {
	baseName: 'createContainer',
	argsToParams( accountID, usageContext, { containerName } ) {
		return { accountID, usageContext, containerName };
	},
	validateParams: ( { accountID, usageContext, containerName } = {} ) => {
		invariant(
			isValidAccountID( accountID ),
			'A valid accountID is required to create a container.'
		);
		invariant(
			isValidUsageContext( usageContext ),
			'A valid usageContext is required to create a container.'
		);
		invariant(
			isValidContainerName( containerName ),
			'A valid containerName is required to create a container.'
		);
	},
	controlCallback: ( { accountID, usageContext, containerName: name } ) => {
		return API.set( 'modules', 'tagmanager', 'create-container', {
			accountID,
			usageContext,
			name,
		} );
	},
	reducerCallback( state, container, { accountID } ) {
		return {
			...state,
			containers: {
				...state.containers,
				[ accountID ]: [
					...( state.containers[ accountID ] || [] ),
					container,
				],
			},
		};
	},
} );

const baseInitialState = {
	containers: {},
};

const baseActions = {
	/**
	 * Creates a new Tag Manager container in the given account.
	 *
	 * @since 1.11.0
	 *
	 * @param {string} accountID          Google Tag Manager account ID.
	 * @param {string} usageContext       Container usage context. (Either 'web', or 'amp').
	 * @param {Object} args               Container arguments.
	 * @param {string} args.containerName The name for a new container.
	 * @return {Object} Object with `response` and `error`.
	 */
	createContainer: createValidatedAction(
		( accountID, usageContext, { containerName } ) => {
			invariant(
				isValidAccountID( accountID ),
				'A valid accountID is required to create a container.'
			);
			invariant(
				isValidUsageContext( usageContext ),
				'A valid usageContext is required to create a container.'
			);
			invariant(
				isValidContainerName( containerName ),
				'A valid containerName is required to create a container.'
			);
		},
		function* ( accountID, usageContext, { containerName } ) {
			const {
				response,
				error,
			} = yield fetchCreateContainerStore.actions.fetchCreateContainer(
				accountID,
				usageContext,
				{ containerName }
			);

			return { response, error };
		}
	),

	/**
	 * Sets selected container settings for the given container ID of the current account.
	 *
	 * Supports selecting a container that has not been received yet.
	 *
	 * @since 1.12.0
	 * @private
	 *
	 * @param {string} containerID Tag Manager container `publicId` of container to select.
	 */
	selectContainerByID: createValidatedAction(
		( containerID ) => {
			// This action relies on looking up the container in state to know what
			// settings to set the container IDs for. For this reason we cannot use this
			// for selecting the option to "set up a new container"
			// another instance here
			invariant(
				isValidContainerID( containerID ),
				'A valid container ID is required to select a container by ID.'
			);
		},
		function* ( containerID ) {
			const { select, dispatch } = yield Data.commonActions.getRegistry();
			const accountID = select( MODULES_TAGMANAGER ).getAccountID();

			if ( ! isValidAccountID( accountID ) ) {
				return;
			}

			// Containers may not be loaded yet for this account,
			// and no selections are done in the getContainers resolver, so we wait here.
			// This will not guarantee that containers exist, as an account may also have no containers
			// it will simply wait for `getContainers` to be resolved for this account ID.
			yield baseActions.waitForContainers( accountID );

			const container = select( MODULES_TAGMANAGER ).getContainerByID(
				accountID,
				containerID
			);
			if ( ! container ) {
				// Do nothing if the container was not found.
				return;
			}
			if ( container.usageContext.includes( CONTEXT_WEB ) ) {
				dispatch( MODULES_TAGMANAGER ).setContainerID( containerID );
				dispatch( MODULES_TAGMANAGER ).setInternalContainerID(
					// eslint-disable-next-line sitekit/acronym-case
					container.containerId
				);
			} else if ( container.usageContext.includes( CONTEXT_AMP ) ) {
				dispatch( MODULES_TAGMANAGER ).setAMPContainerID( containerID );
				dispatch( MODULES_TAGMANAGER ).setInternalAMPContainerID(
					// eslint-disable-next-line sitekit/acronym-case
					container.containerId
				);
			}
		}
	),

	/**
	 * Waits for containers to be resolved for the given account ID.
	 *
	 * @since 1.12.0
	 * @private
	 *
	 * @param {string} accountID Google Tag Manager account ID to await containers for.
	 * @return {Object} Redux-style action.
	 */
	waitForContainers: createValidatedAction(
		( accountID ) => {
			invariant(
				isValidAccountID( accountID ),
				'A valid accountID is required to wait for containers.'
			);
		},
		function* ( accountID ) {
			yield {
				payload: { accountID },
				type: WAIT_FOR_CONTAINERS,
			};
		}
	),
};

const baseControls = {
	[ WAIT_FOR_CONTAINERS ]: createRegistryControl(
<<<<<<< HEAD
		( registry ) => async ( { payload: { accountID } } ) => {
			await registry.resolveSelect( STORE_NAME ).getContainers( accountID );
=======
		( registry ) => ( { payload: { accountID } } ) => {
			// Select first to ensure resolution is always triggered.
			registry.select( MODULES_TAGMANAGER ).getContainers( accountID );
			const areContainersLoaded = () =>
				registry
					.select( MODULES_TAGMANAGER )
					.hasFinishedResolution( 'getContainers', [ accountID ] );

			if ( areContainersLoaded() ) {
				return;
			}

			return new Promise( ( resolve ) => {
				const unsubscribe = registry.subscribe( () => {
					if ( areContainersLoaded() ) {
						unsubscribe();
						resolve();
					}
				} );
			} );
>>>>>>> 565aadc6
		}
	),
};

const baseResolvers = {
	*getContainers( accountID ) {
		if ( ! isValidAccountID( accountID ) ) {
			return;
		}

		const { select } = yield Data.commonActions.getRegistry();

		if ( ! select( MODULES_TAGMANAGER ).getContainers( accountID ) ) {
			yield fetchGetContainersStore.actions.fetchGetContainers(
				accountID
			);
		}
	},
};

const baseSelectors = {
	/**
	 * Gets a container by its ID.
	 *
	 * @since 1.11.0
	 *
	 * @param {Object} state       Data store's state.
	 * @param {string} accountID   Account ID to find container in.
	 * @param {string} containerID Container (publicId) of container to get.
	 * @return {(Object|null|undefined)} Container object if found, `null` if not found, or `undefined` if not loaded yet.
	 */
	getContainerByID: createRegistrySelector(
		( select ) => ( state, accountID, containerID ) => {
			// Select all containers of the account to find the container, regardless of usageContext.
			const containers = select( MODULES_TAGMANAGER ).getContainers(
				accountID
			);

			if ( containers === undefined ) {
				return undefined;
			}

			return (
				containers.find(
					// eslint-disable-next-line sitekit/acronym-case
					( { publicId } ) => containerID === publicId
				) || null
			);
		}
	),

	/**
	 * Gets all web containers for the given account.
	 *
	 * @since 1.12.0
	 *
	 * @param {Object} state     Data store's state.
	 * @param {string} accountID Account ID to get containers for.
	 * @return {(Array|undefined)} Array of containers, or `undefined` if not loaded yet.
	 */
	getWebContainers: createRegistrySelector(
		( select ) => ( state, accountID ) => {
			const containers = select( MODULES_TAGMANAGER ).getContainers(
				accountID
			);

			if ( ! Array.isArray( containers ) ) {
				return undefined;
			}

			return containers.filter( ( { usageContext } ) =>
				usageContext.includes( CONTEXT_WEB )
			);
		}
	),

	/**
	 * Gets all AMP containers for the given account.
	 *
	 * @since 1.12.0
	 *
	 * @param {Object} state     Data store's state.
	 * @param {string} accountID Account ID to get containers for.
	 * @return {(Array|undefined)} Array of containers, or `undefined` if not loaded yet.
	 */
	getAMPContainers: createRegistrySelector(
		( select ) => ( state, accountID ) => {
			const containers = select( MODULES_TAGMANAGER ).getContainers(
				accountID
			);

			if ( ! Array.isArray( containers ) ) {
				return undefined;
			}

			return containers.filter( ( { usageContext } ) =>
				usageContext.includes( CONTEXT_AMP )
			);
		}
	),

	/**
	 * Gets all containers for the given account.
	 *
	 * @since 1.12.0
	 *
	 * @param {Object} state     Data store's state.
	 * @param {string} accountID Account ID to get containers for.
	 * @return {(Array|undefined)} Array of containers, or `undefined` if not loaded yet.
	 */
	getContainers( state, accountID ) {
		return state.containers[ accountID ];
	},

	/**
	 * Checks if containers are currently being fetched for the given account or not.
	 *
	 * @since 1.12.0
	 *
	 * @param {Object} state     Data store's state.
	 * @param {string} accountID Account ID to get containers for.
	 * @return {boolean} True if containers are being fetched for the given account, otherwise false.
	 */
	isDoingGetContainers: createRegistrySelector(
		( select ) => ( state, accountID ) => {
			return select( MODULES_TAGMANAGER ).isFetchingGetContainers(
				accountID
			);
		}
	),

	/**
	 * Checks if any request for creating a container is in progress.
	 *
	 * @since 1.11.0
	 *
	 * @param {Object} state Data store's state.
	 * @return {boolean} True if a request for create-container is in progress, otherwise false.
	 */
	isDoingCreateContainer( state ) {
		return Object.values( state.isFetchingCreateContainer ).some( Boolean );
	},
};

const store = Data.combineStores(
	fetchGetContainersStore,
	fetchCreateContainerStore,
	{
		initialState: baseInitialState,
		actions: baseActions,
		controls: baseControls,
		resolvers: baseResolvers,
		selectors: baseSelectors,
	}
);

export const {
	initialState,
	actions,
	controls,
	reducer,
	resolvers,
	selectors,
} = store;

export default store;<|MERGE_RESOLUTION|>--- conflicted
+++ resolved
@@ -246,31 +246,10 @@
 
 const baseControls = {
 	[ WAIT_FOR_CONTAINERS ]: createRegistryControl(
-<<<<<<< HEAD
 		( registry ) => async ( { payload: { accountID } } ) => {
-			await registry.resolveSelect( STORE_NAME ).getContainers( accountID );
-=======
-		( registry ) => ( { payload: { accountID } } ) => {
-			// Select first to ensure resolution is always triggered.
-			registry.select( MODULES_TAGMANAGER ).getContainers( accountID );
-			const areContainersLoaded = () =>
-				registry
-					.select( MODULES_TAGMANAGER )
-					.hasFinishedResolution( 'getContainers', [ accountID ] );
-
-			if ( areContainersLoaded() ) {
-				return;
-			}
-
-			return new Promise( ( resolve ) => {
-				const unsubscribe = registry.subscribe( () => {
-					if ( areContainersLoaded() ) {
-						unsubscribe();
-						resolve();
-					}
-				} );
-			} );
->>>>>>> 565aadc6
+			await registry
+				.resolveSelect( MODULES_TAGMANAGER )
+				.getContainers( accountID );
 		}
 	),
 };
