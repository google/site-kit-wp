/**
 * `modules/tagmanager` data store: accounts tests.
 *
 * Site Kit by Google, Copyright 2021 Google LLC
 *
 * Licensed under the Apache License, Version 2.0 (the "License");
 * you may not use this file except in compliance with the License.
 * You may obtain a copy of the License at
 *
 *     https://www.apache.org/licenses/LICENSE-2.0
 *
 * Unless required by applicable law or agreed to in writing, software
 * distributed under the License is distributed on an "AS IS" BASIS,
 * WITHOUT WARRANTIES OR CONDITIONS OF ANY KIND, either express or implied.
 * See the License for the specific language governing permissions and
 * limitations under the License.
 */

/**
 * Internal dependencies
 */
import API from 'googlesitekit-api';
import {
	CORE_SITE,
	AMP_MODE_PRIMARY,
	AMP_MODE_SECONDARY,
} from '../../../googlesitekit/datastore/site/constants';
import {
	MODULES_TAGMANAGER,
	ACCOUNT_CREATE,
	CONTEXT_WEB,
	CONTEXT_AMP,
	CONTAINER_CREATE,
} from './constants';
import {
	createTestRegistry,
	muteFetch,
	untilResolved,
	unsubscribeFromAll,
} from '../../../../../tests/js/utils';
import * as factories from './__factories__';
import * as fixtures from './__fixtures__';

describe( 'modules/tagmanager accounts', () => {
	let registry;

	const defaultSettings = {
		accountID: '',
		ampContainerID: '',
		containerID: '',
		internalAMPContainerID: '',
		internalContainerID: '',
		useSnippet: true,
	};

	const containersEndpoint = /^\/google-site-kit\/v1\/modules\/tagmanager\/data\/containers/;

	beforeAll( () => {
		API.setUsingCache( false );
	} );

	beforeEach( () => {
		registry = createTestRegistry();
		// Preload default settings to prevent the resolver from making unexpected requests
		// as this is covered in settings store tests.
		registry
			.dispatch( MODULES_TAGMANAGER )
			.receiveGetSettings( defaultSettings );
		// Prevent fetches for existing tags.
		registry.dispatch( MODULES_TAGMANAGER ).receiveGetExistingTag( null );
		// Prevent error loading site info.
		registry.dispatch( CORE_SITE ).receiveSiteInfo( {} );
	} );

	afterAll( () => {
		API.setUsingCache( true );
	} );

	afterEach( () => {
		unsubscribeFromAll( registry );
	} );

	describe( 'actions', () => {
		describe( 'resetAccounts', () => {
			it( 'sets accounts and related values back to their initial values', async () => {
				registry.dispatch( MODULES_TAGMANAGER ).setSettings( {
					accountID: '12345',
					ampContainerID: 'GTM-XYZ123',
					containerID: 'GTM-ABC123',
					internalAMPContainerID: '9876',
					internalContainerID: '8765',
					useSnippet: true,
				} );
				registry
					.dispatch( MODULES_TAGMANAGER )
					.receiveGetAccounts( fixtures.accounts );

				registry.dispatch( MODULES_TAGMANAGER ).resetAccounts();

				expect(
					registry.select( MODULES_TAGMANAGER ).getAccountID()
				).toBeUndefined();
				expect(
					registry.select( MODULES_TAGMANAGER ).getAMPContainerID()
				).toBeUndefined();
				expect(
					registry.select( MODULES_TAGMANAGER ).getContainerID()
				).toBeUndefined();
				expect(
					registry
						.select( MODULES_TAGMANAGER )
						.getInternalAMPContainerID()
				).toBeUndefined();

				expect(
					registry
						.select( MODULES_TAGMANAGER )
						.hasFinishedResolution( 'getAccounts', [] )
				).toBe( false );
				expect(
					registry.stores[ MODULES_TAGMANAGER ].store.getState()
						.accounts
				).toBeUndefined();

				// Other settings are left untouched.
				expect(
					registry.select( MODULES_TAGMANAGER ).getUseSnippet()
				).toBe( true );
			} );

			it( 'invalidates the resolver for getAccounts', async () => {
				registry
					.dispatch( MODULES_TAGMANAGER )
					.receiveGetAccounts( fixtures.accounts );

				muteFetch( containersEndpoint, [] );
				registry.select( MODULES_TAGMANAGER ).getAccounts();

				await untilResolved(
					registry,
					MODULES_TAGMANAGER
				).getAccounts();

				registry.dispatch( MODULES_TAGMANAGER ).resetAccounts();

				expect(
					registry
						.select( MODULES_TAGMANAGER )
						.hasFinishedResolution( 'getAccounts' )
				).toStrictEqual( false );
			} );
		} );

		describe( 'selectAccount', () => {
			it( 'does nothing when called with the same accountID', async () => {
				const accountID = '123';
				const containerID = 'GTM-S1T3K1T';
				const internalID = '12345';
				registry
					.dispatch( MODULES_TAGMANAGER )
					.setAccountID( accountID );
				registry
					.dispatch( MODULES_TAGMANAGER )
					.setContainerID( containerID );
				registry
					.dispatch( MODULES_TAGMANAGER )
					.setInternalContainerID( internalID );

				await registry
					.dispatch( MODULES_TAGMANAGER )
					.selectAccount( accountID );

				expect(
					registry.select( MODULES_TAGMANAGER ).getAccountID()
				).toBe( accountID );
				expect(
					registry.select( MODULES_TAGMANAGER ).getContainerID()
				).toBe( containerID );
				expect(
					registry
						.select( MODULES_TAGMANAGER )
						.getInternalContainerID()
				).toBe( internalID );
			} );

			it( 'sets the accountID and clears all container-related selections', async () => {
				registry.dispatch( MODULES_TAGMANAGER ).setAccountID( '123' );
				registry
					.dispatch( MODULES_TAGMANAGER )
					.setContainerID( 'GTM-S1T3K1T' );
				registry
					.dispatch( MODULES_TAGMANAGER )
					.setInternalContainerID( '12345' );
				registry
					.dispatch( MODULES_TAGMANAGER )
					.setAMPContainerID( 'GTM-AMP1234' );
				registry
					.dispatch( MODULES_TAGMANAGER )
					.setInternalAMPContainerID( '92345' );

				// Since ACCOUNT_CREATE is a valid choice but not a valid account ID,
				// it will still be selected but subsequent container selections will be skipped.
				await registry
					.dispatch( MODULES_TAGMANAGER )
					.selectAccount( ACCOUNT_CREATE );

				expect(
					registry.select( MODULES_TAGMANAGER ).getAccountID()
				).toBe( ACCOUNT_CREATE );
				expect(
					registry.select( MODULES_TAGMANAGER ).getContainerID()
				).toBe( '' );
				expect(
					registry
						.select( MODULES_TAGMANAGER )
						.getInternalContainerID()
				).toBe( '' );
				expect(
					registry.select( MODULES_TAGMANAGER ).getAMPContainerID()
				).toBe( '' );
				expect(
					registry
						.select( MODULES_TAGMANAGER )
						.getInternalAMPContainerID()
				).toBe( '' );
			} );

			it( 'supports asynchronous container resolution', async () => {
				const {
					account,
					containers,
				} = factories.buildAccountWithContainers( {
					container: { usageContext: [ CONTEXT_WEB ] },
<<<<<<< HEAD
					count: 1,
				} );

				// eslint-disable-next-line sitekit/acronym-case
				const { accountId: accountID } = account;
				const [ firstContainer ] = containers;
				const responsePromise = new Promise( ( resolve ) => {
					return () => resolve( containers );
=======
					count: 3,
>>>>>>> fe058481
				} );

<<<<<<< HEAD
=======
				// eslint-disable-next-line sitekit/acronym-case
				const { accountId: accountID } = account;
				const [ firstContainer ] = containers;

>>>>>>> fe058481
				expect(
					registry.select( MODULES_TAGMANAGER ).getAccountID()
				).toBe( '' );
				expect(
					registry.select( MODULES_TAGMANAGER ).getContainerID()
				).toBe( '' );
				expect(
					registry
						.select( MODULES_TAGMANAGER )
						.getInternalContainerID()
				).toBe( '' );
				expect(
					registry
						.select( MODULES_TAGMANAGER )
						.getWebContainers( accountID )
				).toBeUndefined();
				expect(
					registry
						.select( MODULES_TAGMANAGER )
						.getAMPContainers( accountID )
				).toBeUndefined();

				fetchMock.getOnce( containersEndpoint, {
					body: JSON.stringify( containers ),
				} );

				await registry
					.dispatch( MODULES_TAGMANAGER )
					.selectAccount( accountID );

				expect( fetchMock ).toHaveFetched( containersEndpoint );

				expect(
					registry.select( MODULES_TAGMANAGER ).getAccountID()
				).toBe( accountID );
				expect(
					registry.select( MODULES_TAGMANAGER ).getContainerID()
				).toBe( firstContainer.publicId ); // eslint-disable-line sitekit/acronym-case
				expect(
					registry
						.select( MODULES_TAGMANAGER )
						.getInternalContainerID()
				).toBe( firstContainer.containerId ); // eslint-disable-line sitekit/acronym-case
				expect(
					registry.select( MODULES_TAGMANAGER ).getAMPContainerID()
				).toBe( '' );
				expect(
					registry
						.select( MODULES_TAGMANAGER )
						.getInternalAMPContainerID()
				).toBe( '' );
				expect(
					registry
						.select( MODULES_TAGMANAGER )
						.getWebContainers( accountID )
				).toEqual( containers );
				expect(
					registry
						.select( MODULES_TAGMANAGER )
						.getAMPContainers( accountID )
				).toEqual( [] );
			} );

			describe( 'with no AMP', () => {
				it( 'selects the first web container for the selected account', async () => {
					const {
						account,
						containers,
					} = factories.buildAccountWithContainers( {
						container: { usageContext: [ CONTEXT_WEB ] },
						count: 3,
					} );
					const accountID = account.accountId; // eslint-disable-line sitekit/acronym-case
					const [ firstContainer ] = containers;
					registry
						.dispatch( MODULES_TAGMANAGER )
						.receiveGetContainers( containers, { accountID } );

					await registry
						.dispatch( MODULES_TAGMANAGER )
						.selectAccount( accountID );

					expect(
						registry.select( MODULES_TAGMANAGER ).getContainerID()
					).toBe( firstContainer.publicId ); // eslint-disable-line sitekit/acronym-case
					expect(
						registry
							.select( MODULES_TAGMANAGER )
							.getInternalContainerID()
					).toBe( firstContainer.containerId ); // eslint-disable-line sitekit/acronym-case
					expect(
						registry
							.select( MODULES_TAGMANAGER )
							.getAMPContainerID()
					).toBe( '' );
					expect(
						registry
							.select( MODULES_TAGMANAGER )
							.getInternalAMPContainerID()
					).toBe( '' );
				} );

				it( 'selects "set up a new container" if there are none', async () => {
					const accountID = '123';
					registry
						.dispatch( MODULES_TAGMANAGER )
						.receiveGetContainers( [], { accountID } );

					await registry
						.dispatch( MODULES_TAGMANAGER )
						.selectAccount( accountID );

					expect(
						registry.select( MODULES_TAGMANAGER ).getContainerID()
					).toBe( CONTAINER_CREATE );
					expect(
						registry
							.select( MODULES_TAGMANAGER )
							.getInternalContainerID()
					).toBe( '' );
					expect(
						registry
							.select( MODULES_TAGMANAGER )
							.getAMPContainerID()
					).toBe( '' );
					expect(
						registry
							.select( MODULES_TAGMANAGER )
							.getInternalAMPContainerID()
					).toBe( '' );
				} );
			} );

			describe( 'with primary AMP', () => {
				beforeEach( () =>
					registry
						.dispatch( CORE_SITE )
						.receiveSiteInfo( { ampMode: AMP_MODE_PRIMARY } )
				);

				it( 'selects the first AMP container for the selected account', async () => {
					const {
						account,
						containers,
					} = factories.buildAccountWithContainers( {
						container: { usageContext: [ CONTEXT_AMP ] },
						count: 3,
					} );
					const accountID = account.accountId; // eslint-disable-line sitekit/acronym-case
					const [ firstContainer ] = containers;
					registry
						.dispatch( MODULES_TAGMANAGER )
						.receiveGetContainers( containers, { accountID } );

					await registry
						.dispatch( MODULES_TAGMANAGER )
						.selectAccount( accountID );

					expect(
						registry.select( MODULES_TAGMANAGER ).getContainerID()
					).toBe( '' );
					expect(
						registry
							.select( MODULES_TAGMANAGER )
							.getInternalContainerID()
					).toBe( '' );
					expect(
						registry
							.select( MODULES_TAGMANAGER )
							.getAMPContainerID()
					).toBe( firstContainer.publicId ); // eslint-disable-line sitekit/acronym-case
					expect(
						registry
							.select( MODULES_TAGMANAGER )
							.getInternalAMPContainerID()
					).toBe( firstContainer.containerId ); // eslint-disable-line sitekit/acronym-case
				} );

				it( 'selects "set up a new container" if there are none', async () => {
					const accountID = '123';
					registry
						.dispatch( MODULES_TAGMANAGER )
						.receiveGetContainers( [], { accountID } );

					await registry
						.dispatch( MODULES_TAGMANAGER )
						.selectAccount( accountID );

					expect(
						registry.select( MODULES_TAGMANAGER ).getContainerID()
					).toBe( '' );
					expect(
						registry
							.select( MODULES_TAGMANAGER )
							.getInternalContainerID()
					).toBe( '' );
					expect(
						registry
							.select( MODULES_TAGMANAGER )
							.getAMPContainerID()
					).toBe( CONTAINER_CREATE );
					expect(
						registry
							.select( MODULES_TAGMANAGER )
							.getInternalAMPContainerID()
					).toBe( '' );
				} );
			} );

			describe( 'with secondary AMP', () => {
				beforeEach( () =>
					registry
						.dispatch( CORE_SITE )
						.receiveSiteInfo( { ampMode: AMP_MODE_SECONDARY } )
				);

				it( 'selects both first containers for the selected account', async () => {
					// eslint-disable-next-line sitekit/acronym-case
					const { accountId } = factories.accountBuilder();
					// eslint-disable-next-line sitekit/acronym-case
					const accountID = accountId;
					const webContainers = factories.buildContainers( 3, {
						// eslint-disable-next-line sitekit/acronym-case
						accountId,
						usageContext: [ CONTEXT_WEB ],
					} );
					const ampContainers = factories.buildContainers( 3, {
						// eslint-disable-next-line sitekit/acronym-case
						accountId,
						usageContext: [ CONTEXT_AMP ],
					} );
					const containers = [ ...webContainers, ...ampContainers ];
					registry
						.dispatch( MODULES_TAGMANAGER )
						.receiveGetContainers( containers, { accountID } );

					await registry
						.dispatch( MODULES_TAGMANAGER )
						.selectAccount( accountID );

					expect(
						registry.select( MODULES_TAGMANAGER ).getContainerID()
					).toBe( webContainers[ 0 ].publicId ); // eslint-disable-line sitekit/acronym-case
					expect(
						registry
							.select( MODULES_TAGMANAGER )
							.getInternalContainerID()
					).toBe( webContainers[ 0 ].containerId ); // eslint-disable-line sitekit/acronym-case
					expect(
						registry
							.select( MODULES_TAGMANAGER )
							.getAMPContainerID()
					).toBe( ampContainers[ 0 ].publicId ); // eslint-disable-line sitekit/acronym-case
					expect(
						registry
							.select( MODULES_TAGMANAGER )
							.getInternalAMPContainerID()
					).toBe( ampContainers[ 0 ].containerId ); // eslint-disable-line sitekit/acronym-case
				} );

				it( 'selects "set up a new container" if there are none', async () => {
					const accountID = '123';
					registry
						.dispatch( MODULES_TAGMANAGER )
						.receiveGetContainers( [], { accountID } );

					await registry
						.dispatch( MODULES_TAGMANAGER )
						.selectAccount( accountID );

					expect(
						registry.select( MODULES_TAGMANAGER ).getContainerID()
					).toBe( CONTAINER_CREATE );
					expect(
						registry
							.select( MODULES_TAGMANAGER )
							.getInternalContainerID()
					).toBe( '' );
					expect(
						registry
							.select( MODULES_TAGMANAGER )
							.getAMPContainerID()
					).toBe( CONTAINER_CREATE );
					expect(
						registry
							.select( MODULES_TAGMANAGER )
							.getInternalAMPContainerID()
					).toBe( '' );
				} );
			} );
		} );
	} );

	describe( 'selectors', () => {
		describe( 'getAccounts', () => {
			it( 'uses a resolver to make a network request', async () => {
				fetchMock.get(
					/^\/google-site-kit\/v1\/modules\/tagmanager\/data\/accounts/,
					{ body: fixtures.accounts, status: 200 }
				);
				// Mute fetch for containers request triggered in the resolver from auto-selecting first account.
				muteFetch( containersEndpoint, [] );
				const initialAccounts = registry
					.select( MODULES_TAGMANAGER )
					.getAccounts();

				expect( initialAccounts ).toBeUndefined();
				await untilResolved(
					registry,
					MODULES_TAGMANAGER
				).getAccounts();

				const accounts = registry
					.select( MODULES_TAGMANAGER )
					.getAccounts();
				expect( fetchMock ).toHaveFetchedTimes(
					1,
					/^\/google-site-kit\/v1\/modules\/tagmanager\/data\/accounts/
				);
				expect( accounts ).toEqual( fixtures.accounts );
			} );

			it( 'does not make a network request if accounts are already present', async () => {
				registry
					.dispatch( MODULES_TAGMANAGER )
					.receiveGetAccounts( fixtures.accounts );

				// Mute fetch for containers request triggered in the resolver from auto-selecting first account.
				muteFetch( containersEndpoint, [] );
				const accounts = registry
					.select( MODULES_TAGMANAGER )
					.getAccounts();

				await untilResolved(
					registry,
					MODULES_TAGMANAGER
				).getAccounts();

				expect( accounts ).toEqual( fixtures.accounts );
				expect( fetchMock ).not.toHaveFetched(
					/^\/google-site-kit\/v1\/modules\/tagmanager\/data\/accounts/
				);
			} );

			it( 'does not make a network request if accounts exist but are empty (this is a valid state)', async () => {
				registry
					.dispatch( MODULES_TAGMANAGER )
					.receiveGetAccounts( [] );

				const accounts = registry
					.select( MODULES_TAGMANAGER )
					.getAccounts();

				await untilResolved(
					registry,
					MODULES_TAGMANAGER
				).getAccounts();

				expect( accounts ).toEqual( [] );
				expect( fetchMock ).not.toHaveFetched();
			} );

			it( 'dispatches an error if the request fails', async () => {
				const response = {
					code: 'internal_server_error',
					message: 'Internal server error',
					data: { status: 500 },
				};
				fetchMock.get(
					/^\/google-site-kit\/v1\/modules\/tagmanager\/data\/accounts/,
					{ body: response, status: 500 }
				);

				registry.select( MODULES_TAGMANAGER ).getAccounts();

				await untilResolved(
					registry,
					MODULES_TAGMANAGER
				).getAccounts();

				expect( fetchMock ).toHaveFetchedTimes( 1 );

				const accounts = registry
					.select( MODULES_TAGMANAGER )
					.getAccounts();
				expect( accounts ).toBeUndefined();
				expect( console ).toHaveErrored();
			} );
		} );
	} );
} );<|MERGE_RESOLUTION|>--- conflicted
+++ resolved
@@ -231,27 +231,13 @@
 					containers,
 				} = factories.buildAccountWithContainers( {
 					container: { usageContext: [ CONTEXT_WEB ] },
-<<<<<<< HEAD
-					count: 1,
+					count: 3,
 				} );
 
 				// eslint-disable-next-line sitekit/acronym-case
 				const { accountId: accountID } = account;
 				const [ firstContainer ] = containers;
-				const responsePromise = new Promise( ( resolve ) => {
-					return () => resolve( containers );
-=======
-					count: 3,
->>>>>>> fe058481
-				} );
-
-<<<<<<< HEAD
-=======
-				// eslint-disable-next-line sitekit/acronym-case
-				const { accountId: accountID } = account;
-				const [ firstContainer ] = containers;
-
->>>>>>> fe058481
+
 				expect(
 					registry.select( MODULES_TAGMANAGER ).getAccountID()
 				).toBe( '' );
