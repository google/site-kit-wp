/**
 * Tag Manager Settings View component.
 *
 * Site Kit by Google, Copyright 2021 Google LLC
 *
 * Licensed under the Apache License, Version 2.0 (the "License");
 * you may not use this file except in compliance with the License.
 * You may obtain a copy of the License at
 *
 *     https://www.apache.org/licenses/LICENSE-2.0
 *
 * Unless required by applicable law or agreed to in writing, software
 * distributed under the License is distributed on an "AS IS" BASIS,
 * WITHOUT WARRANTIES OR CONDITIONS OF ANY KIND, either express or implied.
 * See the License for the specific language governing permissions and
 * limitations under the License.
 */

/**
 * WordPress dependencies
 */
import { createInterpolateElement, Fragment } from '@wordpress/element';
import { __, sprintf } from '@wordpress/i18n';

/**
 * Internal dependencies
 */
import { useSelect } from 'googlesitekit-data';
import DisplaySetting from '../../../../components/DisplaySetting';
import Link from '../../../../components/Link';
import StoreErrorNotices from '../../../../components/StoreErrorNotices';
import VisuallyHidden from '../../../../components/VisuallyHidden';
import { CORE_SITE } from '../../../../googlesitekit/datastore/site/constants';
import { MODULES_TAGMANAGER } from '../../datastore/constants';
import { escapeURI } from '../../../../util/escape-uri';
import Typography from '../../../../components/Typography';

export default function SettingsView() {
	const accountID = useSelect( ( select ) =>
		select( MODULES_TAGMANAGER ).getAccountID()
	);
	const containerID = useSelect( ( select ) =>
		select( MODULES_TAGMANAGER ).getContainerID()
	);
	const ampContainerID = useSelect( ( select ) =>
		select( MODULES_TAGMANAGER ).getAMPContainerID()
	);
	const useSnippet = useSelect( ( select ) =>
		select( MODULES_TAGMANAGER ).getUseSnippet()
	);
	const hasExistingTag = useSelect( ( select ) =>
		select( MODULES_TAGMANAGER ).hasExistingTag()
	);
	const isAMP = useSelect( ( select ) => select( CORE_SITE ).isAMP() );
	const isSecondaryAMP = useSelect( ( select ) =>
		select( CORE_SITE ).isSecondaryAMP()
	);
	const internalContainerID = useSelect( ( select ) =>
		select( MODULES_TAGMANAGER ).getInternalContainerID()
	);
	const internalAMPContainerID = useSelect( ( select ) =>
		select( MODULES_TAGMANAGER ).getInternalAMPContainerID()
	);
	const editWebContainerURL = useSelect( ( select ) =>
		select( MODULES_TAGMANAGER ).getServiceURL( {
			path: escapeURI`/container/accounts/${ accountID }/containers/${ internalContainerID }`,
		} )
	);
	const editAMPContainerURL = useSelect( ( select ) =>
		select( MODULES_TAGMANAGER ).getServiceURL( {
			path: escapeURI`/container/accounts/${ accountID }/containers/${ internalAMPContainerID }`,
		} )
	);

	return (
		<Fragment>
			<StoreErrorNotices
				moduleSlug="tagmanager"
				storeName={ MODULES_TAGMANAGER }
			/>

			<div className="googlesitekit-settings-module__meta-items">
				<div className="googlesitekit-settings-module__meta-item">
					<Typography
						as="h5"
						size="medium"
						type="label"
						className="googlesitekit-settings-module__meta-item-type"
					>
						{ __( 'Account', 'google-site-kit' ) }
<<<<<<< HEAD
					</h5>
					<Typography
						as="p"
						type="body"
						size="medium"
						className="googlesitekit-settings-module__meta-item-data"
					>
=======
					</Typography>
					<p className="googlesitekit-settings-module__meta-item-data">
>>>>>>> cc053c29
						<DisplaySetting value={ accountID } />
					</Typography>
				</div>

				{ ( ! isAMP || isSecondaryAMP ) && (
					<Fragment>
						<div className="googlesitekit-settings-module__meta-item">
							<Typography
								as="h5"
								size="medium"
								type="label"
								className="googlesitekit-settings-module__meta-item-type"
							>
								{ isSecondaryAMP && (
									<span>
										{ __(
											'Web Container ID',
											'google-site-kit'
										) }
									</span>
								) }
								{ ! isSecondaryAMP && (
									<span>
										{ __(
											'Container ID',
											'google-site-kit'
										) }
									</span>
								) }
<<<<<<< HEAD
							</h5>
							<Typography
								as="p"
								type="body"
								size="medium"
								className="googlesitekit-settings-module__meta-item-data"
							>
=======
							</Typography>
							<p className="googlesitekit-settings-module__meta-item-data">
>>>>>>> cc053c29
								<DisplaySetting value={ containerID } />
							</Typography>
						</div>
						{ editWebContainerURL && (
							<div className="googlesitekit-settings-module__meta-item googlesitekit-settings-module__meta-item--data-only">
								<Typography
									as="p"
									type="body"
									size="medium"
									className="googlesitekit-settings-module__meta-item-data"
								>
									<Link href={ editWebContainerURL } external>
										{ createInterpolateElement(
											sprintf(
												/* translators: %s: Appropriate container term. */
												__(
													'Edit <VisuallyHidden>%s </VisuallyHidden>in Tag Manager',
													'google-site-kit'
												),
												isSecondaryAMP
													? __(
															'web container',
															'google-site-kit'
													  )
													: __(
															'container',
															'google-site-kit'
													  )
											),
											{
												VisuallyHidden: (
													<VisuallyHidden />
												),
											}
										) }
									</Link>
								</Typography>
							</div>
						) }
					</Fragment>
				) }

				{ isAMP && (
					<Fragment>
						<div className="googlesitekit-settings-module__meta-item">
							<Typography
								as="h5"
								size="medium"
								type="label"
								className="googlesitekit-settings-module__meta-item-type"
							>
								{ isSecondaryAMP && (
									<span>
										{ __(
											'AMP Container ID',
											'google-site-kit'
										) }
									</span>
								) }
								{ ! isSecondaryAMP && (
									<span>
										{ __(
											'Container ID',
											'google-site-kit'
										) }
									</span>
								) }
<<<<<<< HEAD
							</h5>
							<Typography
								as="p"
								type="body"
								size="medium"
								className="googlesitekit-settings-module__meta-item-data"
							>
=======
							</Typography>
							<p className="googlesitekit-settings-module__meta-item-data">
>>>>>>> cc053c29
								<DisplaySetting value={ ampContainerID } />
							</Typography>
						</div>
						{ editAMPContainerURL && (
							<div className="googlesitekit-settings-module__meta-item googlesitekit-settings-module__meta-item--data-only">
								<Typography
									as="p"
									type="body"
									size="medium"
									className="googlesitekit-settings-module__meta-item-data"
								>
									<Link href={ editAMPContainerURL } external>
										{ createInterpolateElement(
											sprintf(
												/* translators: %s: Appropriate container term. */
												__(
													'Edit <VisuallyHidden>%s </VisuallyHidden>in Tag Manager',
													'google-site-kit'
												),
												isSecondaryAMP
													? __(
															'AMP container',
															'google-site-kit'
													  )
													: __(
															'container',
															'google-site-kit'
													  )
											),
											{
												VisuallyHidden: (
													<VisuallyHidden />
												),
											}
										) }
									</Link>
								</Typography>
							</div>
						) }
					</Fragment>
				) }
			</div>

			<div className="googlesitekit-settings-module__meta-items">
				<div className="googlesitekit-settings-module__meta-item">
					<Typography
						as="h5"
						size="medium"
						type="label"
						className="googlesitekit-settings-module__meta-item-type"
					>
						{ __( 'Tag Manager Code Snippet', 'google-site-kit' ) }
					</Typography>

					<Typography
						as="p"
						type="body"
						size="medium"
						className="googlesitekit-settings-module__meta-item-data"
					>
						{ useSnippet && (
							<span>
								{ __(
									'Snippet is inserted',
									'google-site-kit'
								) }
							</span>
						) }
						{ ! useSnippet && (
							<span>
								{ __(
									'Snippet is not inserted',
									'google-site-kit'
								) }
							</span>
						) }
					</Typography>

					{ hasExistingTag && (
						<Typography as="p" type="body" size="medium">
							{ __(
								'Placing two tags at the same time is not recommended.',
								'google-site-kit'
							) }
						</Typography>
					) }
				</div>
			</div>
		</Fragment>
	);
}<|MERGE_RESOLUTION|>--- conflicted
+++ resolved
@@ -88,18 +88,13 @@
 						className="googlesitekit-settings-module__meta-item-type"
 					>
 						{ __( 'Account', 'google-site-kit' ) }
-<<<<<<< HEAD
-					</h5>
+					</Typography>
 					<Typography
 						as="p"
 						type="body"
 						size="medium"
 						className="googlesitekit-settings-module__meta-item-data"
 					>
-=======
-					</Typography>
-					<p className="googlesitekit-settings-module__meta-item-data">
->>>>>>> cc053c29
 						<DisplaySetting value={ accountID } />
 					</Typography>
 				</div>
@@ -129,18 +124,13 @@
 										) }
 									</span>
 								) }
-<<<<<<< HEAD
-							</h5>
+							</Typography>
 							<Typography
 								as="p"
 								type="body"
 								size="medium"
 								className="googlesitekit-settings-module__meta-item-data"
 							>
-=======
-							</Typography>
-							<p className="googlesitekit-settings-module__meta-item-data">
->>>>>>> cc053c29
 								<DisplaySetting value={ containerID } />
 							</Typography>
 						</div>
@@ -208,18 +198,13 @@
 										) }
 									</span>
 								) }
-<<<<<<< HEAD
-							</h5>
+							</Typography>
 							<Typography
 								as="p"
 								type="body"
 								size="medium"
 								className="googlesitekit-settings-module__meta-item-data"
 							>
-=======
-							</Typography>
-							<p className="googlesitekit-settings-module__meta-item-data">
->>>>>>> cc053c29
 								<DisplaySetting value={ ampContainerID } />
 							</Typography>
 						</div>
