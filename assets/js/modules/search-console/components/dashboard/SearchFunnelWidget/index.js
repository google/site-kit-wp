/**
 * SearchFunnelWidget component.
 *
 * Site Kit by Google, Copyright 2021 Google LLC
 *
 * Licensed under the Apache License, Version 2.0 (the "License");
 * you may not use this file except in compliance with the License.
 * You may obtain a copy of the License at
 *
 *     https://www.apache.org/licenses/LICENSE-2.0
 *
 * Unless required by applicable law or agreed to in writing, software
 * distributed under the License is distributed on an "AS IS" BASIS,
 * WITHOUT WARRANTIES OR CONDITIONS OF ANY KIND, either express or implied.
 * See the License for the specific language governing permissions and
 * limitations under the License.
 */

/**
 * External dependencies
 */
import PropTypes from 'prop-types';

/**
 * WordPress dependencies
 */
import { useState } from '@wordpress/element';
import { __ } from '@wordpress/i18n';
import { isURL } from '@wordpress/url';

/**
 * Internal dependencies
 */
import Data from 'googlesitekit-data';
import {
	MODULES_SEARCH_CONSOLE,
	DATE_RANGE_OFFSET,
} from '../../../datastore/constants';
import {
	MODULES_ANALYTICS,
	DATE_RANGE_OFFSET as DATE_RANGE_OFFSET_ANALYTICS,
} from '../../../../analytics/datastore/constants';
import { CORE_SITE } from '../../../../../googlesitekit/datastore/site/constants';
import { CORE_USER } from '../../../../../googlesitekit/datastore/user/constants';
import { numFmt } from '../../../../../util';
import PreviewBlock from '../../../../../components/PreviewBlock';
import Header from './Header';
import Footer from './Footer';
import Overview from './Overview';
import SearchConsoleStats from './SearchConsoleStats';
import AnalyticsStats from './AnalyticsStats';
import { CORE_MODULES } from '../../../../../googlesitekit/modules/datastore/constants';
const { useSelect, useInViewSelect } = Data;

const SearchFunnelWidget = ( {
	Widget,
	WidgetReportZero,
	WidgetReportError,
} ) => {
	const [ selectedStats, setSelectedStats ] = useState( 0 );

	const isAnalyticsConnected = useSelect( ( select ) =>
		select( CORE_MODULES ).isModuleConnected( 'analytics' )
	);

	const dateRangeLength = useSelect( ( select ) =>
		select( CORE_USER ).getDateRangeNumberOfDays()
	);
	const url = useSelect( ( select ) =>
		select( CORE_SITE ).getCurrentEntityURL()
	);

	const { endDate, compareStartDate } = useSelect( ( select ) =>
		select( CORE_USER ).getDateRangeDates( {
			compare: true,
			offsetDays: DATE_RANGE_OFFSET,
		} )
	);
	const analyticsDates = useSelect( ( select ) =>
		select( CORE_USER ).getDateRangeDates( {
			compare: true,
			offsetDays: DATE_RANGE_OFFSET_ANALYTICS,
		} )
	);

	const analyticsGoalsData = useInViewSelect( ( select ) =>
		isAnalyticsConnected ? select( MODULES_ANALYTICS ).getGoals() : {}
	);

	const analyticsGoalsLoading = useSelect( ( select ) =>
		isAnalyticsConnected
			? ! select( MODULES_ANALYTICS ).hasFinishedResolution(
					'getGoals',
					[]
			  )
			: false
	);

	const analyticsGoalsError = useSelect( ( select ) =>
		isAnalyticsConnected
			? select( MODULES_ANALYTICS ).getErrorForSelector( 'getGoals', [] )
			: null
	);

	const searchConsoleReportArgs = {
		startDate: compareStartDate,
		endDate,
		dimensions: 'date',
	};

	const analyticsOverviewArgs = {
		...analyticsDates,
		metrics: [
			{
				expression: 'ga:goalCompletionsAll',
				alias: 'Goal Completions',
			},
			'ga:bounceRate',
		],
	};

	const analyticsStatsArgs = {
		...analyticsDates,
		...analyticsOverviewArgs,
		dimensions: 'ga:date',
	};
	const analyticsVisitorsOverviewArgs = {
		...analyticsDates,
		metrics: [
			{
				expression: 'ga:users',
				alias: 'Total Users',
			},
		],
		dimensions: [ 'ga:channelGrouping' ],
		dimensionFilters: { 'ga:channelGrouping': 'Organic Search' },
	};
	const analyticsVisitorsStatsArgs = {
		...analyticsVisitorsOverviewArgs,
		dimensions: [ 'ga:date', 'ga:channelGrouping' ],
	};

	if ( isURL( url ) ) {
		searchConsoleReportArgs.url = url;
		analyticsOverviewArgs.url = url;
		analyticsStatsArgs.url = url;
		analyticsVisitorsOverviewArgs.url = url;
		analyticsVisitorsStatsArgs.url = url;
	}

	const searchConsoleData = useInViewSelect( ( select ) =>
		select( MODULES_SEARCH_CONSOLE ).getReport( searchConsoleReportArgs )
	);
	const searchConsoleError = useSelect( ( select ) =>
		select( MODULES_SEARCH_CONSOLE ).getErrorForSelector( 'getReport', [
			searchConsoleReportArgs,
		] )
	);

	const searchConsoleLoading = useSelect(
		( select ) =>
			! select(
				MODULES_SEARCH_CONSOLE
			).hasFinishedResolution( 'getReport', [ searchConsoleReportArgs ] )
	);

	const analyticsOverviewLoading = useSelect( ( select ) => {
		if ( ! isAnalyticsConnected ) {
			return false;
		}

		return ! select( MODULES_ANALYTICS ).hasFinishedResolution(
			'getReport',
			[ analyticsOverviewArgs ]
		);
	} );
	const analyticsOverviewData = useInViewSelect( ( select ) => {
		if ( ! isAnalyticsConnected ) {
			return null;
		}

		return select( MODULES_ANALYTICS ).getReport( analyticsOverviewArgs );
	} );
	const analyticsOverviewError = useSelect( ( select ) => {
		if ( ! isAnalyticsConnected ) {
			return false;
		}

		return select( MODULES_ANALYTICS ).getErrorForSelector( 'getReport', [
			analyticsOverviewArgs,
		] );
	} );

	const analyticsStatsLoading = useSelect( ( select ) => {
		if ( ! isAnalyticsConnected ) {
			return false;
		}

		return ! select( MODULES_ANALYTICS ).hasFinishedResolution(
			'getReport',
			[ analyticsStatsArgs ]
		);
	} );
	const analyticsStatsData = useInViewSelect( ( select ) => {
		if ( ! isAnalyticsConnected ) {
			return null;
		}

		return select( MODULES_ANALYTICS ).getReport( analyticsStatsArgs );
	} );
	const analyticsStatsError = useSelect( ( select ) => {
		if ( ! isAnalyticsConnected ) {
			return false;
		}

		return select( MODULES_ANALYTICS ).getErrorForSelector( 'getReport', [
			analyticsStatsArgs,
		] );
	} );

	const analyticsVisitorsOverviewLoading = useSelect( ( select ) => {
		if ( ! isAnalyticsConnected ) {
			return false;
		}

		return ! select( MODULES_ANALYTICS ).hasFinishedResolution(
			'getReport',
			[ analyticsVisitorsOverviewArgs ]
		);
	} );
	const analyticsVisitorsOverviewData = useInViewSelect( ( select ) => {
		if ( ! isAnalyticsConnected ) {
			return null;
		}

		return select( MODULES_ANALYTICS ).getReport(
			analyticsVisitorsOverviewArgs
		);
	} );
	const analyticsVisitorsOverviewError = useSelect( ( select ) => {
		if ( ! isAnalyticsConnected ) {
			return false;
		}

		return select( MODULES_ANALYTICS ).getErrorForSelector( 'getReport', [
			analyticsVisitorsOverviewArgs,
		] );
	} );

	const analyticsVisitorsStatsLoading = useSelect( ( select ) => {
		if ( ! isAnalyticsConnected ) {
			return false;
		}

		return ! select( MODULES_ANALYTICS ).hasFinishedResolution(
			'getReport',
			[ analyticsVisitorsStatsArgs ]
		);
	} );
	const analyticsVisitorsStatsData = useInViewSelect( ( select ) => {
		if ( ! isAnalyticsConnected ) {
			return null;
		}

		return select( MODULES_ANALYTICS ).getReport(
			analyticsVisitorsStatsArgs
		);
	} );
	const analyticsVisitorsStatsError = useSelect( ( select ) => {
		if ( ! isAnalyticsConnected ) {
			return null;
		}

		return select( MODULES_ANALYTICS ).getErrorForSelector( 'getReport', [
			analyticsVisitorsStatsArgs,
		] );
	} );

<<<<<<< HEAD
	const isAnalyticsGatheringData = useInViewSelect( ( select ) =>
		isAnalyticsConnected
			? select( MODULES_ANALYTICS ).isGatheringData()
			: false
	);
	const isSearchConsoleGatheringData = useInViewSelect( ( select ) =>
		select( MODULES_SEARCH_CONSOLE ).isGatheringData()
	);

	const WidgetHeader = () => (
		<Header
=======
	const WidgetFooter = () => (
		<Footer
>>>>>>> 95d55e91
			metrics={ SearchFunnelWidget.metrics }
			selectedStats={ selectedStats }
		/>
	);

	if (
		searchConsoleLoading ||
		analyticsOverviewLoading ||
		analyticsStatsLoading ||
		analyticsVisitorsOverviewLoading ||
		analyticsVisitorsStatsLoading ||
		analyticsGoalsLoading ||
		searchConsoleData === undefined ||
		analyticsOverviewData === undefined ||
		analyticsStatsData === undefined ||
		analyticsVisitorsOverviewData === undefined ||
		analyticsVisitorsStatsData === undefined ||
		analyticsGoalsData === undefined ||
		isAnalyticsGatheringData === undefined ||
		isSearchConsoleGatheringData === undefined
	) {
		return (
			<Widget Header={ Header } Footer={ WidgetFooter } noPadding>
				<PreviewBlock width="100%" height="190px" padding />
				<PreviewBlock width="100%" height="270px" padding />
			</Widget>
		);
	}

	if ( searchConsoleError ) {
		return (
			<Widget Header={ Header } Footer={ WidgetFooter }>
				<WidgetReportError
					moduleSlug="search-console"
					error={ searchConsoleError }
				/>
			</Widget>
		);
	}

<<<<<<< HEAD
=======
	if ( isZeroReport( searchConsoleData ) ) {
		return (
			<Widget Header={ Header } Footer={ WidgetFooter }>
				<WidgetReportZero moduleSlug="search-console" />
			</Widget>
		);
	}

>>>>>>> 95d55e91
	return (
		<Widget noPadding Header={ Header } Footer={ WidgetFooter }>
			<Overview
				analyticsData={ analyticsOverviewData }
				analyticsGoalsData={ analyticsGoalsData }
				analyticsVisitorsData={ analyticsVisitorsOverviewData }
				searchConsoleData={ searchConsoleData }
				handleStatsSelection={ setSelectedStats }
				selectedStats={ selectedStats }
				dateRangeLength={ dateRangeLength }
				error={
					analyticsOverviewError ||
					analyticsStatsError ||
					analyticsVisitorsOverviewError ||
					analyticsVisitorsStatsError ||
					analyticsGoalsError
				}
				WidgetReportZero={ WidgetReportZero }
				WidgetReportError={ WidgetReportError }
			/>

			{ ( selectedStats === 0 || selectedStats === 1 ) && (
				<SearchConsoleStats
					data={ searchConsoleData }
					dateRangeLength={ dateRangeLength }
					selectedStats={ selectedStats }
					metrics={ SearchFunnelWidget.metrics }
				/>
			) }

			{ selectedStats === 2 && (
				<AnalyticsStats
					data={ analyticsVisitorsStatsData }
					dateRangeLength={ dateRangeLength }
					selectedStats={ 0 }
					metrics={ SearchFunnelWidget.metrics }
					dataLabels={ [
						__( 'Unique Visitors', 'google-site-kit' ),
					] }
					dataFormats={ [
						( x ) => parseFloat( x ).toLocaleString(),
					] }
					statsColor={
						SearchFunnelWidget.metrics[ selectedStats ].color
					}
				/>
			) }

			{ ( selectedStats === 3 || selectedStats === 4 ) && (
				<AnalyticsStats
					data={ analyticsStatsData }
					dateRangeLength={ dateRangeLength }
					// The selected stats order defined in the parent component does not match the order from the API.
					selectedStats={ selectedStats - 3 }
					metrics={ SearchFunnelWidget.metrics }
					dataLabels={ [
						__( 'Goals', 'google-site-kit' ),
						__( 'Bounce Rate %', 'google-site-kit' ),
					] }
					dataFormats={ [
						( x ) => parseFloat( x ).toLocaleString(),
						( x ) =>
							numFmt( x / 100, {
								style: 'percent',
								signDisplay: 'never',
								maximumFractionDigits: 2,
							} ),
					] }
					statsColor={
						SearchFunnelWidget.metrics[ selectedStats ].color
					}
				/>
			) }
		</Widget>
	);
};

SearchFunnelWidget.metrics = [
	{
		id: 'impressions',
		color: '#4285f4',
		label: __( 'Impressions', 'google-site-kit' ),
		metric: 'impressions',
		service: 'search-console',
	},
	{
		id: 'clicks',
		color: '#27bcd4',
		label: __( 'Clicks', 'google-site-kit' ),
		metric: 'clicks',
		service: 'search-console',
	},
	{
		id: 'users',
		color: '#1b9688',
		label: __( 'Users', 'google-site-kit' ),
		service: 'analytics',
	},
	{
		id: 'goals',
		color: '#673ab7',
		label: __( 'Goals', 'google-site-kit' ),
		service: 'analytics',
	},
	{
		id: 'bounce-rate',
		color: '#673ab7',
		label: __( 'Bounce Rate', 'google-site-kit' ),
		service: 'analytics',
	},
];

SearchFunnelWidget.propTypes = {
	Widget: PropTypes.elementType.isRequired,
	WidgetReportZero: PropTypes.elementType.isRequired,
	WidgetReportError: PropTypes.elementType.isRequired,
};

export default SearchFunnelWidget;<|MERGE_RESOLUTION|>--- conflicted
+++ resolved
@@ -42,6 +42,7 @@
 } from '../../../../analytics/datastore/constants';
 import { CORE_SITE } from '../../../../../googlesitekit/datastore/site/constants';
 import { CORE_USER } from '../../../../../googlesitekit/datastore/user/constants';
+import { isZeroReport } from '../../../util';
 import { numFmt } from '../../../../../util';
 import PreviewBlock from '../../../../../components/PreviewBlock';
 import Header from './Header';
@@ -276,7 +277,6 @@
 		] );
 	} );
 
-<<<<<<< HEAD
 	const isAnalyticsGatheringData = useInViewSelect( ( select ) =>
 		isAnalyticsConnected
 			? select( MODULES_ANALYTICS ).isGatheringData()
@@ -286,12 +286,8 @@
 		select( MODULES_SEARCH_CONSOLE ).isGatheringData()
 	);
 
-	const WidgetHeader = () => (
-		<Header
-=======
 	const WidgetFooter = () => (
 		<Footer
->>>>>>> 95d55e91
 			metrics={ SearchFunnelWidget.metrics }
 			selectedStats={ selectedStats }
 		/>
@@ -332,8 +328,6 @@
 		);
 	}
 
-<<<<<<< HEAD
-=======
 	if ( isZeroReport( searchConsoleData ) ) {
 		return (
 			<Widget Header={ Header } Footer={ WidgetFooter }>
@@ -342,7 +336,6 @@
 		);
 	}
 
->>>>>>> 95d55e91
 	return (
 		<Widget noPadding Header={ Header } Footer={ WidgetFooter }>
 			<Overview
