/**
 * Search Console Settings View component
 *
 * Site Kit by Google, Copyright 2021 Google LLC
 *
 * Licensed under the Apache License, Version 2.0 (the "License");
 * you may not use this file except in compliance with the License.
 * You may obtain a copy of the License at
 *
 *     https://www.apache.org/licenses/LICENSE-2.0
 *
 * Unless required by applicable law or agreed to in writing, software
 * distributed under the License is distributed on an "AS IS" BASIS,
 * WITHOUT WARRANTIES OR CONDITIONS OF ANY KIND, either express or implied.
 * See the License for the specific language governing permissions and
 * limitations under the License.
 */

/**
 * WordPress dependencies
 */
import { __ } from '@wordpress/i18n';

/**
 * Internal dependencies
 */
import { useSelect } from 'googlesitekit-data';
import { MODULES_SEARCH_CONSOLE } from '../../datastore/constants';
import DisplaySetting from '../../../../components/DisplaySetting';
import Typography from '../../../../components/Typography';

export default function SettingsView() {
	const propertyID = useSelect( ( select ) =>
		select( MODULES_SEARCH_CONSOLE ).getPropertyID()
	);

	return (
		<div className="googlesitekit-settings-module__meta-item">
			<Typography
				as="h5"
				size="medium"
				type="label"
				className="googlesitekit-settings-module__meta-item-type"
			>
				{ __( 'Connected Property', 'google-site-kit' ) }
<<<<<<< HEAD
			</h5>
			<Typography
				as="p"
				type="body"
				size="medium"
				className="googlesitekit-settings-module__meta-item-data"
			>
=======
			</Typography>
			<p className="googlesitekit-settings-module__meta-item-data">
>>>>>>> cc053c29
				<DisplaySetting value={ propertyID } />
			</Typography>
		</div>
	);
}<|MERGE_RESOLUTION|>--- conflicted
+++ resolved
@@ -43,18 +43,13 @@
 				className="googlesitekit-settings-module__meta-item-type"
 			>
 				{ __( 'Connected Property', 'google-site-kit' ) }
-<<<<<<< HEAD
-			</h5>
+			</Typography>
 			<Typography
 				as="p"
 				type="body"
 				size="medium"
 				className="googlesitekit-settings-module__meta-item-data"
 			>
-=======
-			</Typography>
-			<p className="googlesitekit-settings-module__meta-item-data">
->>>>>>> cc053c29
 				<DisplaySetting value={ propertyID } />
 			</Typography>
 		</div>
