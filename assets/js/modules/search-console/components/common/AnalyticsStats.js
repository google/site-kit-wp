--- conflicted
+++ resolved
@@ -37,11 +37,7 @@
 import { MODULES_ANALYTICS_4 } from '../../../analytics-4/datastore/constants';
 import useViewOnly from '../../../../hooks/useViewOnly';
 import { getDateString } from '../../../../util';
-<<<<<<< HEAD
-=======
 import { CORE_USER } from '../../../../googlesitekit/datastore/user/constants';
-const { useSelect } = Data;
->>>>>>> bbc78e6d
 
 export default function AnalyticsStats( props ) {
 	const {
