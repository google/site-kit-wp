--- conflicted
+++ resolved
@@ -31,19 +31,17 @@
 const { useSelect } = Data;
 
 export default function SettingsView() {
-<<<<<<< HEAD
-	const optimizeID = useSelect( ( select ) => select( MODULES_OPTIMIZE ).getOptimizeID() );
-	const placeAntiFlickerSnippet = useSelect( ( select ) => select( MODULES_OPTIMIZE ).getPlaceAntiFlickerSnippet() );
+	const optimizeID = useSelect( ( select ) =>
+		select( MODULES_OPTIMIZE ).getOptimizeID()
+	);
+	const placeAntiFlickerSnippet = useSelect( ( select ) =>
+		select( MODULES_OPTIMIZE ).getPlaceAntiFlickerSnippet()
+	);
 
 	let message = __( 'Snippet is not inserted', 'google-site-kit' );
 	if ( placeAntiFlickerSnippet ) {
 		message = __( 'Snippet is inserted', 'google-site-kit' );
 	}
-=======
-	const optimizeID = useSelect( ( select ) =>
-		select( MODULES_OPTIMIZE ).getOptimizeID()
-	);
->>>>>>> 43e3866a
 
 	return (
 		<div className="googlesitekit-setup-module googlesitekit-setup-module--optimize">
