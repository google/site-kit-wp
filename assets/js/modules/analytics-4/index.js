/**
 * Analytics-4 module initialization.
 *
 * Site Kit by Google, Copyright 2021 Google LLC
 *
 * Licensed under the Apache License, Version 2.0 (the "License");
 * you may not use this file except in compliance with the License.
 * You may obtain a copy of the License at
 *
 *     https://www.apache.org/licenses/LICENSE-2.0
 *
 * Unless required by applicable law or agreed to in writing, software
 * distributed under the License is distributed on an "AS IS" BASIS,
 * WITHOUT WARRANTIES OR CONDITIONS OF ANY KIND, either express or implied.
 * See the License for the specific language governing permissions and
 * limitations under the License.
 */

/**
 * WordPress dependencies
 */
import { __ } from '@wordpress/i18n';

/**
 * Internal dependencies
 */
import {
	EngagedTrafficSourceWidget,
	LeastEngagingPagesWidget,
	MostEngagingPagesWidget,
	NewVisitorsWidget,
	PopularContentWidget,
	PopularProductsWidget,
	ReturningVisitorsWidget,
	TopCitiesWidget,
	TopCitiesDrivingLeadsWidget,
	TopCitiesDrivingAddToCartWidget,
	TopCitiesDrivingPurchasesWidget,
	TopCountriesWidget,
	TopTrafficSourceWidget,
	TopTrafficSourceDrivingPurchasesWidget,
	TopConvertingTrafficSourceWidget,
	PagesPerVisitWidget,
	VisitLengthWidget,
	TopReturningVisitorPages,
	VisitsPerVisitorWidget,
	TopRecentTrendingPagesWidget,
	TopCategoriesWidget,
	PopularAuthorsWidget,
	TopPagesDrivingLeadsWidget,
} from './components/widgets';
import AnalyticsIcon from '../../../svg/graphics/analytics.svg';
import { MODULES_ANALYTICS_4 } from './datastore/constants';
import {
	AREA_MAIN_DASHBOARD_CONTENT_PRIMARY,
	AREA_MAIN_DASHBOARD_TRAFFIC_PRIMARY,
	AREA_ENTITY_DASHBOARD_TRAFFIC_PRIMARY,
	AREA_ENTITY_DASHBOARD_CONTENT_PRIMARY,
	AREA_MAIN_DASHBOARD_KEY_METRICS_PRIMARY,
	AREA_MAIN_DASHBOARD_TRAFFIC_AUDIENCE_SEGMENTATION,
} from '../../googlesitekit/widgets/default-areas';
import {
	CORE_USER,
	KM_ANALYTICS_ENGAGED_TRAFFIC_SOURCE,
	KM_ANALYTICS_LEAST_ENGAGING_PAGES,
	KM_ANALYTICS_RETURNING_VISITORS,
	KM_ANALYTICS_MOST_ENGAGING_PAGES,
	KM_ANALYTICS_NEW_VISITORS,
	KM_ANALYTICS_PAGES_PER_VISIT,
	KM_ANALYTICS_POPULAR_AUTHORS,
	KM_ANALYTICS_POPULAR_CONTENT,
	KM_ANALYTICS_POPULAR_PRODUCTS,
	KM_ANALYTICS_TOP_CATEGORIES,
	KM_ANALYTICS_TOP_CITIES,
	KM_ANALYTICS_TOP_CITIES_DRIVING_LEADS,
	KM_ANALYTICS_TOP_CITIES_DRIVING_PURCHASES,
	KM_ANALYTICS_TOP_CONVERTING_TRAFFIC_SOURCE,
	KM_ANALYTICS_TOP_COUNTRIES,
	KM_ANALYTICS_TOP_RECENT_TRENDING_PAGES,
	KM_ANALYTICS_TOP_RETURNING_VISITOR_PAGES,
	KM_ANALYTICS_TOP_TRAFFIC_SOURCE,
	KM_ANALYTICS_TOP_TRAFFIC_SOURCE_DRIVING_PURCHASES,
	KM_ANALYTICS_VISIT_LENGTH,
	KM_ANALYTICS_VISITS_PER_VISITOR,
<<<<<<< HEAD
	KM_ANALYTICS_TOP_PAGES_DRIVING_LEADS,
=======
	KM_ANALYTICS_TOP_CITIES_DRIVING_ADD_TO_CART,
>>>>>>> 358d1e89
} from '../../googlesitekit/datastore/user/constants';
import { SettingsEdit, SettingsView } from './components/settings';
import { SetupMain } from './components/setup';
import {
	DashboardAllTrafficWidgetGA4,
	DashboardOverallPageMetricsWidgetGA4,
} from './components/dashboard';
import { ModulePopularPagesWidgetGA4 } from './components/module';
import {
	AudienceTilesWidget,
	ConnectAnalyticsCTAWidget,
	InfoNoticeWidget,
	SecondaryUserSetupWidget,
} from './components/audience-segmentation/dashboard';
import DashboardMainEffectComponent from './components/DashboardMainEffectComponent';
import { CORE_MODULES } from '../../googlesitekit/modules/datastore/constants';

export { registerStore } from './datastore';

export const registerModule = ( modules ) => {
	modules.registerModule( 'analytics-4', {
		storeName: MODULES_ANALYTICS_4,
		SettingsEditComponent: SettingsEdit,
		SettingsViewComponent: SettingsView,
		SetupComponent: SetupMain,
		DashboardMainEffectComponent,
		Icon: AnalyticsIcon,
		features: [
			__( 'Audience overview', 'google-site-kit' ),
			__( 'Top pages', 'google-site-kit' ),
			__( 'Top acquisition channels', 'google-site-kit' ),
		],
	} );
};

export const registerWidgets = ( widgets ) => {
	// Register Analytics 4 Widgets.
	widgets.registerWidget(
		'analyticsAllTrafficGA4',
		{
			Component: DashboardAllTrafficWidgetGA4,
			width: widgets.WIDGET_WIDTHS.FULL,
			priority: 1,
			wrapWidget: false,
			modules: [ 'analytics-4' ],
		},
		[
			AREA_MAIN_DASHBOARD_TRAFFIC_PRIMARY,
			AREA_ENTITY_DASHBOARD_TRAFFIC_PRIMARY,
		]
	);

	widgets.registerWidget(
		'analyticsAudienceTiles',
		{
			Component: AudienceTilesWidget,
			width: widgets.WIDGET_WIDTHS.FULL,
			priority: 1,
			wrapWidget: false,
			modules: [ 'analytics-4' ],
			isActive: ( select ) => {
				const configuredAudiences =
					select( CORE_USER ).getConfiguredAudiences();
				return !! configuredAudiences;
			},
		},
		[ AREA_MAIN_DASHBOARD_TRAFFIC_AUDIENCE_SEGMENTATION ]
	);

	widgets.registerWidget(
		'analyticsAudienceSecondaryUserSetup',
		{
			Component: SecondaryUserSetupWidget,
			width: widgets.WIDGET_WIDTHS.FULL,
			priority: 1,
			wrapWidget: false,
			modules: [ 'analytics-4' ],
			isActive: ( select ) => {
				const isAnalyticsConnected =
					select( CORE_MODULES ).isModuleConnected( 'analytics-4' );

				// If Analytics is not connected, we can return early.
				if ( ! isAnalyticsConnected ) {
					return false;
				}

				const availableAudiences =
					select( MODULES_ANALYTICS_4 ).getAvailableAudiences();

				const configuredAudiences =
					select( CORE_USER ).getConfiguredAudiences();

				const audienceSegmentationSetupCompletedBy =
					select(
						MODULES_ANALYTICS_4
					).getAudienceSegmentationSetupCompletedBy();

				return (
					availableAudiences?.length &&
					configuredAudiences === null &&
					audienceSegmentationSetupCompletedBy !== null
				);
			},
		},
		[ AREA_MAIN_DASHBOARD_TRAFFIC_AUDIENCE_SEGMENTATION ]
	);

	widgets.registerWidget(
		'audienceConnectAnalyticsCTA',
		{
			Component: ConnectAnalyticsCTAWidget,
			width: widgets.WIDGET_WIDTHS.FULL,
			priority: 1,
			wrapWidget: false,
			modules: [ 'analytics-4' ],
			isActive: ( select ) => {
				const isAnalyticsConnected =
					select( CORE_MODULES ).isModuleConnected( 'analytics-4' );
				const configuredAudiences =
					select( CORE_USER ).getConfiguredAudiences();
				const isAudienceSegmentationWidgetHidden =
					select( CORE_USER ).isAudienceSegmentationWidgetHidden();

				return (
					configuredAudiences?.length > 0 &&
					isAudienceSegmentationWidgetHidden === false &&
					! isAnalyticsConnected
				);
			},
		},
		[ AREA_MAIN_DASHBOARD_TRAFFIC_AUDIENCE_SEGMENTATION ]
	);

	widgets.registerWidget(
		'analyticsAudienceInfoNotice',
		{
			Component: InfoNoticeWidget,
			width: widgets.WIDGET_WIDTHS.FULL,
			priority: 2,
			wrapWidget: false,
			modules: [ 'analytics-4' ],
		},
		[ AREA_MAIN_DASHBOARD_TRAFFIC_AUDIENCE_SEGMENTATION ]
	);

	widgets.registerWidget(
		'analyticsOverallPageMetricsGA4',
		{
			Component: DashboardOverallPageMetricsWidgetGA4,
			width: widgets.WIDGET_WIDTHS.FULL,
			priority: 3,
			wrapWidget: false,
			modules: [ 'analytics-4' ],
		},
		[ AREA_ENTITY_DASHBOARD_CONTENT_PRIMARY ]
	);

	widgets.registerWidget(
		'analyticsModulePopularPagesGA4',
		{
			Component: ModulePopularPagesWidgetGA4,
			width: widgets.WIDGET_WIDTHS.FULL,
			priority: 4,
			wrapWidget: false,
			modules: [ 'analytics-4' ],
		},
		[ AREA_MAIN_DASHBOARD_CONTENT_PRIMARY ]
	);

	/*
	 * Key metrics widgets.
	 */
	widgets.registerWidget(
		KM_ANALYTICS_TOP_RECENT_TRENDING_PAGES,
		{
			Component: TopRecentTrendingPagesWidget,
			width: widgets.WIDGET_WIDTHS.QUARTER,
			priority: 1,
			wrapWidget: false,
			modules: [ 'analytics-4' ],
			isActive: ( select ) =>
				select( CORE_USER ).isKeyMetricActive(
					KM_ANALYTICS_TOP_RECENT_TRENDING_PAGES
				),
		},
		[ AREA_MAIN_DASHBOARD_KEY_METRICS_PRIMARY ]
	);

	widgets.registerWidget(
		KM_ANALYTICS_POPULAR_AUTHORS,
		{
			Component: PopularAuthorsWidget,
			width: widgets.WIDGET_WIDTHS.QUARTER,
			priority: 1,
			wrapWidget: false,
			modules: [ 'analytics-4' ],
			isActive: ( select ) =>
				select( CORE_USER ).isKeyMetricActive(
					KM_ANALYTICS_POPULAR_AUTHORS
				),
		},
		[ AREA_MAIN_DASHBOARD_KEY_METRICS_PRIMARY ]
	);

	widgets.registerWidget(
		KM_ANALYTICS_TOP_CATEGORIES,
		{
			Component: TopCategoriesWidget,
			width: widgets.WIDGET_WIDTHS.QUARTER,
			priority: 1,
			wrapWidget: false,
			modules: [ 'analytics-4' ],
			isActive: ( select ) =>
				select( CORE_USER ).isKeyMetricActive(
					KM_ANALYTICS_TOP_CATEGORIES
				),
		},
		[ AREA_MAIN_DASHBOARD_KEY_METRICS_PRIMARY ]
	);

	widgets.registerWidget(
		KM_ANALYTICS_POPULAR_CONTENT,
		{
			Component: PopularContentWidget,
			width: widgets.WIDGET_WIDTHS.QUARTER,
			priority: 1,
			wrapWidget: false,
			modules: [ 'analytics-4' ],
			isActive: ( select ) =>
				select( CORE_USER ).isKeyMetricActive(
					KM_ANALYTICS_POPULAR_CONTENT
				),
		},
		[ AREA_MAIN_DASHBOARD_KEY_METRICS_PRIMARY ]
	);

	widgets.registerWidget(
		KM_ANALYTICS_POPULAR_PRODUCTS,
		{
			Component: PopularProductsWidget,
			width: widgets.WIDGET_WIDTHS.QUARTER,
			priority: 1,
			wrapWidget: false,
			modules: [ 'analytics-4' ],
			isActive: ( select ) =>
				select( CORE_USER ).isKeyMetricActive(
					KM_ANALYTICS_POPULAR_PRODUCTS
				),
		},
		[ AREA_MAIN_DASHBOARD_KEY_METRICS_PRIMARY ]
	);

	widgets.registerWidget(
		KM_ANALYTICS_PAGES_PER_VISIT,
		{
			Component: PagesPerVisitWidget,
			width: widgets.WIDGET_WIDTHS.QUARTER,
			priority: 1,
			wrapWidget: false,
			modules: [ 'analytics-4' ],
			isActive: ( select ) =>
				select( CORE_USER ).isKeyMetricActive(
					KM_ANALYTICS_PAGES_PER_VISIT
				),
		},
		[ AREA_MAIN_DASHBOARD_KEY_METRICS_PRIMARY ]
	);

	widgets.registerWidget(
		KM_ANALYTICS_VISIT_LENGTH,
		{
			Component: VisitLengthWidget,
			width: widgets.WIDGET_WIDTHS.QUARTER,
			priority: 1,
			wrapWidget: false,
			modules: [ 'analytics-4' ],
			isActive: ( select ) =>
				select( CORE_USER ).isKeyMetricActive(
					KM_ANALYTICS_VISIT_LENGTH
				),
		},
		[ AREA_MAIN_DASHBOARD_KEY_METRICS_PRIMARY ]
	);

	widgets.registerWidget(
		KM_ANALYTICS_VISITS_PER_VISITOR,
		{
			Component: VisitsPerVisitorWidget,
			width: widgets.WIDGET_WIDTHS.QUARTER,
			priority: 1,
			wrapWidget: false,
			modules: [ 'analytics-4' ],
			isActive: ( select ) =>
				select( CORE_USER ).isKeyMetricActive(
					KM_ANALYTICS_VISITS_PER_VISITOR
				),
		},
		[ AREA_MAIN_DASHBOARD_KEY_METRICS_PRIMARY ]
	);

	widgets.registerWidget(
		KM_ANALYTICS_MOST_ENGAGING_PAGES,
		{
			Component: MostEngagingPagesWidget,
			width: widgets.WIDGET_WIDTHS.QUARTER,
			priority: 1,
			wrapWidget: false,
			modules: [ 'analytics-4' ],
			isActive: ( select ) =>
				select( CORE_USER ).isKeyMetricActive(
					KM_ANALYTICS_MOST_ENGAGING_PAGES
				),
		},
		[ AREA_MAIN_DASHBOARD_KEY_METRICS_PRIMARY ]
	);

	widgets.registerWidget(
		KM_ANALYTICS_LEAST_ENGAGING_PAGES,
		{
			Component: LeastEngagingPagesWidget,
			width: widgets.WIDGET_WIDTHS.QUARTER,
			priority: 1,
			wrapWidget: false,
			modules: [ 'analytics-4' ],
			isActive: ( select ) =>
				select( CORE_USER ).isKeyMetricActive(
					KM_ANALYTICS_LEAST_ENGAGING_PAGES
				),
		},
		[ AREA_MAIN_DASHBOARD_KEY_METRICS_PRIMARY ]
	);

	widgets.registerWidget(
		KM_ANALYTICS_TOP_RETURNING_VISITOR_PAGES,
		{
			Component: TopReturningVisitorPages,
			width: widgets.WIDGET_WIDTHS.QUARTER,
			priority: 1,
			wrapWidget: false,
			modules: [ 'analytics-4' ],
			isActive: ( select ) =>
				select( CORE_USER ).isKeyMetricActive(
					KM_ANALYTICS_TOP_RETURNING_VISITOR_PAGES
				),
		},
		[ AREA_MAIN_DASHBOARD_KEY_METRICS_PRIMARY ]
	);

	widgets.registerWidget(
		KM_ANALYTICS_NEW_VISITORS,
		{
			Component: NewVisitorsWidget,
			width: widgets.WIDGET_WIDTHS.QUARTER,
			priority: 1,
			wrapWidget: false,
			modules: [ 'analytics-4' ],
			isActive: ( select ) =>
				select( CORE_USER ).isKeyMetricActive(
					KM_ANALYTICS_NEW_VISITORS
				),
		},
		[ AREA_MAIN_DASHBOARD_KEY_METRICS_PRIMARY ]
	);

	widgets.registerWidget(
		KM_ANALYTICS_RETURNING_VISITORS,
		{
			Component: ReturningVisitorsWidget,
			width: widgets.WIDGET_WIDTHS.QUARTER,
			priority: 1,
			wrapWidget: false,
			modules: [ 'analytics-4' ],
			isActive: ( select ) =>
				select( CORE_USER ).isKeyMetricActive(
					KM_ANALYTICS_RETURNING_VISITORS
				),
		},
		[ AREA_MAIN_DASHBOARD_KEY_METRICS_PRIMARY ]
	);

	widgets.registerWidget(
		KM_ANALYTICS_TOP_TRAFFIC_SOURCE,
		{
			Component: TopTrafficSourceWidget,
			width: widgets.WIDGET_WIDTHS.QUARTER,
			priority: 1,
			wrapWidget: false,
			modules: [ 'analytics-4' ],
			isActive: ( select ) =>
				select( CORE_USER ).isKeyMetricActive(
					KM_ANALYTICS_TOP_TRAFFIC_SOURCE
				),
		},
		[ AREA_MAIN_DASHBOARD_KEY_METRICS_PRIMARY ]
	);

	widgets.registerWidget(
		KM_ANALYTICS_TOP_TRAFFIC_SOURCE_DRIVING_PURCHASES,
		{
			Component: TopTrafficSourceDrivingPurchasesWidget,
			width: widgets.WIDGET_WIDTHS.QUARTER,
			priority: 1,
			wrapWidget: false,
			modules: [ 'analytics-4' ],
			isActive: ( select ) =>
				select( CORE_USER ).isKeyMetricActive(
					KM_ANALYTICS_TOP_TRAFFIC_SOURCE_DRIVING_PURCHASES
				),
		},
		[ AREA_MAIN_DASHBOARD_KEY_METRICS_PRIMARY ]
	);

	widgets.registerWidget(
		KM_ANALYTICS_ENGAGED_TRAFFIC_SOURCE,
		{
			Component: EngagedTrafficSourceWidget,
			width: widgets.WIDGET_WIDTHS.QUARTER,
			priority: 1,
			wrapWidget: false,
			modules: [ 'analytics-4' ],
			isActive: ( select ) =>
				select( CORE_USER ).isKeyMetricActive(
					KM_ANALYTICS_ENGAGED_TRAFFIC_SOURCE
				),
		},
		[ AREA_MAIN_DASHBOARD_KEY_METRICS_PRIMARY ]
	);

	widgets.registerWidget(
		KM_ANALYTICS_TOP_CONVERTING_TRAFFIC_SOURCE,
		{
			Component: TopConvertingTrafficSourceWidget,
			width: widgets.WIDGET_WIDTHS.QUARTER,
			priority: 1,
			wrapWidget: false,
			modules: [ 'analytics-4' ],
			isActive: ( select ) =>
				select( CORE_USER ).isKeyMetricActive(
					KM_ANALYTICS_TOP_CONVERTING_TRAFFIC_SOURCE
				),
		},
		[ AREA_MAIN_DASHBOARD_KEY_METRICS_PRIMARY ]
	);

	widgets.registerWidget(
		KM_ANALYTICS_TOP_CITIES,
		{
			Component: TopCitiesWidget,
			width: widgets.WIDGET_WIDTHS.QUARTER,
			priority: 1,
			wrapWidget: false,
			modules: [ 'analytics-4' ],
			isActive: ( select ) =>
				select( CORE_USER ).isKeyMetricActive(
					KM_ANALYTICS_TOP_CITIES
				),
		},
		[ AREA_MAIN_DASHBOARD_KEY_METRICS_PRIMARY ]
	);

	widgets.registerWidget(
		KM_ANALYTICS_TOP_CITIES_DRIVING_LEADS,
		{
			Component: TopCitiesDrivingLeadsWidget,
			width: widgets.WIDGET_WIDTHS.QUARTER,
			priority: 1,
			wrapWidget: false,
			modules: [ 'analytics-4' ],
			isActive: ( select ) =>
				select( CORE_USER ).isKeyMetricActive(
					KM_ANALYTICS_TOP_CITIES_DRIVING_LEADS
				),
		},
		[ AREA_MAIN_DASHBOARD_KEY_METRICS_PRIMARY ]
	);

	widgets.registerWidget(
<<<<<<< HEAD
		KM_ANALYTICS_TOP_PAGES_DRIVING_LEADS,
		{
			Component: TopPagesDrivingLeadsWidget,
=======
		KM_ANALYTICS_TOP_CITIES_DRIVING_ADD_TO_CART,
		{
			Component: TopCitiesDrivingAddToCartWidget,
>>>>>>> 358d1e89
			width: widgets.WIDGET_WIDTHS.QUARTER,
			priority: 1,
			wrapWidget: false,
			modules: [ 'analytics-4' ],
			isActive: ( select ) =>
				select( CORE_USER ).isKeyMetricActive(
<<<<<<< HEAD
					KM_ANALYTICS_TOP_PAGES_DRIVING_LEADS
=======
					KM_ANALYTICS_TOP_CITIES_DRIVING_ADD_TO_CART
>>>>>>> 358d1e89
				),
		},
		[ AREA_MAIN_DASHBOARD_KEY_METRICS_PRIMARY ]
	);

	widgets.registerWidget(
		KM_ANALYTICS_TOP_CITIES_DRIVING_PURCHASES,
		{
			Component: TopCitiesDrivingPurchasesWidget,
			width: widgets.WIDGET_WIDTHS.QUARTER,
			priority: 1,
			wrapWidget: false,
			modules: [ 'analytics-4' ],
			isActive: ( select ) =>
				select( CORE_USER ).isKeyMetricActive(
					KM_ANALYTICS_TOP_CITIES_DRIVING_PURCHASES
				),
		},
		[ AREA_MAIN_DASHBOARD_KEY_METRICS_PRIMARY ]
	);

	widgets.registerWidget(
		KM_ANALYTICS_TOP_COUNTRIES,
		{
			Component: TopCountriesWidget,
			width: widgets.WIDGET_WIDTHS.QUARTER,
			priority: 1,
			wrapWidget: false,
			modules: [ 'analytics-4' ],
			isActive: ( select ) =>
				select( CORE_USER ).isKeyMetricActive(
					KM_ANALYTICS_TOP_COUNTRIES
				),
		},
		[ AREA_MAIN_DASHBOARD_KEY_METRICS_PRIMARY ]
	);
};<|MERGE_RESOLUTION|>--- conflicted
+++ resolved
@@ -72,6 +72,7 @@
 	KM_ANALYTICS_POPULAR_PRODUCTS,
 	KM_ANALYTICS_TOP_CATEGORIES,
 	KM_ANALYTICS_TOP_CITIES,
+	KM_ANALYTICS_TOP_CITIES_DRIVING_ADD_TO_CART,
 	KM_ANALYTICS_TOP_CITIES_DRIVING_LEADS,
 	KM_ANALYTICS_TOP_CITIES_DRIVING_PURCHASES,
 	KM_ANALYTICS_TOP_CONVERTING_TRAFFIC_SOURCE,
@@ -80,13 +81,9 @@
 	KM_ANALYTICS_TOP_RETURNING_VISITOR_PAGES,
 	KM_ANALYTICS_TOP_TRAFFIC_SOURCE,
 	KM_ANALYTICS_TOP_TRAFFIC_SOURCE_DRIVING_PURCHASES,
+	KM_ANALYTICS_TOP_PAGES_DRIVING_LEADS,
 	KM_ANALYTICS_VISIT_LENGTH,
 	KM_ANALYTICS_VISITS_PER_VISITOR,
-<<<<<<< HEAD
-	KM_ANALYTICS_TOP_PAGES_DRIVING_LEADS,
-=======
-	KM_ANALYTICS_TOP_CITIES_DRIVING_ADD_TO_CART,
->>>>>>> 358d1e89
 } from '../../googlesitekit/datastore/user/constants';
 import { SettingsEdit, SettingsView } from './components/settings';
 import { SetupMain } from './components/setup';
@@ -564,26 +561,32 @@
 	);
 
 	widgets.registerWidget(
-<<<<<<< HEAD
 		KM_ANALYTICS_TOP_PAGES_DRIVING_LEADS,
 		{
 			Component: TopPagesDrivingLeadsWidget,
-=======
+			width: widgets.WIDGET_WIDTHS.QUARTER,
+			priority: 1,
+			wrapWidget: false,
+			modules: [ 'analytics-4' ],
+			isActive: ( select ) =>
+				select( CORE_USER ).isKeyMetricActive(
+					KM_ANALYTICS_TOP_PAGES_DRIVING_LEADS
+				),
+		},
+		[ AREA_MAIN_DASHBOARD_KEY_METRICS_PRIMARY ]
+	);
+
+	widgets.registerWidget(
 		KM_ANALYTICS_TOP_CITIES_DRIVING_ADD_TO_CART,
 		{
 			Component: TopCitiesDrivingAddToCartWidget,
->>>>>>> 358d1e89
-			width: widgets.WIDGET_WIDTHS.QUARTER,
-			priority: 1,
-			wrapWidget: false,
-			modules: [ 'analytics-4' ],
-			isActive: ( select ) =>
-				select( CORE_USER ).isKeyMetricActive(
-<<<<<<< HEAD
-					KM_ANALYTICS_TOP_PAGES_DRIVING_LEADS
-=======
+			width: widgets.WIDGET_WIDTHS.QUARTER,
+			priority: 1,
+			wrapWidget: false,
+			modules: [ 'analytics-4' ],
+			isActive: ( select ) =>
+				select( CORE_USER ).isKeyMetricActive(
 					KM_ANALYTICS_TOP_CITIES_DRIVING_ADD_TO_CART
->>>>>>> 358d1e89
 				),
 		},
 		[ AREA_MAIN_DASHBOARD_KEY_METRICS_PRIMARY ]
