/**
 * Analytics-4 module initialization.
 *
 * Site Kit by Google, Copyright 2021 Google LLC
 *
 * Licensed under the Apache License, Version 2.0 (the "License");
 * you may not use this file except in compliance with the License.
 * You may obtain a copy of the License at
 *
 *     https://www.apache.org/licenses/LICENSE-2.0
 *
 * Unless required by applicable law or agreed to in writing, software
 * distributed under the License is distributed on an "AS IS" BASIS,
 * WITHOUT WARRANTIES OR CONDITIONS OF ANY KIND, either express or implied.
 * See the License for the specific language governing permissions and
 * limitations under the License.
 */

/**
 * WordPress dependencies
 */
import { addFilter } from '@wordpress/hooks';
import { __ } from '@wordpress/i18n';

/**
 * Internal dependencies
 */

export { registerStore } from './datastore';

<<<<<<< HEAD
addFilter(
	'googlesitekit.SetupWinNotification-analytics',
	'googlesitekit.OptimizeSetupWinNotification',
	( winData ) => {
		winData.description = __( 'You’ll only see Universal Analytics data for now.', 'google-site-kit' );
		winData.learnMore.label = 'Learn more';
		winData.learnMore.url = 'https://sitekit.withgoogle.com/documentation/ga4-analytics-property/';
		return winData;
	},
);
=======
if ( isFeatureEnabled( 'ga4setup' ) ) {
	addFilter(
		'googlesitekit.SetupWinNotification-analytics',
		'googlesitekit.OptimizeSetupWinNotification',
		( winData ) => {
			winData.description = __(
				'You’ll only see Universal Analytics data for now.',
				'google-site-kit'
			);
			winData.learnMore.label = 'Learn more';
			winData.learnMore.url =
				'https://sitekit.withgoogle.com/documentation/ga4-analytics-property/';
			return winData;
		}
	);
}
>>>>>>> 43e3866a
<|MERGE_RESOLUTION|>--- conflicted
+++ resolved
@@ -28,32 +28,17 @@
 
 export { registerStore } from './datastore';
 
-<<<<<<< HEAD
 addFilter(
 	'googlesitekit.SetupWinNotification-analytics',
 	'googlesitekit.OptimizeSetupWinNotification',
 	( winData ) => {
-		winData.description = __( 'You’ll only see Universal Analytics data for now.', 'google-site-kit' );
+		winData.description = __(
+			'You’ll only see Universal Analytics data for now.',
+			'google-site-kit'
+		);
 		winData.learnMore.label = 'Learn more';
-		winData.learnMore.url = 'https://sitekit.withgoogle.com/documentation/ga4-analytics-property/';
+		winData.learnMore.url =
+			'https://sitekit.withgoogle.com/documentation/ga4-analytics-property/';
 		return winData;
-	},
-);
-=======
-if ( isFeatureEnabled( 'ga4setup' ) ) {
-	addFilter(
-		'googlesitekit.SetupWinNotification-analytics',
-		'googlesitekit.OptimizeSetupWinNotification',
-		( winData ) => {
-			winData.description = __(
-				'You’ll only see Universal Analytics data for now.',
-				'google-site-kit'
-			);
-			winData.learnMore.label = 'Learn more';
-			winData.learnMore.url =
-				'https://sitekit.withgoogle.com/documentation/ga4-analytics-property/';
-			return winData;
-		}
-	);
-}
->>>>>>> 43e3866a
+	}
+);