--- conflicted
+++ resolved
@@ -34,11 +34,8 @@
 	ReturningVisitorsWidget,
 	TopCitiesWidget,
 	TopCitiesDrivingLeadsWidget,
-<<<<<<< HEAD
 	TopCitiesDrivingAddToCartWidget,
-=======
 	TopCitiesDrivingPurchasesWidget,
->>>>>>> 397f4f63
 	TopCountriesWidget,
 	TopTrafficSourceWidget,
 	TopConvertingTrafficSourceWidget,
@@ -544,26 +541,32 @@
 	);
 
 	widgets.registerWidget(
-<<<<<<< HEAD
 		KM_ANALYTICS_TOP_CITIES_DRIVING_ADD_TO_CART,
 		{
 			Component: TopCitiesDrivingAddToCartWidget,
-=======
+			width: widgets.WIDGET_WIDTHS.QUARTER,
+			priority: 1,
+			wrapWidget: false,
+			modules: [ 'analytics-4' ],
+			isActive: ( select ) =>
+				select( CORE_USER ).isKeyMetricActive(
+					KM_ANALYTICS_TOP_CITIES_DRIVING_ADD_TO_CART
+				),
+		},
+		[ AREA_MAIN_DASHBOARD_KEY_METRICS_PRIMARY ]
+	);
+
+	widgets.registerWidget(
 		KM_ANALYTICS_TOP_CITIES_DRIVING_PURCHASES,
 		{
 			Component: TopCitiesDrivingPurchasesWidget,
->>>>>>> 397f4f63
-			width: widgets.WIDGET_WIDTHS.QUARTER,
-			priority: 1,
-			wrapWidget: false,
-			modules: [ 'analytics-4' ],
-			isActive: ( select ) =>
-				select( CORE_USER ).isKeyMetricActive(
-<<<<<<< HEAD
-					KM_ANALYTICS_TOP_CITIES_DRIVING_ADD_TO_CART
-=======
+			width: widgets.WIDGET_WIDTHS.QUARTER,
+			priority: 1,
+			wrapWidget: false,
+			modules: [ 'analytics-4' ],
+			isActive: ( select ) =>
+				select( CORE_USER ).isKeyMetricActive(
 					KM_ANALYTICS_TOP_CITIES_DRIVING_PURCHASES
->>>>>>> 397f4f63
 				),
 		},
 		[ AREA_MAIN_DASHBOARD_KEY_METRICS_PRIMARY ]
