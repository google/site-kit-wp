/**
 * Analytics-4 module initialization.
 *
 * Site Kit by Google, Copyright 2021 Google LLC
 *
 * Licensed under the Apache License, Version 2.0 (the "License");
 * you may not use this file except in compliance with the License.
 * You may obtain a copy of the License at
 *
 *     https://www.apache.org/licenses/LICENSE-2.0
 *
 * Unless required by applicable law or agreed to in writing, software
 * distributed under the License is distributed on an "AS IS" BASIS,
 * WITHOUT WARRANTIES OR CONDITIONS OF ANY KIND, either express or implied.
 * See the License for the specific language governing permissions and
 * limitations under the License.
 */

/**
 * WordPress dependencies
 */
import { __ } from '@wordpress/i18n';

/**
 * Internal dependencies
 */
import {
	EngagedTrafficSourceWidget,
	LeastEngagingPagesWidget,
	MostEngagingPagesWidget,
	NewVisitorsWidget,
	PopularContentWidget,
	PopularProductsWidget,
	ReturningVisitorsWidget,
	TopCitiesWidget,
	TopCitiesDrivingLeadsWidget,
	TopCitiesDrivingAddToCartWidget,
	TopCitiesDrivingPurchasesWidget,
	TopCountriesWidget,
	TopTrafficSourceWidget,
<<<<<<< HEAD
	TopTrafficSourceDrivingLeadsWidget,
=======
	TopTrafficSourceDrivingAddToCartWidget,
>>>>>>> 9aee2df0
	TopTrafficSourceDrivingPurchasesWidget,
	TopConvertingTrafficSourceWidget,
	PagesPerVisitWidget,
	VisitLengthWidget,
	TopReturningVisitorPages,
	VisitsPerVisitorWidget,
	TopRecentTrendingPagesWidget,
	TopCategoriesWidget,
	PopularAuthorsWidget,
} from './components/widgets';
import AnalyticsIcon from '../../../svg/graphics/analytics.svg';
import { MODULES_ANALYTICS_4 } from './datastore/constants';
import {
	AREA_MAIN_DASHBOARD_CONTENT_PRIMARY,
	AREA_MAIN_DASHBOARD_TRAFFIC_PRIMARY,
	AREA_ENTITY_DASHBOARD_TRAFFIC_PRIMARY,
	AREA_ENTITY_DASHBOARD_CONTENT_PRIMARY,
	AREA_MAIN_DASHBOARD_KEY_METRICS_PRIMARY,
	AREA_MAIN_DASHBOARD_TRAFFIC_AUDIENCE_SEGMENTATION,
} from '../../googlesitekit/widgets/default-areas';
import {
	CORE_USER,
	KM_ANALYTICS_ENGAGED_TRAFFIC_SOURCE,
	KM_ANALYTICS_LEAST_ENGAGING_PAGES,
	KM_ANALYTICS_RETURNING_VISITORS,
	KM_ANALYTICS_MOST_ENGAGING_PAGES,
	KM_ANALYTICS_NEW_VISITORS,
	KM_ANALYTICS_PAGES_PER_VISIT,
	KM_ANALYTICS_POPULAR_AUTHORS,
	KM_ANALYTICS_POPULAR_CONTENT,
	KM_ANALYTICS_POPULAR_PRODUCTS,
	KM_ANALYTICS_TOP_CATEGORIES,
	KM_ANALYTICS_TOP_CITIES,
	KM_ANALYTICS_TOP_CITIES_DRIVING_LEADS,
	KM_ANALYTICS_TOP_CITIES_DRIVING_PURCHASES,
	KM_ANALYTICS_TOP_CONVERTING_TRAFFIC_SOURCE,
	KM_ANALYTICS_TOP_TRAFFIC_SOURCE_DRIVING_LEADS,
	KM_ANALYTICS_TOP_COUNTRIES,
	KM_ANALYTICS_TOP_RECENT_TRENDING_PAGES,
	KM_ANALYTICS_TOP_RETURNING_VISITOR_PAGES,
	KM_ANALYTICS_TOP_TRAFFIC_SOURCE,
	KM_ANALYTICS_TOP_TRAFFIC_SOURCE_DRIVING_ADD_TO_CART,
	KM_ANALYTICS_TOP_TRAFFIC_SOURCE_DRIVING_PURCHASES,
	KM_ANALYTICS_VISIT_LENGTH,
	KM_ANALYTICS_VISITS_PER_VISITOR,
	KM_ANALYTICS_TOP_CITIES_DRIVING_ADD_TO_CART,
} from '../../googlesitekit/datastore/user/constants';
import { SettingsEdit, SettingsView } from './components/settings';
import { SetupMain } from './components/setup';
import {
	DashboardAllTrafficWidgetGA4,
	DashboardOverallPageMetricsWidgetGA4,
} from './components/dashboard';
import { ModulePopularPagesWidgetGA4 } from './components/module';
import {
	AudienceTilesWidget,
	ConnectAnalyticsCTAWidget,
	InfoNoticeWidget,
	SecondaryUserSetupWidget,
} from './components/audience-segmentation/dashboard';
import DashboardMainEffectComponent from './components/DashboardMainEffectComponent';
import { CORE_MODULES } from '../../googlesitekit/modules/datastore/constants';

export { registerStore } from './datastore';

export const registerModule = ( modules ) => {
	modules.registerModule( 'analytics-4', {
		storeName: MODULES_ANALYTICS_4,
		SettingsEditComponent: SettingsEdit,
		SettingsViewComponent: SettingsView,
		SetupComponent: SetupMain,
		DashboardMainEffectComponent,
		Icon: AnalyticsIcon,
		features: [
			__( 'Audience overview', 'google-site-kit' ),
			__( 'Top pages', 'google-site-kit' ),
			__( 'Top acquisition channels', 'google-site-kit' ),
		],
	} );
};

export const registerWidgets = ( widgets ) => {
	// Register Analytics 4 Widgets.
	widgets.registerWidget(
		'analyticsAllTrafficGA4',
		{
			Component: DashboardAllTrafficWidgetGA4,
			width: widgets.WIDGET_WIDTHS.FULL,
			priority: 1,
			wrapWidget: false,
			modules: [ 'analytics-4' ],
		},
		[
			AREA_MAIN_DASHBOARD_TRAFFIC_PRIMARY,
			AREA_ENTITY_DASHBOARD_TRAFFIC_PRIMARY,
		]
	);

	widgets.registerWidget(
		'analyticsAudienceTiles',
		{
			Component: AudienceTilesWidget,
			width: widgets.WIDGET_WIDTHS.FULL,
			priority: 1,
			wrapWidget: false,
			modules: [ 'analytics-4' ],
			isActive: ( select ) => {
				const configuredAudiences =
					select( CORE_USER ).getConfiguredAudiences();
				return !! configuredAudiences;
			},
		},
		[ AREA_MAIN_DASHBOARD_TRAFFIC_AUDIENCE_SEGMENTATION ]
	);

	widgets.registerWidget(
		'analyticsAudienceSecondaryUserSetup',
		{
			Component: SecondaryUserSetupWidget,
			width: widgets.WIDGET_WIDTHS.FULL,
			priority: 1,
			wrapWidget: false,
			modules: [ 'analytics-4' ],
			isActive: ( select ) => {
				const isAnalyticsConnected =
					select( CORE_MODULES ).isModuleConnected( 'analytics-4' );

				// If Analytics is not connected, we can return early.
				if ( ! isAnalyticsConnected ) {
					return false;
				}

				const availableAudiences =
					select( MODULES_ANALYTICS_4 ).getAvailableAudiences();

				const configuredAudiences =
					select( CORE_USER ).getConfiguredAudiences();

				const audienceSegmentationSetupCompletedBy =
					select(
						MODULES_ANALYTICS_4
					).getAudienceSegmentationSetupCompletedBy();

				return (
					availableAudiences?.length &&
					configuredAudiences === null &&
					audienceSegmentationSetupCompletedBy !== null
				);
			},
		},
		[ AREA_MAIN_DASHBOARD_TRAFFIC_AUDIENCE_SEGMENTATION ]
	);

	widgets.registerWidget(
		'audienceConnectAnalyticsCTA',
		{
			Component: ConnectAnalyticsCTAWidget,
			width: widgets.WIDGET_WIDTHS.FULL,
			priority: 1,
			wrapWidget: false,
			modules: [ 'analytics-4' ],
			isActive: ( select ) => {
				const isAnalyticsConnected =
					select( CORE_MODULES ).isModuleConnected( 'analytics-4' );
				const configuredAudiences =
					select( CORE_USER ).getConfiguredAudiences();
				const isAudienceSegmentationWidgetHidden =
					select( CORE_USER ).isAudienceSegmentationWidgetHidden();

				return (
					configuredAudiences?.length > 0 &&
					isAudienceSegmentationWidgetHidden === false &&
					! isAnalyticsConnected
				);
			},
		},
		[ AREA_MAIN_DASHBOARD_TRAFFIC_AUDIENCE_SEGMENTATION ]
	);

	widgets.registerWidget(
		'analyticsAudienceInfoNotice',
		{
			Component: InfoNoticeWidget,
			width: widgets.WIDGET_WIDTHS.FULL,
			priority: 2,
			wrapWidget: false,
			modules: [ 'analytics-4' ],
		},
		[ AREA_MAIN_DASHBOARD_TRAFFIC_AUDIENCE_SEGMENTATION ]
	);

	widgets.registerWidget(
		'analyticsOverallPageMetricsGA4',
		{
			Component: DashboardOverallPageMetricsWidgetGA4,
			width: widgets.WIDGET_WIDTHS.FULL,
			priority: 3,
			wrapWidget: false,
			modules: [ 'analytics-4' ],
		},
		[ AREA_ENTITY_DASHBOARD_CONTENT_PRIMARY ]
	);

	widgets.registerWidget(
		'analyticsModulePopularPagesGA4',
		{
			Component: ModulePopularPagesWidgetGA4,
			width: widgets.WIDGET_WIDTHS.FULL,
			priority: 4,
			wrapWidget: false,
			modules: [ 'analytics-4' ],
		},
		[ AREA_MAIN_DASHBOARD_CONTENT_PRIMARY ]
	);

	/*
	 * Key metrics widgets.
	 */
	widgets.registerWidget(
		KM_ANALYTICS_TOP_RECENT_TRENDING_PAGES,
		{
			Component: TopRecentTrendingPagesWidget,
			width: widgets.WIDGET_WIDTHS.QUARTER,
			priority: 1,
			wrapWidget: false,
			modules: [ 'analytics-4' ],
			isActive: ( select ) =>
				select( CORE_USER ).isKeyMetricActive(
					KM_ANALYTICS_TOP_RECENT_TRENDING_PAGES
				),
		},
		[ AREA_MAIN_DASHBOARD_KEY_METRICS_PRIMARY ]
	);

	widgets.registerWidget(
		KM_ANALYTICS_POPULAR_AUTHORS,
		{
			Component: PopularAuthorsWidget,
			width: widgets.WIDGET_WIDTHS.QUARTER,
			priority: 1,
			wrapWidget: false,
			modules: [ 'analytics-4' ],
			isActive: ( select ) =>
				select( CORE_USER ).isKeyMetricActive(
					KM_ANALYTICS_POPULAR_AUTHORS
				),
		},
		[ AREA_MAIN_DASHBOARD_KEY_METRICS_PRIMARY ]
	);

	widgets.registerWidget(
		KM_ANALYTICS_TOP_CATEGORIES,
		{
			Component: TopCategoriesWidget,
			width: widgets.WIDGET_WIDTHS.QUARTER,
			priority: 1,
			wrapWidget: false,
			modules: [ 'analytics-4' ],
			isActive: ( select ) =>
				select( CORE_USER ).isKeyMetricActive(
					KM_ANALYTICS_TOP_CATEGORIES
				),
		},
		[ AREA_MAIN_DASHBOARD_KEY_METRICS_PRIMARY ]
	);

	widgets.registerWidget(
		KM_ANALYTICS_POPULAR_CONTENT,
		{
			Component: PopularContentWidget,
			width: widgets.WIDGET_WIDTHS.QUARTER,
			priority: 1,
			wrapWidget: false,
			modules: [ 'analytics-4' ],
			isActive: ( select ) =>
				select( CORE_USER ).isKeyMetricActive(
					KM_ANALYTICS_POPULAR_CONTENT
				),
		},
		[ AREA_MAIN_DASHBOARD_KEY_METRICS_PRIMARY ]
	);

	widgets.registerWidget(
		KM_ANALYTICS_POPULAR_PRODUCTS,
		{
			Component: PopularProductsWidget,
			width: widgets.WIDGET_WIDTHS.QUARTER,
			priority: 1,
			wrapWidget: false,
			modules: [ 'analytics-4' ],
			isActive: ( select ) =>
				select( CORE_USER ).isKeyMetricActive(
					KM_ANALYTICS_POPULAR_PRODUCTS
				),
		},
		[ AREA_MAIN_DASHBOARD_KEY_METRICS_PRIMARY ]
	);

	widgets.registerWidget(
		KM_ANALYTICS_PAGES_PER_VISIT,
		{
			Component: PagesPerVisitWidget,
			width: widgets.WIDGET_WIDTHS.QUARTER,
			priority: 1,
			wrapWidget: false,
			modules: [ 'analytics-4' ],
			isActive: ( select ) =>
				select( CORE_USER ).isKeyMetricActive(
					KM_ANALYTICS_PAGES_PER_VISIT
				),
		},
		[ AREA_MAIN_DASHBOARD_KEY_METRICS_PRIMARY ]
	);

	widgets.registerWidget(
		KM_ANALYTICS_VISIT_LENGTH,
		{
			Component: VisitLengthWidget,
			width: widgets.WIDGET_WIDTHS.QUARTER,
			priority: 1,
			wrapWidget: false,
			modules: [ 'analytics-4' ],
			isActive: ( select ) =>
				select( CORE_USER ).isKeyMetricActive(
					KM_ANALYTICS_VISIT_LENGTH
				),
		},
		[ AREA_MAIN_DASHBOARD_KEY_METRICS_PRIMARY ]
	);

	widgets.registerWidget(
		KM_ANALYTICS_VISITS_PER_VISITOR,
		{
			Component: VisitsPerVisitorWidget,
			width: widgets.WIDGET_WIDTHS.QUARTER,
			priority: 1,
			wrapWidget: false,
			modules: [ 'analytics-4' ],
			isActive: ( select ) =>
				select( CORE_USER ).isKeyMetricActive(
					KM_ANALYTICS_VISITS_PER_VISITOR
				),
		},
		[ AREA_MAIN_DASHBOARD_KEY_METRICS_PRIMARY ]
	);

	widgets.registerWidget(
		KM_ANALYTICS_MOST_ENGAGING_PAGES,
		{
			Component: MostEngagingPagesWidget,
			width: widgets.WIDGET_WIDTHS.QUARTER,
			priority: 1,
			wrapWidget: false,
			modules: [ 'analytics-4' ],
			isActive: ( select ) =>
				select( CORE_USER ).isKeyMetricActive(
					KM_ANALYTICS_MOST_ENGAGING_PAGES
				),
		},
		[ AREA_MAIN_DASHBOARD_KEY_METRICS_PRIMARY ]
	);

	widgets.registerWidget(
		KM_ANALYTICS_LEAST_ENGAGING_PAGES,
		{
			Component: LeastEngagingPagesWidget,
			width: widgets.WIDGET_WIDTHS.QUARTER,
			priority: 1,
			wrapWidget: false,
			modules: [ 'analytics-4' ],
			isActive: ( select ) =>
				select( CORE_USER ).isKeyMetricActive(
					KM_ANALYTICS_LEAST_ENGAGING_PAGES
				),
		},
		[ AREA_MAIN_DASHBOARD_KEY_METRICS_PRIMARY ]
	);

	widgets.registerWidget(
		KM_ANALYTICS_TOP_RETURNING_VISITOR_PAGES,
		{
			Component: TopReturningVisitorPages,
			width: widgets.WIDGET_WIDTHS.QUARTER,
			priority: 1,
			wrapWidget: false,
			modules: [ 'analytics-4' ],
			isActive: ( select ) =>
				select( CORE_USER ).isKeyMetricActive(
					KM_ANALYTICS_TOP_RETURNING_VISITOR_PAGES
				),
		},
		[ AREA_MAIN_DASHBOARD_KEY_METRICS_PRIMARY ]
	);

	widgets.registerWidget(
		KM_ANALYTICS_NEW_VISITORS,
		{
			Component: NewVisitorsWidget,
			width: widgets.WIDGET_WIDTHS.QUARTER,
			priority: 1,
			wrapWidget: false,
			modules: [ 'analytics-4' ],
			isActive: ( select ) =>
				select( CORE_USER ).isKeyMetricActive(
					KM_ANALYTICS_NEW_VISITORS
				),
		},
		[ AREA_MAIN_DASHBOARD_KEY_METRICS_PRIMARY ]
	);

	widgets.registerWidget(
		KM_ANALYTICS_RETURNING_VISITORS,
		{
			Component: ReturningVisitorsWidget,
			width: widgets.WIDGET_WIDTHS.QUARTER,
			priority: 1,
			wrapWidget: false,
			modules: [ 'analytics-4' ],
			isActive: ( select ) =>
				select( CORE_USER ).isKeyMetricActive(
					KM_ANALYTICS_RETURNING_VISITORS
				),
		},
		[ AREA_MAIN_DASHBOARD_KEY_METRICS_PRIMARY ]
	);

	widgets.registerWidget(
		KM_ANALYTICS_TOP_TRAFFIC_SOURCE,
		{
			Component: TopTrafficSourceWidget,
			width: widgets.WIDGET_WIDTHS.QUARTER,
			priority: 1,
			wrapWidget: false,
			modules: [ 'analytics-4' ],
			isActive: ( select ) =>
				select( CORE_USER ).isKeyMetricActive(
					KM_ANALYTICS_TOP_TRAFFIC_SOURCE
				),
		},
		[ AREA_MAIN_DASHBOARD_KEY_METRICS_PRIMARY ]
	);

	widgets.registerWidget(
<<<<<<< HEAD
		KM_ANALYTICS_TOP_TRAFFIC_SOURCE_DRIVING_LEADS,
		{
			Component: TopTrafficSourceDrivingLeadsWidget,
=======
		KM_ANALYTICS_TOP_TRAFFIC_SOURCE_DRIVING_ADD_TO_CART,
		{
			Component: TopTrafficSourceDrivingAddToCartWidget,
>>>>>>> 9aee2df0
			width: widgets.WIDGET_WIDTHS.QUARTER,
			priority: 1,
			wrapWidget: false,
			modules: [ 'analytics-4' ],
			isActive: ( select ) =>
				select( CORE_USER ).isKeyMetricActive(
<<<<<<< HEAD
					KM_ANALYTICS_TOP_TRAFFIC_SOURCE_DRIVING_LEADS
=======
					KM_ANALYTICS_TOP_TRAFFIC_SOURCE_DRIVING_ADD_TO_CART
>>>>>>> 9aee2df0
				),
		},
		[ AREA_MAIN_DASHBOARD_KEY_METRICS_PRIMARY ]
	);

	widgets.registerWidget(
		KM_ANALYTICS_TOP_TRAFFIC_SOURCE_DRIVING_PURCHASES,
		{
			Component: TopTrafficSourceDrivingPurchasesWidget,
			width: widgets.WIDGET_WIDTHS.QUARTER,
			priority: 1,
			wrapWidget: false,
			modules: [ 'analytics-4' ],
			isActive: ( select ) =>
				select( CORE_USER ).isKeyMetricActive(
					KM_ANALYTICS_TOP_TRAFFIC_SOURCE_DRIVING_PURCHASES
				),
		},
		[ AREA_MAIN_DASHBOARD_KEY_METRICS_PRIMARY ]
	);

	widgets.registerWidget(
		KM_ANALYTICS_ENGAGED_TRAFFIC_SOURCE,
		{
			Component: EngagedTrafficSourceWidget,
			width: widgets.WIDGET_WIDTHS.QUARTER,
			priority: 1,
			wrapWidget: false,
			modules: [ 'analytics-4' ],
			isActive: ( select ) =>
				select( CORE_USER ).isKeyMetricActive(
					KM_ANALYTICS_ENGAGED_TRAFFIC_SOURCE
				),
		},
		[ AREA_MAIN_DASHBOARD_KEY_METRICS_PRIMARY ]
	);

	widgets.registerWidget(
		KM_ANALYTICS_TOP_CONVERTING_TRAFFIC_SOURCE,
		{
			Component: TopConvertingTrafficSourceWidget,
			width: widgets.WIDGET_WIDTHS.QUARTER,
			priority: 1,
			wrapWidget: false,
			modules: [ 'analytics-4' ],
			isActive: ( select ) =>
				select( CORE_USER ).isKeyMetricActive(
					KM_ANALYTICS_TOP_CONVERTING_TRAFFIC_SOURCE
				),
		},
		[ AREA_MAIN_DASHBOARD_KEY_METRICS_PRIMARY ]
	);

	widgets.registerWidget(
		KM_ANALYTICS_TOP_CITIES,
		{
			Component: TopCitiesWidget,
			width: widgets.WIDGET_WIDTHS.QUARTER,
			priority: 1,
			wrapWidget: false,
			modules: [ 'analytics-4' ],
			isActive: ( select ) =>
				select( CORE_USER ).isKeyMetricActive(
					KM_ANALYTICS_TOP_CITIES
				),
		},
		[ AREA_MAIN_DASHBOARD_KEY_METRICS_PRIMARY ]
	);

	widgets.registerWidget(
		KM_ANALYTICS_TOP_CITIES_DRIVING_LEADS,
		{
			Component: TopCitiesDrivingLeadsWidget,
			width: widgets.WIDGET_WIDTHS.QUARTER,
			priority: 1,
			wrapWidget: false,
			modules: [ 'analytics-4' ],
			isActive: ( select ) =>
				select( CORE_USER ).isKeyMetricActive(
					KM_ANALYTICS_TOP_CITIES_DRIVING_LEADS
				),
		},
		[ AREA_MAIN_DASHBOARD_KEY_METRICS_PRIMARY ]
	);

	widgets.registerWidget(
		KM_ANALYTICS_TOP_CITIES_DRIVING_ADD_TO_CART,
		{
			Component: TopCitiesDrivingAddToCartWidget,
			width: widgets.WIDGET_WIDTHS.QUARTER,
			priority: 1,
			wrapWidget: false,
			modules: [ 'analytics-4' ],
			isActive: ( select ) =>
				select( CORE_USER ).isKeyMetricActive(
					KM_ANALYTICS_TOP_CITIES_DRIVING_ADD_TO_CART
				),
		},
		[ AREA_MAIN_DASHBOARD_KEY_METRICS_PRIMARY ]
	);

	widgets.registerWidget(
		KM_ANALYTICS_TOP_CITIES_DRIVING_PURCHASES,
		{
			Component: TopCitiesDrivingPurchasesWidget,
			width: widgets.WIDGET_WIDTHS.QUARTER,
			priority: 1,
			wrapWidget: false,
			modules: [ 'analytics-4' ],
			isActive: ( select ) =>
				select( CORE_USER ).isKeyMetricActive(
					KM_ANALYTICS_TOP_CITIES_DRIVING_PURCHASES
				),
		},
		[ AREA_MAIN_DASHBOARD_KEY_METRICS_PRIMARY ]
	);

	widgets.registerWidget(
		KM_ANALYTICS_TOP_COUNTRIES,
		{
			Component: TopCountriesWidget,
			width: widgets.WIDGET_WIDTHS.QUARTER,
			priority: 1,
			wrapWidget: false,
			modules: [ 'analytics-4' ],
			isActive: ( select ) =>
				select( CORE_USER ).isKeyMetricActive(
					KM_ANALYTICS_TOP_COUNTRIES
				),
		},
		[ AREA_MAIN_DASHBOARD_KEY_METRICS_PRIMARY ]
	);
};<|MERGE_RESOLUTION|>--- conflicted
+++ resolved
@@ -38,11 +38,8 @@
 	TopCitiesDrivingPurchasesWidget,
 	TopCountriesWidget,
 	TopTrafficSourceWidget,
-<<<<<<< HEAD
+	TopTrafficSourceDrivingAddToCartWidget,
 	TopTrafficSourceDrivingLeadsWidget,
-=======
-	TopTrafficSourceDrivingAddToCartWidget,
->>>>>>> 9aee2df0
 	TopTrafficSourceDrivingPurchasesWidget,
 	TopConvertingTrafficSourceWidget,
 	PagesPerVisitWidget,
@@ -486,26 +483,32 @@
 	);
 
 	widgets.registerWidget(
-<<<<<<< HEAD
+		KM_ANALYTICS_TOP_TRAFFIC_SOURCE_DRIVING_ADD_TO_CART,
+		{
+			Component: TopTrafficSourceDrivingAddToCartWidget,
+			width: widgets.WIDGET_WIDTHS.QUARTER,
+			priority: 1,
+			wrapWidget: false,
+			modules: [ 'analytics-4' ],
+			isActive: ( select ) =>
+				select( CORE_USER ).isKeyMetricActive(
+					KM_ANALYTICS_TOP_TRAFFIC_SOURCE_DRIVING_ADD_TO_CART
+				),
+		},
+		[ AREA_MAIN_DASHBOARD_KEY_METRICS_PRIMARY ]
+	);
+
+	widgets.registerWidget(
 		KM_ANALYTICS_TOP_TRAFFIC_SOURCE_DRIVING_LEADS,
 		{
 			Component: TopTrafficSourceDrivingLeadsWidget,
-=======
-		KM_ANALYTICS_TOP_TRAFFIC_SOURCE_DRIVING_ADD_TO_CART,
-		{
-			Component: TopTrafficSourceDrivingAddToCartWidget,
->>>>>>> 9aee2df0
-			width: widgets.WIDGET_WIDTHS.QUARTER,
-			priority: 1,
-			wrapWidget: false,
-			modules: [ 'analytics-4' ],
-			isActive: ( select ) =>
-				select( CORE_USER ).isKeyMetricActive(
-<<<<<<< HEAD
+			width: widgets.WIDGET_WIDTHS.QUARTER,
+			priority: 1,
+			wrapWidget: false,
+			modules: [ 'analytics-4' ],
+			isActive: ( select ) =>
+				select( CORE_USER ).isKeyMetricActive(
 					KM_ANALYTICS_TOP_TRAFFIC_SOURCE_DRIVING_LEADS
-=======
-					KM_ANALYTICS_TOP_TRAFFIC_SOURCE_DRIVING_ADD_TO_CART
->>>>>>> 9aee2df0
 				),
 		},
 		[ AREA_MAIN_DASHBOARD_KEY_METRICS_PRIMARY ]
