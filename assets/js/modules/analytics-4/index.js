--- conflicted
+++ resolved
@@ -718,46 +718,6 @@
 };
 
 export const ANALYTICS_4_NOTIFICATIONS = {
-<<<<<<< HEAD
-=======
-	[ AUDIENCE_SEGMENTATION_SETUP_SUCCESS_NOTIFICATION ]: {
-		Component: AudienceSegmentationSetupSuccessSubtleNotification,
-		areaSlug: NOTIFICATION_AREAS.BANNERS_BELOW_NAV,
-		viewContexts: [ VIEW_CONTEXT_MAIN_DASHBOARD ],
-		checkRequirements: async ( { select, resolveSelect } ) => {
-			const analyticsConnected = await resolveSelect(
-				CORE_MODULES
-			).isModuleConnected( MODULE_SLUG_ANALYTICS_4 );
-
-			if ( ! analyticsConnected ) {
-				return false;
-			}
-
-			await resolveSelect( MODULES_ANALYTICS_4 ).getAudienceSettings();
-			await resolveSelect( CORE_USER ).getUserAudienceSettings();
-
-			const currentUserID = select( CORE_USER ).getID();
-
-			const audienceSegmentationSetupCompletedByUserID =
-				select(
-					MODULES_ANALYTICS_4
-				).getAudienceSegmentationSetupCompletedBy();
-
-			if (
-				currentUserID !== audienceSegmentationSetupCompletedByUserID
-			) {
-				return false;
-			}
-
-			const configuredAudiences =
-				select( CORE_USER ).getConfiguredAudiences();
-
-			// Only show this notification if the user has a set of configured audiences.
-			return Array.isArray( configuredAudiences );
-		},
-		isDismissible: true,
-	},
->>>>>>> 7010db37
 	[ AUDIENCE_SEGMENTATION_SETUP_CTA_NOTIFICATION ]: {
 		Component: AudienceSegmentationSetupCTABanner,
 		priority: PRIORITY.SETUP_CTA_LOW,
