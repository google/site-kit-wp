--- conflicted
+++ resolved
@@ -16,33 +16,4 @@
  * limitations under the License.
  */
 
-<<<<<<< HEAD
-/**
- * WordPress dependencies
- */
-import { addFilter } from '@wordpress/hooks';
-import { __ } from '@wordpress/i18n';
-
-/**
- * Internal dependencies
- */
-
-export { registerStore } from './datastore';
-
-addFilter(
-	'googlesitekit.SetupWinNotification-analytics',
-	'googlesitekit.OptimizeSetupWinNotification',
-	( winData ) => {
-		winData.description = __(
-			'You’ll only see Universal Analytics data for now.',
-			'google-site-kit'
-		);
-		winData.learnMore.label = 'Learn more';
-		winData.learnMore.url =
-			'https://sitekit.withgoogle.com/documentation/ga4-analytics-property/';
-		return winData;
-	}
-);
-=======
-export { registerStore } from './datastore';
->>>>>>> 4bc9e97b
+export { registerStore } from './datastore';