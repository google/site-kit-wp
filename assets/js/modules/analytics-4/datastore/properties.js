--- conflicted
+++ resolved
@@ -317,13 +317,9 @@
 				i + MAX_WEBDATASTREAMS_PER_BATCH
 			);
 			const webdatastreams = yield commonActions.await(
-<<<<<<< HEAD
-				registry.resolveSelect( STORE_NAME ).getWebDataStreamsBatch( chunk ),
-=======
 				registry
-					.__experimentalResolveSelect( MODULES_ANALYTICS_4 )
+					.resolveSelect( MODULES_ANALYTICS_4 )
 					.getWebDataStreamsBatch( chunk )
->>>>>>> 565aadc6
 			);
 
 			for ( const propertyID in webdatastreams ) {
@@ -334,15 +330,9 @@
 							normalizeURL( webdatastream.defaultUri )
 						) {
 							return yield commonActions.await(
-<<<<<<< HEAD
-								registry.resolveSelect( STORE_NAME ).getProperty( propertyID ),
-=======
 								registry
-									.__experimentalResolveSelect(
-										MODULES_ANALYTICS_4
-									)
+									.resolveSelect( MODULES_ANALYTICS_4 )
 									.getProperty( propertyID )
->>>>>>> 565aadc6
 							);
 						}
 					}
@@ -378,13 +368,9 @@
 				i + MAX_WEBDATASTREAMS_PER_BATCH
 			);
 			const webdatastreams = yield commonActions.await(
-<<<<<<< HEAD
-				registry.resolveSelect( STORE_NAME ).getWebDataStreamsBatch( chunk ),
-=======
 				registry
-					.__experimentalResolveSelect( MODULES_ANALYTICS_4 )
+					.resolveSelect( MODULES_ANALYTICS_4 )
 					.getWebDataStreamsBatch( chunk )
->>>>>>> 565aadc6
 			);
 
 			for ( const propertyID in webdatastreams ) {
@@ -395,15 +381,9 @@
 							singleMeasurementID === webdatastream.measurementId
 						) {
 							return yield commonActions.await(
-<<<<<<< HEAD
-								registry.resolveSelect( STORE_NAME ).getProperty( propertyID ),
-=======
 								registry
-									.__experimentalResolveSelect(
-										MODULES_ANALYTICS_4
-									)
+									.resolveSelect( MODULES_ANALYTICS_4 )
 									.getProperty( propertyID )
->>>>>>> 565aadc6
 							);
 						}
 					}
@@ -430,25 +410,14 @@
 };
 
 const baseControls = {
-<<<<<<< HEAD
 	[ WAIT_FOR_PROPERTIES ]: createRegistryControl( ( { resolveSelect } ) => {
 		return async ( { payload } ) => {
 			const { accountID } = payload;
-			await resolveSelect( STORE_NAME ).getProperties( accountID );
+			await resolveSelect( MODULES_ANALYTICS_4 ).getProperties(
+				accountID
+			);
 		};
 	} ),
-=======
-	[ WAIT_FOR_PROPERTIES ]: createRegistryControl(
-		( { __experimentalResolveSelect } ) => {
-			return async ( { payload } ) => {
-				const { accountID } = payload;
-				await __experimentalResolveSelect(
-					MODULES_ANALYTICS_4
-				).getProperties( accountID );
-			};
-		}
-	),
->>>>>>> 565aadc6
 };
 
 const baseReducer = ( state, { type } ) => {
