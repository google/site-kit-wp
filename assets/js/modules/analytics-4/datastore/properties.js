/**
 * `modules/analytics-4` data store: properties.
 *
 * Site Kit by Google, Copyright 2021 Google LLC
 *
 * Licensed under the Apache License, Version 2.0 (the "License");
 * you may not use this file except in compliance with the License.
 * You may obtain a copy of the License at
 *
 *     https://www.apache.org/licenses/LICENSE-2.0
 *
 * Unless required by applicable law or agreed to in writing, software
 * distributed under the License is distributed on an "AS IS" BASIS,
 * WITHOUT WARRANTIES OR CONDITIONS OF ANY KIND, either express or implied.
 * See the License for the specific language governing permissions and
 * limitations under the License.
 */

/**
 * External dependencies
 */
import invariant from 'invariant';

/**
 * WordPress dependencies
 */
import { createRegistrySelector } from '@wordpress/data';

/**
 * Internal dependencies
 */
import API from 'googlesitekit-api';
import Data from 'googlesitekit-data';
import { CORE_USER } from '../../../googlesitekit/datastore/user/constants';
import { CORE_SITE } from '../../../googlesitekit/datastore/site/constants';
import { CORE_MODULES } from '../../../googlesitekit/modules/datastore/constants';
import { READ_SCOPE as TAGMANAGER_READ_SCOPE } from '../../tagmanager/datastore/constants';
import { MODULES_ANALYTICS } from '../../analytics/datastore/constants';
import {
	MODULES_ANALYTICS_4,
	PROPERTY_CREATE,
	MAX_WEBDATASTREAMS_PER_BATCH,
	WEBDATASTREAM_CREATE,
} from './constants';
import { HOUR_IN_SECONDS, normalizeURL } from '../../../util';
import { createFetchStore } from '../../../googlesitekit/data/create-fetch-store';
import {
	isValidPropertyID,
	isValidPropertySelection,
} from '../utils/validation';
import { actions as webDataStreamActions } from './webdatastreams';
import { isValidAccountID } from '../../analytics/util';
import { createValidatedAction } from '../../../googlesitekit/data/utils';
import { getItem, setItem } from '../../../googlesitekit/api/cache';
const { commonActions, createRegistryControl } = Data;

const fetchGetPropertyStore = createFetchStore( {
	baseName: 'getProperty',
	controlCallback( { propertyID } ) {
		return API.get(
			'modules',
			'analytics-4',
			'property',
			{ propertyID },
			{
				useCache: false,
			}
		);
	},
	reducerCallback( state, property, { propertyID } ) {
		return {
			...state,
			propertiesByID: {
				...state.propertiesByID,
				[ propertyID ]: property,
			},
		};
	},
	argsToParams( propertyID ) {
		return { propertyID };
	},
	validateParams( { propertyID } = {} ) {
		invariant( propertyID, 'propertyID is required.' );
	},
} );

const fetchGetPropertiesStore = createFetchStore( {
	baseName: 'getProperties',
	controlCallback( { accountID } ) {
		return API.get(
			'modules',
			'analytics-4',
			'properties',
			{ accountID },
			{
				useCache: false,
			}
		);
	},
	reducerCallback( state, properties, { accountID } ) {
		return {
			...state,
			properties: {
				...state.properties,
				[ accountID ]: properties,
			},
			propertiesByID: properties.reduce(
				( accum, property ) => ( {
					...accum,
					[ property._id ]: property,
				} ),
				state.propertiesByID || {}
			),
		};
	},
	argsToParams( accountID ) {
		return { accountID };
	},
	validateParams( { accountID } = {} ) {
		invariant( accountID, 'accountID is required.' );
	},
} );

const fetchCreatePropertyStore = createFetchStore( {
	baseName: 'createProperty',
	controlCallback( { accountID } ) {
		return API.set( 'modules', 'analytics-4', 'create-property', {
			accountID,
		} );
	},
	reducerCallback( state, property, { accountID } ) {
		return {
			...state,
			properties: {
				...state.properties,
				[ accountID ]: [
					...( state.properties[ accountID ] || [] ),
					property,
				],
			},
		};
	},
	argsToParams( accountID ) {
		return { accountID };
	},
	validateParams( { accountID } = {} ) {
		invariant( accountID, 'accountID is required.' );
	},
} );

const fetchGetGoogleTagSettingsStore = createFetchStore( {
	baseName: 'getGoogleTagSettings',
	controlCallback( { measurementID } ) {
		return API.get( 'modules', 'analytics-4', 'google-tag-settings', {
			measurementID,
		} );
	},
	reducerCallback( state, googleTagSettings ) {
		return {
			...state,
			googleTagSettings,
		};
	},
	argsToParams( measurementID ) {
		return { measurementID };
	},
	validateParams( { measurementID } = {} ) {
		invariant( measurementID, 'measurementID is required.' );
	},
} );

// Actions
const WAIT_FOR_PROPERTY_SUMMARIES = 'WAIT_FOR_PROPERTY_SUMMARIES';
const MATCHING_ACCOUNT_PROPERTY = 'MATCHING_ACCOUNT_PROPERTY';
const SET_HAS_MISMATCHED_TAG = 'SET_HAS_MISMATCHED_GOOGLE_TAG_ID';
const SET_IS_WEBDATASTREAM_AVAILABLE = 'SET_IS_WEBDATASTREAM_AVAILABLE';

const baseInitialState = {
	properties: {},
	propertiesByID: {},
	hasMismatchedTag: false,
	isMatchingAccountProperty: false,
	isWebDataStreamAvailable: true,
};

const baseActions = {
	/**
	 * Creates a new GA4 property.
	 *
	 * @since 1.31.0
	 *
	 * @param {string} accountID Analytics account ID.
	 * @return {Object} Object with `response` and `error`.
	 */
	createProperty( accountID ) {
		invariant( accountID, 'accountID is required.' );

		return ( function* () {
			const { dispatch } = yield Data.commonActions.getRegistry();

			const { response, error } =
				yield fetchCreatePropertyStore.actions.fetchCreateProperty(
					accountID
				);

			if ( response ) {
				// Refresh account summaries to load the new property.
				yield dispatch(
					MODULES_ANALYTICS_4
				).fetchGetAccountSummaries();
			}

			return { response, error };
		} )();
	},

	/**
	 * Sets the given property and related fields in the store.
	 *
	 * @since 1.31.0
	 *
	 * @param {string} propertyID GA4 property ID.
	 * @return {Object} A Generator function.
	 */
	selectProperty: createValidatedAction(
		( propertyID ) => {
			invariant(
				isValidPropertySelection( propertyID ),
				'A valid propertyID selection is required.'
			);
		},
		function* ( propertyID ) {
			const registry = yield Data.commonActions.getRegistry();

			registry
				.dispatch( MODULES_ANALYTICS_4 )
				.setPropertyID( propertyID );
			registry
				.dispatch( MODULES_ANALYTICS_4 )
				.setWebDataStreamID( WEBDATASTREAM_CREATE );
			registry
				.dispatch( MODULES_ANALYTICS_4 )
				.updateSettingsForMeasurementID( '' );
			registry.dispatch( MODULES_ANALYTICS_4 ).setPropertyCreateTime( 0 );

			if ( PROPERTY_CREATE === propertyID ) {
				return;
			}

			if ( propertyID ) {
				const property = yield Data.commonActions.await(
					registry
						.__experimentalResolveSelect( MODULES_ANALYTICS_4 )
						.getProperty( propertyID )
				);

				if ( property?.createTime ) {
					registry
						.dispatch( MODULES_ANALYTICS_4 )
						.setPropertyCreateTime( property.createTime );
				}
			}

			yield webDataStreamActions.waitForWebDataStreams( propertyID );

			let webdatastream = registry
				.select( MODULES_ANALYTICS_4 )
				.getMatchingWebDataStreamByPropertyID( propertyID );

			if ( ! webdatastream ) {
				const webdatastreams = registry
					.select( MODULES_ANALYTICS_4 )
					.getWebDataStreams( propertyID );

				if ( webdatastreams && webdatastreams.length > 0 ) {
					webdatastream = webdatastreams[ 0 ];
				}
			}

			if ( webdatastream ) {
				registry
					.dispatch( MODULES_ANALYTICS_4 )
					.setWebDataStreamID( webdatastream._id );
				registry
					.dispatch( MODULES_ANALYTICS_4 )
					.updateSettingsForMeasurementID(
						// eslint-disable-next-line sitekit/acronym-case
						webdatastream.webStreamData.measurementId
					);
			}
		}
	),

	/**
	 * Finds a matching property and returns it.
	 *
	 * @since 1.36.0
	 *
	 * @return {Object|null} Matching property on success, otherwise NULL.
	 */
	*findMatchedProperty() {
		const registry = yield commonActions.getRegistry();
		const accounts = yield Data.commonActions.await(
			registry.resolveSelect( MODULES_ANALYTICS_4 ).getAccountSummaries()
		);

		if ( ! Array.isArray( accounts ) || accounts.length === 0 ) {
			return null;
		}

		const url = registry.select( CORE_SITE ).getReferenceSiteURL();
		const propertyIDs = accounts.reduce(
			( acc, { propertySummaries: properties } ) => [
				...acc,
				...( properties || [] ).map( ( { _id } ) => _id ),
			],
			[]
		);

		return yield Data.commonActions.await(
			registry
				.dispatch( MODULES_ANALYTICS_4 )
				.matchPropertyByURL( propertyIDs, url )
		);
	},

	/**
	 * Matches a property for provided accountID.
	 *
	 * @since 1.38.0
	 *
	 * @param {string} accountID GA4 account ID.
	 * @return {Object|null} Matched property object on success, otherwise NULL.
	 */
	*matchAccountProperty( accountID ) {
		const registry = yield Data.commonActions.getRegistry();

		yield baseActions.waitForPropertySummaries( accountID );

		const referenceURL = registry.select( CORE_SITE ).getReferenceSiteURL();
		const propertySummaries = registry
			.select( MODULES_ANALYTICS_4 )
			.getPropertySummaries( accountID );

		const property = yield baseActions.matchPropertyByURL(
			( propertySummaries || [] ).map( ( { _id } ) => _id ),
			referenceURL
		);

		return property;
	},

	/**
	 * Matches and selects a property for provided accountID.
	 *
	 * @since 1.34.0
	 *
	 * @param {string} accountID          GA4 account ID.
	 * @param {string} fallbackPropertyID A fallback propertyID to use if a matched property is not found.
	 * @return {Object|null} Matched property object on success, otherwise NULL.
	 */
	*matchAndSelectProperty( accountID, fallbackPropertyID = '' ) {
		yield {
			payload: { isMatchingAccountProperty: true },
			type: MATCHING_ACCOUNT_PROPERTY,
		};

		const property = yield baseActions.matchAccountProperty( accountID );
		const propertyID = property?._id || fallbackPropertyID;
		if ( propertyID ) {
			yield baseActions.selectProperty( propertyID );
		}

		yield {
			payload: { isMatchingAccountProperty: false },
			type: MATCHING_ACCOUNT_PROPERTY,
		};

		return property;
	},

	/**
	 * Matches a property by URL.
	 *
	 * @since 1.33.0
	 *
	 * @param {Array.<number>}        properties Array of property IDs.
	 * @param {Array.<string>|string} url        A list of URLs or a signle URL to match properties.
	 * @return {Object} A property object if found.
	 */
	*matchPropertyByURL( properties, url ) {
		const registry = yield commonActions.getRegistry();
		const urls = ( Array.isArray( url ) ? url : [ url ] )
			.filter( ( item ) => typeof item === 'string' )
			.map( normalizeURL );

		for (
			let i = 0;
			i < properties.length;
			i += MAX_WEBDATASTREAMS_PER_BATCH
		) {
			const chunk = properties.slice(
				i,
				i + MAX_WEBDATASTREAMS_PER_BATCH
			);
			const webdatastreams = yield commonActions.await(
				registry
					.resolveSelect( MODULES_ANALYTICS_4 )
					.getWebDataStreamsBatch( chunk )
			);

			for ( const propertyID in webdatastreams ) {
				for ( const webdatastream of webdatastreams[ propertyID ] ) {
					for ( const singleURL of urls ) {
						if (
							singleURL ===
							normalizeURL(
								// eslint-disable-next-line sitekit/acronym-case
								webdatastream.webStreamData?.defaultUri
							)
						) {
							return yield commonActions.await(
								registry
									.resolveSelect( MODULES_ANALYTICS_4 )
									.getProperty( propertyID )
							);
						}
					}
				}
			}
		}

		return null;
	},

	/**
	 * Matches a property by measurement ID.
	 *
	 * @since 1.33.0
	 *
	 * @param {Array.<number>}        properties    Array of property IDs.
	 * @param {Array.<string>|string} measurementID A list of measurement IDs or a signle measurement ID to match properties.
	 * @return {Object} A property object if found.
	 */
	*matchPropertyByMeasurementID( properties, measurementID ) {
		const registry = yield commonActions.getRegistry();
		const measurementIDs = Array.isArray( measurementID )
			? measurementID
			: [ measurementID ];

		for (
			let i = 0;
			i < properties.length;
			i += MAX_WEBDATASTREAMS_PER_BATCH
		) {
			const chunk = properties.slice(
				i,
				i + MAX_WEBDATASTREAMS_PER_BATCH
			);
			const webdatastreams = yield commonActions.await(
				registry
					.resolveSelect( MODULES_ANALYTICS_4 )
					.getWebDataStreamsBatch( chunk )
			);

			for ( const propertyID in webdatastreams ) {
				for ( const webdatastream of webdatastreams[ propertyID ] ) {
					for ( const singleMeasurementID of measurementIDs ) {
						if (
							singleMeasurementID ===
							webdatastream.webStreamData?.measurementId // eslint-disable-line sitekit/acronym-case
						) {
							return yield commonActions.await(
								registry
									.resolveSelect( MODULES_ANALYTICS_4 )
									.getProperty( propertyID )
							);
						}
					}
				}
			}
		}

		return null;
	},

	/**
	 * Waits for property summaries to be loaded for an account.
	 *
	 * @since 1.118.0
	 */
	*waitForPropertySummaries() {
		yield {
			payload: {},
			type: WAIT_FOR_PROPERTY_SUMMARIES,
		};
	},

	/**
	 * Updates settings for a given measurement ID.
	 *
	 * @since 1.94.0
	 *
	 * @param {string} measurementID Measurement ID.
	 */
	*updateSettingsForMeasurementID( measurementID ) {
		const { select, dispatch, resolveSelect } =
			yield commonActions.getRegistry();

		dispatch( MODULES_ANALYTICS_4 ).setMeasurementID( measurementID );

		// Wait for authentication to be resolved to check scopes.
		yield commonActions.await(
			resolveSelect( CORE_USER ).getAuthentication()
		);
		if ( ! select( CORE_USER ).hasScope( TAGMANAGER_READ_SCOPE ) ) {
			return;
		}

		if ( ! measurementID ) {
			dispatch( MODULES_ANALYTICS_4 ).setSettings( {
				googleTagAccountID: '',
				googleTagContainerID: '',
				googleTagID: '',
			} );
			return;
		}

		const { response, error } =
			yield fetchGetGoogleTagSettingsStore.actions.fetchGetGoogleTagSettings(
				measurementID
			);

		if ( error ) {
			return;
		}

		const { googleTagAccountID, googleTagContainerID, googleTagID } =
			response;

		// Note that when plain actions are dispatched in a function where an await has occurred (this can be a regular async function that has awaited, or a generator function
		// action that yields to an async action), they are handled asynchronously when they would normally be synchronous. This means that following the usual pattern of dispatching
		// individual setter actions for the `googleTagAccountID`, `googleTagContainerID` and `googleTagID` settings each resulted in a rerender of the
		// GoogleTagIDMismatchNotification component, thus resulting in an erroneous call to the GET:container-destinations endpoint with mismatched settings. To mitigate this, we
		// dispatch a single action here to set all these settings at once. The same applies to the `setSettings()` call above.
		// See issue https://github.com/google/site-kit-wp/issues/6784 and the PR https://github.com/google/site-kit-wp/pull/6814.
		dispatch( MODULES_ANALYTICS_4 ).setSettings( {
			googleTagAccountID,
			googleTagContainerID,
			googleTagID,
		} );
	},

	/**
	 * Sets if GA4 has mismatched Google Tag ID.
	 *
	 * @since 1.96.0
	 *
	 * @param {boolean} hasMismatchedTag If GA4 has mismatched Google Tag.
	 * @return {Object} Redux-style action.
	 */
	*setHasMismatchedGoogleTagID( hasMismatchedTag ) {
		return {
			type: SET_HAS_MISMATCHED_TAG,
			payload: { hasMismatchedTag },
		};
	},

	/**
	 * Sets whether the Web Data Stream is available.
	 *
	 * @since 1.99.0
	 *
	 * @param {boolean} isWebDataStreamAvailable Whether the Web Data Stream is available.
	 * @return {Object} Redux-style action.
	 */
	*setIsWebDataStreamAvailable( isWebDataStreamAvailable ) {
		return {
			type: SET_IS_WEBDATASTREAM_AVAILABLE,
			payload: { isWebDataStreamAvailable },
		};
	},

	/**
	 * Syncs Google Tag settings.
	 *
	 * @since 1.95.0
	 */
	*syncGoogleTagSettings() {
		const { select, dispatch, resolveSelect } =
			yield Data.commonActions.getRegistry();

		const hasTagManagerReadScope = select( CORE_USER ).hasScope(
			TAGMANAGER_READ_SCOPE
		);

		if ( ! hasTagManagerReadScope ) {
			return;
		}

		// Wait for modules to be available before selecting.
		yield Data.commonActions.await(
			resolveSelect( CORE_MODULES ).getModules()
		);

		const { isModuleConnected } = select( CORE_MODULES );

		if ( ! isModuleConnected( 'analytics-4' ) ) {
			return;
		}

		// Wait for module settings to be available before selecting.
		yield Data.commonActions.await(
			resolveSelect( MODULES_ANALYTICS_4 ).getSettings()
		);

		const { getGoogleTagID, getMeasurementID, getGoogleTagLastSyncedAtMs } =
			select( MODULES_ANALYTICS_4 );

		const measurementID = getMeasurementID();

		if ( ! measurementID ) {
			return;
		}

		const googleTagLastSyncedAtMs = getGoogleTagLastSyncedAtMs();

		if (
			!! googleTagLastSyncedAtMs &&
			Date.now() - googleTagLastSyncedAtMs < HOUR_IN_SECONDS * 1000
		) {
			return;
		}

		const googleTagID = getGoogleTagID();

		if ( !! googleTagID ) {
			const googleTagContainer = yield Data.commonActions.await(
				resolveSelect( MODULES_ANALYTICS_4 ).getGoogleTagContainer(
					measurementID
				)
			);

			if ( ! googleTagContainer ) {
				yield baseActions.setIsWebDataStreamAvailable( false );
			} else if ( ! googleTagContainer.tagIds.includes( googleTagID ) ) {
				yield baseActions.setHasMismatchedGoogleTagID( true );
			}
		} else {
			yield baseActions.updateSettingsForMeasurementID( measurementID );
		}

		dispatch( MODULES_ANALYTICS_4 ).setGoogleTagLastSyncedAtMs(
			Date.now()
		);

		dispatch( MODULES_ANALYTICS_4 ).saveSettings();
	},
};

const baseControls = {
<<<<<<< HEAD
	[ WAIT_FOR_PROPERTIES ]: createRegistryControl( ( { resolveSelect } ) => {
		return async ( { payload } ) => {
			const { accountID } = payload;
			await resolveSelect( MODULES_ANALYTICS_4 ).getProperties(
				accountID
			);
		};
	} ),
=======
	[ WAIT_FOR_PROPERTY_SUMMARIES ]: createRegistryControl(
		( { __experimentalResolveSelect } ) => {
			return async () => {
				await __experimentalResolveSelect(
					MODULES_ANALYTICS_4
				).getAccountSummaries();
			};
		}
	),
>>>>>>> 34ddc310
};

function baseReducer( state, { type, payload } ) {
	switch ( type ) {
		case MATCHING_ACCOUNT_PROPERTY:
			return { ...state, ...payload };
		case SET_HAS_MISMATCHED_TAG:
			return {
				...state,
				hasMismatchedTag: payload.hasMismatchedTag,
			};
		case SET_IS_WEBDATASTREAM_AVAILABLE:
			return {
				...state,
				isWebDataStreamAvailable: payload.isWebDataStreamAvailable,
			};
		default:
			return state;
	}
}

const baseResolvers = {
	*getProperties( accountID ) {
		if ( ! isValidAccountID( accountID ) ) {
			return;
		}

		const registry = yield Data.commonActions.getRegistry();
		// Only fetch properties if there are none in the store for the given account.
		const properties = registry
			.select( MODULES_ANALYTICS_4 )
			.getProperties( accountID );
		if ( properties === undefined ) {
			yield fetchGetPropertiesStore.actions.fetchGetProperties(
				accountID
			);
		}
	},
	*getProperty( propertyID ) {
		const registry = yield Data.commonActions.getRegistry();
		const property = registry
			.select( MODULES_ANALYTICS_4 )
			.getProperty( propertyID );
		if ( property === undefined ) {
			yield fetchGetPropertyStore.actions.fetchGetProperty( propertyID );
		}
	},
	*getPropertyCreateTime() {
		const registry = yield Data.commonActions.getRegistry();
		// Ensure settings are available to select.
		yield Data.commonActions.await(
			registry
				.__experimentalResolveSelect( MODULES_ANALYTICS_4 )
				.getSettings()
		);

		const propertyID = registry
			.select( MODULES_ANALYTICS_4 )
			.getPropertyID();

		const propertyCreateTime = registry
			.select( MODULES_ANALYTICS_4 )
			.getPropertyCreateTime();

		if ( propertyCreateTime || ! isValidPropertyID( propertyID ) ) {
			return;
		}

		const cachedPropertyCreateTime = yield Data.commonActions.await(
			getItem(
				`analytics4-properties-getPropertyCreateTime-${ propertyID }`
			)
		);

		if ( cachedPropertyCreateTime.cacheHit ) {
			registry
				.dispatch( MODULES_ANALYTICS_4 )
				.setPropertyCreateTime( cachedPropertyCreateTime.value );

			return;
		}

		const property = yield Data.commonActions.await(
			registry
				.__experimentalResolveSelect( MODULES_ANALYTICS_4 )
				.getProperty( propertyID )
		);

		if ( ! property?.createTime ) {
			return;
		}

		// Cache this value for 1 hour (the default cache time).
		yield Data.commonActions.await(
			setItem(
				`analytics4-properties-getPropertyCreateTime-${ propertyID }`,
				property.createTime
			)
		);

		registry
			.dispatch( MODULES_ANALYTICS_4 )
			.setPropertyCreateTime( property.createTime );
	},
};

const baseSelectors = {
	/**
	 * Gets all GA4 properties this account can access.
	 *
	 * @since 1.31.0
	 *
	 * @param {Object} state     Data store's state.
	 * @param {string} accountID The GA4 Account ID to fetch properties for.
	 * @return {(Array.<Object>|undefined)} An array of GA4 properties; `undefined` if not loaded.
	 */
	getProperties( state, accountID ) {
		return state.properties[ accountID ];
	},

	/**
	 * Gets a property with specific ID.
	 *
	 * @since 1.31.0
	 *
	 * @param {Object} state      Data store's state.
	 * @param {string} propertyID The GA4 property ID to fetch property object for.
	 * @return {(Object|undefined)} A property object; `undefined` if not loaded.
	 */
	getProperty( state, propertyID ) {
		return state.propertiesByID[ propertyID ];
	},

	/**
	 * Gets all GA4 properties from the account summaries this account can access.
	 *
	 * @since 1.118.0
	 *
	 * @param {Object} state     Data store's state.
	 * @param {string} accountID The GA4 Account ID to fetch properties for.
	 * @return {(Array.<Object>|undefined)} An array of GA4 properties; `undefined` if not loaded.
	 */
	getPropertySummaries: createRegistrySelector(
		( select ) => ( state, accountID ) => {
			const accountSummaries =
				select( MODULES_ANALYTICS_4 ).getAccountSummaries();

			if ( accountSummaries === undefined ) {
				return undefined;
			}

			const account = accountSummaries.find(
				( summary ) => summary._id === accountID
			);

			return account ? account.propertySummaries : [];
		}
	),

	/**
	 * Determines whether we are matching account property or not.
	 *
	 * @since 1.98.0
	 *
	 * @param {Object} state Data store's state.
	 * @return {boolean} TRUE if we matching account property right now, otherwise FALSE.
	 */
	isMatchingAccountProperty( state ) {
		return state.isMatchingAccountProperty;
	},

	/**
	 * Checks if GA4 has mismatched Google Tag ID.
	 *
	 * @since 1.96.0
	 *
	 * @param {Object} state Data store's state.
	 * @return {boolean} If GA4 has mismatched Google Tag ID.
	 */
	hasMismatchedGoogleTagID( state ) {
		return state.hasMismatchedTag;
	},

	/**
	 * Checks if the Web Data Stream is available.
	 *
	 * @since 1.99.0
	 *
	 * @param {Object} state Data store's state.
	 * @return {boolean} TRUE if the Web Data Stream is available, otherwise FALSE.
	 */
	isWebDataStreamAvailable( state ) {
		return state.isWebDataStreamAvailable;
	},

	/**
	 * Checks if properties summaries are currently being loaded.
	 *
	 * This selector was introduced as a convenience for reusing the same loading logic across multiple
	 * components, initially the `PropertySelect` and `SettingsEnhancedMeasurementSwitch` components.
	 *
	 * @since 1.118.0
	 *
	 * @return {boolean} TRUE if the properties summaries are currently being loaded, otherwise FALSE.
	 */
	isLoadingPropertySummaries: createRegistrySelector( ( select ) => () => {
		return (
			! select( MODULES_ANALYTICS_4 ).hasFinishedResolution(
				'getAccountSummaries'
			) ||
			select( MODULES_ANALYTICS_4 ).isMatchingAccountProperty() ||
			select( MODULES_ANALYTICS ).hasFinishedSelectingAccount() === false
		);
	} ),
};

const store = Data.combineStores(
	fetchCreatePropertyStore,
	fetchGetPropertiesStore,
	fetchGetPropertyStore,
	fetchGetGoogleTagSettingsStore,
	{
		initialState: baseInitialState,
		actions: baseActions,
		controls: baseControls,
		reducer: baseReducer,
		resolvers: baseResolvers,
		selectors: baseSelectors,
	}
);

export const initialState = store.initialState;
export const actions = store.actions;
export const controls = store.controls;
export const reducer = store.reducer;
export const resolvers = store.resolvers;
export const selectors = store.selectors;

export default store;<|MERGE_RESOLUTION|>--- conflicted
+++ resolved
@@ -659,26 +659,15 @@
 };
 
 const baseControls = {
-<<<<<<< HEAD
-	[ WAIT_FOR_PROPERTIES ]: createRegistryControl( ( { resolveSelect } ) => {
-		return async ( { payload } ) => {
-			const { accountID } = payload;
-			await resolveSelect( MODULES_ANALYTICS_4 ).getProperties(
-				accountID
-			);
-		};
-	} ),
-=======
 	[ WAIT_FOR_PROPERTY_SUMMARIES ]: createRegistryControl(
-		( { __experimentalResolveSelect } ) => {
+		( { resolveSelect } ) => {
 			return async () => {
-				await __experimentalResolveSelect(
+				await resolveSelect(
 					MODULES_ANALYTICS_4
 				).getAccountSummaries();
 			};
 		}
 	),
->>>>>>> 34ddc310
 };
 
 function baseReducer( state, { type, payload } ) {
