/**
 * `modules/analytics-4` data store: properties.
 *
 * Site Kit by Google, Copyright 2021 Google LLC
 *
 * Licensed under the Apache License, Version 2.0 (the "License");
 * you may not use this file except in compliance with the License.
 * You may obtain a copy of the License at
 *
 *     https://www.apache.org/licenses/LICENSE-2.0
 *
 * Unless required by applicable law or agreed to in writing, software
 * distributed under the License is distributed on an "AS IS" BASIS,
 * WITHOUT WARRANTIES OR CONDITIONS OF ANY KIND, either express or implied.
 * See the License for the specific language governing permissions and
 * limitations under the License.
 */

/* eslint-disable sitekit/jsdoc-no-unnamed-boolean-params */

/**
 * External dependencies
 */
import invariant from 'invariant';
import { isBoolean } from 'lodash';

/**
 * WordPress dependencies
 */
import { createRegistrySelector } from '@wordpress/data';

/**
 * Internal dependencies
 */
import { get, set } from 'googlesitekit-api';
import {
	commonActions,
	combineStores,
	createReducer,
} from 'googlesitekit-data';
import { CORE_USER } from '../../../googlesitekit/datastore/user/constants';
import { CORE_SITE } from '../../../googlesitekit/datastore/site/constants';
import { CORE_MODULES } from '../../../googlesitekit/modules/datastore/constants';
import { READ_SCOPE as TAGMANAGER_READ_SCOPE } from '../../tagmanager/datastore/constants';
import {
	MODULES_ANALYTICS_4,
	PROPERTY_CREATE,
	MAX_WEBDATASTREAMS_PER_BATCH,
	WEBDATASTREAM_CREATE,
} from './constants';
import { MODULE_SLUG_ANALYTICS_4 } from '../constants';
import { HOUR_IN_SECONDS, normalizeURL } from '../../../util';
import { createFetchStore } from '../../../googlesitekit/data/create-fetch-store';
import {
	isValidAccountID,
	isValidPropertyID,
	isValidPropertySelection,
} from '../utils/validation';
import { createValidatedAction } from '../../../googlesitekit/data/utils';
import { getItem, setItem } from '../../../googlesitekit/api/cache';

const fetchGetPropertyStore = createFetchStore( {
	baseName: 'getProperty',
	controlCallback( { propertyID } ) {
		return get(
			'modules',
			MODULE_SLUG_ANALYTICS_4,
			'property',
			{ propertyID },
			{
				useCache: false,
			}
		);
	},
	reducerCallback: createReducer( ( state, property, { propertyID } ) => {
		state.propertiesByID = state.propertiesByID || {};
		state.propertiesByID[ propertyID ] = property;
	} ),
	argsToParams( propertyID ) {
		return { propertyID };
	},
	validateParams( { propertyID } = {} ) {
		invariant( propertyID, 'propertyID is required.' );
	},
} );

const fetchGetPropertiesStore = createFetchStore( {
	baseName: 'getProperties',
	controlCallback( { accountID } ) {
		return get(
			'modules',
			MODULE_SLUG_ANALYTICS_4,
			'properties',
			{ accountID },
			{
				useCache: false,
			}
		);
	},
	reducerCallback: createReducer( ( state, properties, { accountID } ) => {
		state.properties = state.properties || {};
		state.propertiesByID = state.propertiesByID || {};

		state.properties[ accountID ] = properties;

		for ( const property of properties ) {
			state.propertiesByID[ property._id ] = property;
		}
	} ),
	argsToParams( accountID ) {
		return { accountID };
	},
	validateParams( { accountID } = {} ) {
		invariant( accountID, 'accountID is required.' );
	},
} );

const fetchCreatePropertyStore = createFetchStore( {
	baseName: 'createProperty',
	controlCallback( { accountID } ) {
		return set( 'modules', MODULE_SLUG_ANALYTICS_4, 'create-property', {
			accountID,
		} );
	},
	reducerCallback: createReducer( ( state, property, { accountID } ) => {
		state.properties = state.properties || {};

		if ( ! state.properties[ accountID ] ) {
			state.properties[ accountID ] = [];
		}

		state.properties[ accountID ].push( property );
	} ),
	argsToParams( accountID ) {
		return { accountID };
	},
	validateParams( { accountID } = {} ) {
		invariant( accountID, 'accountID is required.' );
	},
} );

const fetchGetGoogleTagSettingsStore = createFetchStore( {
	baseName: 'getGoogleTagSettings',
	controlCallback( { measurementID } ) {
		return get( 'modules', MODULE_SLUG_ANALYTICS_4, 'google-tag-settings', {
			measurementID,
		} );
	},
	reducerCallback: createReducer(
		( state, googleTagSettings, { measurementID } ) => {
			if ( ! state.googleTagSettings ) {
				state.googleTagSettings = {};
			}

			state.googleTagSettings[ measurementID ] = googleTagSettings;
		}
	),
	argsToParams( measurementID ) {
		return { measurementID };
	},
	validateParams( { measurementID } = {} ) {
		invariant( measurementID, 'measurementID is required.' );
	},
} );

const fetchSetGoogleTagIDMismatch = createFetchStore( {
	baseName: 'setGoogleTagIDMismatch',
	controlCallback( { hasMismatchedTag } ) {
		return set(
			'modules',
			MODULE_SLUG_ANALYTICS_4,
			'set-google-tag-id-mismatch',
			{
				hasMismatchedTag,
			}
		);
	},
	reducerCallback: createReducer( ( state, hasMismatchedTag ) => {
		if ( ! state.moduleData ) {
			state.moduleData = {};
		}

		state.moduleData.hasMismatchedTag = !! hasMismatchedTag;
	} ),
	argsToParams( hasMismatchedTag ) {
		return { hasMismatchedTag };
	},
	validateParams( { hasMismatchedTag } = {} ) {
		invariant(
			isBoolean( hasMismatchedTag ),
			'hasMismatchedTag must be boolean.'
		);
	},
} );

const fetchSetIsWebDataStreamUnavailable = createFetchStore( {
	baseName: 'setIsWebDataStreamUnavailable',
	controlCallback( { isWebDataStreamUnavailable } ) {
		return set(
			'modules',
			MODULE_SLUG_ANALYTICS_4,
			'set-is-web-data-stream-unavailable',
			{
				isWebDataStreamUnavailable,
			}
		);
	},
	reducerCallback( state, isWebDataStreamUnavailable ) {
		return {
			...state,
			moduleData: {
				...state.moduleData,
				isWebDataStreamUnavailable: !! isWebDataStreamUnavailable,
			},
		};
	},
	argsToParams( isWebDataStreamUnavailable ) {
		return { isWebDataStreamUnavailable };
	},
	validateParams( { isWebDataStreamUnavailable } = {} ) {
		invariant(
			isBoolean( isWebDataStreamUnavailable ),
			'isWebDataStreamUnavailable must be boolean.'
		);
	},
} );

// Actions
const MATCHING_ACCOUNT_PROPERTY = 'MATCHING_ACCOUNT_PROPERTY';
const SET_HAS_MISMATCHED_TAG = 'SET_HAS_MISMATCHED_GOOGLE_TAG_ID';

const baseInitialState = {
	properties: {},
	propertiesByID: {},
	isMatchingAccountProperty: false,
};

const baseActions = {
	/**
	 * Creates a new GA4 property.
	 *
	 * @since 1.31.0
	 *
	 * @param {string} accountID Analytics account ID.
	 * @return {Object} Object with `response` and `error`.
	 */
	createProperty( accountID ) {
		invariant( accountID, 'accountID is required.' );

		return ( function* () {
			const { dispatch } = yield commonActions.getRegistry();

			const { response, error } =
				yield fetchCreatePropertyStore.actions.fetchCreateProperty(
					accountID
				);

			if ( response ) {
				// Refresh account summaries to load the new property.
				yield dispatch( MODULES_ANALYTICS_4 ).resetAccountSummaries();
			}

			return { response, error };
		} )();
	},

	/**
	 * Sets the given property and related fields in the store.
	 *
	 * @since 1.31.0
	 *
	 * @param {string} propertyID GA4 property ID.
	 * @return {Object} A Generator function.
	 */
	selectProperty: createValidatedAction(
		( propertyID ) => {
			invariant(
				isValidPropertySelection( propertyID ),
				'A valid propertyID selection is required.'
			);
		},
		function* ( propertyID ) {
			const registry = yield commonActions.getRegistry();
			const {
				setPropertyCreateTime,
				setSettings,
				setWebDataStreamID,
				updateSettingsForMeasurementID,
			} = registry.dispatch( MODULES_ANALYTICS_4 );

			setSettings( {
				propertyID,
				propertyCreateTime: 0,
			} );

			updateSettingsForMeasurementID( '' );

			if ( PROPERTY_CREATE === propertyID ) {
				setWebDataStreamID( WEBDATASTREAM_CREATE );
				return;
			}

			setWebDataStreamID( '' );

			if ( propertyID ) {
				const property = yield commonActions.await(
					registry
						.resolveSelect( MODULES_ANALYTICS_4 )
						.getProperty( propertyID )
				);

				if ( property?.createTime ) {
					setPropertyCreateTime( property.createTime );
				}
			}

			let webdatastream = yield commonActions.await(
				registry
					.resolveSelect( MODULES_ANALYTICS_4 )
					.getMatchingWebDataStreamByPropertyID( propertyID )
			);

			if ( ! webdatastream ) {
				const webdatastreams = registry
					.select( MODULES_ANALYTICS_4 )
					.getWebDataStreams( propertyID );

				if ( webdatastreams?.length ) {
					webdatastream = webdatastreams[ 0 ];
				}
			}

			if ( webdatastream ) {
				setWebDataStreamID( webdatastream._id );
				updateSettingsForMeasurementID(
					// eslint-disable-next-line sitekit/acronym-case
					webdatastream.webStreamData.measurementId
				);
				return;
			}
			// At this point there is no web data stream to set.
			setWebDataStreamID( WEBDATASTREAM_CREATE );
		}
	),

	/**
	 * Finds a matching property and returns it.
	 *
	 * @since 1.36.0
	 *
	 * @return {Object|null} Matching property on success, otherwise NULL.
	 */
	*findMatchedProperty() {
		const registry = yield commonActions.getRegistry();
		const accounts = yield commonActions.await(
			registry.resolveSelect( MODULES_ANALYTICS_4 ).getAccountSummaries()
		);

		if ( ! Array.isArray( accounts ) || accounts.length === 0 ) {
			return null;
		}

		const url = registry.select( CORE_SITE ).getReferenceSiteURL();
		const propertyIDs = accounts.reduce(
			( acc, { propertySummaries: properties } ) => [
				...acc,
				...( properties || [] ).map( ( { _id } ) => _id ),
			],
			[]
		);

		return yield commonActions.await(
			registry
				.dispatch( MODULES_ANALYTICS_4 )
				.matchPropertyByURL( propertyIDs, url )
		);
	},

	/**
	 * Matches a property for provided accountID.
	 *
	 * @since 1.38.0
	 *
	 * @param {string} accountID GA4 account ID.
	 * @return {Object|null} Matched property object on success, otherwise NULL.
	 */
	*matchAccountProperty( accountID ) {
		const registry = yield commonActions.getRegistry();

		const referenceURL = registry.select( CORE_SITE ).getReferenceSiteURL();
		const propertySummaries = yield commonActions.await(
			registry
				.resolveSelect( MODULES_ANALYTICS_4 )
				.getPropertySummaries( accountID )
		);

		const property = yield baseActions.matchPropertyByURL(
			( propertySummaries || [] ).map( ( { _id } ) => _id ),
			referenceURL
		);

		return property;
	},

	/**
	 * Matches and selects a property for provided accountID.
	 *
	 * @since 1.34.0
	 *
	 * @param {string} accountID          GA4 account ID.
	 * @param {string} fallbackPropertyID A fallback propertyID to use if a matched property is not found.
	 * @return {Object|null} Matched property object on success, otherwise NULL.
	 */
	*matchAndSelectProperty( accountID, fallbackPropertyID = '' ) {
		yield {
			payload: { isMatchingAccountProperty: true },
			type: MATCHING_ACCOUNT_PROPERTY,
		};

		const property = yield baseActions.matchAccountProperty( accountID );
		const propertyID = property?._id || fallbackPropertyID;
		if ( propertyID ) {
			yield baseActions.selectProperty( propertyID );
		}

		yield {
			payload: { isMatchingAccountProperty: false },
			type: MATCHING_ACCOUNT_PROPERTY,
		};

		return property;
	},

	/**
	 * Matches a property by URL.
	 *
	 * @since 1.33.0
	 *
	 * @param {Array.<number>}        properties Array of property IDs.
	 * @param {Array.<string>|string} url        A list of URLs or a signle URL to match properties.
	 * @return {Object} A property object if found.
	 */
	*matchPropertyByURL( properties, url ) {
		const registry = yield commonActions.getRegistry();
		const urls = ( Array.isArray( url ) ? url : [ url ] )
			.filter( ( item ) => typeof item === 'string' )
			.map( normalizeURL );

		for (
			let i = 0;
			i < properties.length;
			i += MAX_WEBDATASTREAMS_PER_BATCH
		) {
			const chunk = properties.slice(
				i,
				i + MAX_WEBDATASTREAMS_PER_BATCH
			);
			const webdatastreams = yield commonActions.await(
				registry
					.resolveSelect( MODULES_ANALYTICS_4 )
					.getWebDataStreamsBatch( chunk )
			);

			for ( const propertyID in webdatastreams ) {
				for ( const webdatastream of webdatastreams[ propertyID ] ) {
					for ( const singleURL of urls ) {
						if (
							singleURL ===
							normalizeURL(
								// eslint-disable-next-line sitekit/acronym-case
								webdatastream.webStreamData?.defaultUri
							)
						) {
							return yield commonActions.await(
								registry
									.resolveSelect( MODULES_ANALYTICS_4 )
									.getProperty( propertyID )
							);
						}
					}
				}
			}
		}

		return null;
	},

	/**
	 * Matches a property by measurement ID.
	 *
	 * @since 1.33.0
	 *
	 * @param {Array.<number>}        properties    Array of property IDs.
	 * @param {Array.<string>|string} measurementID A list of measurement IDs or a signle measurement ID to match properties.
	 * @return {Object} A property object if found.
	 */
	*matchPropertyByMeasurementID( properties, measurementID ) {
		const registry = yield commonActions.getRegistry();
		const measurementIDs = Array.isArray( measurementID )
			? measurementID
			: [ measurementID ];

		for (
			let i = 0;
			i < properties.length;
			i += MAX_WEBDATASTREAMS_PER_BATCH
		) {
			const chunk = properties.slice(
				i,
				i + MAX_WEBDATASTREAMS_PER_BATCH
			);
			const webdatastreams = yield commonActions.await(
				registry
					.resolveSelect( MODULES_ANALYTICS_4 )
					.getWebDataStreamsBatch( chunk )
			);

			for ( const propertyID in webdatastreams ) {
				for ( const webdatastream of webdatastreams[ propertyID ] ) {
					for ( const singleMeasurementID of measurementIDs ) {
						if (
							singleMeasurementID ===
							webdatastream.webStreamData?.measurementId // eslint-disable-line sitekit/acronym-case
						) {
							return yield commonActions.await(
								registry
									.resolveSelect( MODULES_ANALYTICS_4 )
									.getProperty( propertyID )
							);
						}
					}
				}
			}
		}

		return null;
	},

	/**
	 * Updates settings for a given measurement ID.
	 *
	 * @since 1.94.0
	 *
	 * @param {string} measurementID Measurement ID.
	 */
	*updateSettingsForMeasurementID( measurementID ) {
		const { select, dispatch, resolveSelect } =
			yield commonActions.getRegistry();

		if ( ! measurementID ) {
			dispatch( MODULES_ANALYTICS_4 ).setSettings( {
				measurementID,
				googleTagAccountID: '',
				googleTagContainerID: '',
				googleTagID: '',
			} );
			return;
		}

		dispatch( MODULES_ANALYTICS_4 ).setMeasurementID( measurementID );

		// Wait for authentication to be resolved to check scopes.
		yield commonActions.await(
			resolveSelect( CORE_USER ).getAuthentication()
		);
		if ( ! select( CORE_USER ).hasScope( TAGMANAGER_READ_SCOPE ) ) {
			return;
		}

		const googleTagSettings = yield commonActions.await(
			resolveSelect( MODULES_ANALYTICS_4 ).getGoogleTagSettings(
				measurementID
			)
		);

		if ( ! googleTagSettings ) {
			return;
		}

		const { googleTagAccountID, googleTagContainerID, googleTagID } =
			googleTagSettings;

		// Note that when plain actions are dispatched in a function where an await has occurred (this can be a regular async function that has awaited, or a generator function
		// action that yields to an async action), they are handled asynchronously when they would normally be synchronous. This means that following the usual pattern of dispatching
		// individual setter actions for the `googleTagAccountID`, `googleTagContainerID` and `googleTagID` settings each resulted in a rerender of the
		// GoogleTagIDMismatchNotification component, thus resulting in an erroneous call to the GET:container-destinations endpoint with mismatched settings. To mitigate this, we
		// dispatch a single action here to set all these settings at once. The same applies to the `setSettings()` call above.
		// See issue https://github.com/google/site-kit-wp/issues/6784 and the PR https://github.com/google/site-kit-wp/pull/6814.
		dispatch( MODULES_ANALYTICS_4 ).setSettings( {
			googleTagAccountID,
			googleTagContainerID,
			googleTagID,
		} );
	},

	/**
	 * Sets if GA4 has mismatched Google Tag ID.
	 *
	 * @since 1.96.0
	 * @since 1.130.0 Updated to send value to the endpoint.
	 *
	 * @param {boolean} hasMismatchedTag If GA4 has mismatched Google Tag.
	 */
	*setHasMismatchedGoogleTagID( hasMismatchedTag ) {
		yield fetchSetGoogleTagIDMismatch.actions.fetchSetGoogleTagIDMismatch(
			hasMismatchedTag
		);
	},

	/**
	 * Sets if GA4 has mismatched Google Tag ID.
	 *
	 * @since 1.130.0
	 *
	 * @param {boolean} hasMismatchedTag If GA4 has mismatched Google Tag.
	 * @return {Object} Redux-style action.
	 */
	*receiveHasMismatchGoogleTagID( hasMismatchedTag ) {
		return {
			type: SET_HAS_MISMATCHED_TAG,
			payload: { hasMismatchedTag: !! hasMismatchedTag },
		};
	},

	/**
	 * Sets whether the Web Data Stream is unavailable.
	 *
<<<<<<< HEAD
	 * @since n.e.x.t
=======
	 * @since 1.99.0
	 * @since 1.159.0 Updated to use the fetch store.
>>>>>>> 5cbb18d8
	 *
	 * @param {boolean} isWebDataStreamUnavailable Whether the Web Data Stream is unavailable.
	 * @return {Object} Generator function.
	 */
	*setIsWebDataStreamUnavailable( isWebDataStreamUnavailable ) {
		return yield fetchSetIsWebDataStreamUnavailable.actions.fetchSetIsWebDataStreamUnavailable(
			isWebDataStreamUnavailable
		);
	},

	/**
	 * Syncs Google Tag settings.
	 *
	 * @since 1.95.0
	 */
	*syncGoogleTagSettings() {
		const { select, dispatch, resolveSelect } =
			yield commonActions.getRegistry();

		const hasTagManagerReadScope = select( CORE_USER ).hasScope(
			TAGMANAGER_READ_SCOPE
		);

		if ( ! hasTagManagerReadScope ) {
			return;
		}

		// Wait for modules to be available before selecting.
		yield commonActions.await( resolveSelect( CORE_MODULES ).getModules() );

		const { isModuleConnected } = select( CORE_MODULES );
		if ( ! isModuleConnected( MODULE_SLUG_ANALYTICS_4 ) ) {
			return;
		}

		// Wait for module settings to be available before selecting.
		yield commonActions.await(
			resolveSelect( MODULES_ANALYTICS_4 ).getSettings()
		);

		const {
			getGoogleTagID,
			getMeasurementID,
			getGoogleTagLastSyncedAtMs,
			getGoogleTagAccountID,
			getGoogleTagContainerID,
		} = select( MODULES_ANALYTICS_4 );

		const measurementID = getMeasurementID();
		if ( ! measurementID ) {
			return;
		}

		const googleTagLastSyncedAtMs = getGoogleTagLastSyncedAtMs();

		// The "last synced" value should reflect the real time this action
		// was performed, so we don't use the reference date here.
		const timestamp = Date.now(); // eslint-disable-line sitekit/no-direct-date

		if (
			!! googleTagLastSyncedAtMs &&
			timestamp - googleTagLastSyncedAtMs < HOUR_IN_SECONDS * 1000
		) {
			return;
		}

		dispatch( MODULES_ANALYTICS_4 ).setGoogleTagLastSyncedAtMs( timestamp );

		const googleTagID = getGoogleTagID();

		if ( !! googleTagID ) {
			const googleTagContainer = yield commonActions.await(
				resolveSelect( MODULES_ANALYTICS_4 ).getGoogleTagContainer(
					measurementID
				)
			);

			yield baseActions.setIsWebDataStreamUnavailable(
				! googleTagContainer
			);

			if (
				googleTagContainer &&
				! googleTagContainer.tagIds.includes( googleTagID )
			) {
				yield baseActions.setHasMismatchedGoogleTagID( true );
			}
		} else {
			yield baseActions.updateSettingsForMeasurementID( measurementID );
		}

		const googleTagAccountID = getGoogleTagAccountID();
		const googleTagContainerID = getGoogleTagContainerID();

		const googleTagContainerDestinations = yield commonActions.await(
			resolveSelect(
				MODULES_ANALYTICS_4
			).getGoogleTagContainerDestinations(
				googleTagAccountID,
				googleTagContainerID
			)
		) || []; // Fallback used in the event of an error.

		const googleTagContainerDestinationIDs =
			googleTagContainerDestinations?.map(
				// eslint-disable-next-line sitekit/acronym-case
				( { destinationId } ) => destinationId
			);

		dispatch( MODULES_ANALYTICS_4 ).setGoogleTagContainerDestinationIDs(
			googleTagContainerDestinationIDs
		);

		dispatch( MODULES_ANALYTICS_4 ).saveSettings();
	},
};

const baseControls = {};

const baseReducer = createReducer( ( state, { type, payload } ) => {
	switch ( type ) {
		case MATCHING_ACCOUNT_PROPERTY: {
			state.isMatchingAccountProperty = payload.isMatchingAccountProperty;
			break;
		}

		case SET_HAS_MISMATCHED_TAG: {
			state.moduleData = state.moduleData || {};
			state.moduleData.hasMismatchedTag = payload.hasMismatchedTag;
			break;
		}

		default:
			break;
	}
} );

const baseResolvers = {
	*getProperties( accountID ) {
		if ( ! isValidAccountID( accountID ) ) {
			return;
		}

		const registry = yield commonActions.getRegistry();
		// Only fetch properties if there are none in the store for the given account.
		const properties = registry
			.select( MODULES_ANALYTICS_4 )
			.getProperties( accountID );
		if ( properties === undefined ) {
			yield fetchGetPropertiesStore.actions.fetchGetProperties(
				accountID
			);
		}
	},
	*getProperty( propertyID ) {
		const registry = yield commonActions.getRegistry();
		const property = registry
			.select( MODULES_ANALYTICS_4 )
			.getProperty( propertyID );
		if ( property === undefined ) {
			yield fetchGetPropertyStore.actions.fetchGetProperty( propertyID );
		}
	},
	*getPropertySummaries( accountID ) {
		const { resolveSelect } = yield commonActions.getRegistry();

		yield commonActions.await(
			resolveSelect( MODULES_ANALYTICS_4 ).getAccountSummaries(
				accountID
			)
		);
	},
	*getPropertyCreateTime() {
		const registry = yield commonActions.getRegistry();
		// Ensure settings are available to select.
		yield commonActions.await(
			registry.resolveSelect( MODULES_ANALYTICS_4 ).getSettings()
		);

		const propertyID = registry
			.select( MODULES_ANALYTICS_4 )
			.getPropertyID();

		const propertyCreateTime = registry
			.select( MODULES_ANALYTICS_4 )
			.getPropertyCreateTime();

		if ( propertyCreateTime || ! isValidPropertyID( propertyID ) ) {
			return;
		}

		const cachedPropertyCreateTime = yield commonActions.await(
			getItem(
				`analytics4-properties-getPropertyCreateTime-${ propertyID }`
			)
		);

		if ( cachedPropertyCreateTime.cacheHit ) {
			registry
				.dispatch( MODULES_ANALYTICS_4 )
				.setPropertyCreateTime( cachedPropertyCreateTime.value );

			return;
		}

		const property = yield commonActions.await(
			registry
				.resolveSelect( MODULES_ANALYTICS_4 )
				.getProperty( propertyID )
		);

		if ( ! property?.createTime ) {
			return;
		}

		// Cache this value for 1 hour (the default cache time).
		yield commonActions.await(
			setItem(
				`analytics4-properties-getPropertyCreateTime-${ propertyID }`,
				property.createTime
			)
		);

		registry
			.dispatch( MODULES_ANALYTICS_4 )
			.setPropertyCreateTime( property.createTime );
	},
	*getGoogleTagSettings( measurementID ) {
		if ( ! measurementID ) {
			return;
		}

		const registry = yield commonActions.getRegistry();
		const googleTagSettings = registry
			.select( MODULES_ANALYTICS_4 )
			.getGoogleTagSettings( measurementID );

		if ( googleTagSettings !== undefined ) {
			return googleTagSettings;
		}

		yield fetchGetGoogleTagSettingsStore.actions.fetchGetGoogleTagSettings(
			measurementID
		);
	},
};

const baseSelectors = {
	/**
	 * Gets all GA4 properties this account can access.
	 *
	 * @since 1.31.0
	 *
	 * @param {Object} state     Data store's state.
	 * @param {string} accountID The GA4 Account ID to fetch properties for.
	 * @return {(Array.<Object>|undefined)} An array of GA4 properties; `undefined` if not loaded.
	 */
	getProperties( state, accountID ) {
		return state.properties[ accountID ];
	},

	/**
	 * Gets a property with specific ID.
	 *
	 * @since 1.31.0
	 *
	 * @param {Object} state      Data store's state.
	 * @param {string} propertyID The GA4 property ID to fetch property object for.
	 * @return {(Object|undefined)} A property object; `undefined` if not loaded.
	 */
	getProperty( state, propertyID ) {
		return state.propertiesByID[ propertyID ];
	},

	/**
	 * Gets all GA4 properties from the account summaries this account can access.
	 *
	 * @since 1.118.0
	 *
	 * @param {Object} state     Data store's state.
	 * @param {string} accountID The GA4 Account ID to fetch properties for.
	 * @return {(Array.<Object>|undefined)} An array of GA4 properties; `undefined` if not loaded.
	 */
	getPropertySummaries: createRegistrySelector(
		( select ) => ( state, accountID ) => {
			const accountSummaries =
				select( MODULES_ANALYTICS_4 ).getAccountSummaries();

			if ( accountSummaries === undefined ) {
				return undefined;
			}

			const account = accountSummaries.find(
				( summary ) => summary._id === accountID
			);

			return account ? account.propertySummaries : [];
		}
	),

	/**
	 * Gets Google tag settings.
	 *
	 * @since 1.150.0
	 *
	 * @param {Object} state         Data store's state.
	 * @param {string} measurementID Measurement ID.
	 * @return {(Object|undefined)} A Google tag settings object; `undefined` if not loaded.
	 */
	getGoogleTagSettings( state, measurementID ) {
		return state.googleTagSettings?.[ measurementID ];
	},

	/**
	 * Determines whether we are matching account property or not.
	 *
	 * @since 1.98.0
	 *
	 * @param {Object} state Data store's state.
	 * @return {boolean} TRUE if we matching account property right now, otherwise FALSE.
	 */
	isMatchingAccountProperty( state ) {
		return state.isMatchingAccountProperty;
	},

	/**
	 * Checks if properties summaries are currently being loaded.
	 *
	 * This selector was introduced as a convenience for reusing the same loading logic across multiple
	 * components, initially the `PropertySelect` and `SettingsEnhancedMeasurementSwitch` components.
	 *
	 * @since 1.118.0
	 *
	 * @return {boolean} TRUE if the properties summaries are currently being loaded, otherwise FALSE.
	 */
	isLoadingPropertySummaries: createRegistrySelector( ( select ) => () => {
		return (
			! select( MODULES_ANALYTICS_4 ).hasFinishedResolution(
				'getAccountSummaries'
			) ||
			select( MODULES_ANALYTICS_4 ).isMatchingAccountProperty() ||
			select( MODULES_ANALYTICS_4 ).hasFinishedSelectingAccount() ===
				false
		);
	} ),
};

const store = combineStores(
	fetchCreatePropertyStore,
	fetchGetPropertiesStore,
	fetchGetPropertyStore,
	fetchGetGoogleTagSettingsStore,
	fetchSetGoogleTagIDMismatch,
	fetchSetIsWebDataStreamUnavailable,
	{
		initialState: baseInitialState,
		actions: baseActions,
		controls: baseControls,
		reducer: baseReducer,
		resolvers: baseResolvers,
		selectors: baseSelectors,
	}
);

export const initialState = store.initialState;
export const actions = store.actions;
export const controls = store.controls;
export const reducer = store.reducer;
export const resolvers = store.resolvers;
export const selectors = store.selectors;

export default store;<|MERGE_RESOLUTION|>--- conflicted
+++ resolved
@@ -625,12 +625,8 @@
 	/**
 	 * Sets whether the Web Data Stream is unavailable.
 	 *
-<<<<<<< HEAD
-	 * @since n.e.x.t
-=======
 	 * @since 1.99.0
 	 * @since 1.159.0 Updated to use the fetch store.
->>>>>>> 5cbb18d8
 	 *
 	 * @param {boolean} isWebDataStreamUnavailable Whether the Web Data Stream is unavailable.
 	 * @return {Object} Generator function.
