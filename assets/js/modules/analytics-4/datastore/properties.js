--- conflicted
+++ resolved
@@ -495,32 +495,15 @@
 	},
 
 	/**
-<<<<<<< HEAD
-	 * Sets if GA4 has mismatched Google Tag ID.
+	 * Syncs Google Tag settings.
 	 *
 	 * @since n.e.x.t
-	 *
-	 * @param {boolean} hasMismatchedTag If GA4 has mismatched Google Tag.
-	 * @return {Object} Redux-style action.
-	 */
-	*setHasMismatchedGoogleTagID( hasMismatchedTag ) {
-=======
-	 * Syncs Google Tag settings.
-	 *
-	 * @since n.e.x.t
 	 */
 	*syncGoogleTagSettings() {
->>>>>>> f8613b5e
 		if ( ! isFeatureEnabled( 'gteSupport' ) ) {
 			return;
 		}
 
-<<<<<<< HEAD
-		return {
-			type: SET_HAS_MISMATCHED_TAG,
-			payload: { hasMismatchedTag },
-		};
-=======
 		const { select, dispatch, __experimentalResolveSelect } =
 			yield Data.commonActions.getRegistry();
 
@@ -561,7 +544,25 @@
 
 			dispatch( MODULES_ANALYTICS_4 ).saveSettings();
 		}
->>>>>>> f8613b5e
+	},
+
+	/**
+	 * Sets if GA4 has mismatched Google Tag ID.
+	 *
+	 * @since n.e.x.t
+	 *
+	 * @param {boolean} hasMismatchedTag If GA4 has mismatched Google Tag.
+	 * @return {Object} Redux-style action.
+	 */
+	*setHasMismatchedGoogleTagID( hasMismatchedTag ) {
+		if ( ! isFeatureEnabled( 'gteSupport' ) ) {
+			return;
+		}
+
+		return {
+			type: SET_HAS_MISMATCHED_TAG,
+			payload: { hasMismatchedTag },
+		};
 	},
 };
 
