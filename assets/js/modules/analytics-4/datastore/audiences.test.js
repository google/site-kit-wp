--- conflicted
+++ resolved
@@ -28,15 +28,11 @@
 	AUDIENCE_FILTER_SCOPE_ENUM,
 	MODULES_ANALYTICS_4,
 } from './constants';
-<<<<<<< HEAD
 import {
 	audiences as audiencesFixture,
 	availableAudiences as availableAudiencesFixture,
 } from './__fixtures__';
-=======
-import { audiences as audiencesFixture } from './__fixtures__';
 import fetchMock from 'fetch-mock';
->>>>>>> 2204dcca
 
 describe( 'modules/analytics-4 audiences', () => {
 	let registry;
@@ -303,7 +299,6 @@
 			} );
 		} );
 	} );
-<<<<<<< HEAD
 
 	describe( 'selectors', () => {
 		const defaultAudienceResourceNames = [
@@ -320,49 +315,6 @@
 			'properties/12345/audiences/5', // Test audience.
 		];
 
-		describe( 'getAudiences', () => {
-			it( 'should use a resolver to make a network request if data is not available', async () => {
-				fetchMock.get( getAudiencesEndpoint, {
-					body: { audiences: audiencesFixture },
-				} );
-
-				const initialAudiences = registry
-					.select( MODULES_ANALYTICS_4 )
-					.getAudiences();
-
-				expect( initialAudiences ).toBeUndefined();
-
-				await untilResolved(
-					registry,
-					MODULES_ANALYTICS_4
-				).getAudiences();
-
-				const finalAudiences = registry
-					.select( MODULES_ANALYTICS_4 )
-					.getAudiences();
-
-				expect( finalAudiences ).toEqual( audiencesFixture );
-			} );
-
-			it( 'should not make a network request if properties for this account are already present', async () => {
-				registry
-					.dispatch( MODULES_ANALYTICS_4 )
-					.receiveGetAudiences( { audiences: audiencesFixture } );
-
-				const audiences = registry
-					.select( MODULES_ANALYTICS_4 )
-					.getAudiences();
-
-				await untilResolved(
-					registry,
-					MODULES_ANALYTICS_4
-				).getAudiences();
-
-				expect( fetchMock ).not.toHaveFetched( getAudiencesEndpoint );
-				expect( audiences ).toEqual( audiencesFixture );
-			} );
-		} );
-
 		describe( 'isDefaultAudience', () => {
 			it( 'should return `true` if the audience is a default audience', () => {
 				registry.dispatch( MODULES_ANALYTICS_4 ).receiveGetSettings( {
@@ -502,6 +454,4 @@
 			} );
 		} );
 	} );
-=======
->>>>>>> 2204dcca
 } );