/**
 * `modules/analytics-4` data store: audiences tests.
 *
 * Site Kit by Google, Copyright 2024 Google LLC
 *
 * Licensed under the Apache License, Version 2.0 (the "License");
 * you may not use this file except in compliance with the License.
 * You may obtain a copy of the License at
 *
 *     https://www.apache.org/licenses/LICENSE-2.0
 *
 * Unless required by applicable law or agreed to in writing, software
 * distributed under the License is distributed on an "AS IS" BASIS,
 * WITHOUT WARRANTIES OR CONDITIONS OF ANY KIND, either express or implied.
 * See the License for the specific language governing permissions and
 * limitations under the License.
 */

/**
 * Internal dependencies
 */
import {
	createTestRegistry,
	freezeFetch,
	untilResolved,
	waitForDefaultTimeouts,
} from '../../../../../tests/js/utils';
import { audiences as audiencesFixture } from './__fixtures__';
import {
	AUDIENCE_FILTER_CLAUSE_TYPE_ENUM,
	AUDIENCE_FILTER_SCOPE_ENUM,
	MODULES_ANALYTICS_4,
} from './constants';
<<<<<<< HEAD
=======
import {
	audiences as audiencesFixture,
	availableAudiences as availableAudiencesFixture,
} from './__fixtures__';
import fetchMock from 'fetch-mock';
>>>>>>> 0af42c68

describe( 'modules/analytics-4 audiences', () => {
	let registry;

	const createAudienceEndpoint = new RegExp(
		'^/google-site-kit/v1/modules/analytics-4/data/create-audience'
	);
	const syncAvailableAudiencesEndpoint = new RegExp(
		'^/google-site-kit/v1/modules/analytics-4/data/sync-audiences'
	);

	const audience = {
		displayName: 'Recently active users',
		description: 'Users that have been active in a recent period',
		membershipDurationDays: 30,
		filterClauses: [
			{
				clauseType: AUDIENCE_FILTER_CLAUSE_TYPE_ENUM.INCLUDE,
				simpleFilter: {
					scope: AUDIENCE_FILTER_SCOPE_ENUM.AUDIENCE_FILTER_SCOPE_ACROSS_ALL_SESSIONS,
					filterExpression: {
						andGroup: {
							filterExpressions: [
								{
									orGroup: {
										filterExpressions: [
											{
												dimensionOrMetricFilter: {
													atAnyPointInTime: null,
													fieldName: 'newVsReturning',
													inAnyNDayPeriod: null,
													stringFilter: {
														caseSensitive: null,
														matchType: 'EXACT',
														value: 'new',
													},
												},
											},
										],
									},
								},
							],
						},
					},
				},
			},
		],
	};

	beforeEach( () => {
		registry = createTestRegistry();
	} );

	describe( 'actions', () => {
		describe( 'createAudience', () => {
			it( 'should require a valid audience object', () => {
				expect( () =>
					registry
						.dispatch( MODULES_ANALYTICS_4 )
						.createAudience( [] )
				).toThrow( 'Audience must be an object.' );
			} );

			it( 'should contain only valid keys', () => {
				expect( () =>
					registry.dispatch( MODULES_ANALYTICS_4 ).createAudience( {
						displayName: 'Recently active users',
						description:
							'Users that have been active in a recent period',
						membershipDurationDays: 30,
						randomKey: '',
						filterClauses: [],
					} )
				).toThrow(
					'Audience object must contain only valid keys. Invalid key: "randomKey"'
				);
			} );

			it( 'should contain all required keys', () => {
				expect( () =>
					registry.dispatch( MODULES_ANALYTICS_4 ).createAudience( {
						displayName: 'Recently active users',
						membershipDurationDays: 30,
						filterClauses: [],
					} )
				).toThrow(
					'Audience object must contain required keys. Missing key: "description"'
				);
			} );

			it( 'should contain filterClauses property as an array', () => {
				expect( () =>
					registry.dispatch( MODULES_ANALYTICS_4 ).createAudience( {
						displayName: 'Recently active users',
						membershipDurationDays: 30,
						description:
							'Users that have been active in a recent period',
						filterClauses: {},
					} )
				).toThrow(
					'filterClauses must be an array with AudienceFilterClause objects.'
				);
			} );

			it( 'creates an audience', async () => {
				fetchMock.postOnce( createAudienceEndpoint, {
					status: 200,
					body: audiencesFixture[ 2 ],
				} );

				fetchMock.postOnce( syncAvailableAudiencesEndpoint, {
					status: 200,
					body: [ audiencesFixture[ 0 ], audiencesFixture[ 1 ] ],
				} );

				await registry
					.dispatch( MODULES_ANALYTICS_4 )
					.createAudience( audience );

				// Ensure the proper body parameters were sent.
				expect( fetchMock ).toHaveFetched( createAudienceEndpoint, {
					body: {
						data: {
							audience,
						},
					},
				} );
			} );
		} );

		describe( 'getAvailableAudiences', () => {
			const availableAudiences = [
				{
					name: 'properties/123456789/audiences/0987654321',
					displayName: 'All visitors',
					description: 'All users',
					audienceType: 'DEFAULT_AUDIENCE',
					audienceSlug: 'all-users',
				},
			];

			it( 'should not sync cached audiences when the availableAudiences setting is not null', () => {
				fetchMock.postOnce( syncAvailableAudiencesEndpoint, {
					body: availableAudiences,
					status: 200,
				} );

				registry
					.dispatch( MODULES_ANALYTICS_4 )
					.setAvailableAudiences( availableAudiences );

				const audiences = registry
					.select( MODULES_ANALYTICS_4 )
					.getAvailableAudiences();

				expect( fetchMock ).toHaveFetchedTimes( 0 );
				expect( audiences ).toEqual( availableAudiences );
			} );

			it( 'should sync cached audiences when the availableAudiences setting is null', async () => {
				fetchMock.postOnce( syncAvailableAudiencesEndpoint, {
					body: availableAudiences,
					status: 200,
				} );

				// Simulate a scenario where getAvailableAudiences is null.
				registry
					.dispatch( MODULES_ANALYTICS_4 )
					.setAvailableAudiences( null );

				expect(
					registry
						.select( MODULES_ANALYTICS_4 )
						.getAvailableAudiences()
				).toBeNull();

				// Wait until the resolver has finished fetching the audiences.
				await untilResolved(
					registry,
					MODULES_ANALYTICS_4
				).getAvailableAudiences();

				const audiences = registry
					.select( MODULES_ANALYTICS_4 )
					.getAvailableAudiences();

				// Make sure that available audiences are same as the audiences fetched from the sync audiences.
				expect( audiences ).toEqual( availableAudiences );
			} );
		} );

		describe( 'syncAvailableAudiences', () => {
			const availableAudiences = [
				{
					name: 'properties/123456789/audiences/0987654321',
					displayName: 'All visitors',
					description: 'All users',
					audienceType: 'DEFAULT_AUDIENCE',
					audienceSlug: 'all-users',
				},
			];

			it( 'should make a network request to sync available audiences', () => {
				fetchMock.postOnce( syncAvailableAudiencesEndpoint, {
					body: availableAudiences,
					status: 200,
				} );

				registry
					.dispatch( MODULES_ANALYTICS_4 )
					.syncAvailableAudiences();

				expect( fetchMock ).toHaveFetched(
					syncAvailableAudiencesEndpoint
				);
			} );

			it( 'should return and dispatch an error if the request fails', async () => {
				const errorResponse = {
					code: 'internal_server_error',
					message: 'Internal server error',
					data: { status: 500 },
				};

				fetchMock.post( syncAvailableAudiencesEndpoint, {
					body: errorResponse,
					status: 500,
				} );

				const { response, error } = await registry
					.dispatch( MODULES_ANALYTICS_4 )
					.syncAvailableAudiences();

				expect( response ).toBeUndefined();
				expect( error ).toEqual( errorResponse );

				expect(
					registry
						.select( MODULES_ANALYTICS_4 )
						.getErrorForAction( 'syncAvailableAudiences' )
				).toEqual( errorResponse );

				expect( console ).toHaveErrored();
			} );

			it( 'should return the available audiences and update the `availableAudiences` datastore module setting value on success', async () => {
				fetchMock.postOnce( syncAvailableAudiencesEndpoint, {
					body: availableAudiences,
					status: 200,
				} );

				const { response, error } = await registry
					.dispatch( MODULES_ANALYTICS_4 )
					.syncAvailableAudiences();

				expect( response ).toEqual( availableAudiences );
				expect( error ).toBeUndefined();

				expect(
					registry
						.select( MODULES_ANALYTICS_4 )
						.getAvailableAudiences()
				).toEqual( availableAudiences );
			} );
		} );
	} );

	describe( 'selectors', () => {
<<<<<<< HEAD
		describe( 'haveAudiences', () => {
			const testAudience1 = {
				name: 'properties/12345/audiences/12345',
			};

			const testAudience2 = {
				name: 'properties/12345/audiences/67890',
			};

			const testAudience1ResourceName = testAudience1.name;
			const testAudience2ResourceName = testAudience2.name;

			const availableAudiences = [ testAudience1, testAudience2 ];

			it( 'returns undefined when available audiences have not loaded', async () => {
				freezeFetch( availableAudiences );

				expect(
					registry
						.select( MODULES_ANALYTICS_4 )
						.haveAudiences( testAudience1ResourceName )
				).toBe( undefined );

				await waitForDefaultTimeouts();
			} );

			it( 'returns false when available audiences are null or not set', async () => {
				freezeFetch( syncAvailableAudiencesEndpoint );

				registry.dispatch( MODULES_ANALYTICS_4 ).setSettings( {
					availableAudiences: null,
				} );

				expect(
					registry
						.select( MODULES_ANALYTICS_4 )
						.haveAudiences( testAudience1ResourceName )
				).toBe( false );

				await waitForDefaultTimeouts();
			} );

			it( 'returns true when all provided audiences are available', () => {
				registry.dispatch( MODULES_ANALYTICS_4 ).setSettings( {
					availableAudiences,
				} );

				expect(
					registry
						.select( MODULES_ANALYTICS_4 )
						.haveAudiences( testAudience1ResourceName )
				).toBe( true );

				expect(
					registry
						.select( MODULES_ANALYTICS_4 )
						.haveAudiences( [
							testAudience1ResourceName,
							testAudience2ResourceName,
						] )
				).toBe( true );
			} );

			it( 'returns false when some or all provided audiences are not available', () => {
				registry.dispatch( MODULES_ANALYTICS_4 ).setSettings( {
					availableAudiences,
				} );

				expect(
					registry
						.select( MODULES_ANALYTICS_4 )
						.haveAudiences( 'properties/12345/audiences/54321' )
				).toBe( false );

				expect(
					registry
						.select( MODULES_ANALYTICS_4 )
						.haveAudiences( [
							testAudience1ResourceName,
							'properties/12345/audiences/54321',
						] )
				).toBe( false );
=======
		const defaultAudienceResourceNames = [
			'properties/12345/audiences/1', // All visitors.
			'properties/12345/audiences/2', // Purchasers.
		];

		const siteKitAudienceResourceNames = [
			'properties/12345/audiences/3', // New visitors.
			'properties/12345/audiences/4', // Returning visitors.
		];

		const userAudienceResourceNames = [
			'properties/12345/audiences/5', // Test audience.
		];

		describe( 'isDefaultAudience', () => {
			it( 'should return `true` if the audience is a default audience', () => {
				registry.dispatch( MODULES_ANALYTICS_4 ).receiveGetSettings( {
					availableAudiences: availableAudiencesFixture,
				} );

				defaultAudienceResourceNames.forEach(
					( audienceResourceName ) => {
						const isDefaultAudience = registry
							.select( MODULES_ANALYTICS_4 )
							.isDefaultAudience( audienceResourceName );

						expect( isDefaultAudience ).toBe( true );
					}
				);
			} );

			it( 'should return `false` if the audience is not a default audience', () => {
				registry.dispatch( MODULES_ANALYTICS_4 ).receiveGetSettings( {
					availableAudiences: availableAudiencesFixture,
				} );

				[
					...siteKitAudienceResourceNames,
					...userAudienceResourceNames,
				].forEach( ( audienceResourceName ) => {
					const isDefaultAudience = registry
						.select( MODULES_ANALYTICS_4 )
						.isDefaultAudience( audienceResourceName );

					expect( isDefaultAudience ).toBe( false );
				} );
			} );

			it( 'should return `undefined` if the available audiences are not loaded', () => {
				registry
					.dispatch( MODULES_ANALYTICS_4 )
					.receiveGetSettings( {} );

				const isDefaultAudience = registry
					.select( MODULES_ANALYTICS_4 )
					.isDefaultAudience( defaultAudienceResourceNames[ 0 ] );

				expect( isDefaultAudience ).toBeUndefined();
			} );
		} );

		describe( 'isSiteKitAudience', () => {
			it( 'should return `true` if the audience is a Site Kit audience', () => {
				registry.dispatch( MODULES_ANALYTICS_4 ).receiveGetSettings( {
					availableAudiences: availableAudiencesFixture,
				} );

				siteKitAudienceResourceNames.forEach(
					( audienceResourceName ) => {
						const isSiteKitAudience = registry
							.select( MODULES_ANALYTICS_4 )
							.isSiteKitAudience( audienceResourceName );

						expect( isSiteKitAudience ).toBe( true );
					}
				);
			} );

			it( 'should return `false` if the audience is not a Site Kit audience', () => {
				registry.dispatch( MODULES_ANALYTICS_4 ).receiveGetSettings( {
					availableAudiences: availableAudiencesFixture,
				} );

				[
					...defaultAudienceResourceNames,
					...userAudienceResourceNames,
				].forEach( ( audienceResourceName ) => {
					const isSiteKitAudience = registry
						.select( MODULES_ANALYTICS_4 )
						.isSiteKitAudience( audienceResourceName );

					expect( isSiteKitAudience ).toBe( false );
				} );
			} );

			it( 'should return `undefined` if the available audiences are not loaded', () => {
				registry
					.dispatch( MODULES_ANALYTICS_4 )
					.receiveGetSettings( {} );

				const isSiteKitAudience = registry
					.select( MODULES_ANALYTICS_4 )
					.isSiteKitAudience( siteKitAudienceResourceNames[ 0 ] );

				expect( isSiteKitAudience ).toBeUndefined();
			} );
		} );

		describe( 'isUserAudience', () => {
			it( 'should return `true` if the audience is a user audience', () => {
				registry.dispatch( MODULES_ANALYTICS_4 ).receiveGetSettings( {
					availableAudiences: availableAudiencesFixture,
				} );

				userAudienceResourceNames.forEach( ( audienceResourceName ) => {
					const isUserAudience = registry
						.select( MODULES_ANALYTICS_4 )
						.isUserAudience( audienceResourceName );

					expect( isUserAudience ).toBe( true );
				} );
			} );

			it( 'should return `false` if the audience is not a user audience', () => {
				registry.dispatch( MODULES_ANALYTICS_4 ).receiveGetSettings( {
					availableAudiences: availableAudiencesFixture,
				} );

				[
					...defaultAudienceResourceNames,
					...siteKitAudienceResourceNames,
				].forEach( ( audienceResourceName ) => {
					const isUserAudience = registry
						.select( MODULES_ANALYTICS_4 )
						.isUserAudience( audienceResourceName );

					expect( isUserAudience ).toBe( false );
				} );
			} );

			it( 'should return `undefined` if the available audiences are not loaded', () => {
				registry
					.dispatch( MODULES_ANALYTICS_4 )
					.receiveGetSettings( {} );

				const isUserAudience = registry
					.select( MODULES_ANALYTICS_4 )
					.isUserAudience( userAudienceResourceNames[ 0 ] );

				expect( isUserAudience ).toBeUndefined();
>>>>>>> 0af42c68
			} );
		} );
	} );
} );<|MERGE_RESOLUTION|>--- conflicted
+++ resolved
@@ -25,20 +25,16 @@
 	untilResolved,
 	waitForDefaultTimeouts,
 } from '../../../../../tests/js/utils';
-import { audiences as audiencesFixture } from './__fixtures__';
 import {
 	AUDIENCE_FILTER_CLAUSE_TYPE_ENUM,
 	AUDIENCE_FILTER_SCOPE_ENUM,
 	MODULES_ANALYTICS_4,
 } from './constants';
-<<<<<<< HEAD
-=======
 import {
 	audiences as audiencesFixture,
 	availableAudiences as availableAudiencesFixture,
 } from './__fixtures__';
 import fetchMock from 'fetch-mock';
->>>>>>> 0af42c68
 
 describe( 'modules/analytics-4 audiences', () => {
 	let registry;
@@ -307,7 +303,159 @@
 	} );
 
 	describe( 'selectors', () => {
-<<<<<<< HEAD
+		const defaultAudienceResourceNames = [
+			'properties/12345/audiences/1', // All visitors.
+			'properties/12345/audiences/2', // Purchasers.
+		];
+
+		const siteKitAudienceResourceNames = [
+			'properties/12345/audiences/3', // New visitors.
+			'properties/12345/audiences/4', // Returning visitors.
+		];
+
+		const userAudienceResourceNames = [
+			'properties/12345/audiences/5', // Test audience.
+		];
+
+		describe( 'isDefaultAudience', () => {
+			it( 'should return `true` if the audience is a default audience', () => {
+				registry.dispatch( MODULES_ANALYTICS_4 ).receiveGetSettings( {
+					availableAudiences: availableAudiencesFixture,
+				} );
+
+				defaultAudienceResourceNames.forEach(
+					( audienceResourceName ) => {
+						const isDefaultAudience = registry
+							.select( MODULES_ANALYTICS_4 )
+							.isDefaultAudience( audienceResourceName );
+
+						expect( isDefaultAudience ).toBe( true );
+					}
+				);
+			} );
+
+			it( 'should return `false` if the audience is not a default audience', () => {
+				registry.dispatch( MODULES_ANALYTICS_4 ).receiveGetSettings( {
+					availableAudiences: availableAudiencesFixture,
+				} );
+
+				[
+					...siteKitAudienceResourceNames,
+					...userAudienceResourceNames,
+				].forEach( ( audienceResourceName ) => {
+					const isDefaultAudience = registry
+						.select( MODULES_ANALYTICS_4 )
+						.isDefaultAudience( audienceResourceName );
+
+					expect( isDefaultAudience ).toBe( false );
+				} );
+			} );
+
+			it( 'should return `undefined` if the available audiences are not loaded', () => {
+				registry
+					.dispatch( MODULES_ANALYTICS_4 )
+					.receiveGetSettings( {} );
+
+				const isDefaultAudience = registry
+					.select( MODULES_ANALYTICS_4 )
+					.isDefaultAudience( defaultAudienceResourceNames[ 0 ] );
+
+				expect( isDefaultAudience ).toBeUndefined();
+			} );
+		} );
+
+		describe( 'isSiteKitAudience', () => {
+			it( 'should return `true` if the audience is a Site Kit audience', () => {
+				registry.dispatch( MODULES_ANALYTICS_4 ).receiveGetSettings( {
+					availableAudiences: availableAudiencesFixture,
+				} );
+
+				siteKitAudienceResourceNames.forEach(
+					( audienceResourceName ) => {
+						const isSiteKitAudience = registry
+							.select( MODULES_ANALYTICS_4 )
+							.isSiteKitAudience( audienceResourceName );
+
+						expect( isSiteKitAudience ).toBe( true );
+					}
+				);
+			} );
+
+			it( 'should return `false` if the audience is not a Site Kit audience', () => {
+				registry.dispatch( MODULES_ANALYTICS_4 ).receiveGetSettings( {
+					availableAudiences: availableAudiencesFixture,
+				} );
+
+				[
+					...defaultAudienceResourceNames,
+					...userAudienceResourceNames,
+				].forEach( ( audienceResourceName ) => {
+					const isSiteKitAudience = registry
+						.select( MODULES_ANALYTICS_4 )
+						.isSiteKitAudience( audienceResourceName );
+
+					expect( isSiteKitAudience ).toBe( false );
+				} );
+			} );
+
+			it( 'should return `undefined` if the available audiences are not loaded', () => {
+				registry
+					.dispatch( MODULES_ANALYTICS_4 )
+					.receiveGetSettings( {} );
+
+				const isSiteKitAudience = registry
+					.select( MODULES_ANALYTICS_4 )
+					.isSiteKitAudience( siteKitAudienceResourceNames[ 0 ] );
+
+				expect( isSiteKitAudience ).toBeUndefined();
+			} );
+		} );
+
+		describe( 'isUserAudience', () => {
+			it( 'should return `true` if the audience is a user audience', () => {
+				registry.dispatch( MODULES_ANALYTICS_4 ).receiveGetSettings( {
+					availableAudiences: availableAudiencesFixture,
+				} );
+
+				userAudienceResourceNames.forEach( ( audienceResourceName ) => {
+					const isUserAudience = registry
+						.select( MODULES_ANALYTICS_4 )
+						.isUserAudience( audienceResourceName );
+
+					expect( isUserAudience ).toBe( true );
+				} );
+			} );
+
+			it( 'should return `false` if the audience is not a user audience', () => {
+				registry.dispatch( MODULES_ANALYTICS_4 ).receiveGetSettings( {
+					availableAudiences: availableAudiencesFixture,
+				} );
+
+				[
+					...defaultAudienceResourceNames,
+					...siteKitAudienceResourceNames,
+				].forEach( ( audienceResourceName ) => {
+					const isUserAudience = registry
+						.select( MODULES_ANALYTICS_4 )
+						.isUserAudience( audienceResourceName );
+
+					expect( isUserAudience ).toBe( false );
+				} );
+			} );
+
+			it( 'should return `undefined` if the available audiences are not loaded', () => {
+				registry
+					.dispatch( MODULES_ANALYTICS_4 )
+					.receiveGetSettings( {} );
+
+				const isUserAudience = registry
+					.select( MODULES_ANALYTICS_4 )
+					.isUserAudience( userAudienceResourceNames[ 0 ] );
+
+				expect( isUserAudience ).toBeUndefined();
+			} );
+		} );
+
 		describe( 'haveAudiences', () => {
 			const testAudience1 = {
 				name: 'properties/12345/audiences/12345',
@@ -390,158 +538,6 @@
 							'properties/12345/audiences/54321',
 						] )
 				).toBe( false );
-=======
-		const defaultAudienceResourceNames = [
-			'properties/12345/audiences/1', // All visitors.
-			'properties/12345/audiences/2', // Purchasers.
-		];
-
-		const siteKitAudienceResourceNames = [
-			'properties/12345/audiences/3', // New visitors.
-			'properties/12345/audiences/4', // Returning visitors.
-		];
-
-		const userAudienceResourceNames = [
-			'properties/12345/audiences/5', // Test audience.
-		];
-
-		describe( 'isDefaultAudience', () => {
-			it( 'should return `true` if the audience is a default audience', () => {
-				registry.dispatch( MODULES_ANALYTICS_4 ).receiveGetSettings( {
-					availableAudiences: availableAudiencesFixture,
-				} );
-
-				defaultAudienceResourceNames.forEach(
-					( audienceResourceName ) => {
-						const isDefaultAudience = registry
-							.select( MODULES_ANALYTICS_4 )
-							.isDefaultAudience( audienceResourceName );
-
-						expect( isDefaultAudience ).toBe( true );
-					}
-				);
-			} );
-
-			it( 'should return `false` if the audience is not a default audience', () => {
-				registry.dispatch( MODULES_ANALYTICS_4 ).receiveGetSettings( {
-					availableAudiences: availableAudiencesFixture,
-				} );
-
-				[
-					...siteKitAudienceResourceNames,
-					...userAudienceResourceNames,
-				].forEach( ( audienceResourceName ) => {
-					const isDefaultAudience = registry
-						.select( MODULES_ANALYTICS_4 )
-						.isDefaultAudience( audienceResourceName );
-
-					expect( isDefaultAudience ).toBe( false );
-				} );
-			} );
-
-			it( 'should return `undefined` if the available audiences are not loaded', () => {
-				registry
-					.dispatch( MODULES_ANALYTICS_4 )
-					.receiveGetSettings( {} );
-
-				const isDefaultAudience = registry
-					.select( MODULES_ANALYTICS_4 )
-					.isDefaultAudience( defaultAudienceResourceNames[ 0 ] );
-
-				expect( isDefaultAudience ).toBeUndefined();
-			} );
-		} );
-
-		describe( 'isSiteKitAudience', () => {
-			it( 'should return `true` if the audience is a Site Kit audience', () => {
-				registry.dispatch( MODULES_ANALYTICS_4 ).receiveGetSettings( {
-					availableAudiences: availableAudiencesFixture,
-				} );
-
-				siteKitAudienceResourceNames.forEach(
-					( audienceResourceName ) => {
-						const isSiteKitAudience = registry
-							.select( MODULES_ANALYTICS_4 )
-							.isSiteKitAudience( audienceResourceName );
-
-						expect( isSiteKitAudience ).toBe( true );
-					}
-				);
-			} );
-
-			it( 'should return `false` if the audience is not a Site Kit audience', () => {
-				registry.dispatch( MODULES_ANALYTICS_4 ).receiveGetSettings( {
-					availableAudiences: availableAudiencesFixture,
-				} );
-
-				[
-					...defaultAudienceResourceNames,
-					...userAudienceResourceNames,
-				].forEach( ( audienceResourceName ) => {
-					const isSiteKitAudience = registry
-						.select( MODULES_ANALYTICS_4 )
-						.isSiteKitAudience( audienceResourceName );
-
-					expect( isSiteKitAudience ).toBe( false );
-				} );
-			} );
-
-			it( 'should return `undefined` if the available audiences are not loaded', () => {
-				registry
-					.dispatch( MODULES_ANALYTICS_4 )
-					.receiveGetSettings( {} );
-
-				const isSiteKitAudience = registry
-					.select( MODULES_ANALYTICS_4 )
-					.isSiteKitAudience( siteKitAudienceResourceNames[ 0 ] );
-
-				expect( isSiteKitAudience ).toBeUndefined();
-			} );
-		} );
-
-		describe( 'isUserAudience', () => {
-			it( 'should return `true` if the audience is a user audience', () => {
-				registry.dispatch( MODULES_ANALYTICS_4 ).receiveGetSettings( {
-					availableAudiences: availableAudiencesFixture,
-				} );
-
-				userAudienceResourceNames.forEach( ( audienceResourceName ) => {
-					const isUserAudience = registry
-						.select( MODULES_ANALYTICS_4 )
-						.isUserAudience( audienceResourceName );
-
-					expect( isUserAudience ).toBe( true );
-				} );
-			} );
-
-			it( 'should return `false` if the audience is not a user audience', () => {
-				registry.dispatch( MODULES_ANALYTICS_4 ).receiveGetSettings( {
-					availableAudiences: availableAudiencesFixture,
-				} );
-
-				[
-					...defaultAudienceResourceNames,
-					...siteKitAudienceResourceNames,
-				].forEach( ( audienceResourceName ) => {
-					const isUserAudience = registry
-						.select( MODULES_ANALYTICS_4 )
-						.isUserAudience( audienceResourceName );
-
-					expect( isUserAudience ).toBe( false );
-				} );
-			} );
-
-			it( 'should return `undefined` if the available audiences are not loaded', () => {
-				registry
-					.dispatch( MODULES_ANALYTICS_4 )
-					.receiveGetSettings( {} );
-
-				const isUserAudience = registry
-					.select( MODULES_ANALYTICS_4 )
-					.isUserAudience( userAudienceResourceNames[ 0 ] );
-
-				expect( isUserAudience ).toBeUndefined();
->>>>>>> 0af42c68
 			} );
 		} );
 	} );
