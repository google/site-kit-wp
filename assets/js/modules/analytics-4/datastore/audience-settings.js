/**
 * `modules/analytics-4` data store: audience settings.
 *
 * Site Kit by Google, Copyright 2024 Google LLC
 *
 * Licensed under the Apache License, Version 2.0 (the "License");
 * you may not use this file except in compliance with the License.
 * You may obtain a copy of the License at
 *
 *     https://www.apache.org/licenses/LICENSE-2.0
 *
 * Unless required by applicable law or agreed to in writing, software
 * distributed under the License is distributed on an "AS IS" BASIS,
 * WITHOUT WARRANTIES OR CONDITIONS OF ANY KIND, either express or implied.
 * See the License for the specific language governing permissions and
 * limitations under the License.
 */

/**
 * External dependencies
 */
import invariant from 'invariant';
import { isEqual, isPlainObject } from 'lodash';

/**
 * Internal dependencies
 */
import API from 'googlesitekit-api';
<<<<<<< HEAD
import {
	createRegistrySelector,
	commonActions,
	combineStores,
} from 'googlesitekit-data';
import { MODULES_ANALYTICS_4 } from './constants';
=======
import Data from 'googlesitekit-data';
import { MODULES_ANALYTICS_4, AUDIENCE_TYPE_SORT_ORDER } from './constants';
>>>>>>> bbc78e6d
import { createFetchStore } from '../../../googlesitekit/data/create-fetch-store';
import { createValidatedAction } from '../../../googlesitekit/data/utils';
import { createReducer } from '../../../googlesitekit/data/create-reducer';
import { actions as errorStoreActions } from '../../../googlesitekit/data/create-error-store';

const { receiveError, clearError } = errorStoreActions;

const validateAudienceSettings = ( settings ) => {
	invariant(
		isPlainObject( settings ),
		'Audience settings should be an object.'
	);
	invariant(
		Array.isArray( settings.configuredAudiences ),
		'Configured audiences should be an array.'
	);
	invariant(
		typeof settings.isAudienceSegmentationWidgetHidden === 'boolean',
		'Audience segmentation widget visibility should be a boolean.'
	);
};

const fetchStoreReducerCallback = createReducer(
	( state, audienceSettings ) => {
		if ( ! state.audienceSettings ) {
			state.audienceSettings = {};
		}

		state.audienceSettings.settings = audienceSettings;
		state.audienceSettings.savedSettings = audienceSettings;
	}
);

const fetchGetAudienceSettingsStore = createFetchStore( {
	baseName: 'getAudienceSettings',
	controlCallback() {
		return API.get(
			'modules',
			'analytics-4',
			'audience-settings',
			{},
			{
				useCache: false,
			}
		);
	},
	reducerCallback: fetchStoreReducerCallback,
} );

const fetchSaveAudienceSettingsStore = createFetchStore( {
	baseName: 'saveAudienceSettings',
	controlCallback: ( settings ) =>
		API.set( 'modules', 'analytics-4', 'audience-settings', { settings } ),
	reducerCallback: fetchStoreReducerCallback,
	argsToParams: ( settings ) => settings,
	validateParams: validateAudienceSettings,
} );

// Actions
const SET_CONFIGURED_AUDIENCES = 'SET_CONFIGURED_AUDIENCES';
const SET_AUDIENCE_SEGMENTATION_WIDGET_HIDDEN =
	'SET_AUDIENCE_SEGMENTATION_WIDGET_HIDDEN';

const baseInitialState = {
	audienceSettings: undefined,
};

const baseActions = {
	/**
	 * Saves the audience settings.
	 *
	 * @since 1.124.0
	 *
	 * @param {Object} settings Optional. By default, this saves whatever there is in the store. Use this object to save additional settings.
	 * @return {Object} Object with `response` and `error`.
	 */
	saveAudienceSettings: createValidatedAction(
		( settings = {} ) => {
			invariant(
				isPlainObject( settings ),
				'audience settings should be an object to save.'
			);
		},
		function* ( settings = {} ) {
			yield clearError( 'saveAudienceSettings', [] );

			const registry = yield commonActions.getRegistry();
			const audienceSettings = yield commonActions.await(
				registry
					.__experimentalResolveSelect( MODULES_ANALYTICS_4 )
					.getAudienceSettings()
			);
			const finalSettings = {
				...audienceSettings,
				...settings,
			};

			const availableAudiences = yield Data.commonActions.await(
				registry
					.__experimentalResolveSelect( MODULES_ANALYTICS_4 )
					.getAvailableAudiences()
			);

			const sortedConfiguredAudiences = [
				...finalSettings.configuredAudiences,
			].sort( ( audienceNameA, audienceNameB ) => {
				const audienceTypeA = availableAudiences?.find(
					( audience ) => audience.name === audienceNameA
				)?.audienceType;
				const audienceTypeB = availableAudiences?.find(
					( audience ) => audience.name === audienceNameB
				)?.audienceType;

				const weightA = AUDIENCE_TYPE_SORT_ORDER[ audienceTypeA ] || 0;
				const weightB = AUDIENCE_TYPE_SORT_ORDER[ audienceTypeB ] || 0;

				return weightA - weightB;
			} );

			finalSettings.configuredAudiences = sortedConfiguredAudiences;

			const { response, error } =
				yield fetchSaveAudienceSettingsStore.actions.fetchSaveAudienceSettings(
					finalSettings
				);

			if ( error ) {
				yield receiveError( error, 'saveAudienceSettings', [] );
			}

			return { response, error };
		}
	),

	/**
	 * Sets the configured audiences.
	 *
	 * @since 1.124.0
	 *
	 * @param {Array} audienceResourceNames Configured audience resource names.
	 * @return {Object} Redux-style action.
	 */
	setConfiguredAudiences( audienceResourceNames ) {
		invariant(
			Array.isArray( audienceResourceNames ),
			'Configured audiences should be an array.'
		);

		return {
			type: SET_CONFIGURED_AUDIENCES,
			payload: { audienceResourceNames },
		};
	},

	/**
	 * Sets the audience segmentation widget visibility.
	 *
	 * @since 1.124.0
	 *
	 * @param {boolean} isWidgetHidden Whether or not the audience segmentation widget is hidden.
	 * @return {Object} Redux-style action.
	 */
	setAudienceSegmentationWidgetHidden( isWidgetHidden ) {
		invariant(
			typeof isWidgetHidden === 'boolean',
			'Audience segmentation widget visibility should be a boolean.'
		);

		return {
			type: SET_AUDIENCE_SEGMENTATION_WIDGET_HIDDEN,
			payload: { isWidgetHidden },
		};
	},
};

const baseControls = {};

const baseReducer = createReducer( ( state, { type, payload } ) => {
	switch ( type ) {
		case SET_CONFIGURED_AUDIENCES: {
			const { audienceResourceNames } = payload;

			if ( ! state.audienceSettings ) {
				state.audienceSettings = {};
			}

			state.audienceSettings.settings = {
				...state.audienceSettings.settings,
				configuredAudiences: audienceResourceNames,
			};

			break;
		}

		case SET_AUDIENCE_SEGMENTATION_WIDGET_HIDDEN: {
			const { isWidgetHidden } = payload;

			if ( ! state.audienceSettings ) {
				state.audienceSettings = {};
			}

			state.audienceSettings.settings = {
				...state.audienceSettings.settings,
				isAudienceSegmentationWidgetHidden: isWidgetHidden,
			};

			break;
		}

		default: {
			break;
		}
	}
} );

const baseResolvers = {
	*getAudienceSettings() {
		const registry = yield commonActions.getRegistry();

		const audienceSettings = registry
			.select( MODULES_ANALYTICS_4 )
			.getAudienceSettings();

		if ( audienceSettings === undefined ) {
			yield fetchGetAudienceSettingsStore.actions.fetchGetAudienceSettings();
		}
	},
};

const baseSelectors = {
	/**
	 * Gets the audience settings.
	 *
	 * @since 1.124.0
	 *
	 * @param {Object} state Data store's state.
	 * @return {(Object|undefined)} Audience settings; `undefined` if not loaded.
	 */
	getAudienceSettings( state ) {
		return state.audienceSettings?.settings;
	},

	/**
	 * Gets the configured audiences from the audience settings.
	 *
	 * @since 1.124.0
	 *
	 * @param {Object} state Data store's state.
	 * @return {(Array|undefined)} An array with configured audiences; `undefined` if not loaded.
	 */
	getConfiguredAudiences: createRegistrySelector( ( select ) => () => {
		const audienceSettings =
			select( MODULES_ANALYTICS_4 ).getAudienceSettings();

		return audienceSettings?.configuredAudiences;
	} ),

	/**
	 * Gets the audience segmentation widget visibility from the audience settings.
	 *
	 * @since 1.124.0
	 *
	 * @param {Object} state Data store's state.
	 * @return {(boolean|undefined)} Whether or not the audience segmentation widget is hidden; `undefined` if not loaded.
	 */
	isAudienceSegmentationWidgetHidden: createRegistrySelector(
		( select ) => () => {
			const audienceSettings =
				select( MODULES_ANALYTICS_4 ).getAudienceSettings();

			return audienceSettings?.isAudienceSegmentationWidgetHidden;
		}
	),

	/**
	 * Checks if the configured audiences have changed from the saved settings.
	 *
	 * @since 1.124.0
	 *
	 * @param {Object} state Data store's state.
	 * @return {boolean} True if configured audiences have changed, otherwise false.
	 */
	haveConfiguredAudiencesChanged( state ) {
		const { settings, savedSettings } = state.audienceSettings || {};

		return ! isEqual(
			settings?.configuredAudiences,
			savedSettings?.configuredAudiences
		);
	},

	/**
	 * Determines whether the audience settings are being saved.
	 *
	 * @since 1.129.0
	 *
	 * @param {Object} state Data store's state.
	 * @return {boolean} TRUE if the audience settings are being saved, otherwise FALSE.
	 */
	isSavingAudienceSettings( state ) {
		// Since `isFetchingSaveAudienceSettings` holds information based on specific
		// values but we only need generic information here, we need to check
		// whether ANY such request is in progress.
		return Object.values( state.isFetchingSaveAudienceSettings ).some(
			Boolean
		);
	},
};

const store = combineStores(
	fetchGetAudienceSettingsStore,
	fetchSaveAudienceSettingsStore,
	{
		initialState: baseInitialState,
		actions: baseActions,
		controls: baseControls,
		reducer: baseReducer,
		resolvers: baseResolvers,
		selectors: baseSelectors,
	}
);

export const initialState = store.initialState;
export const actions = store.actions;
export const controls = store.controls;
export const reducer = store.reducer;
export const resolvers = store.resolvers;
export const selectors = store.selectors;

export default store;<|MERGE_RESOLUTION|>--- conflicted
+++ resolved
@@ -26,17 +26,12 @@
  * Internal dependencies
  */
 import API from 'googlesitekit-api';
-<<<<<<< HEAD
 import {
 	createRegistrySelector,
 	commonActions,
 	combineStores,
 } from 'googlesitekit-data';
-import { MODULES_ANALYTICS_4 } from './constants';
-=======
-import Data from 'googlesitekit-data';
-import { MODULES_ANALYTICS_4, AUDIENCE_TYPE_SORT_ORDER } from './constants';
->>>>>>> bbc78e6d
+import { AUDIENCE_TYPE_SORT_ORDER, MODULES_ANALYTICS_4 } from './constants';
 import { createFetchStore } from '../../../googlesitekit/data/create-fetch-store';
 import { createValidatedAction } from '../../../googlesitekit/data/utils';
 import { createReducer } from '../../../googlesitekit/data/create-reducer';
@@ -134,7 +129,7 @@
 				...settings,
 			};
 
-			const availableAudiences = yield Data.commonActions.await(
+			const availableAudiences = yield commonActions.await(
 				registry
 					.__experimentalResolveSelect( MODULES_ANALYTICS_4 )
 					.getAvailableAudiences()
