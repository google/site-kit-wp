/**
 * `modules/analytics-4` data store: conversion reporting.
 *
 * Site Kit by Google, Copyright 2024 Google LLC
 *
 * Licensed under the Apache License, Version 2.0 (the "License");
 * you may not use this file except in compliance with the License.
 * You may obtain a copy of the License at
 *
 *     https://www.apache.org/licenses/LICENSE-2.0
 *
 * Unless required by applicable law or agreed to in writing, software
 * distributed under the License is distributed on an "AS IS" BASIS,
 * WITHOUT WARRANTIES OR CONDITIONS OF ANY KIND, either express or implied.
 * See the License for the specific language governing permissions and
 * limitations under the License.
 */

/**
 * External dependencies
 */
import invariant from 'invariant';

/**
 * Internal dependencies
 */
import API from 'googlesitekit-api';
import {
	commonActions,
	combineStores,
	createRegistrySelector,
	createReducer,
} from 'googlesitekit-data';
import { MODULES_ANALYTICS_4 } from './constants';
import { createFetchStore } from '../../../googlesitekit/data/create-fetch-store';
import { negateDefined } from '../../../util/negate';
import {
	CORE_USER,
	KM_ANALYTICS_TOP_CITIES_DRIVING_ADD_TO_CART,
	KM_ANALYTICS_TOP_CITIES_DRIVING_LEADS,
	KM_ANALYTICS_TOP_CITIES_DRIVING_PURCHASES,
	KM_ANALYTICS_TOP_DEVICE_DRIVING_PURCHASES,
	KM_ANALYTICS_TOP_PAGES_DRIVING_LEADS,
	KM_ANALYTICS_TOP_TRAFFIC_SOURCE_DRIVING_ADD_TO_CART,
	KM_ANALYTICS_TOP_TRAFFIC_SOURCE_DRIVING_LEADS,
	KM_ANALYTICS_TOP_TRAFFIC_SOURCE_DRIVING_PURCHASES,
} from '../../../googlesitekit/datastore/user/constants';
import { USER_INPUT_PURPOSE_TO_CONVERSION_EVENTS_MAPPING } from '../../../components/user-input/util/constants';

function hasConversionReportingEventsOfType( propName ) {
	return createRegistrySelector( ( select ) => () => {
		const inlineData =
			select(
				MODULES_ANALYTICS_4
			).getConversionReportingEventsChange() || {};

		// Here we double-negate the value in order to cast it to a boolean, but only if it's not undefined.
		return negateDefined( negateDefined( inlineData[ propName ]?.length ) );
	} );
}

const dismissNewConversionReportingEventsStore = createFetchStore( {
	baseName: 'dismissNewConversionReportingEvents',
	controlCallback: () => {
		return API.set(
			'modules',
			'analytics-4',
			'clear-conversion-reporting-new-events'
		);
	},
	reducerCallback: ( state, values ) => {
		if ( values === false ) {
			return state;
		}

		return {
			...state,
			detectedEventsChange: {
				...state.detectedEventsChange,
				newEvents: [],
			},
		};
	},
} );

const dismissLostConversionReportingEventsStore = createFetchStore( {
	baseName: 'dismissLostConversionReportingEvents',
	controlCallback: () => {
		return API.set(
			'modules',
			'analytics-4',
			'clear-conversion-reporting-lost-events'
		);
	},
	reducerCallback: ( state, values ) => {
		if ( values === false ) {
			return state;
		}

		return {
			...state,
			detectedEventsChange: {
				...state.detectedEventsChange,
				lostEvents: [],
			},
		};
	},
} );

// Actions.
const RECEIVE_CONVERSION_REPORTING_INLINE_DATA =
	'RECEIVE_CONVERSION_REPORTING_INLINE_DATA';

export const initialState = {
	detectedEventsChange: undefined,
};

export const resolvers = {
	*getConversionReportingEventsChange() {
		const registry = yield commonActions.getRegistry();

		if (
			registry
				.select( MODULES_ANALYTICS_4 )
				.getConversionReportingEventsChange()
		) {
			return;
		}

		if ( ! global._googlesitekitModulesData ) {
			global.console.error( 'Could not load modules data.' );
			return;
		}

		const { newEvents, lostEvents } =
			global._googlesitekitModulesData[ 'analytics-4' ];

		yield actions.receiveConversionReportingInlineData( {
			newEvents,
			lostEvents,
		} );
	},
};

export const actions = {
	/**
	 * Dismiss new conversion reporting events.
	 *
	 * @since 1.138.0
	 *
	 * @return {boolean} Transient deletion response.
	 */
	dismissNewConversionReportingEvents() {
		return dismissNewConversionReportingEventsStore.actions.fetchDismissNewConversionReportingEvents();
	},

	/**
	 * Dismiss lost conversion reporting events.
	 *
	 * @since 1.138.0
	 *
	 * @return {boolean} Transient deletion response.
	 */
	dismissLostConversionReportingEvents() {
		return dismissLostConversionReportingEventsStore.actions.fetchDismissLostConversionReportingEvents();
	},

	/**
	 * Stores conversion reporting inline data in the datastore.
	 *
	 * @since 1.140.0
	 * @private
	 *
	 * @param {Object} data Inline data, usually supplied via a global variable from PHP.
	 * @return {Object} Redux-style action.
	 */
	receiveConversionReportingInlineData( data ) {
		invariant( data, 'data is required.' );

		return {
			payload: { data },
			type: RECEIVE_CONVERSION_REPORTING_INLINE_DATA,
		};
	},
};

export const reducer = createReducer( ( state, { payload, type } ) => {
	switch ( type ) {
		case RECEIVE_CONVERSION_REPORTING_INLINE_DATA: {
			const { newEvents, lostEvents } = payload.data;

			state.detectedEventsChange = { newEvents, lostEvents };
			break;
		}

		default: {
			break;
		}
	}
} );

export const selectors = {
	/**
	 * Checks whether the provided conversion reporting events are available.
	 *
	 * @since 1.135.0
	 *
	 * @param {Object}               state  Data store's state.
	 * @param {string|Array<string>} events Conversion reporting events to check.
	 * @return {(boolean|undefined)} True if all provided custom dimensions are available, otherwise false. Undefined if available custom dimensions are not loaded yet.
	 */
	hasConversionReportingEvents: createRegistrySelector(
		( select ) => ( state, events ) => {
			// Ensure events is always an array, even if a string is passed.
			const eventsToCheck = Array.isArray( events ) ? events : [ events ];

			const detectedEvents =
				select( MODULES_ANALYTICS_4 ).getDetectedEvents();

			if ( ! detectedEvents?.length ) {
				return false;
			}

			return eventsToCheck.some( ( event ) =>
				detectedEvents.includes( event )
			);
		}
	),

	/**
	 * Gets all conversion reporting inline data from this data store.
	 *
	 * Not intended to be used publicly; this is largely here so other selectors can
	 * request data using the selector/resolver pattern.
	 *
	 * @since 1.140.0
	 * @private
	 *
	 * @param {Object} state Data store's state.
	 * @return {(Object|undefined)} Conversion reporting inline data.
	 */
	getConversionReportingEventsChange( state ) {
		return state.detectedEventsChange;
	},

	/**
	 * Checks if newEvents are present.
	 *
	 * @since 1.140.0
	 *
	 * @param {Object} state Data store's state.
	 * @return {boolean|undefined} TRUE if `newEvents` are present, FALSE otherwise.
	 */
	hasNewConversionReportingEvents:
		hasConversionReportingEventsOfType( 'newEvents' ),

	/**
	 * Checks if lostEvents are present.
	 *
	 * @since 1.140.0
	 *
	 * @param {Object} state Data store's state.
	 * @return {boolean|undefined} TRUE if `lostEvents` are present, FALSE otherwise.
	 */
	hasLostConversionReportingEvents:
		hasConversionReportingEventsOfType( 'lostEvents' ),

	/**
	 * Checks if there are key metrics widgets connected with the detected events for the supplied purpose answer.
	 *
	 * @since 1.141.0
	 *
	 * @param {string}  purpose      Value of saved site purpose from user input settings.
	 * @param {boolean} useNewEvents Flag inclusion of detected new events, otherwise initial detected events will be used.
	 * @return {boolean|undefined} TRUE if current site purpose will have any ACR key metrics widgets assigned to it, FALSE otherwise, and undefined if metrics are not loaded.
	 */
	haveConversionEventsForTailoredMetrics: createRegistrySelector(
		( select ) => ( state, useNewEvents ) => {
<<<<<<< HEAD
			const conversionEventWidgets =
				select(
					MODULES_ANALYTICS_4
				).getKeyMetricsConversionEventWidgets();

			const purposeTailoredMetrics = select(
				CORE_USER
			).getAnswerBasedMetrics( null, true );

=======
>>>>>>> 36c84891
			const conversionReportingEventsChange = useNewEvents
				? select(
						MODULES_ANALYTICS_4
				  ).getConversionReportingEventsChange()?.newEvents
				: select( MODULES_ANALYTICS_4 ).getDetectedEvents();

			const currentTailoredMetrics =
				select( CORE_USER ).getAnswerBasedMetrics();

			const tailoredMetricsWithNewEvents = select(
				CORE_USER
			).getAnswerBasedMetrics( null, conversionReportingEventsChange );

			return tailoredMetricsWithNewEvents?.some(
				( metric, index ) =>
					metric !== currentTailoredMetrics?.[ index ]
			);
		}
	),

	/**
	 * Checks if there are key metrics widgets that rely on the conversion events that have been lost.
	 *
	 * @since n.e.x.t
	 *
	 * @return {boolean|undefined} TRUE if current metrics are depending on the conversion events that have been lost, FALSE otherwise, and undefined if event change data is not resolved.
	 */
	haveLostEventsForCurrentMetrics: createRegistrySelector(
		( select ) => () => {
			const conversionEventWidgets =
				select(
					MODULES_ANALYTICS_4
				).getKeyMetricsConversionEventWidgets();

			const currentMetrics = select( CORE_USER ).getKeyMetrics();

			const conversionReportingLostEvents =
				select(
					MODULES_ANALYTICS_4
				).getConversionReportingEventsChange()?.lostEvents;

			return conversionReportingLostEvents?.some( ( event ) =>
				conversionEventWidgets[ event ]?.some( ( widget ) =>
					currentMetrics?.includes( widget )
				)
			);
		}
	),

	/**
	 * Returns the conversion events associated with the current site purpose.
	 *
	 * @since n.e.x.t
	 *
	 * @return {Array|undefined} List of detected conversion events connected to the current site purpose, or undefined if data is not resolved.
	 */
	getUserInputPurposeConversionEvents: createRegistrySelector(
		( select ) => () => {
			const userInputSettings =
				select( CORE_USER ).getUserInputSettings();

			const purpose = userInputSettings?.purpose?.values?.[ 0 ];

			const purposeEvents =
				USER_INPUT_PURPOSE_TO_CONVERSION_EVENTS_MAPPING[ purpose ];

			const detectedEvents =
				select( MODULES_ANALYTICS_4 ).getDetectedEvents();

			return purposeEvents?.reduce( ( acc, event ) => {
				if ( detectedEvents?.includes( event ) ) {
					return [ ...acc, event ];
				}
				return acc;
			}, [] );
		}
	),

	/**
	 * Gets conversion events related metrics.
	 *
	 * @since n.e.x.t
	 * @private
	 *
	 * @return {Object} Metrics list object.
	 */
	getKeyMetricsConversionEventWidgets() {
		const leadRelatedMetrics = [
			KM_ANALYTICS_TOP_PAGES_DRIVING_LEADS,
			KM_ANALYTICS_TOP_CITIES_DRIVING_LEADS,
			KM_ANALYTICS_TOP_TRAFFIC_SOURCE_DRIVING_LEADS,
		];

		return {
			purchase: [
				KM_ANALYTICS_TOP_CITIES_DRIVING_PURCHASES,
				KM_ANALYTICS_TOP_DEVICE_DRIVING_PURCHASES,
				KM_ANALYTICS_TOP_TRAFFIC_SOURCE_DRIVING_PURCHASES,
			],
			add_to_cart: [
				KM_ANALYTICS_TOP_CITIES_DRIVING_ADD_TO_CART,
				KM_ANALYTICS_TOP_TRAFFIC_SOURCE_DRIVING_ADD_TO_CART,
			],
			contact: leadRelatedMetrics,
			submit_lead_form: leadRelatedMetrics,
			generate_lead: leadRelatedMetrics,
		};
	},

	/**
	 * Checks if there are conversion events for the user picked metrics.
	 *
	 * @since n.e.x.t
	 *
	 * @param {boolean} useNewEvents Flag inclusion of detected new events, otherwise initial detected events will be used.
	 * @return {boolean|undefined} `true` if there are any ACR key metrics based on the users existing selected metrics, `false` otherwise. Will return `undefined` if the data is not loaded yet.
	 */
	haveConversionEventsForUserPickedMetrics: createRegistrySelector(
		( select ) => ( state, useNewEvents ) => {
			const conversionEventWidgets =
				select(
					MODULES_ANALYTICS_4
				).getKeyMetricsConversionEventWidgets();

			const userPickedKeyMetrics =
				select( CORE_USER ).getUserPickedMetrics();

			const conversionReportingEventsChange = useNewEvents
				? select(
						MODULES_ANALYTICS_4
				  ).getConversionReportingEventsChange()?.newEvents
				: select( MODULES_ANALYTICS_4 ).getDetectedEvents();

			return conversionReportingEventsChange?.some( ( event ) =>
				conversionEventWidgets[ event ]?.some( ( widget ) => {
					return ! userPickedKeyMetrics?.includes( widget );
				} )
			);
		}
	),
};

export default combineStores(
	dismissNewConversionReportingEventsStore,
	dismissLostConversionReportingEventsStore,
	{
		initialState,
		actions,
		resolvers,
		selectors,
		reducer,
	}
);<|MERGE_RESOLUTION|>--- conflicted
+++ resolved
@@ -276,18 +276,6 @@
 	 */
 	haveConversionEventsForTailoredMetrics: createRegistrySelector(
 		( select ) => ( state, useNewEvents ) => {
-<<<<<<< HEAD
-			const conversionEventWidgets =
-				select(
-					MODULES_ANALYTICS_4
-				).getKeyMetricsConversionEventWidgets();
-
-			const purposeTailoredMetrics = select(
-				CORE_USER
-			).getAnswerBasedMetrics( null, true );
-
-=======
->>>>>>> 36c84891
 			const conversionReportingEventsChange = useNewEvents
 				? select(
 						MODULES_ANALYTICS_4
