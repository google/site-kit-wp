/**
 * `modules/analytics-4` data store: conversion reporting.
 *
 * Site Kit by Google, Copyright 2024 Google LLC
 *
 * Licensed under the Apache License, Version 2.0 (the "License");
 * you may not use this file except in compliance with the License.
 * You may obtain a copy of the License at
 *
 *     https://www.apache.org/licenses/LICENSE-2.0
 *
 * Unless required by applicable law or agreed to in writing, software
 * distributed under the License is distributed on an "AS IS" BASIS,
 * WITHOUT WARRANTIES OR CONDITIONS OF ANY KIND, either express or implied.
 * See the License for the specific language governing permissions and
 * limitations under the License.
 */

/**
 * External dependencies
 */
import invariant from 'invariant';

/**
 * Internal dependencies
 */
import API from 'googlesitekit-api';
import {
	commonActions,
	combineStores,
	createRegistrySelector,
	createReducer,
} from 'googlesitekit-data';
import { MODULES_ANALYTICS_4 } from './constants';
import { createFetchStore } from '../../../googlesitekit/data/create-fetch-store';
import { negateDefined } from '../../../util/negate';
import {
<<<<<<< HEAD
=======
	CORE_USER,
>>>>>>> c65c5ed6
	KM_ANALYTICS_TOP_CITIES_DRIVING_ADD_TO_CART,
	KM_ANALYTICS_TOP_CITIES_DRIVING_LEADS,
	KM_ANALYTICS_TOP_CITIES_DRIVING_PURCHASES,
	KM_ANALYTICS_TOP_DEVICE_DRIVING_PURCHASES,
	KM_ANALYTICS_TOP_PAGES_DRIVING_LEADS,
	KM_ANALYTICS_TOP_TRAFFIC_SOURCE_DRIVING_ADD_TO_CART,
	KM_ANALYTICS_TOP_TRAFFIC_SOURCE_DRIVING_LEADS,
	KM_ANALYTICS_TOP_TRAFFIC_SOURCE_DRIVING_PURCHASES,
} from '../../../googlesitekit/datastore/user/constants';

function hasConversionReportingEventsOfType( propName ) {
	return createRegistrySelector( ( select ) => () => {
		const inlineData =
			select(
				MODULES_ANALYTICS_4
			).getConversionReportingEventsChange() || {};

		// Here we double-negate the value in order to cast it to a boolean, but only if it's not undefined.
		return negateDefined( negateDefined( inlineData[ propName ]?.length ) );
	} );
}

const dismissNewConversionReportingEventsStore = createFetchStore( {
	baseName: 'dismissNewConversionReportingEvents',
	controlCallback: () => {
		return API.set(
			'modules',
			'analytics-4',
			'clear-conversion-reporting-new-events'
		);
	},
	reducerCallback: ( state, values ) => {
		if ( values === false ) {
			return state;
		}

		return {
			...state,
			detectedEventsChange: {
				...state.detectedEventsChange,
				newEvents: [],
			},
		};
	},
} );

const dismissLostConversionReportingEventsStore = createFetchStore( {
	baseName: 'dismissLostConversionReportingEvents',
	controlCallback: () => {
		return API.set(
			'modules',
			'analytics-4',
			'clear-conversion-reporting-lost-events'
		);
	},
	reducerCallback: ( state, values ) => {
		if ( values === false ) {
			return state;
		}

		return {
			...state,
			detectedEventsChange: {
				...state.detectedEventsChange,
				lostEvents: [],
			},
		};
	},
} );

// Actions.
const RECEIVE_CONVERSION_REPORTING_INLINE_DATA =
	'RECEIVE_CONVERSION_REPORTING_INLINE_DATA';

export const initialState = {
	detectedEventsChange: undefined,
};

export const resolvers = {
	*getConversionReportingEventsChange() {
		const registry = yield commonActions.getRegistry();

		if (
			registry
				.select( MODULES_ANALYTICS_4 )
				.getConversionReportingEventsChange()
		) {
			return;
		}

		if ( ! global._googlesitekitModulesData ) {
			global.console.error( 'Could not load modules data.' );
			return;
		}

		const { newEvents, lostEvents } =
			global._googlesitekitModulesData[ 'analytics-4' ];

		yield actions.receiveConversionReportingInlineData( {
			newEvents,
			lostEvents,
		} );
	},
};

export const actions = {
	/**
	 * Dismiss new conversion reporting events.
	 *
	 * @since 1.138.0
	 *
	 * @return {boolean} Transient deletion response.
	 */
	dismissNewConversionReportingEvents() {
		return dismissNewConversionReportingEventsStore.actions.fetchDismissNewConversionReportingEvents();
	},

	/**
	 * Dismiss lost conversion reporting events.
	 *
	 * @since 1.138.0
	 *
	 * @return {boolean} Transient deletion response.
	 */
	dismissLostConversionReportingEvents() {
		return dismissLostConversionReportingEventsStore.actions.fetchDismissLostConversionReportingEvents();
	},

	/**
	 * Stores conversion reporting inline data in the datastore.
	 *
	 * @since 1.140.0
	 * @private
	 *
	 * @param {Object} data Inline data, usually supplied via a global variable from PHP.
	 * @return {Object} Redux-style action.
	 */
	receiveConversionReportingInlineData( data ) {
		invariant( data, 'data is required.' );

		return {
			payload: { data },
			type: RECEIVE_CONVERSION_REPORTING_INLINE_DATA,
		};
	},
};

export const reducer = createReducer( ( state, { payload, type } ) => {
	switch ( type ) {
		case RECEIVE_CONVERSION_REPORTING_INLINE_DATA: {
			const { newEvents, lostEvents } = payload.data;

			state.detectedEventsChange = { newEvents, lostEvents };
			break;
		}

		default: {
			break;
		}
	}
} );

export const selectors = {
	/**
	 * Checks whether the provided conversion reporting events are available.
	 *
	 * @since 1.135.0
	 *
	 * @param {Object}               state  Data store's state.
	 * @param {string|Array<string>} events Conversion reporting events to check.
	 * @return {(boolean|undefined)} True if all provided custom dimensions are available, otherwise false. Undefined if available custom dimensions are not loaded yet.
	 */
	hasConversionReportingEvents: createRegistrySelector(
		( select ) => ( state, events ) => {
			// Ensure events is always an array, even if a string is passed.
			const eventsToCheck = Array.isArray( events ) ? events : [ events ];

			const detectedEvents =
				select( MODULES_ANALYTICS_4 ).getDetectedEvents();

			if ( ! detectedEvents?.length ) {
				return false;
			}

			return eventsToCheck.some( ( event ) =>
				detectedEvents.includes( event )
			);
		}
	),

	/**
	 * Gets all conversion reporting inline data from this data store.
	 *
	 * Not intended to be used publicly; this is largely here so other selectors can
	 * request data using the selector/resolver pattern.
	 *
	 * @since 1.140.0
	 * @private
	 *
	 * @param {Object} state Data store's state.
	 * @return {(Object|undefined)} Conversion reporting inline data.
	 */
	getConversionReportingEventsChange( state ) {
		return state.detectedEventsChange;
	},

	/**
	 * Checks if newEvents are present.
	 *
	 * @since 1.140.0
	 *
	 * @param {Object} state Data store's state.
	 * @return {boolean|undefined} TRUE if `newEvents` are present, FALSE otherwise.
	 */
	hasNewConversionReportingEvents:
		hasConversionReportingEventsOfType( 'newEvents' ),

	/**
	 * Checks if lostEvents are present.
	 *
	 * @since 1.140.0
	 *
	 * @param {Object} state Data store's state.
	 * @return {boolean|undefined} TRUE if `lostEvents` are present, FALSE otherwise.
	 */
	hasLostConversionReportingEvents:
		hasConversionReportingEventsOfType( 'lostEvents' ),

	/**
<<<<<<< HEAD
	 * Gets conversion events related metrics.
	 *
	 * @since n.e.x.t
	 * @private
	 *
	 * @return {Object} Metrics list object.
	 */
	getKeyMetricsConversionEventWidgets() {
		const leadRelatedMetrics = [
			KM_ANALYTICS_TOP_PAGES_DRIVING_LEADS,
			KM_ANALYTICS_TOP_CITIES_DRIVING_LEADS,
			KM_ANALYTICS_TOP_TRAFFIC_SOURCE_DRIVING_LEADS,
		];

		return {
			purchase: [
				KM_ANALYTICS_TOP_CITIES_DRIVING_PURCHASES,
				KM_ANALYTICS_TOP_DEVICE_DRIVING_PURCHASES,
				KM_ANALYTICS_TOP_TRAFFIC_SOURCE_DRIVING_PURCHASES,
			],
			add_to_cart: [
				KM_ANALYTICS_TOP_CITIES_DRIVING_ADD_TO_CART,
				KM_ANALYTICS_TOP_TRAFFIC_SOURCE_DRIVING_ADD_TO_CART,
			],
			contact: leadRelatedMetrics,
			submit_lead_form: leadRelatedMetrics,
			generate_lead: leadRelatedMetrics,
		};
	},
=======
	 * Checks if there are key metrics widgets connected with the detected events for the supplied purpose answer.
	 *
	 * @since n.e.x.t
	 *
	 * @param {string}  purpose      Value of saved site purpose from user input settings.
	 * @param {boolean} useNewEvents Flag inclusion of detected new events, otherwise initial detected events will be used.
	 * @return {boolean} TRUE if current site purpose will have any ACR key metrics widgets assigned to it, FALSE otherwise.
	 */
	haveConversionEventsForTailoredMetrics: createRegistrySelector(
		( select ) => ( state, useNewEvents ) => {
			const leadRelatedMetrics = [
				KM_ANALYTICS_TOP_PAGES_DRIVING_LEADS,
				KM_ANALYTICS_TOP_CITIES_DRIVING_LEADS,
				KM_ANALYTICS_TOP_TRAFFIC_SOURCE_DRIVING_LEADS,
			];
			const conversionEventWidgets = {
				purchase: [
					KM_ANALYTICS_TOP_CITIES_DRIVING_PURCHASES,
					KM_ANALYTICS_TOP_DEVICE_DRIVING_PURCHASES,
					KM_ANALYTICS_TOP_TRAFFIC_SOURCE_DRIVING_PURCHASES,
				],
				add_to_cart: [
					KM_ANALYTICS_TOP_CITIES_DRIVING_ADD_TO_CART,
					KM_ANALYTICS_TOP_TRAFFIC_SOURCE_DRIVING_ADD_TO_CART,
				],
				contact: leadRelatedMetrics,
				submit_lead_form: leadRelatedMetrics,
				generate_lead: leadRelatedMetrics,
			};

			const purposeTailoredMetrics = select(
				CORE_USER
			).getAnswerBasedMetrics( null, true );

			const conversionReportingEventsChange = useNewEvents
				? select(
						MODULES_ANALYTICS_4
				  ).getConversionReportingEventsChange()?.newEvents
				: select( MODULES_ANALYTICS_4 ).getDetectedEvents();

			return conversionReportingEventsChange?.some( ( event ) =>
				conversionEventWidgets[ event ].some( ( widget ) =>
					purposeTailoredMetrics.includes( widget )
				)
			);
		}
	),
>>>>>>> c65c5ed6
};

export default combineStores(
	dismissNewConversionReportingEventsStore,
	dismissLostConversionReportingEventsStore,
	{
		initialState,
		actions,
		resolvers,
		selectors,
		reducer,
	}
);<|MERGE_RESOLUTION|>--- conflicted
+++ resolved
@@ -35,10 +35,7 @@
 import { createFetchStore } from '../../../googlesitekit/data/create-fetch-store';
 import { negateDefined } from '../../../util/negate';
 import {
-<<<<<<< HEAD
-=======
 	CORE_USER,
->>>>>>> c65c5ed6
 	KM_ANALYTICS_TOP_CITIES_DRIVING_ADD_TO_CART,
 	KM_ANALYTICS_TOP_CITIES_DRIVING_LEADS,
 	KM_ANALYTICS_TOP_CITIES_DRIVING_PURCHASES,
@@ -268,7 +265,40 @@
 		hasConversionReportingEventsOfType( 'lostEvents' ),
 
 	/**
-<<<<<<< HEAD
+	 * Checks if there are key metrics widgets connected with the detected events for the supplied purpose answer.
+	 *
+	 * @since n.e.x.t
+	 *
+	 * @param {string}  purpose      Value of saved site purpose from user input settings.
+	 * @param {boolean} useNewEvents Flag inclusion of detected new events, otherwise initial detected events will be used.
+	 * @return {boolean} TRUE if current site purpose will have any ACR key metrics widgets assigned to it, FALSE otherwise.
+	 */
+	haveConversionEventsForTailoredMetrics: createRegistrySelector(
+		( select ) => ( state, useNewEvents ) => {
+			const conversionEventWidgets =
+				select(
+					MODULES_ANALYTICS_4
+				).getKeyMetricsConversionEventWidgets();
+
+			const purposeTailoredMetrics = select(
+				CORE_USER
+			).getAnswerBasedMetrics( null, true );
+
+			const conversionReportingEventsChange = useNewEvents
+				? select(
+						MODULES_ANALYTICS_4
+				  ).getConversionReportingEventsChange()?.newEvents
+				: select( MODULES_ANALYTICS_4 ).getDetectedEvents();
+
+			return conversionReportingEventsChange?.some( ( event ) =>
+				conversionEventWidgets[ event ].some( ( widget ) =>
+					purposeTailoredMetrics.includes( widget )
+				)
+			);
+		}
+	),
+
+	/**
 	 * Gets conversion events related metrics.
 	 *
 	 * @since n.e.x.t
@@ -298,55 +328,6 @@
 			generate_lead: leadRelatedMetrics,
 		};
 	},
-=======
-	 * Checks if there are key metrics widgets connected with the detected events for the supplied purpose answer.
-	 *
-	 * @since n.e.x.t
-	 *
-	 * @param {string}  purpose      Value of saved site purpose from user input settings.
-	 * @param {boolean} useNewEvents Flag inclusion of detected new events, otherwise initial detected events will be used.
-	 * @return {boolean} TRUE if current site purpose will have any ACR key metrics widgets assigned to it, FALSE otherwise.
-	 */
-	haveConversionEventsForTailoredMetrics: createRegistrySelector(
-		( select ) => ( state, useNewEvents ) => {
-			const leadRelatedMetrics = [
-				KM_ANALYTICS_TOP_PAGES_DRIVING_LEADS,
-				KM_ANALYTICS_TOP_CITIES_DRIVING_LEADS,
-				KM_ANALYTICS_TOP_TRAFFIC_SOURCE_DRIVING_LEADS,
-			];
-			const conversionEventWidgets = {
-				purchase: [
-					KM_ANALYTICS_TOP_CITIES_DRIVING_PURCHASES,
-					KM_ANALYTICS_TOP_DEVICE_DRIVING_PURCHASES,
-					KM_ANALYTICS_TOP_TRAFFIC_SOURCE_DRIVING_PURCHASES,
-				],
-				add_to_cart: [
-					KM_ANALYTICS_TOP_CITIES_DRIVING_ADD_TO_CART,
-					KM_ANALYTICS_TOP_TRAFFIC_SOURCE_DRIVING_ADD_TO_CART,
-				],
-				contact: leadRelatedMetrics,
-				submit_lead_form: leadRelatedMetrics,
-				generate_lead: leadRelatedMetrics,
-			};
-
-			const purposeTailoredMetrics = select(
-				CORE_USER
-			).getAnswerBasedMetrics( null, true );
-
-			const conversionReportingEventsChange = useNewEvents
-				? select(
-						MODULES_ANALYTICS_4
-				  ).getConversionReportingEventsChange()?.newEvents
-				: select( MODULES_ANALYTICS_4 ).getDetectedEvents();
-
-			return conversionReportingEventsChange?.some( ( event ) =>
-				conversionEventWidgets[ event ].some( ( widget ) =>
-					purposeTailoredMetrics.includes( widget )
-				)
-			);
-		}
-	),
->>>>>>> c65c5ed6
 };
 
 export default combineStores(
