/**
 * `modules/analytics-4` data store: conversion reporting.
 *
 * Site Kit by Google, Copyright 2024 Google LLC
 *
 * Licensed under the Apache License, Version 2.0 (the "License");
 * you may not use this file except in compliance with the License.
 * You may obtain a copy of the License at
 *
 *     https://www.apache.org/licenses/LICENSE-2.0
 *
 * Unless required by applicable law or agreed to in writing, software
 * distributed under the License is distributed on an "AS IS" BASIS,
 * WITHOUT WARRANTIES OR CONDITIONS OF ANY KIND, either express or implied.
 * See the License for the specific language governing permissions and
 * limitations under the License.
 */

/**
 * External dependencies
 */
import invariant from 'invariant';

/**
 * Internal dependencies
 */
import API from 'googlesitekit-api';
import {
	commonActions,
	combineStores,
	createRegistrySelector,
	createReducer,
} from 'googlesitekit-data';
import { MODULES_ANALYTICS_4 } from './constants';
import { createFetchStore } from '../../../googlesitekit/data/create-fetch-store';
import { negateDefined } from '../../../util/negate';
import {
	CORE_USER,
	KM_ANALYTICS_TOP_CITIES_DRIVING_ADD_TO_CART,
	KM_ANALYTICS_TOP_CITIES_DRIVING_LEADS,
	KM_ANALYTICS_TOP_CITIES_DRIVING_PURCHASES,
	KM_ANALYTICS_TOP_DEVICE_DRIVING_PURCHASES,
	KM_ANALYTICS_TOP_PAGES_DRIVING_LEADS,
	KM_ANALYTICS_TOP_TRAFFIC_SOURCE_DRIVING_ADD_TO_CART,
	KM_ANALYTICS_TOP_TRAFFIC_SOURCE_DRIVING_LEADS,
	KM_ANALYTICS_TOP_TRAFFIC_SOURCE_DRIVING_PURCHASES,
} from '../../../googlesitekit/datastore/user/constants';
import { USER_INPUT_PURPOSE_TO_CONVERSION_EVENTS_MAPPING } from '../../../components/user-input/util/constants';

function hasConversionReportingEventsOfType( propName ) {
	return createRegistrySelector( ( select ) => () => {
		const inlineData =
			select(
				MODULES_ANALYTICS_4
			).getConversionReportingEventsChange() || {};

		// Here we double-negate the value in order to cast it to a boolean, but only if it's not undefined.
		return negateDefined( negateDefined( inlineData[ propName ]?.length ) );
	} );
}

const dismissNewConversionReportingEventsStore = createFetchStore( {
	baseName: 'dismissNewConversionReportingEvents',
	controlCallback: () => {
		return API.set(
			'modules',
			'analytics-4',
			'clear-conversion-reporting-new-events'
		);
	},
	reducerCallback: ( state, values ) => {
		if ( values === false ) {
			return state;
		}

		return {
			...state,
			detectedEventsChange: {
				...state.detectedEventsChange,
				newEvents: [],
			},
		};
	},
} );

const dismissLostConversionReportingEventsStore = createFetchStore( {
	baseName: 'dismissLostConversionReportingEvents',
	controlCallback: () => {
		return API.set(
			'modules',
			'analytics-4',
			'clear-conversion-reporting-lost-events'
		);
	},
	reducerCallback: ( state, values ) => {
		if ( values === false ) {
			return state;
		}

		return {
			...state,
			detectedEventsChange: {
				...state.detectedEventsChange,
				lostEvents: [],
			},
		};
	},
} );

// Actions.
const RECEIVE_CONVERSION_REPORTING_INLINE_DATA =
	'RECEIVE_CONVERSION_REPORTING_INLINE_DATA';

export const initialState = {
	detectedEventsChange: undefined,
};

export const resolvers = {
	*getConversionReportingEventsChange() {
		const registry = yield commonActions.getRegistry();

		if (
			registry
				.select( MODULES_ANALYTICS_4 )
				.getConversionReportingEventsChange()
		) {
			return;
		}

		if ( ! global._googlesitekitModulesData ) {
			global.console.error( 'Could not load modules data.' );
			return;
		}

		const { newEvents, lostEvents } =
			global._googlesitekitModulesData[ 'analytics-4' ];

		yield actions.receiveConversionReportingInlineData( {
			newEvents,
			lostEvents,
		} );
	},
};

export const actions = {
	/**
	 * Dismiss new conversion reporting events.
	 *
	 * @since 1.138.0
	 *
	 * @return {boolean} Transient deletion response.
	 */
	dismissNewConversionReportingEvents() {
		return dismissNewConversionReportingEventsStore.actions.fetchDismissNewConversionReportingEvents();
	},

	/**
	 * Dismiss lost conversion reporting events.
	 *
	 * @since 1.138.0
	 *
	 * @return {boolean} Transient deletion response.
	 */
	dismissLostConversionReportingEvents() {
		return dismissLostConversionReportingEventsStore.actions.fetchDismissLostConversionReportingEvents();
	},

	/**
	 * Stores conversion reporting inline data in the datastore.
	 *
	 * @since 1.140.0
	 * @private
	 *
	 * @param {Object} data Inline data, usually supplied via a global variable from PHP.
	 * @return {Object} Redux-style action.
	 */
	receiveConversionReportingInlineData( data ) {
		invariant( data, 'data is required.' );

		return {
			payload: { data },
			type: RECEIVE_CONVERSION_REPORTING_INLINE_DATA,
		};
	},
};

export const reducer = createReducer( ( state, { payload, type } ) => {
	switch ( type ) {
		case RECEIVE_CONVERSION_REPORTING_INLINE_DATA: {
			const { newEvents, lostEvents } = payload.data;

			state.detectedEventsChange = { newEvents, lostEvents };
			break;
		}

		default: {
			break;
		}
	}
} );

export const selectors = {
	/**
	 * Checks whether the provided conversion reporting events are available.
	 *
	 * @since 1.135.0
	 *
	 * @param {Object}               state  Data store's state.
	 * @param {string|Array<string>} events Conversion reporting events to check.
	 * @return {(boolean|undefined)} True if all provided custom dimensions are available, otherwise false. Undefined if available custom dimensions are not loaded yet.
	 */
	hasConversionReportingEvents: createRegistrySelector(
		( select ) => ( state, events ) => {
			// Ensure events is always an array, even if a string is passed.
			const eventsToCheck = Array.isArray( events ) ? events : [ events ];

			const detectedEvents =
				select( MODULES_ANALYTICS_4 ).getDetectedEvents();

			if ( ! detectedEvents?.length ) {
				return false;
			}

			return eventsToCheck.some( ( event ) =>
				detectedEvents.includes( event )
			);
		}
	),

	/**
	 * Gets all conversion reporting inline data from this data store.
	 *
	 * Not intended to be used publicly; this is largely here so other selectors can
	 * request data using the selector/resolver pattern.
	 *
	 * @since 1.140.0
	 * @private
	 *
	 * @param {Object} state Data store's state.
	 * @return {(Object|undefined)} Conversion reporting inline data.
	 */
	getConversionReportingEventsChange( state ) {
		return state.detectedEventsChange;
	},

	/**
	 * Checks if newEvents are present.
	 *
	 * @since 1.140.0
	 *
	 * @param {Object} state Data store's state.
	 * @return {boolean|undefined} TRUE if `newEvents` are present, FALSE otherwise.
	 */
	hasNewConversionReportingEvents:
		hasConversionReportingEventsOfType( 'newEvents' ),

	/**
	 * Checks if lostEvents are present.
	 *
	 * @since 1.140.0
	 *
	 * @param {Object} state Data store's state.
	 * @return {boolean|undefined} TRUE if `lostEvents` are present, FALSE otherwise.
	 */
	hasLostConversionReportingEvents:
		hasConversionReportingEventsOfType( 'lostEvents' ),

	/**
	 * Checks if there are key metrics widgets connected with the detected events for the supplied purpose answer.
	 *
	 * @since 1.141.0
	 *
	 * @param {string}  purpose      Value of saved site purpose from user input settings.
	 * @param {boolean} useNewEvents Flag inclusion of detected new events, otherwise initial detected events will be used.
	 * @return {boolean|undefined} TRUE if current site purpose will have any ACR key metrics widgets assigned to it, FALSE otherwise, and undefined if metrics are not loaded.
	 */
	haveConversionEventsForTailoredMetrics: createRegistrySelector(
		( select ) => ( state, useNewEvents ) => {
			const conversionReportingEventsChange = useNewEvents
				? select(
						MODULES_ANALYTICS_4
				  ).getConversionReportingEventsChange()?.newEvents
				: select( MODULES_ANALYTICS_4 ).getDetectedEvents();

			const currentTailoredMetrics =
				select( CORE_USER ).getAnswerBasedMetrics();

			const tailoredMetricsWithNewEvents = select(
				CORE_USER
			).getAnswerBasedMetrics( null, conversionReportingEventsChange );

			return tailoredMetricsWithNewEvents?.some(
				( metric, index ) =>
					metric !== currentTailoredMetrics?.[ index ]
			);
		}
	),

	/**
	 * Checks if there are key metrics widgets that rely on the conversion events that have been lost.
	 *
	 * @since n.e.x.t
	 *
	 * @return {boolean|undefined} TRUE if current metrics are depending on the conversion events that have been lost, FALSE otherwise, and undefined if event change data is not resolved.
	 */
	haveLostEventsForCurrentMetrics: createRegistrySelector(
		( select ) => () => {
			const conversionEventWidgets =
				select(
					MODULES_ANALYTICS_4
				).getKeyMetricsConversionEventWidgets();

			const currentMetrics = select( CORE_USER ).getKeyMetrics();

			const conversionReportingLostEvents =
				select(
					MODULES_ANALYTICS_4
				).getConversionReportingEventsChange()?.lostEvents;

			return conversionReportingLostEvents?.some( ( event ) =>
				conversionEventWidgets[ event ]?.some( ( widget ) =>
					currentMetrics?.includes( widget )
				)
			);
		}
	),

	/**
<<<<<<< HEAD
	 * Returns the conversion events associated with the current site purpose.
	 *
	 * @since n.e.x.t
	 *
	 * @return {Array|undefined} List of detected conversion events connected to the current site purpose, or undefined if data is not resolved.
	 */
	getUserInputPurposeConversionEvents: createRegistrySelector(
		( select ) => () => {
			const userInputSettings =
				select( CORE_USER ).getUserInputSettings();

			const purpose = userInputSettings?.purpose?.values?.[ 0 ];

			const purposeEvents =
				USER_INPUT_PURPOSE_TO_CONVERSION_EVENTS_MAPPING[ purpose ];

			const detectedEvents =
				select( MODULES_ANALYTICS_4 ).getDetectedEvents();

			return purposeEvents?.reduce( ( acc, event ) => {
				if ( detectedEvents?.includes( event ) ) {
					return [ ...acc, event ];
				}
				return acc;
			}, [] );
		}
	),

	/**
=======
>>>>>>> 13b2bedd
	 * Gets conversion events related metrics.
	 *
	 * @since n.e.x.t
	 * @private
	 *
	 * @return {Object} Metrics list object.
	 */
	getKeyMetricsConversionEventWidgets() {
		const leadRelatedMetrics = [
			KM_ANALYTICS_TOP_PAGES_DRIVING_LEADS,
			KM_ANALYTICS_TOP_CITIES_DRIVING_LEADS,
			KM_ANALYTICS_TOP_TRAFFIC_SOURCE_DRIVING_LEADS,
		];

		return {
			purchase: [
				KM_ANALYTICS_TOP_CITIES_DRIVING_PURCHASES,
				KM_ANALYTICS_TOP_DEVICE_DRIVING_PURCHASES,
				KM_ANALYTICS_TOP_TRAFFIC_SOURCE_DRIVING_PURCHASES,
			],
			add_to_cart: [
				KM_ANALYTICS_TOP_CITIES_DRIVING_ADD_TO_CART,
				KM_ANALYTICS_TOP_TRAFFIC_SOURCE_DRIVING_ADD_TO_CART,
			],
			contact: leadRelatedMetrics,
			submit_lead_form: leadRelatedMetrics,
			generate_lead: leadRelatedMetrics,
		};
	},
<<<<<<< HEAD
=======

	/**
	 * Checks if there are conversion events for the user picked metrics.
	 *
	 * @since n.e.x.t
	 *
	 * @param {boolean} useNewEvents Flag inclusion of detected new events, otherwise initial detected events will be used.
	 * @return {boolean|undefined} `true` if there are any ACR key metrics based on the users existing selected metrics, `false` otherwise. Will return `undefined` if the data is not loaded yet.
	 */
	haveConversionEventsForUserPickedMetrics: createRegistrySelector(
		( select ) => ( state, useNewEvents ) => {
			const conversionEventWidgets =
				select(
					MODULES_ANALYTICS_4
				).getKeyMetricsConversionEventWidgets();

			const userPickedKeyMetrics =
				select( CORE_USER ).getUserPickedMetrics();

			const conversionReportingEventsChange = useNewEvents
				? select(
						MODULES_ANALYTICS_4
				  ).getConversionReportingEventsChange()?.newEvents
				: select( MODULES_ANALYTICS_4 ).getDetectedEvents();

			return conversionReportingEventsChange?.some( ( event ) =>
				conversionEventWidgets[ event ]?.some( ( widget ) => {
					return ! userPickedKeyMetrics?.includes( widget );
				} )
			);
		}
	),
>>>>>>> 13b2bedd
};

export default combineStores(
	dismissNewConversionReportingEventsStore,
	dismissLostConversionReportingEventsStore,
	{
		initialState,
		actions,
		resolvers,
		selectors,
		reducer,
	}
);<|MERGE_RESOLUTION|>--- conflicted
+++ resolved
@@ -326,7 +326,6 @@
 	),
 
 	/**
-<<<<<<< HEAD
 	 * Returns the conversion events associated with the current site purpose.
 	 *
 	 * @since n.e.x.t
@@ -356,8 +355,6 @@
 	),
 
 	/**
-=======
->>>>>>> 13b2bedd
 	 * Gets conversion events related metrics.
 	 *
 	 * @since n.e.x.t
@@ -387,8 +384,6 @@
 			generate_lead: leadRelatedMetrics,
 		};
 	},
-<<<<<<< HEAD
-=======
 
 	/**
 	 * Checks if there are conversion events for the user picked metrics.
@@ -421,7 +416,6 @@
 			);
 		}
 	),
->>>>>>> 13b2bedd
 };
 
 export default combineStores(
