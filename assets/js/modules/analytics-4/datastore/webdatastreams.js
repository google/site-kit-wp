/**
 * `modules/analytics-4` data store: webdatastreams.
 *
 * Site Kit by Google, Copyright 2021 Google LLC
 *
 * Licensed under the Apache License, Version 2.0 (the "License");
 * you may not use this file except in compliance with the License.
 * You may obtain a copy of the License at
 *
 *     https://www.apache.org/licenses/LICENSE-2.0
 *
 * Unless required by applicable law or agreed to in writing, software
 * distributed under the License is distributed on an "AS IS" BASIS,
 * WITHOUT WARRANTIES OR CONDITIONS OF ANY KIND, either express or implied.
 * See the License for the specific language governing permissions and
 * limitations under the License.
 */

/**
 * External dependencies
 */
import invariant from 'invariant';
import pick from 'lodash/pick';
import difference from 'lodash/difference';

/**
 * Internal dependencies
 */
import API from 'googlesitekit-api';
import Data from 'googlesitekit-data';
import { createValidatedAction } from '../../../googlesitekit/data/utils';
import { MODULES_ANALYTICS_4, MAX_WEBDATASTREAMS_PER_BATCH } from './constants';
import { CORE_SITE } from '../../../googlesitekit/datastore/site/constants';
import { createFetchStore } from '../../../googlesitekit/data/create-fetch-store';
import { isValidPropertyID } from '../utils/validation';
const { createRegistryControl, createRegistrySelector } = Data;

const fetchGetWebDataStreamsStore = createFetchStore( {
	baseName: 'getWebDataStreams',
	controlCallback( { propertyID } ) {
		return API.get(
			'modules',
			'analytics-4',
			'webdatastreams',
			{ propertyID },
			{
				useCache: false,
			}
		);
	},
	reducerCallback( state, webDataStreams, { propertyID } ) {
		return {
			...state,
			webdatastreams: {
				...state.webdatastreams,
				[ propertyID ]: Array.isArray( webDataStreams )
					? webDataStreams
					: [],
			},
		};
	},
	argsToParams( propertyID ) {
		return { propertyID };
	},
	validateParams( { propertyID } = {} ) {
		invariant(
			isValidPropertyID( propertyID ),
			'A valid GA4 propertyID is required.'
		);
	},
} );

const fetchGetWebDataStreamsBatchStore = createFetchStore( {
	baseName: 'getWebDataStreamsBatch',
	controlCallback( { propertyIDs } ) {
		return API.get(
			'modules',
			'analytics-4',
			'webdatastreams-batch',
			{ propertyIDs },
			{
				useCache: false,
			}
		);
	},
	reducerCallback( state, webDataStreams ) {
		return {
			...state,
			webdatastreams: {
				...state.webdatastreams,
				...( webDataStreams || {} ),
			},
		};
	},
	argsToParams( propertyIDs ) {
		return { propertyIDs };
	},
	validateParams( { propertyIDs } = {} ) {
		invariant(
			Array.isArray( propertyIDs ),
			'GA4 propertyIDs must be an array.'
		);
		propertyIDs.forEach( ( propertyID ) => {
			invariant(
				isValidPropertyID( propertyID ),
				'A valid GA4 propertyID is required.'
			);
		} );
	},
} );

const fetchCreateWebDataStreamStore = createFetchStore( {
	baseName: 'createWebDataStream',
	controlCallback( { propertyID } ) {
		return API.set( 'modules', 'analytics-4', 'create-webdatastream', {
			propertyID,
		} );
	},
	reducerCallback( state, webDataStream, { propertyID } ) {
		return {
			...state,
			webdatastreams: {
				...state.webdatastreams,
				[ propertyID ]: [
					...( state.webdatastreams[ propertyID ] || [] ),
					webDataStream,
				],
			},
		};
	},
	argsToParams( propertyID ) {
		return { propertyID };
	},
	validateParams( { propertyID } = {} ) {
		invariant(
			isValidPropertyID( propertyID ),
			'A valid GA4 propertyID is required.'
		);
	},
} );

// Actions
const WAIT_FOR_WEBDATASTREAMS = 'WAIT_FOR_WEBDATASTREAMS';

const baseInitialState = {
	webdatastreams: {},
};

const baseActions = {
	/**
	 * Creates a new GA4 web data stream.
	 *
	 * @since 1.31.0
	 *
	 * @param {string} propertyID GA4 property ID.
	 * @return {Object} Object with `response` and `error`.
	 */
	createWebDataStream: createValidatedAction(
		( propertyID ) => {
			invariant( propertyID, 'GA4 propertyID is required.' );
		},
		function* ( propertyID ) {
			const {
				response,
				error,
			} = yield fetchCreateWebDataStreamStore.actions.fetchCreateWebDataStream(
				propertyID
			);
			return { response, error };
		}
	),

	/**
	 * Matches web data stream for provided property.
	 *
	 * @since 1.38.0
	 *
	 * @param {string} propertyID GA4 property ID.
	 * @return {Object|null} Matched web data stream object on success, otherwise NULL.
	 */
	*matchWebDataStream( propertyID ) {
		yield baseActions.waitForWebDataStreams( propertyID );

		const registry = yield Data.commonActions.getRegistry();
		return registry
			.select( MODULES_ANALYTICS_4 )
			.getMatchingWebDataStream( propertyID );
	},

	/**
	 * Waits for web data streams to be loaded for a property.
	 *
	 * @since 1.31.0
	 *
	 * @param {string} propertyID GA4 property ID.
	 */
	*waitForWebDataStreams( propertyID ) {
		yield {
			payload: { propertyID },
			type: WAIT_FOR_WEBDATASTREAMS,
		};
	},
};

const baseControls = {
<<<<<<< HEAD
	[ WAIT_FOR_WEBDATASTREAMS ]: createRegistryControl( ( { resolveSelect } ) => {
		return async ( { payload } ) => {
			const { propertyID } = payload;
			await resolveSelect( STORE_NAME ).getWebDataStreams( propertyID );
		};
	} ),
=======
	[ WAIT_FOR_WEBDATASTREAMS ]: createRegistryControl(
		( { __experimentalResolveSelect } ) => {
			return async ( { payload } ) => {
				const { propertyID } = payload;
				await __experimentalResolveSelect(
					MODULES_ANALYTICS_4
				).getWebDataStreams( propertyID );
			};
		}
	),
>>>>>>> 565aadc6
};

const baseReducer = ( state, { type } ) => {
	switch ( type ) {
		default: {
			return state;
		}
	}
};

const baseResolvers = {
	*getWebDataStreams( propertyID ) {
		const registry = yield Data.commonActions.getRegistry();
		// Only fetch web data streams if there are none in the store for the given property.
		const webdatastreams = registry
			.select( MODULES_ANALYTICS_4 )
			.getWebDataStreams( propertyID );
		if ( webdatastreams === undefined ) {
			yield fetchGetWebDataStreamsStore.actions.fetchGetWebDataStreams(
				propertyID
			);
		}
	},
	*getWebDataStreamsBatch( propertyIDs ) {
		const registry = yield Data.commonActions.getRegistry();
		const webdatastreams =
			registry
				.select( MODULES_ANALYTICS_4 )
				.getWebDataStreamsBatch( propertyIDs ) || {};

		const availablePropertyIDs = Object.keys( webdatastreams );
		const remainingPropertyIDs = difference(
			propertyIDs,
			availablePropertyIDs
		);
		if ( remainingPropertyIDs.length > 0 ) {
			for (
				let i = 0;
				i < remainingPropertyIDs.length;
				i += MAX_WEBDATASTREAMS_PER_BATCH
			) {
				const chunk = remainingPropertyIDs.slice(
					i,
					i + MAX_WEBDATASTREAMS_PER_BATCH
				);
				yield fetchGetWebDataStreamsBatchStore.actions.fetchGetWebDataStreamsBatch(
					chunk
				);
			}
		}
	},
};

const baseSelectors = {
	/**
	 * Gets all GA4 web data streams this account can access.
	 *
	 * @since 1.31.0
	 *
	 * @param {Object} state      Data store's state.
	 * @param {string} propertyID The GA4 property ID to fetch web data streams for.
	 * @return {(Array.<Object>|undefined)} An array of GA4 web data streams; `undefined` if not loaded.
	 */
	getWebDataStreams( state, propertyID ) {
		return state.webdatastreams[ propertyID ];
	},

	/**
	 * Gets matched web data stream for selected property.
	 *
	 * @since 1.31.0
	 *
	 * @param {Object} state      Data store's state.
	 * @param {string} propertyID The GA4 property ID to find matched web data stream.
	 * @return {(Object|null|undefined)} A web data stream object if found, otherwise null; `undefined` if web data streams are not loaded.
	 */
	getMatchingWebDataStream: createRegistrySelector(
		( select ) => ( state, propertyID ) => {
			const datastreams = select( MODULES_ANALYTICS_4 ).getWebDataStreams(
				propertyID
			);
			if ( datastreams === undefined ) {
				return undefined;
			}

			for ( const datastream of datastreams ) {
				if (
					select( CORE_SITE ).isSiteURLMatch( datastream.defaultUri )
				) {
					return datastream;
				}
			}

			return null;
		}
	),

	/**
	 * Gets web data streams in batch for selected properties.
	 *
	 * @since 1.32.0
	 *
	 * @param {Object}         state       Data store's state.
	 * @param {Array.<string>} propertyIDs GA4 property IDs.
	 * @return {Object} Web data streams.
	 */
	getWebDataStreamsBatch( state, propertyIDs ) {
		return pick( state.webdatastreams, propertyIDs );
	},
};

const store = Data.combineStores(
	fetchGetWebDataStreamsStore,
	fetchGetWebDataStreamsBatchStore,
	fetchCreateWebDataStreamStore,
	{
		initialState: baseInitialState,
		actions: baseActions,
		controls: baseControls,
		reducer: baseReducer,
		resolvers: baseResolvers,
		selectors: baseSelectors,
	}
);

export const initialState = store.initialState;
export const actions = store.actions;
export const controls = store.controls;
export const reducer = store.reducer;
export const resolvers = store.resolvers;
export const selectors = store.selectors;

export default store;<|MERGE_RESOLUTION|>--- conflicted
+++ resolved
@@ -203,25 +203,16 @@
 };
 
 const baseControls = {
-<<<<<<< HEAD
-	[ WAIT_FOR_WEBDATASTREAMS ]: createRegistryControl( ( { resolveSelect } ) => {
-		return async ( { payload } ) => {
-			const { propertyID } = payload;
-			await resolveSelect( STORE_NAME ).getWebDataStreams( propertyID );
-		};
-	} ),
-=======
 	[ WAIT_FOR_WEBDATASTREAMS ]: createRegistryControl(
-		( { __experimentalResolveSelect } ) => {
+		( { resolveSelect } ) => {
 			return async ( { payload } ) => {
 				const { propertyID } = payload;
-				await __experimentalResolveSelect(
-					MODULES_ANALYTICS_4
-				).getWebDataStreams( propertyID );
+				await resolveSelect( MODULES_ANALYTICS_4 ).getWebDataStreams(
+					propertyID
+				);
 			};
 		}
 	),
->>>>>>> 565aadc6
 };
 
 const baseReducer = ( state, { type } ) => {
