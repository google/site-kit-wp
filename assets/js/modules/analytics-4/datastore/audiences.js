--- conflicted
+++ resolved
@@ -192,13 +192,8 @@
 	 * @param {Array}  args.failedSiteKitAudienceResourceNames List of failed Site Kit audience resource names to retry.
 	 * @return {Object} Object with `failedSiteKitAudienceResourceNames` and `error`.
 	 */
-<<<<<<< HEAD
 	*enableAudienceGroup( { failedSiteKitAudienceResourceNames } ) {
-		const registry = yield Data.commonActions.getRegistry();
-=======
-	*enableAudienceGroup() {
 		const registry = yield commonActions.getRegistry();
->>>>>>> e46b360a
 
 		const { dispatch, select, __experimentalResolveSelect } = registry;
 
@@ -224,24 +219,13 @@
 
 				const endDate = select( CORE_USER ).getReferenceDate();
 
-<<<<<<< HEAD
 				const startDate = getPreviousDate(
 					endDate,
 					90 + DATE_RANGE_OFFSET // Add offset to ensure we have data for the entirety of the last 90 days.
 				);
-=======
-			const { audienceResourceNames, error } = yield commonActions.await(
-				getNonZeroDataAudiencesSortedByTotalUsers(
-					registry,
-					userAudiences,
-					startDate,
-					endDate
-				)
-			);
->>>>>>> e46b360a
 
 				const { audienceResourceNames, error } =
-					yield Data.commonActions.await(
+					yield commonActions.await(
 						getNonZeroDataAudiencesSortedByTotalUsers(
 							registry,
 							userAudiences,
@@ -257,151 +241,141 @@
 				configuredAudiences.push(
 					...audienceResourceNames.slice( 0, MAX_INITIAL_AUDIENCES )
 				);
-			}
-
-			if ( configuredAudiences.length < MAX_INITIAL_AUDIENCES ) {
-				// If there are less than two (MAX_INITIAL_AUDIENCES) configured user audiences, add the Site Kit-created audiences if they exist,
-				// up to the limit of two.
-
-				const siteKitAudiences = availableAudiences.filter(
-					( { audienceType } ) => audienceType === 'SITE_KIT_AUDIENCE'
-				);
-
-				// Audience slugs to sort by:
-				const sortedSlugs = [ 'new-visitors', 'returning-visitors' ];
-
-				const sortedSiteKitAudiences = siteKitAudiences.sort(
-					( audienceA, audienceB ) => {
-						const indexA = sortedSlugs.indexOf(
-							audienceA.audienceSlug
-						);
-						const indexB = sortedSlugs.indexOf(
-							audienceB.audienceSlug
-						);
-
-						return indexA - indexB;
-					}
-				);
-
-				const audienceResourceNames = sortedSiteKitAudiences
-					.slice(
-						0,
-						MAX_INITIAL_AUDIENCES - configuredAudiences.length
+
+				if ( configuredAudiences.length < MAX_INITIAL_AUDIENCES ) {
+					// If there are less than two (MAX_INITIAL_AUDIENCES) configured user audiences, add the Site Kit-created audiences if they exist,
+					// up to the limit of two.
+
+					const siteKitAudiences = availableAudiences.filter(
+						( { audienceType } ) =>
+							audienceType === 'SITE_KIT_AUDIENCE'
+					);
+
+					// Audience slugs to sort by:
+					const sortedSlugs = [
+						'new-visitors',
+						'returning-visitors',
+					];
+
+					const sortedSiteKitAudiences = siteKitAudiences.sort(
+						( audienceA, audienceB ) => {
+							const indexA = sortedSlugs.indexOf(
+								audienceA.audienceSlug
+							);
+							const indexB = sortedSlugs.indexOf(
+								audienceB.audienceSlug
+							);
+
+							return indexA - indexB;
+						}
+					);
+
+					const sortedAudienceResourceNames = sortedSiteKitAudiences
+						.slice(
+							0,
+							MAX_INITIAL_AUDIENCES - configuredAudiences.length
+						)
+						.map( ( { name } ) => name );
+
+					configuredAudiences.push( ...sortedAudienceResourceNames );
+				}
+			}
+
+			if ( configuredAudiences.length === 0 ) {
+				const audiencesToCreate =
+					failedSiteKitAudienceResourceNames || [
+						'new-visitors',
+						'returning-visitors',
+					];
+
+				// If there are no configured audiences by this point, create the "new-visitors" and "returning-visitors" audiences,
+				// and add them to the configured audiences.
+				const [ newVisitorsResult, returningVisitorsResult ] =
+					yield commonActions.await(
+						Promise.all(
+							audiencesToCreate.map( ( audienceSlug ) => {
+								return dispatch(
+									MODULES_ANALYTICS_4
+								).createAudience(
+									SITE_KIT_AUDIENCE_DEFINITIONS[
+										audienceSlug
+									]
+								);
+							} )
+						)
+					);
+
+				const failedAudiencesToRetry = [];
+
+				if ( newVisitorsResult.error ) {
+					failedAudiencesToRetry.push( 'new-visitors' );
+				} else {
+					configuredAudiences.push( newVisitorsResult.response.name );
+				}
+
+				if ( returningVisitorsResult.error ) {
+					failedAudiencesToRetry.push( 'returning-visitors' );
+				} else {
+					configuredAudiences.push(
+						returningVisitorsResult.response.name
+					);
+				}
+
+				if ( failedAudiencesToRetry.length > 0 ) {
+					return {
+						failedSiteKitAudienceResourceNames:
+							failedAudiencesToRetry,
+					};
+				}
+
+				// Resync available audiences to ensure the newly created audiences are available.
+				yield commonActions.await(
+					dispatch( MODULES_ANALYTICS_4 ).syncAvailableAudiences()
+				);
+			}
+
+			// Create custom dimension if it doesn't exist.
+			yield commonActions.await(
+				__experimentalResolveSelect(
+					MODULES_ANALYTICS_4
+				).getAvailableCustomDimensions()
+			);
+
+			if (
+				! select( MODULES_ANALYTICS_4 ).hasCustomDimensions(
+					'googlesitekit_post_type'
+				)
+			) {
+				const propertyID =
+					select( MODULES_ANALYTICS_4 ).getPropertyID();
+
+				const { error } = yield commonActions.await(
+					dispatch( MODULES_ANALYTICS_4 ).fetchCreateCustomDimension(
+						propertyID,
+						CUSTOM_DIMENSION_DEFINITIONS.googlesitekit_post_type
 					)
-					.map( ( { name } ) => name );
-
-				configuredAudiences.push( ...audienceResourceNames );
-			}
-		}
-
-		if ( configuredAudiences.length === 0 ) {
-			const audiencesToCreate = failedSiteKitAudienceResourceNames || [
-				'new-visitors',
-				'returning-visitors',
-			];
-
-			// If there are no configured audiences by this point, create the "new-visitors" and "returning-visitors" audiences,
-			// and add them to the configured audiences.
-			const [ newVisitorsResult, returningVisitorsResult ] =
-<<<<<<< HEAD
-				yield Data.commonActions.await(
-					Promise.all(
-						audiencesToCreate.map( ( audienceSlug ) => {
-							return dispatch(
-								MODULES_ANALYTICS_4
-							).createAudience(
-								SITE_KIT_AUDIENCE_DEFINITIONS[ audienceSlug ]
-							);
-						} )
-					)
-=======
-				yield commonActions.await(
-					Promise.all( [
-						dispatch( MODULES_ANALYTICS_4 ).createAudience(
-							SITE_KIT_AUDIENCE_DEFINITIONS[ 'new-visitors' ]
-						),
-						dispatch( MODULES_ANALYTICS_4 ).createAudience(
-							SITE_KIT_AUDIENCE_DEFINITIONS[
-								'returning-visitors'
-							]
-						),
-					] )
->>>>>>> e46b360a
-				);
-
-			const failedAudiencesToRetry = [];
-
-			if ( newVisitorsResult.error ) {
-				failedAudiencesToRetry.push( 'new-visitors' );
-			} else {
-				configuredAudiences.push( newVisitorsResult.response.name );
-			}
-
-			if ( returningVisitorsResult.error ) {
-				failedAudiencesToRetry.push( 'returning-visitors' );
-			} else {
-				configuredAudiences.push(
-					returningVisitorsResult.response.name
-				);
-			}
-
-			if ( failedAudiencesToRetry.length > 0 ) {
-				return {
-					failedSiteKitAudienceResourceNames: failedAudiencesToRetry,
-				};
-			}
-
-			// Resync available audiences to ensure the newly created audiences are available.
-			yield commonActions.await(
-				dispatch( MODULES_ANALYTICS_4 ).syncAvailableAudiences()
-			);
-		}
-
-		// Create custom dimension if it doesn't exist.
-		yield commonActions.await(
-			__experimentalResolveSelect(
-				MODULES_ANALYTICS_4
-			).getAvailableCustomDimensions()
-		);
-
-		if (
-			! select( MODULES_ANALYTICS_4 ).hasCustomDimensions(
-				'googlesitekit_post_type'
-			)
-		) {
-			const propertyID = select( MODULES_ANALYTICS_4 ).getPropertyID();
-
-			const { error } = yield commonActions.await(
-				dispatch( MODULES_ANALYTICS_4 ).fetchCreateCustomDimension(
-					propertyID,
-					CUSTOM_DIMENSION_DEFINITIONS.googlesitekit_post_type
-				)
-			);
-
-			if ( error ) {
-				return { error };
-			}
-
-			// If the custom dimension was created successfully, mark it as gathering
-			// data immediately so that it doesn't cause unnecessary report requests.
-			dispatch(
-				MODULES_ANALYTICS_4
-			).receiveIsCustomDimensionGatheringData(
-				'googlesitekit_post_type',
-				true
-			);
-
-			// Resync available custom dimensions to ensure the newly created custom dimension is available.
-			yield Data.commonActions.await(
+				);
+
+				if ( error ) {
+					return { error };
+				}
+
+				// If the custom dimension was created successfully, mark it as gathering
+				// data immediately so that it doesn't cause unnecessary report requests.
 				dispatch(
 					MODULES_ANALYTICS_4
-<<<<<<< HEAD
-				).fetchSyncAvailableCustomDimensions()
-			);
-=======
 				).receiveIsCustomDimensionGatheringData(
 					'googlesitekit_post_type',
 					true
+				);
+
+				yield commonActions.await(
+					dispatch(
+						MODULES_ANALYTICS_4
+					).receiveIsCustomDimensionGatheringData(
+						'googlesitekit_post_type',
+						true
+					)
 				);
 
 				// Resync available custom dimensions to ensure the newly created custom dimension is available.
@@ -411,7 +385,6 @@
 					).fetchSyncAvailableCustomDimensions()
 				);
 			}
->>>>>>> e46b360a
 		}
 
 		dispatch( MODULES_ANALYTICS_4 ).setConfiguredAudiences(
