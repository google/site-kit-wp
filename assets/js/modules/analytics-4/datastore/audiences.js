/**
 * `modules/analytics-4` data store: audiences.
 *
 * Site Kit by Google, Copyright 2024 Google LLC
 *
 * Licensed under the Apache License, Version 2.0 (the "License");
 * you may not use this file except in compliance with the License.
 * You may obtain a copy of the License at
 *
 *     https://www.apache.org/licenses/LICENSE-2.0
 *
 * Unless required by applicable law or agreed to in writing, software
 * distributed under the License is distributed on an "AS IS" BASIS,
 * WITHOUT WARRANTIES OR CONDITIONS OF ANY KIND, either express or implied.
 * See the License for the specific language governing permissions and
 * limitations under the License.
 */

/**
 * Internal dependencies
 */
import API from 'googlesitekit-api';
import Data from 'googlesitekit-data';
import { MODULES_ANALYTICS_4 } from './constants';
import { createFetchStore } from '../../../googlesitekit/data/create-fetch-store';
import { createValidatedAction } from '../../../googlesitekit/data/utils';
import { validateAudience } from '../utils/validation';

const { createRegistrySelector } = Data;

const fetchCreateAudienceStore = createFetchStore( {
	baseName: 'createAudience',
	controlCallback: ( { audience } ) =>
		API.set( 'modules', 'analytics-4', 'create-audience', {
			audience,
		} ),
	argsToParams: ( audience ) => ( {
		audience,
	} ),
	validateParams: ( { audience } ) => {
		validateAudience( audience );
	},
} );

const fetchSyncAvailableAudiencesStore = createFetchStore( {
	baseName: 'syncAvailableAudiences',
	controlCallback: () =>
		API.set( 'modules', 'analytics-4', 'sync-audiences' ),
	reducerCallback: ( state, audiences ) => {
		return {
			...state,
			settings: {
				...state.settings,
				availableAudiences: [ ...audiences ],
			},
		};
	},
} );

const baseActions = {
	/**
	 * Creates new property audience.
	 *
	 * @since 1.120.0
	 *
	 * @param {Object} audience                             The property audience parameters.
	 * @param {string} [audience.displayName]               Required. The display name of the Audience.
	 * @param {string} [audience.description]               Required. The description of the Audience.
	 * @param {number} [audience.membershipDurationDays]    Required. The duration a user should stay in an Audience. Cannot be more than 540 days.
	 * @param {Array}  [audience.filterClauses]             Required. Filter clauses array of <AudienceFilterClause> objects that define the Audience.
	 * @param {Object} [audience.eventTrigger]              Optional. Specifies an event to log when a user joins the Audience.
	 * @param {string} [audience.eventTrigger.eventName]    Required if `eventTrigger` is provided. The event name that will be logged.
	 * @param {string} [audience.eventTrigger.logCondition] Required if `eventTrigger` is provided. When to log the event. Acceptable values:
	 *                                                      - 'LOG_CONDITION_UNSPECIFIED': Log condition is not specified.
	 *                                                      - 'AUDIENCE_JOINED': The event should be logged only when a user is joined.
	 *                                                      - 'AUDIENCE_MEMBERSHIP_RENEWED': The event should be logged whenever the Audience condition is met, even if the user is already a member of the Audience.
	 * @param {string} [audience.exclusionDurationMode]     Optional. Specifies how long an exclusion lasts for users that meet the exclusion filter. Acceptable values:
	 *                                                      - 'AUDIENCE_EXCLUSION_DURATION_MODE_UNSPECIFIED': Not specified.
	 *                                                      - 'EXCLUDE_TEMPORARILY': Exclude users from the Audience during periods when they meet the filter clause.
	 *                                                      - 'EXCLUDE_PERMANENTLY': Exclude users from the Audience if they've ever met the filter clause.
	 * @return {Object} Object with `response` and `error`.
	 */
	createAudience: createValidatedAction(
		validateAudience,
		function* ( audience ) {
			const { response, error } =
				yield fetchCreateAudienceStore.actions.fetchCreateAudience(
					audience
				);

			return { response, error };
		}
	),

	/**
	 * Syncs available audiences from the Analytics service.
	 *
	 * @since 1.126.0
	 *
	 * @return {Object} Object with `response` and `error`.
	 */
	*syncAvailableAudiences() {
		const { response, error } =
			yield fetchSyncAvailableAudiencesStore.actions.fetchSyncAvailableAudiences();

		return { response, error };
	},
};

const baseReducer = ( state, { type } ) => {
	switch ( type ) {
		default: {
			return state;
		}
	}
};

const baseResolvers = {
	*getAvailableAudiences() {
		const registry = yield Data.commonActions.getRegistry();

		const audiences = registry
			.select( MODULES_ANALYTICS_4 )
			.getAvailableAudiences();

		// If available audiences not present, sync the audience in state.
		if ( audiences === null ) {
			yield fetchSyncAvailableAudiencesStore.actions.fetchSyncAvailableAudiences();
		}

		return registry.select( MODULES_ANALYTICS_4 ).getAvailableAudiences();
	},
};

const baseSelectors = {
	/**
<<<<<<< HEAD
	 * Checks whether the provided audiences are available.
	 *
	 * @since n.e.x.t
	 *
	 * @param {Object}               state                 Data store's state.
	 * @param {string|Array<string>} audienceResourceNames Custom dimensions to check.
	 * @return {boolean} True if all provided audiences are available, otherwise false. Undefined if available audiences are not loaded yet.
	 */
	haveAudiences: createRegistrySelector(
		( select ) => ( state, audienceResourceNames ) => {
			const audiencesToCheck = Array.isArray( audienceResourceNames )
				? audienceResourceNames
				: [ audienceResourceNames ];

=======
	 * Checks if the given audience is a default audience.
	 *
	 * @since n.e.x.t
	 *
	 * @param {string} audienceResourceName The audience resource name.
	 * @param {Object} state                Data store's state.
	 * @return {(boolean|undefined)} `true` if the audience is a default audience, `false` if not, `undefined` if not loaded.
	 */
	isDefaultAudience: createRegistrySelector(
		( select ) => ( state, audienceResourceName ) => {
			const availableAudiences =
				select( MODULES_ANALYTICS_4 ).getAvailableAudiences();

			if ( availableAudiences === undefined ) {
				return undefined;
			}

			const audience = availableAudiences.find(
				( { name } ) => name === audienceResourceName
			);

			return audience?.audienceType === 'DEFAULT_AUDIENCE';
		}
	),

	/**
	 * Checks if the given audience is a Site Kit-created audience.
	 *
	 * @since n.e.x.t
	 *
	 * @param {string} audienceResourceName The audience resource name.
	 * @param {Object} state                Data store's state.
	 * @return {(boolean|undefined)} `true` if the audience is a Site Kit-created audience, `false` if not, `undefined` if not loaded.
	 */
	isSiteKitAudience: createRegistrySelector(
		( select ) => ( state, audienceResourceName ) => {
>>>>>>> 0af42c68
			const availableAudiences =
				select( MODULES_ANALYTICS_4 ).getAvailableAudiences();

			if ( availableAudiences === undefined ) {
				return undefined;
			}

<<<<<<< HEAD
			if ( availableAudiences === null ) {
				return false;
			}

			return audiencesToCheck.every( ( audienceResourceName ) =>
				availableAudiences.some(
					( { name } ) => name === audienceResourceName
				)
			);
=======
			const audience = availableAudiences.find(
				( { name } ) => name === audienceResourceName
			);

			return audience?.audienceType === 'SITE_KIT_AUDIENCE';
		}
	),

	/**
	 * Checks if the given audience is a user-defined audience.
	 *
	 * @since n.e.x.t
	 *
	 * @param {string} audienceResourceName The audience resource name.
	 * @param {Object} state                Data store's state.
	 * @return {(boolean|undefined)} `true` if the audience is a user-defined audience, `false` if not, `undefined` if not loaded.
	 */
	isUserAudience: createRegistrySelector(
		( select ) => ( state, audienceResourceName ) => {
			const availableAudiences =
				select( MODULES_ANALYTICS_4 ).getAvailableAudiences();

			if ( availableAudiences === undefined ) {
				return undefined;
			}

			const audience = availableAudiences.find(
				( { name } ) => name === audienceResourceName
			);

			return audience?.audienceType === 'USER_AUDIENCE';
>>>>>>> 0af42c68
		}
	),
};

const store = Data.combineStores(
	fetchCreateAudienceStore,
	fetchSyncAvailableAudiencesStore,
	{
		initialState: {},
		actions: baseActions,
		controls: {},
		reducer: baseReducer,
		resolvers: baseResolvers,
		selectors: baseSelectors,
	}
);

export const initialState = store.initialState;
export const actions = store.actions;
export const controls = store.controls;
export const reducer = store.reducer;
export const resolvers = store.resolvers;
export const selectors = store.selectors;

export default store;<|MERGE_RESOLUTION|>--- conflicted
+++ resolved
@@ -134,7 +134,84 @@
 
 const baseSelectors = {
 	/**
-<<<<<<< HEAD
+	 * Checks if the given audience is a default audience.
+	 *
+	 * @since n.e.x.t
+	 *
+	 * @param {string} audienceResourceName The audience resource name.
+	 * @param {Object} state                Data store's state.
+	 * @return {(boolean|undefined)} `true` if the audience is a default audience, `false` if not, `undefined` if not loaded.
+	 */
+	isDefaultAudience: createRegistrySelector(
+		( select ) => ( state, audienceResourceName ) => {
+			const availableAudiences =
+				select( MODULES_ANALYTICS_4 ).getAvailableAudiences();
+
+			if ( availableAudiences === undefined ) {
+				return undefined;
+			}
+
+			const audience = availableAudiences.find(
+				( { name } ) => name === audienceResourceName
+			);
+
+			return audience?.audienceType === 'DEFAULT_AUDIENCE';
+		}
+	),
+
+	/**
+	 * Checks if the given audience is a Site Kit-created audience.
+	 *
+	 * @since n.e.x.t
+	 *
+	 * @param {string} audienceResourceName The audience resource name.
+	 * @param {Object} state                Data store's state.
+	 * @return {(boolean|undefined)} `true` if the audience is a Site Kit-created audience, `false` if not, `undefined` if not loaded.
+	 */
+	isSiteKitAudience: createRegistrySelector(
+		( select ) => ( state, audienceResourceName ) => {
+			const availableAudiences =
+				select( MODULES_ANALYTICS_4 ).getAvailableAudiences();
+
+			if ( availableAudiences === undefined ) {
+				return undefined;
+			}
+
+			const audience = availableAudiences.find(
+				( { name } ) => name === audienceResourceName
+			);
+
+			return audience?.audienceType === 'SITE_KIT_AUDIENCE';
+		}
+	),
+
+	/**
+	 * Checks if the given audience is a user-defined audience.
+	 *
+	 * @since n.e.x.t
+	 *
+	 * @param {string} audienceResourceName The audience resource name.
+	 * @param {Object} state                Data store's state.
+	 * @return {(boolean|undefined)} `true` if the audience is a user-defined audience, `false` if not, `undefined` if not loaded.
+	 */
+	isUserAudience: createRegistrySelector(
+		( select ) => ( state, audienceResourceName ) => {
+			const availableAudiences =
+				select( MODULES_ANALYTICS_4 ).getAvailableAudiences();
+
+			if ( availableAudiences === undefined ) {
+				return undefined;
+			}
+
+			const audience = availableAudiences.find(
+				( { name } ) => name === audienceResourceName
+			);
+
+			return audience?.audienceType === 'USER_AUDIENCE';
+		}
+	),
+
+	/**
 	 * Checks whether the provided audiences are available.
 	 *
 	 * @since n.e.x.t
@@ -149,52 +226,13 @@
 				? audienceResourceNames
 				: [ audienceResourceNames ];
 
-=======
-	 * Checks if the given audience is a default audience.
-	 *
-	 * @since n.e.x.t
-	 *
-	 * @param {string} audienceResourceName The audience resource name.
-	 * @param {Object} state                Data store's state.
-	 * @return {(boolean|undefined)} `true` if the audience is a default audience, `false` if not, `undefined` if not loaded.
-	 */
-	isDefaultAudience: createRegistrySelector(
-		( select ) => ( state, audienceResourceName ) => {
-			const availableAudiences =
-				select( MODULES_ANALYTICS_4 ).getAvailableAudiences();
-
-			if ( availableAudiences === undefined ) {
-				return undefined;
-			}
-
-			const audience = availableAudiences.find(
-				( { name } ) => name === audienceResourceName
-			);
-
-			return audience?.audienceType === 'DEFAULT_AUDIENCE';
-		}
-	),
-
-	/**
-	 * Checks if the given audience is a Site Kit-created audience.
-	 *
-	 * @since n.e.x.t
-	 *
-	 * @param {string} audienceResourceName The audience resource name.
-	 * @param {Object} state                Data store's state.
-	 * @return {(boolean|undefined)} `true` if the audience is a Site Kit-created audience, `false` if not, `undefined` if not loaded.
-	 */
-	isSiteKitAudience: createRegistrySelector(
-		( select ) => ( state, audienceResourceName ) => {
->>>>>>> 0af42c68
-			const availableAudiences =
-				select( MODULES_ANALYTICS_4 ).getAvailableAudiences();
-
-			if ( availableAudiences === undefined ) {
-				return undefined;
-			}
-
-<<<<<<< HEAD
+			const availableAudiences =
+				select( MODULES_ANALYTICS_4 ).getAvailableAudiences();
+
+			if ( availableAudiences === undefined ) {
+				return undefined;
+			}
+
 			if ( availableAudiences === null ) {
 				return false;
 			}
@@ -204,39 +242,6 @@
 					( { name } ) => name === audienceResourceName
 				)
 			);
-=======
-			const audience = availableAudiences.find(
-				( { name } ) => name === audienceResourceName
-			);
-
-			return audience?.audienceType === 'SITE_KIT_AUDIENCE';
-		}
-	),
-
-	/**
-	 * Checks if the given audience is a user-defined audience.
-	 *
-	 * @since n.e.x.t
-	 *
-	 * @param {string} audienceResourceName The audience resource name.
-	 * @param {Object} state                Data store's state.
-	 * @return {(boolean|undefined)} `true` if the audience is a user-defined audience, `false` if not, `undefined` if not loaded.
-	 */
-	isUserAudience: createRegistrySelector(
-		( select ) => ( state, audienceResourceName ) => {
-			const availableAudiences =
-				select( MODULES_ANALYTICS_4 ).getAvailableAudiences();
-
-			if ( availableAudiences === undefined ) {
-				return undefined;
-			}
-
-			const audience = availableAudiences.find(
-				( { name } ) => name === audienceResourceName
-			);
-
-			return audience?.audienceType === 'USER_AUDIENCE';
->>>>>>> 0af42c68
 		}
 	),
 };
