/**
 * `modules/analytics-4` data store: audiences.
 *
 * Site Kit by Google, Copyright 2024 Google LLC
 *
 * Licensed under the Apache License, Version 2.0 (the "License");
 * you may not use this file except in compliance with the License.
 * You may obtain a copy of the License at
 *
 *     https://www.apache.org/licenses/LICENSE-2.0
 *
 * Unless required by applicable law or agreed to in writing, software
 * distributed under the License is distributed on an "AS IS" BASIS,
 * WITHOUT WARRANTIES OR CONDITIONS OF ANY KIND, either express or implied.
 * See the License for the specific language governing permissions and
 * limitations under the License.
 */

/**
 * Internal dependencies
 */
import API from 'googlesitekit-api';
import Data from 'googlesitekit-data';
import { MODULES_ANALYTICS_4 } from './constants';
import { createFetchStore } from '../../../googlesitekit/data/create-fetch-store';
import { createValidatedAction } from '../../../googlesitekit/data/utils';
import { validateAudience } from '../utils/validation';

<<<<<<< HEAD
const { createRegistrySelector } = Data;

const fetchGetAudiencesStore = createFetchStore( {
	baseName: 'getAudiences',
	controlCallback() {
		return API.get(
			'modules',
			'analytics-4',
			'audiences',
			{},
			{
				useCache: false,
			}
		);
	},
	reducerCallback( state, audiencesResponse ) {
		return { ...state, audiences: audiencesResponse.audiences };
	},
} );

=======
>>>>>>> 2204dcca
const fetchCreateAudienceStore = createFetchStore( {
	baseName: 'createAudience',
	controlCallback: ( { audience } ) =>
		API.set( 'modules', 'analytics-4', 'create-audience', {
			audience,
		} ),
	argsToParams: ( audience ) => ( {
		audience,
	} ),
	validateParams: ( { audience } ) => {
		validateAudience( audience );
	},
} );

const fetchSyncAvailableAudiencesStore = createFetchStore( {
	baseName: 'syncAvailableAudiences',
	controlCallback: () =>
		API.set( 'modules', 'analytics-4', 'sync-audiences' ),
	reducerCallback: ( state, audiences ) => {
		return {
			...state,
			settings: {
				...state.settings,
				availableAudiences: [ ...audiences ],
			},
		};
	},
} );

const baseActions = {
	/**
	 * Creates new property audience.
	 *
	 * @since 1.120.0
	 *
	 * @param {Object} audience                             The property audience parameters.
	 * @param {string} [audience.displayName]               Required. The display name of the Audience.
	 * @param {string} [audience.description]               Required. The description of the Audience.
	 * @param {number} [audience.membershipDurationDays]    Required. The duration a user should stay in an Audience. Cannot be more than 540 days.
	 * @param {Array}  [audience.filterClauses]             Required. Filter clauses array of <AudienceFilterClause> objects that define the Audience.
	 * @param {Object} [audience.eventTrigger]              Optional. Specifies an event to log when a user joins the Audience.
	 * @param {string} [audience.eventTrigger.eventName]    Required if `eventTrigger` is provided. The event name that will be logged.
	 * @param {string} [audience.eventTrigger.logCondition] Required if `eventTrigger` is provided. When to log the event. Acceptable values:
	 *                                                      - 'LOG_CONDITION_UNSPECIFIED': Log condition is not specified.
	 *                                                      - 'AUDIENCE_JOINED': The event should be logged only when a user is joined.
	 *                                                      - 'AUDIENCE_MEMBERSHIP_RENEWED': The event should be logged whenever the Audience condition is met, even if the user is already a member of the Audience.
	 * @param {string} [audience.exclusionDurationMode]     Optional. Specifies how long an exclusion lasts for users that meet the exclusion filter. Acceptable values:
	 *                                                      - 'AUDIENCE_EXCLUSION_DURATION_MODE_UNSPECIFIED': Not specified.
	 *                                                      - 'EXCLUDE_TEMPORARILY': Exclude users from the Audience during periods when they meet the filter clause.
	 *                                                      - 'EXCLUDE_PERMANENTLY': Exclude users from the Audience if they've ever met the filter clause.
	 * @return {Object} Object with `response` and `error`.
	 */
	createAudience: createValidatedAction(
		validateAudience,
		function* ( audience ) {
			const { response, error } =
				yield fetchCreateAudienceStore.actions.fetchCreateAudience(
					audience
				);

			return { response, error };
		}
	),

	/**
	 * Syncs available audiences from the Analytics service.
	 *
	 * @since n.e.x.t
	 *
	 * @return {Object} Object with `response` and `error`.
	 */
	*syncAvailableAudiences() {
		const { response, error } =
			yield fetchSyncAvailableAudiencesStore.actions.fetchSyncAvailableAudiences();

		return { response, error };
	},
};

const baseReducer = ( state, { type } ) => {
	switch ( type ) {
		default: {
			return state;
		}
	}
};

const baseResolvers = {
	*getAvailableAudiences() {
		const registry = yield Data.commonActions.getRegistry();

		const audiences = registry
			.select( MODULES_ANALYTICS_4 )
			.getAvailableAudiences();

		// If available audiences not present, sync the audience in state.
		if ( audiences === null ) {
			yield fetchSyncAvailableAudiencesStore.actions.fetchSyncAvailableAudiences();
		}

		return registry.select( MODULES_ANALYTICS_4 ).getAvailableAudiences();
	},

	/**
	 * Checks if the given audience is a default audience.
	 *
	 * @since n.e.x.t
	 *
	 * @param {string} audienceResourceName The audience resource name.
	 * @param {Object} state                Data store's state.
	 * @return {(boolean|undefined)} `true` if the audience is a default audience, `false` if not, `undefined` if not loaded.
	 */
	isDefaultAudience: createRegistrySelector(
		( select ) => ( state, audienceResourceName ) => {
			const availableAudiences =
				select( MODULES_ANALYTICS_4 ).getAvailableAudiences();

			if ( availableAudiences === undefined ) {
				return undefined;
			}

			const audience = availableAudiences.find(
				( { name } ) => name === audienceResourceName
			);

			return audience?.audienceType === 'DEFAULT_AUDIENCE';
		}
	),

	/**
	 * Checks if the given audience is a Site Kit-created audience.
	 *
	 * @since n.e.x.t
	 *
	 * @param {string} audienceResourceName The audience resource name.
	 * @param {Object} state                Data store's state.
	 * @return {(boolean|undefined)} `true` if the audience is a Site Kit-created audience, `false` if not, `undefined` if not loaded.
	 */
	isSiteKitAudience: createRegistrySelector(
		( select ) => ( state, audienceResourceName ) => {
			const availableAudiences =
				select( MODULES_ANALYTICS_4 ).getAvailableAudiences();

			if ( availableAudiences === undefined ) {
				return undefined;
			}

			const audience = availableAudiences.find(
				( { name } ) => name === audienceResourceName
			);

			return audience?.audienceType === 'SITE_KIT_AUDIENCE';
		}
	),

	/**
	 * Checks if the given audience is a user-defined audience.
	 *
	 * @since n.e.x.t
	 *
	 * @param {string} audienceResourceName The audience resource name.
	 * @param {Object} state                Data store's state.
	 * @return {(boolean|undefined)} `true` if the audience is a user-defined audience, `false` if not, `undefined` if not loaded.
	 */
	isUserAudience: createRegistrySelector(
		( select ) => ( state, audienceResourceName ) => {
			const availableAudiences =
				select( MODULES_ANALYTICS_4 ).getAvailableAudiences();

			if ( availableAudiences === undefined ) {
				return undefined;
			}

			const audience = availableAudiences.find(
				( { name } ) => name === audienceResourceName
			);

			return audience?.audienceType === 'USER_AUDIENCE';
		}
	),
};

const store = Data.combineStores(
	fetchCreateAudienceStore,
	fetchSyncAvailableAudiencesStore,
	{
		initialState: {},
		actions: baseActions,
		controls: {},
		reducer: baseReducer,
		resolvers: baseResolvers,
		selectors: {},
	}
);

export const initialState = store.initialState;
export const actions = store.actions;
export const controls = store.controls;
export const reducer = store.reducer;
export const resolvers = store.resolvers;
export const selectors = store.selectors;

export default store;<|MERGE_RESOLUTION|>--- conflicted
+++ resolved
@@ -26,29 +26,8 @@
 import { createValidatedAction } from '../../../googlesitekit/data/utils';
 import { validateAudience } from '../utils/validation';
 
-<<<<<<< HEAD
 const { createRegistrySelector } = Data;
 
-const fetchGetAudiencesStore = createFetchStore( {
-	baseName: 'getAudiences',
-	controlCallback() {
-		return API.get(
-			'modules',
-			'analytics-4',
-			'audiences',
-			{},
-			{
-				useCache: false,
-			}
-		);
-	},
-	reducerCallback( state, audiencesResponse ) {
-		return { ...state, audiences: audiencesResponse.audiences };
-	},
-} );
-
-=======
->>>>>>> 2204dcca
 const fetchCreateAudienceStore = createFetchStore( {
 	baseName: 'createAudience',
 	controlCallback: ( { audience } ) =>
@@ -151,7 +130,9 @@
 
 		return registry.select( MODULES_ANALYTICS_4 ).getAvailableAudiences();
 	},
-
+};
+
+const baseSelectors = {
 	/**
 	 * Checks if the given audience is a default audience.
 	 *
@@ -240,7 +221,7 @@
 		controls: {},
 		reducer: baseReducer,
 		resolvers: baseResolvers,
-		selectors: {},
+		selectors: baseSelectors,
 	}
 );
 
