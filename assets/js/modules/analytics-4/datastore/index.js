/**
 * `modules/analytics-4` data store
 *
 * Site Kit by Google, Copyright 2021 Google LLC
 *
 * Licensed under the Apache License, Version 2.0 (the "License");
 * you may not use this file except in compliance with the License.
 * You may obtain a copy of the License at
 *
 *     https://www.apache.org/licenses/LICENSE-2.0
 *
 * Unless required by applicable law or agreed to in writing, software
 * distributed under the License is distributed on an "AS IS" BASIS,
 * WITHOUT WARRANTIES OR CONDITIONS OF ANY KIND, either express or implied.
 * See the License for the specific language governing permissions and
 * limitations under the License.
 */

/**
 * Internal dependencies
 */
import Data from 'googlesitekit-data';
import { MODULES_ANALYTICS_4 } from './constants';
import accounts from './accounts';
import baseModuleStore from './base';
import containers from './containers';
import properties from './properties';
import report from './report';
import tags from './tags';
import webdatastreams from './webdatastreams';
import { createSnapshotStore } from '../../../googlesitekit/data/create-snapshot-store';

const store = Data.combineStores(
	accounts,
	baseModuleStore,
<<<<<<< HEAD
	report,
=======
	containers,
>>>>>>> 4cdd2733
	createSnapshotStore( MODULES_ANALYTICS_4 ),
	properties,
	tags,
	webdatastreams
);

export const initialState = store.initialState;
export const actions = store.actions;
export const controls = store.controls;
export const reducer = store.reducer;
export const resolvers = store.resolvers;
export const selectors = store.selectors;

export const registerStore = ( registry ) => {
	registry.registerStore( MODULES_ANALYTICS_4, store );
};

export default store;<|MERGE_RESOLUTION|>--- conflicted
+++ resolved
@@ -33,11 +33,8 @@
 const store = Data.combineStores(
 	accounts,
 	baseModuleStore,
-<<<<<<< HEAD
 	report,
-=======
 	containers,
->>>>>>> 4cdd2733
 	createSnapshotStore( MODULES_ANALYTICS_4 ),
 	properties,
 	tags,
