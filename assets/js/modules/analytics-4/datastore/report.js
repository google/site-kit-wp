/**
 * `modules/analytics-4` data store: report.
 *
 * Site Kit by Google, Copyright 2023 Google LLC
 *
 * Licensed under the Apache License, Version 2.0 (the "License");
 * you may not use this file except in compliance with the License.
 * You may obtain a copy of the License at
 *
 *     https://www.apache.org/licenses/LICENSE-2.0
 *
 * Unless required by applicable law or agreed to in writing, software
 * distributed under the License is distributed on an "AS IS" BASIS,
 * WITHOUT WARRANTIES OR CONDITIONS OF ANY KIND, either express or implied.
 * See the License for the specific language governing permissions and
 * limitations under the License.
 */

/**
 * WordPress dependencies
 */
import { __ } from '@wordpress/i18n';

/**
 * External dependencies
 */
import { isPlainObject } from 'lodash';

/**
 * Internal dependencies
 */
import API from 'googlesitekit-api';
import {
	createRegistrySelector,
	commonActions,
	combineStores,
} from 'googlesitekit-data';
import { createFetchStore } from '../../../googlesitekit/data/create-fetch-store';
import { CORE_USER } from '../../../googlesitekit/datastore/user/constants';
import { MODULES_ANALYTICS_4 } from './constants';
<<<<<<< HEAD
import { DAY_IN_SECONDS, dateAgo, stringifyObject } from '../../../util';
=======
import { DAY_IN_SECONDS, dateSub, stringifyObject } from '../../../util';
>>>>>>> f9d6ce37
import { normalizeReportOptions, isZeroReport } from '../utils';
import { createGatheringDataStore } from '../../../googlesitekit/modules/create-gathering-data-store';
import { getSampleReportArgs } from '../utils/report-args';
import { validateReport } from '../utils/validation';

const fetchGetReportStore = createFetchStore( {
	baseName: 'getReport',
	controlCallback: ( { options } ) => {
		return API.get(
			'modules',
			'analytics-4',
			'report',
			normalizeReportOptions( options )
		);
	},
	reducerCallback: ( state, report, { options } ) => {
		return {
			...state,
			reports: {
				...state.reports,
				[ stringifyObject( options ) ]: report,
			},
		};
	},
	argsToParams: ( options ) => {
		return { options };
	},
	validateParams: ( { options } = {} ) => validateReport( options ),
} );

const gatheringDataStore = createGatheringDataStore( 'analytics-4', {
	storeName: MODULES_ANALYTICS_4,
	dataAvailable:
		global._googlesitekitModulesData?.[ 'data_available_analytics-4' ],
	selectDataAvailability: createRegistrySelector( ( select ) => () => {
		// Disable reason: This needs to be run here in order for the report to be resolved.
		// eslint-disable-next-line @wordpress/no-unused-vars-before-return
		const hasZeroData = select( MODULES_ANALYTICS_4 ).hasZeroData();

		const args = getSampleReportArgs( select );

		const hasResolvedReport = select(
			MODULES_ANALYTICS_4
		).hasFinishedResolution( 'getReport', [ args ] );

		if ( ! hasResolvedReport || hasZeroData === undefined ) {
			return undefined;
		}

		const hasReportError = select(
			MODULES_ANALYTICS_4
		).getErrorForSelector( 'getReport', [ args ] );

		// If there is an error, return `null` since we don't know if there is data or not.
		if ( hasReportError ) {
			return null;
		}

		if ( hasZeroData === false ) {
			return true;
		}

		const isAuthenticated = select( CORE_USER ).isAuthenticated();

		if ( isAuthenticated === undefined ) {
			return undefined;
		}
		if ( ! isAuthenticated ) {
			return false;
		}

		const propertyCreateTime =
			select( MODULES_ANALYTICS_4 ).getPropertyCreateTime();

		if ( undefined === propertyCreateTime ) {
			return undefined;
		}

		// If the property is new and has no data, assume it's still gathering data.
		if ( propertyCreateTime === 0 ) {
			return false;
		}

		// If the property was created within the last three days and has no data, assume it's still gathering data.
		const now = select( CORE_USER ).getReferenceDate();
<<<<<<< HEAD
		const threeDaysAgo = dateAgo( now, 3 * DAY_IN_SECONDS );
=======
		const threeDaysAgo = dateSub( now, 3 * DAY_IN_SECONDS );
>>>>>>> f9d6ce37
		if ( propertyCreateTime > threeDaysAgo.getTime() ) {
			return false;
		}

		return true;
	} ),
} );

const baseInitialState = {
	reports: {},
};

const baseResolvers = {
	*getReport( options = {} ) {
		const registry = yield commonActions.getRegistry();
		const existingReport = registry
			.select( MODULES_ANALYTICS_4 )
			.getReport( options );

		// If there is already a report loaded in state, consider it fulfilled
		// and don't make an API request.
		if ( existingReport ) {
			return;
		}

		yield fetchGetReportStore.actions.fetchGetReport( options );
	},
};

const baseSelectors = {
	/**
	 * Gets an Analytics report for the given options.
	 *
	 * @since 1.94.0
	 * @since 1.111.0 Add metricFilters to the options list, to reflect added support for the metric filters.
	 *
	 * @param {Object}         state                      Data store's state.
	 * @param {Object}         options                    Options for generating the report.
	 * @param {string}         options.startDate          Required. Start date to query report data for as YYYY-mm-dd.
	 * @param {string}         options.endDate            Required. End date to query report data for as YYYY-mm-dd.
	 * @param {Array.<string>} options.metrics            Required. List of metrics to query.
	 * @param {string}         [options.compareStartDate] Optional. Start date to compare report data for as YYYY-mm-dd.
	 * @param {string}         [options.compareEndDate]   Optional. End date to compare report data for as YYYY-mm-dd.
	 * @param {Array.<string>} [options.dimensions]       Optional. List of dimensions to group results by. Default an empty array.
	 * @param {Object}         [options.dimensionFilters] Optional. Map of dimension filters for filtering options on a dimension. Default an empty object.
	 * @param {Object}         [options.metricFilters]    Optional. Map of metric filters for filtering options on a metric. Default an empty object.
	 * @param {Array.<Object>} [options.orderby]          Optional. An order definition object, or a list of order definition objects, each one containing 'fieldName' and 'sortOrder'. 'sortOrder' must be either 'ASCENDING' or 'DESCENDING'. Default empty array.
	 * @param {string}         [options.url]              Optional. URL to get a report for only this URL. Default an empty string.
	 * @param {number}         [options.limit]            Optional. Maximum number of entries to return. Default 1000.
	 * @return {(Array.<Object>|undefined)} An Analytics report; `undefined` if not loaded.
	 */
	getReport( state, options ) {
		const { reports } = state;

		return reports[ stringifyObject( options ) ];
	},

	/**
	 * Gets a Page title to URL map for the given options.
	 *
	 * @since 1.96.0
	 *
	 * @param {Object} state             Data store's state.
	 * @param {Object} report            A report from the getReport selector containing pagePaths.
	 * @param {Object} options           Options for generating the report.
	 * @param {string} options.startDate Required, start date to query report data for as YYYY-mm-dd.
	 * @param {string} options.endDate   Required, end date to query report data for as YYYY-mm-dd.
	 * @return {(Object|undefined)} A map with url as the key and page title as the value. `undefined` if not loaded.
	 */
	getPageTitles: createRegistrySelector(
		( select ) =>
			( state, report, { startDate, endDate } = {} ) => {
				if ( ! isPlainObject( report ) ) {
					return;
				}

				const pagePaths = [];
				const REQUEST_MULTIPLIER = 5;

				/*
				 * Iterate over the report rows, finding the dimension containing the
				 * pagePath value which we add to the array of pagePaths.
				 */
				const { dimensionHeaders, rows } = report;
				if (
					Array.isArray( dimensionHeaders ) &&
					Array.isArray( rows )
				) {
					const pagePathIndex = dimensionHeaders.findIndex(
						( { name } ) => name === 'pagePath'
					);
					rows.forEach( ( { dimensionValues } ) => {
						if (
							! pagePaths.includes(
								dimensionValues[ pagePathIndex ].value
							)
						) {
							pagePaths.push(
								dimensionValues[ pagePathIndex ].value
							);
						}
					} );
				}

				const urlTitleMap = {};
				if ( ! pagePaths.length ) {
					return urlTitleMap;
				}

				const options = {
					startDate,
					endDate,
					dimensions: [ 'pagePath', 'pageTitle' ],
					dimensionFilters: { pagePath: pagePaths.sort() },
					metrics: [ { name: 'screenPageViews' } ],
					orderby: [
						{
							metric: { metricName: 'screenPageViews' },
							desc: true,
						},
					],
					limit: REQUEST_MULTIPLIER * pagePaths.length,
				};

				const pageTitlesReport =
					select( MODULES_ANALYTICS_4 ).getReport( options );
				if ( undefined === pageTitlesReport ) {
					return;
				}

				( pageTitlesReport?.rows || [] ).forEach(
					( { dimensionValues } ) => {
						if ( ! urlTitleMap[ dimensionValues[ 0 ].value ] ) {
							// key is the url, value is the page title.
							urlTitleMap[ dimensionValues[ 0 ].value ] =
								dimensionValues[ 1 ].value;
						}
					}
				);

				pagePaths.forEach( ( pagePath ) => {
					if ( ! urlTitleMap[ pagePath ] ) {
						// If we don't have a title for the pagePath, we use '(unknown)'.
						urlTitleMap[ pagePath ] = __(
							'(unknown)',
							'google-site-kit'
						);
					}
				} );

				return urlTitleMap;
			}
	),

	/**
	 * Determines whether Analytics 4 has zero data or not.
	 *
	 * @since 1.95.0
	 * @since 1.107.0 Returns `true` if the report request has an error to be consistent with `hasZeroData` selectors of other modules.
	 * @since 1.128.0 Add optional `reportArgs` parameter to allow checking zero data for a specific report.
	 *
	 * @param {Object}           state      Data store's state.
	 * @param {Object|undefined} reportArgs Optional. Options for generating the report.
	 * @return {boolean|undefined} Returns `true` if the report is zero, otherwise `false`. Returns `undefined` while resolving.
	 */
	hasZeroData: createRegistrySelector(
		( select ) => ( state, reportArgs ) => {
			const args = reportArgs || getSampleReportArgs( select );

			// Disable reason: select needs to be called here or it will never run.
			// eslint-disable-next-line @wordpress/no-unused-vars-before-return
			const report = select( MODULES_ANALYTICS_4 ).getReport( args );
			const hasResolvedReport = select(
				MODULES_ANALYTICS_4
			).hasFinishedResolution( 'getReport', [ args ] );

			if ( ! hasResolvedReport ) {
				return undefined;
			}

			const hasReportError = select(
				MODULES_ANALYTICS_4
			).getErrorForSelector( 'getReport', [ args ] );

			// If there is an error, we assume it's a zero report.
			if ( hasReportError ) {
				return true;
			}

			return isZeroReport( report );
		}
	),

	/**
	 * Gets a given report for each of the provided audiences.
	 *
	 * TODO: This will be refactored to use pivot reports in #8484.
	 *
	 * @since 1.126.0
	 *
	 * @param {Object}   state                 Data store's state.
	 * @param {Object}   options               Options for generating the report.
	 * @param {string[]} audienceResourceNames Audience resource names to get the report for.
	 * @return {Array.<Object>} An array of report response objects for each provided audience resource name.
	 */
	getReportForAllAudiences: createRegistrySelector(
		( select ) => ( state, options, audienceResourceNames ) => {
			return audienceResourceNames?.map( ( audienceResourceName ) =>
				select( MODULES_ANALYTICS_4 ).getReport( {
					...options,
					dimensionFilters: {
						audienceResourceName,
					},
				} )
			);
		}
	),
};

const store = combineStores( fetchGetReportStore, gatheringDataStore, {
	initialState: baseInitialState,
	resolvers: baseResolvers,
	selectors: baseSelectors,
} );

export const initialState = store.initialState;
export const actions = store.actions;
export const controls = store.controls;
export const reducer = store.reducer;
export const resolvers = store.resolvers;
export const selectors = store.selectors;

export default store;<|MERGE_RESOLUTION|>--- conflicted
+++ resolved
@@ -38,11 +38,7 @@
 import { createFetchStore } from '../../../googlesitekit/data/create-fetch-store';
 import { CORE_USER } from '../../../googlesitekit/datastore/user/constants';
 import { MODULES_ANALYTICS_4 } from './constants';
-<<<<<<< HEAD
-import { DAY_IN_SECONDS, dateAgo, stringifyObject } from '../../../util';
-=======
 import { DAY_IN_SECONDS, dateSub, stringifyObject } from '../../../util';
->>>>>>> f9d6ce37
 import { normalizeReportOptions, isZeroReport } from '../utils';
 import { createGatheringDataStore } from '../../../googlesitekit/modules/create-gathering-data-store';
 import { getSampleReportArgs } from '../utils/report-args';
@@ -128,11 +124,7 @@
 
 		// If the property was created within the last three days and has no data, assume it's still gathering data.
 		const now = select( CORE_USER ).getReferenceDate();
-<<<<<<< HEAD
-		const threeDaysAgo = dateAgo( now, 3 * DAY_IN_SECONDS );
-=======
 		const threeDaysAgo = dateSub( now, 3 * DAY_IN_SECONDS );
->>>>>>> f9d6ce37
 		if ( propertyCreateTime > threeDaysAgo.getTime() ) {
 			return false;
 		}
