/**
 * `modules/analytics-4` data store: report.
 *
 * Site Kit by Google, Copyright 2023 Google LLC
 *
 * Licensed under the Apache License, Version 2.0 (the "License");
 * you may not use this file except in compliance with the License.
 * You may obtain a copy of the License at
 *
 *     https://www.apache.org/licenses/LICENSE-2.0
 *
 * Unless required by applicable law or agreed to in writing, software
 * distributed under the License is distributed on an "AS IS" BASIS,
 * WITHOUT WARRANTIES OR CONDITIONS OF ANY KIND, either express or implied.
 * See the License for the specific language governing permissions and
 * limitations under the License.
 */

/**
 * External dependencies
 */
import invariant from 'invariant';
import isPlainObject from 'lodash/isPlainObject';

/**
 * Internal dependencies
 */
import API from 'googlesitekit-api';
import Data from 'googlesitekit-data';
import { createFetchStore } from '../../../googlesitekit/data/create-fetch-store';
import { CORE_USER } from '../../../googlesitekit/datastore/user/constants';
import { CORE_SITE } from '../../../googlesitekit/datastore/site/constants';
import { DATE_RANGE_OFFSET, MODULES_ANALYTICS_4 } from './constants';
import { DAY_IN_SECONDS, stringifyObject } from '../../../util';
import { isValidDateRange } from '../../../util/report-validation';
import {
	normalizeReportOptions,
	isValidDimensionFilters,
	isValidDimensions,
	isValidMetrics,
	isValidOrders,
	isZeroReport,
} from '../utils';
import createGatheringDataStore from '../../../googlesitekit/modules/create-gathering-data-store';
const { createRegistrySelector } = Data;

const fetchGetReportStore = createFetchStore( {
	baseName: 'getReport',
	controlCallback: ( { options } ) => {
		return API.get(
			'modules',
			'analytics-4',
			'report',
			normalizeReportOptions( options )
		);
	},
	reducerCallback: ( state, report, { options } ) => {
		return {
			...state,
			reports: {
				...state.reports,
				[ stringifyObject( options ) ]: report,
			},
		};
	},
	argsToParams: ( options ) => {
		return { options };
	},
	validateParams: ( { options } = {} ) => {
		invariant(
			isPlainObject( options ),
			'options for Analytics 4 report must be an object.'
		);
		invariant(
			isValidDateRange( options ),
			'Either date range or start/end dates must be provided for Analytics 4 report.'
		);

		const { metrics, dimensions, dimensionFilters, orderby } =
			normalizeReportOptions( options );

		invariant(
			metrics.length,
			'Requests must specify at least one metric for an Analytics 4 report.'
		);
		invariant(
			isValidMetrics( metrics ),
			'metrics for an Analytics 4 report must be either a string, an array of strings, an object, an array of objects, or a mix of strings and objects. Objects must have a "name" property.'
		);

		if ( dimensions ) {
			invariant(
				isValidDimensions( dimensions ),
				'dimensions for an Analytics 4 report must be either a string, an array of strings, an object, an array of objects, or a mix of strings and objects. Objects must have a "name" property.'
			);
		}

		if ( dimensionFilters ) {
			invariant(
				isValidDimensionFilters( dimensionFilters ),
				'dimensionFilters for an Analytics 4 report must be a map of dimension names as keys and dimension values as values.'
			);
		}

		if ( orderby ) {
			invariant(
				isValidOrders( orderby ),
				'orderby for an Analytics 4 report must be an object where each object should have either a "metric" or "dimension" property, and an optional "desc" property.'
			);
		}
	},
} );

const gatheringDataStore = createGatheringDataStore( 'analytics-4', {
	dataAvailable:
		global._googlesitekitModulesData?.[ 'data_available_analytics-4' ],
	determineDataAvailability: createRegistrySelector( ( select ) => () => {
		const { startDate, endDate } = select( CORE_USER ).getDateRangeDates( {
			offsetDays: DATE_RANGE_OFFSET,
		} );

		const args = {
			dimensions: [ 'date' ],
			metrics: [ { name: 'totalUsers' } ],
			startDate,
			endDate,
		};

		const url = select( CORE_SITE ).getCurrentEntityURL();
		if ( url ) {
			args.url = url;
		}

		// Disable reason: select needs to be called here or it will never run.
		// eslint-disable-next-line @wordpress/no-unused-vars-before-return
		const report = select( MODULES_ANALYTICS_4 ).getReport( args );
		const hasResolvedReport = select(
			MODULES_ANALYTICS_4
		).hasFinishedResolution( 'getReport', [ args ] );

		if ( ! hasResolvedReport ) {
			return undefined;
		}

		if ( ! isPlainObject( report ) ) {
			return true;
		}

		if ( ! Array.isArray( report?.rows ) || report?.rows?.length === 0 ) {
			return false;
		}

		return true;
	} ),
} );

const baseInitialState = {
	reports: {},
};

const baseResolvers = {
	*getReport( options = {} ) {
		const registry = yield Data.commonActions.getRegistry();
		const existingReport = registry
			.select( MODULES_ANALYTICS_4 )
			.getReport( options );

		// If there is already a report loaded in state, consider it fulfilled
		// and don't make an API request.
		if ( existingReport ) {
			return;
		}

		yield fetchGetReportStore.actions.fetchGetReport( options );
	},
};

const baseSelectors = {
	/**
	 * Gets an Analytics report for the given options.
	 *
	 * @since 1.94.0
	 *
	 * @param {Object}         state                      Data store's state.
	 * @param {Object}         options                    Options for generating the report.
	 * @param {string}         options.startDate          Required, unless dateRange is provided. Start date to query report data for as YYYY-mm-dd.
	 * @param {string}         options.endDate            Required, unless dateRange is provided. End date to query report data for as YYYY-mm-dd.
	 * @param {Array.<string>} options.metrics            Required. List of metrics to query.
	 * @param {string}         [options.compareStartDate] Optional. Start date to compare report data for as YYYY-mm-dd.
	 * @param {string}         [options.compareEndDate]   Optional. End date to compare report data for as YYYY-mm-dd.
	 * @param {Array.<string>} [options.dimensions]       Optional. List of dimensions to group results by. Default an empty array.
	 * @param {Object}         [options.dimensionFilters] Optional. Map of dimension filters for filtering options on a dimension. Default an empty object.
	 * @param {Array.<Object>} [options.orderby]          Optional. An order definition object, or a list of order definition objects, each one containing 'fieldName' and 'sortOrder'. 'sortOrder' must be either 'ASCENDING' or 'DESCENDING'. Default empty array.
	 * @param {string}         [options.url]              Optional. URL to get a report for only this URL. Default an empty string.
	 * @param {number}         [options.limit]            Optional. Maximum number of entries to return. Default 1000.
	 * @return {(Array.<Object>|undefined)} An Analytics report; `undefined` if not loaded.
	 */
	getReport( state, options ) {
		const { reports } = state;

		return reports[ stringifyObject( options ) ];
	},

	/**
<<<<<<< HEAD
=======
	 * Determines whether the Analytics 4 module is still gathering data.
	 *
	 * @since n.e.x.t
	 *
	 * @return {boolean|undefined} Returns `true` if gathering data, otherwise `false`. Returns `undefined` while resolving.
	 */
	isGatheringData: createRegistrySelector( ( select ) => () => {
		const hasZeroData = select( MODULES_ANALYTICS_4 ).hasZeroData();

		if ( hasZeroData === undefined ) {
			return undefined;
		}
		if ( hasZeroData === false ) {
			return false;
		}

		const propertyID = select( MODULES_ANALYTICS_4 ).getPropertyID();
		const property =
			select( MODULES_ANALYTICS_4 ).getProperty( propertyID );

		if ( property === undefined ) {
			return undefined;
		}

		const createTime = new Date( property.createTime ).getTime();

		// If the property was created within the last two days and has no data, assume it's still gathering data.
		if ( createTime > Date.now() - DAY_IN_SECONDS * 2 * 1000 ) {
			return true;
		}

		return false;
	} ),

	/**
>>>>>>> 8c1f0b13
	 * Determines whether Analytics 4 has zero data or not.
	 *
	 * @since n.e.x.t
	 *
	 * @return {boolean|undefined} Returns `true` if the report is zero, otherwise `false`. Returns `undefined` while resolving.
	 */
	hasZeroData: createRegistrySelector( ( select ) => () => {
		const { startDate, endDate } = select( CORE_USER ).getDateRangeDates( {
			offsetDays: DATE_RANGE_OFFSET,
		} );

		const args = {
			dimensions: [ 'date' ],
			metrics: [ { name: 'totalUsers' } ],
			startDate,
			endDate,
		};

		const url = select( CORE_SITE ).getCurrentEntityURL();
		if ( url ) {
			args.url = url;
		}

		// Disable reason: select needs to be called here or it will never run.
		// eslint-disable-next-line @wordpress/no-unused-vars-before-return
		const report = select( MODULES_ANALYTICS_4 ).getReport( args );
		const hasResolvedReport = select(
			MODULES_ANALYTICS_4
		).hasFinishedResolution( 'getReport', [ args ] );

		if ( ! hasResolvedReport ) {
			return undefined;
		}

		return isZeroReport( report );
	} ),
};

const store = Data.combineStores( fetchGetReportStore, gatheringDataStore, {
	initialState: baseInitialState,
	resolvers: baseResolvers,
	selectors: baseSelectors,
} );

export const initialState = store.initialState;
export const actions = store.actions;
export const controls = store.controls;
export const reducer = store.reducer;
export const resolvers = store.resolvers;
export const selectors = store.selectors;

export default store;<|MERGE_RESOLUTION|>--- conflicted
+++ resolved
@@ -115,42 +115,31 @@
 	dataAvailable:
 		global._googlesitekitModulesData?.[ 'data_available_analytics-4' ],
 	determineDataAvailability: createRegistrySelector( ( select ) => () => {
-		const { startDate, endDate } = select( CORE_USER ).getDateRangeDates( {
-			offsetDays: DATE_RANGE_OFFSET,
-		} );
-
-		const args = {
-			dimensions: [ 'date' ],
-			metrics: [ { name: 'totalUsers' } ],
-			startDate,
-			endDate,
-		};
-
-		const url = select( CORE_SITE ).getCurrentEntityURL();
-		if ( url ) {
-			args.url = url;
-		}
-
-		// Disable reason: select needs to be called here or it will never run.
-		// eslint-disable-next-line @wordpress/no-unused-vars-before-return
-		const report = select( MODULES_ANALYTICS_4 ).getReport( args );
-		const hasResolvedReport = select(
-			MODULES_ANALYTICS_4
-		).hasFinishedResolution( 'getReport', [ args ] );
-
-		if ( ! hasResolvedReport ) {
+		const hasZeroData = select( MODULES_ANALYTICS_4 ).hasZeroData();
+
+		if ( hasZeroData === undefined ) {
 			return undefined;
 		}
-
-		if ( ! isPlainObject( report ) ) {
+		if ( hasZeroData === false ) {
+			return false;
+		}
+
+		const propertyID = select( MODULES_ANALYTICS_4 ).getPropertyID();
+		const property =
+			select( MODULES_ANALYTICS_4 ).getProperty( propertyID );
+
+		if ( property === undefined ) {
+			return undefined;
+		}
+
+		const createTime = new Date( property.createTime ).getTime();
+
+		// If the property was created within the last two days and has no data, assume it's still gathering data.
+		if ( createTime > Date.now() - DAY_IN_SECONDS * 2 * 1000 ) {
 			return true;
 		}
 
-		if ( ! Array.isArray( report?.rows ) || report?.rows?.length === 0 ) {
-			return false;
-		}
-
-		return true;
+		return false;
 	} ),
 } );
 
@@ -202,44 +191,6 @@
 	},
 
 	/**
-<<<<<<< HEAD
-=======
-	 * Determines whether the Analytics 4 module is still gathering data.
-	 *
-	 * @since n.e.x.t
-	 *
-	 * @return {boolean|undefined} Returns `true` if gathering data, otherwise `false`. Returns `undefined` while resolving.
-	 */
-	isGatheringData: createRegistrySelector( ( select ) => () => {
-		const hasZeroData = select( MODULES_ANALYTICS_4 ).hasZeroData();
-
-		if ( hasZeroData === undefined ) {
-			return undefined;
-		}
-		if ( hasZeroData === false ) {
-			return false;
-		}
-
-		const propertyID = select( MODULES_ANALYTICS_4 ).getPropertyID();
-		const property =
-			select( MODULES_ANALYTICS_4 ).getProperty( propertyID );
-
-		if ( property === undefined ) {
-			return undefined;
-		}
-
-		const createTime = new Date( property.createTime ).getTime();
-
-		// If the property was created within the last two days and has no data, assume it's still gathering data.
-		if ( createTime > Date.now() - DAY_IN_SECONDS * 2 * 1000 ) {
-			return true;
-		}
-
-		return false;
-	} ),
-
-	/**
->>>>>>> 8c1f0b13
 	 * Determines whether Analytics 4 has zero data or not.
 	 *
 	 * @since n.e.x.t
