/**
 * Analytics 4 test data mock.
 *
 * Site Kit by Google, Copyright 2023 Google LLC
 *
 * Licensed under the Apache License, Version 2.0 (the "License");
 * you may not use this file except in compliance with the License.
 * You may obtain a copy of the License at
 *
 *     https://www.apache.org/licenses/LICENSE-2.0
 *
 * Unless required by applicable law or agreed to in writing, software
 * distributed under the License is distributed on an "AS IS" BASIS,
 * WITHOUT WARRANTIES OR CONDITIONS OF ANY KIND, either express or implied.
 * See the License for the specific language governing permissions and
 * limitations under the License.
 */

/**
 * External dependencies
 */
import md5 from 'md5';
import faker from 'faker';
import invariant from 'invariant';
import { castArray, cloneDeep, isPlainObject, zip } from 'lodash';
import { Observable, merge, from } from 'rxjs';
import { map, reduce, take, toArray, mergeMap } from 'rxjs/operators';

/**
 * Internal dependencies
 */
import { MODULES_ANALYTICS_4 } from '../datastore/constants';
import {
	isValidDateString,
	stringifyObject,
	stringToDate,
} from '../../../util';
import { isValidDimensionFilters } from './report-validation';
import { isValidPivotsObject } from './report-pivots-validation';

export const STRATEGY_CARTESIAN = 'cartesian';
export const STRATEGY_ZIP = 'zip';

const ANALYTICS_4_METRIC_TYPES = {
	totalUsers: 'TYPE_INTEGER',
	newUsers: 'TYPE_INTEGER',
	activeUsers: 'TYPE_INTEGER',
	sessions: 'TYPE_INTEGER',
	bounceRate: 'TYPE_FLOAT',
	conversions: 'TYPE_INTEGER',
	screenPageViews: 'TYPE_INTEGER',
	screenPageViewsPerSession: 'TYPE_FLOAT',
	engagedSessions: 'TYPE_INTEGER',
	engagementRate: 'TYPE_FLOAT',
	averageSessionDuration: 'TYPE_SECONDS',
	sessionConversionRate: 'TYPE_FLOAT',
	sessionsPerUser: 'TYPE_FLOAT',
	totalAdRevenue: 'TYPE_INTEGER',
	eventCount: 'TYPE_INTEGER',
<<<<<<< HEAD
	addToCarts: 'TYPE_INTEGER',
=======
	ecommercePurchases: 'TYPE_INTEGER',
>>>>>>> 397f4f63
};

const ANALYTICS_4_DIMENSION_OPTIONS = {
	sessionDefaultChannelGrouping: [
		'Direct',
		'Organic Search',
		'Paid Social',
		'(other)',
		'Email',
		'Affiliates',
		'Referral',
		'Paid Search',
		'Video',
		'Display',
	],
	sessionDefaultChannelGroup: [ 'Organic Search' ],
	country: [
		'United States',
		'United Kingdom',
		'India',
		'(not set)',
		'France',
		'Ukraine',
		'Italy',
		'Mexico',
	],
	city: [
		'Dublin',
		'(not set)',
		'Cork',
		'New York',
		'London',
		'Los Angeles',
		'San Francisco',
	],
	deviceCategory: [ 'Desktop', 'Tablet', 'Mobile' ],
	pageTitle: ( i ) => ( i <= 12 ? `Test Post ${ i }` : false ),
	pagePath: ( i ) => ( i <= 12 ? `/test-post-${ i }/` : false ),
	newVsReturning: [ 'new', 'returning' ],
	'customEvent:googlesitekit_post_author': ( i ) =>
		i <= 12 ? `User ${ i }` : false,
	'customEvent:googlesitekit_post_categories': [
		'Entertainment; Sports; Media',
		'Wealth',
		'Health',
		'Technology',
		'Business',
	],
	audienceResourceName: [
		'properties/12345/audiences/1',
		'properties/12345/audiences/2',
		'properties/12345/audiences/3',
		'properties/12345/audiences/4',
		'properties/12345/audiences/5',
	],
};

/**
 * Parses dimension arguments, returns dimensions as an array of strings.
 *
 * @since 1.113.0
 *
 * @param {string|Object|Array<string|Object>} dimensions A single dimension or an array of dimensions.
 * @return {Array<string>} Array of dimension names.
 */
function parseDimensionArgs( dimensions ) {
	const dimensionsArray = castArray( dimensions );

	if ( dimensionsArray.length && typeof dimensionsArray[ 0 ] === 'object' ) {
		return dimensionsArray.map( ( dimension ) => dimension.name );
	}

	return dimensionsArray;
}

/**
 * Gets the key for a metric or dimension.
 *
 * @since 1.94.0
 *
 * @param {string|Object} item Metric or dimension name or object.
 * @return {string} Metric or dimension key.
 */
function getItemKey( item ) {
	return item?.name || item?.toString();
}

/**
 * Gets metric type.
 *
 * @since 1.94.0
 *
 * @param {string|Object} metric Metric name or object.
 * @return {string} Type of the metric.
 */
function getMetricType( metric ) {
	return ANALYTICS_4_METRIC_TYPES[ getItemKey( metric ) ];
}

/**
 * Generates and returns metric values.
 *
 * @since 1.94.0
 *
 * @param {Array.<Object>} validMetrics Metric list.
 * @return {Array.<Object>} Array of metric values.
 */
function generateMetricValues( validMetrics ) {
	const values = [];

	validMetrics.forEach( ( validMetric ) => {
		switch ( getMetricType( validMetric ) ) {
			case 'TYPE_INTEGER':
				values.push( {
					value: faker.datatype
						.number( { min: 0, max: 100 } )
						.toString(),
				} );
				break;
			case 'TYPE_FLOAT':
				values.push( {
					value: faker.datatype
						.float( {
							min: 0,
							max: 1,
							// The GA4 API returns 17 decimal places, so specify that here, although it seems like Faker is only returning up to 16.
							precision: 0.00000000000000001,
						} )
						.toString(),
				} );
				break;
			case 'TYPE_SECONDS':
				values.push( {
					value: faker.datatype
						.number( { min: 0, max: 60 } )
						.toString(),
				} );
				break;
		}
	} );

	return values;
}

/**
 * Generates the cartesian product of a set of arrays, i.e. all possible combinations of their values.
 *
 * Cribbed from https://stackoverflow.com/a/36234242/12296658, thanks to the original author(s).
 *
 * @since 1.94.0
 *
 * @param {Array.<Array>} arrays An array of arrays.
 * @return {Array.<Array>} The cartesian product of the input arrays.
 */
function cartesianProduct( arrays ) {
	return arrays.reduce(
		function ( arrayA, arrayB ) {
			return arrayA
				.map( function ( valueA ) {
					return arrayB.map( function ( valueB ) {
						return valueA.concat( [ valueB ] );
					} );
				} )
				.reduce( function ( innerA, innerB ) {
					return innerA.concat( innerB );
				}, [] );
		},
		[ [] ]
	);
}

/**
 * Finds a metric value in a row.
 *
 * @since 1.95.0
 *
 * @param {Object}               row        Report row.
 * @param {Array<string|Object>} metrics    Array of valid metrics.
 * @param {string}               metricName Metric name.
 * @return {number|null} Metric value, or null if not found.
 */
function findMetricValue( row, metrics, metricName ) {
	const index = metrics.findIndex(
		( metric ) => getItemKey( metric ) === metricName
	);
	if ( index === -1 ) {
		return null;
	}
	return parseInt( row.metricValues[ index ].value, 10 );
}

/**
 * Finds a dimension value in a row.
 *
 * @since 1.95.0
 *
 * @param {Object}               row           Report row.
 * @param {Array<string|Object>} dimensions    Array of valid dimensions.
 * @param {string}               dimensionName Dimension name.
 * @return {string|null} Dimension value, or null if not found.
 */
function findDimensionValue( row, dimensions, dimensionName ) {
	const index = dimensions.findIndex(
		( dimension ) => getItemKey( dimension ) === dimensionName
	);
	if ( index === -1 ) {
		return null;
	}
	return row.dimensionValues[ index ].value;
}

/**
 * Compares two rows by the given sorting options.
 *
 * @since 1.95.0
 *
 * @param {Array.<Object>} rowA       First row to compare.
 * @param {Array.<Object>} rowB       Second row to compare.
 * @param {Array.<Object>} metrics    Array of report metrics.
 * @param {Array.<Object>} dimensions Array of report dimensions.
 * @param {Array.<Object>} orderby    Sorting options.
 * @return {Array.<Object>} Sorted rows.
 */
function compareRows( rowA, rowB, metrics, dimensions, orderby ) {
	const order = orderby[ 0 ];
	let valA, valB;

	if ( order.metric ) {
		valA = findMetricValue( rowA, metrics, order.metric.metricName );
		valB = findMetricValue( rowB, metrics, order.metric.metricName );
	} else if ( order.dimension ) {
		valA = findDimensionValue(
			rowA,
			dimensions,
			order.dimension.dimensionName
		);
		valB = findDimensionValue(
			rowB,
			dimensions,
			order.dimension.dimensionName
		);
	}

	if ( valA === valB ) {
		if ( orderby.length > 1 ) {
			return compareRows(
				rowA,
				rowB,
				metrics,
				dimensions,
				orderby.slice( 1 )
			);
		}
		return 0;
	}

	const direction = order.desc ? -1 : 1;
	return ( valA < valB ? -1 : 1 ) * direction;
}

/**
 * Sorts report rows and returns it.
 *
 * @since 1.94.0
 *
 * @param {Array.<Object>} rows       Array of rows to sort.
 * @param {Array.<Object>} metrics    Array of report metrics.
 * @param {Array.<Object>} dimensions Array of report dimensions.
 * @param {Array.<Object>} orderby    Sorting options.
 * @return {Array.<Object>} Sorted rows.
 */
export function sortRows( rows, metrics, dimensions, orderby ) {
	return rows.sort( ( rowA, rowB ) =>
		compareRows( rowA, rowB, metrics, dimensions, orderby )
	);
}

/**
 * Generates date range.
 *
 * @since 1.94.0
 *
 * @param {string} startDate The start date.
 * @param {string} endDate   The end date.
 * @return {Array.<string>} An array with dates.
 */
function generateDateRange( startDate, endDate ) {
	const dates = [];

	const currentDate = stringToDate( startDate );
	const end = stringToDate( endDate );

	while ( currentDate.getTime() <= end.getTime() ) {
		// Ensure the generated dates are the same regardless of local timezone.
		const year = currentDate.getFullYear();
		const month = String( currentDate.getMonth() + 1 ).padStart( 2, '0' );
		const day = String( currentDate.getDate() ).padStart( 2, '0' );

		dates.push( `${ year }${ month }${ day }` );

		currentDate.setDate( currentDate.getDate() + 1 );
	}

	return dates;
}

/**
 * Generates mock data for Analytics 4 reports.
 *
 * @since 1.94.0
 * @since 1.96.0 Added support for using zip to generate dimension combinations.
 *
 * @param {Object} options        Report options.
 * @param {Object} [extraOptions] Extra options for report generation.
 * @return {Array.<Object>} An array with generated report.
 */
export function getAnalytics4MockResponse(
	options,
	extraOptions = { dimensionCombinationStrategy: STRATEGY_CARTESIAN }
) {
	invariant(
		isPlainObject( options ),
		'report options are required to generate a mock response.'
	);
	invariant(
		isValidDateString( options.startDate ),
		'a valid startDate is required.'
	);
	invariant(
		isValidDateString( options.endDate ),
		'a valid endDate is required.'
	);

	// Ensure we don't mutate the passed options to avoid unexpected side effects for the caller.
	const args = cloneDeep( options );

	const originalSeedValue = faker.seedValue;
	const argsURL = args.url || 'http://example.com';

	let seed = argsURL;

	if ( args.dimensionFilters ) {
		invariant(
			isValidDimensionFilters( args.dimensionFilters ),
			'dimensionFilters must be an object with valid keys and values.'
		);

		seed += stringifyObject( args.dimensionFilters );
	}

	const argsHash = parseInt( md5( seed ).substring( 0, 8 ), 16 );

	// We set seed for every data mock to make sure that the same arguments get the same report data.
	// It means that everyone will have the same report data and will see the same widgets in the storybook.
	// This approach gives us additional flexibility to control randomness on a per widget basis.
	if ( ! Number.isNaN( argsHash ) ) {
		faker.seed( argsHash );
	}

	const data = {
		rowCount: 0,
		rows: [],
		totals: [],
		minimums: [],
		maximums: [],
		metadata: {
			currencyCode: 'USD',
			timeZone: 'America/Los_Angeles',
		},
		kind: 'analyticsData#runReport',
	};

	const { compareStartDate, compareEndDate } = args;
	const hasDateRange = compareStartDate && compareEndDate;

	const validMetrics = ( args.metrics || [] ).filter(
		( metric ) => !! getMetricType( metric )
	);
	const streams = [];

	// Generate streams (array) of dimension values. Each dimension will have its own stream (array) of data.
	// Then streams will be merged into one (see zip( ... ) function call) and metric values will be added to each
	// dimension set in the combined stream (array). We need to use array of streams because report arguments may
	// have 0 or N dimensions (N > 1) which means that in the each row of the report data we will have an array
	// of dimension values.
	const dimensions = args.dimensions
		? parseDimensionArgs( args.dimensions )
		: [];

	if ( hasDateRange ) {
		dimensions.push( 'dateRange' );
	}

	dimensions.forEach( ( singleDimension ) => {
		const dimension = getItemKey( singleDimension );

		if ( dimension === 'date' ) {
			const dateRanges = [
				generateDateRange( args.startDate, args.endDate ),
			];

			if ( args.compareStartDate && args.compareEndDate ) {
				// When a comparison date range is specified, the report will contain a combined date range of all the dates in the current and compare periods.
				dateRanges.push(
					generateDateRange(
						args.compareStartDate,
						args.compareEndDate
					)
				);
			}

			// Create a set of unique dates from the date ranges.
			const dateRange = new Set( dateRanges.flat() );

			// Generates a stream (an array) of dates.
			streams.push( from( [ ...dateRange ] ) );
		} else if ( dimension === 'dateRange' ) {
			streams.push( from( [ 'date_range_0', 'date_range_1' ] ) );
		} else if (
			dimension &&
			typeof ANALYTICS_4_DIMENSION_OPTIONS[ dimension ] === 'function'
		) {
			// Generates a stream (an array) of dimension values using a function associated with the current dimension.
			streams.push(
				new Observable( ( observer ) => {
					for ( let i = 1; i <= 90; i++ ) {
						// 90 is the max number of dates in the longest date range.
						const val =
							ANALYTICS_4_DIMENSION_OPTIONS[ dimension ]( i );
						if ( val ) {
							observer.next( val );
						} else {
							break;
						}
					}

					observer.complete();
				} )
			);
		} else if (
			dimension &&
			Array.isArray( ANALYTICS_4_DIMENSION_OPTIONS[ dimension ] )
		) {
			// Uses predefined array of dimension values to create a stream (an array) from.
			streams.push( from( ANALYTICS_4_DIMENSION_OPTIONS[ dimension ] ) );
		} else {
			// In case when a dimension is not provided or is not recognized, we use NULL to create a stream (an array) with just one value.
			streams.push( from( [ null ] ) );
		}
	} );

	const limit = args.limit > 0 ? +args.limit : 90;
	// If we have a date range, we need to double the limit to account for the fact that we duplicate each row for each date range.
	const rowLimit = hasDateRange ? limit * 2 : limit;

	// This is the list of operations that we apply to the combined stream (array) of dimension values.
	const ops = [
		// Convert a dimension value to a row object and generate metric values.
		map( ( dimensionValue ) => ( {
			dimensionValues: castArray( dimensionValue ).map( ( value ) => ( {
				value,
			} ) ),
			metricValues: generateMetricValues( validMetrics ),
		} ) ),
		// Make sure we take the appropriate number of rows.
		take( rowLimit ),
		// Accumulate all rows into a single array.
		reduce( ( rows, row ) => [ ...rows, row ], [] ),
		// Sort rows if args.orderby is provided.
		map( ( rows ) =>
			args.orderby
				? sortRows( rows, validMetrics, dimensions, args.orderby )
				: rows
		),
	];

	const { dimensionCombinationStrategy } = extraOptions;
	let mergeMapper;
	if ( dimensionCombinationStrategy === STRATEGY_CARTESIAN ) {
		// When STRATEGY_CARTESIAN is specified we use the cartesianProduct function to generate all possible combinations of dimension values.
		mergeMapper = cartesianProduct;
	} else if ( dimensionCombinationStrategy === STRATEGY_ZIP ) {
		// When STRATEGY_ZIP is specified we use the zip function to generate one-to-one combinations of dimension values.
		mergeMapper = ( arrays ) => zip( ...arrays );
	} else {
		throw new Error(
			`Invalid dimension combination strategy: ${ dimensionCombinationStrategy }`
		);
	}

	// Process the streams of dimension values and add generated rows to the report data object.
	// First we merge all streams into one which will emit each set of dimension values as an array.
	merge( ...streams.map( ( stream ) => stream.pipe( toArray() ) ) )
		.pipe(
			// Then we convert the resulting stream to an array...
			toArray(),
			// So that we can pass it to the mergeMapper function defined above in order to generate the combinations of dimension values.
			// Using mergeMap here ensures the resulting set of values will be emitted as a new stream.
			mergeMap( mergeMapper ),
			// Then we apply the remaining operations to generate a row for each combination of dimension values.
			...ops
		)
		.subscribe( ( rows ) => {
			data.rows = rows;
			data.rowCount = rows.length;

			// We pretend that the first row contains minimums and the last one maximums because we don't
			// really need mathematically correct values and can simplify the process of finding this information.
			data.minimums = [
				{
					dimensionValues: dimensions.map( ( dimension ) => {
						if ( dimension === 'dateRange' ) {
							return { value: 'date_range_0' };
						}

						return {
							value: 'RESERVED_MIN',
						};
					} ),
					metricValues: cloneDeep( rows[ 0 ]?.metricValues || [] ),
				},
			].concat(
				hasDateRange
					? [
							{
								dimensionValues: dimensions.map(
									( dimension ) => {
										if ( dimension === 'dateRange' ) {
											return {
												value: 'date_range_1',
											};
										}

										return {
											value: 'RESERVED_MIN',
										};
									}
								),
								metricValues: cloneDeep(
									rows[ 1 ]?.metricValues || []
								),
							},
					  ]
					: []
			);

			// For maximums and totals, if we have a date range the second to last row will be date_range_0 and the last row will be date_range_1.
			// When there is no date range we only need to use the last row.
			const firstItemIndex = rows.length - ( hasDateRange ? 2 : 1 );

			data.maximums = [
				{
					dimensionValues: dimensions.map( ( dimension ) => {
						if ( dimension === 'dateRange' ) {
							return { value: 'date_range_0' };
						}

						return {
							value: 'RESERVED_MAX',
						};
					} ),
					metricValues: cloneDeep(
						rows[ firstItemIndex ]?.metricValues || []
					),
				},
			].concat(
				hasDateRange
					? [
							{
								dimensionValues: dimensions.map(
									( dimension ) => {
										if ( dimension === 'dateRange' ) {
											return {
												value: 'date_range_1',
											};
										}

										return {
											value: 'RESERVED_MAX',
										};
									}
								),
								metricValues: cloneDeep(
									rows[ rows.length - 1 ]?.metricValues || []
								),
							},
					  ]
					: []
			);

			// Same here, we pretend that the last row contains totals because we don't need it to be mathematically valid.
			data.totals = [
				{
					dimensionValues: dimensions.map( ( dimension ) => {
						if ( dimension === 'dateRange' ) {
							return { value: 'date_range_0' };
						}

						return {
							value: 'RESERVED_TOTAL',
						};
					} ),
					metricValues: cloneDeep(
						rows[ firstItemIndex ]?.metricValues || []
					),
				},
			].concat(
				hasDateRange
					? [
							{
								dimensionValues: dimensions.map(
									( dimension ) => {
										if ( dimension === 'dateRange' ) {
											return {
												value: 'date_range_1',
											};
										}

										return {
											value: 'RESERVED_TOTAL',
										};
									}
								),
								metricValues: cloneDeep(
									rows[ rows.length - 1 ]?.metricValues || []
								),
							},
					  ]
					: []
			);
		} );

	// Set the original seed value for the faker.
	faker.seed( originalSeedValue );

	return {
		dimensionHeaders: args?.dimensions
			? dimensions.map( ( dimension ) => ( {
					name: dimension,
			  } ) )
			: null,
		metricHeaders: validMetrics.map( ( metric ) => ( {
			name: metric?.name || metric.toString(),
			type: getMetricType( metric ),
		} ) ),
		...data,
	};
}

/**
 * Generates mock response for Analytics 4 reports.
 *
 * @since 1.94.0
 *
 * @param {wp.data.registry} registry Registry with all available stores registered.
 * @param {Object}           options  Report options.
 */
export function provideAnalytics4MockReport( registry, options ) {
	registry
		.dispatch( MODULES_ANALYTICS_4 )
		.receiveGetReport( getAnalytics4MockResponse( options ), { options } );
}

/**
 * Creates all combinations of pivot dimension values that we expect in a pivot report response.
 *
 * @since 1.130.0
 *
 * @param {Array.<string>} dimensionValues An array of valid dimension names.
 * @return {Array.<Array>} An array of all possible combinations of dimension values.
 */
function createPivotDimensionCombinations( dimensionValues ) {
	// Find every combination of each array of dimensionValues.
	return dimensionValues.reduce(
		( acc, dimensionValue ) =>
			acc.flatMap( ( combination ) =>
				dimensionValue.map( ( value ) => [ ...combination, value ] )
			),
		[ [] ]
	);
}

/**
 * Sorts pivot report rows and returns them.
 *
 * @since 1.130.0
 *
 * @param {Array.<Object>} rows    Array of rows to sort.
 * @param {Array.<Object>} metrics Array of report metrics.
 * @param {Array.<Object>} pivots  Report pivots which may include orderby values.
 * @return {Array.<Object>} Sorted rows.
 */
export function sortPivotRows( rows, metrics, pivots ) {
	// Extract all dimensions from the pivots orderby values if present.
	const orderby = pivots
		.filter( ( pivot ) => pivot.orderby )
		.reduce( ( acc, pivot ) => {
			pivot.orderby.forEach( ( orderByItem ) => {
				acc.push( orderByItem );
			} );
			return acc;
		}, [] );

	if ( orderby.length === 0 ) {
		return rows;
	}

	// For each pivot orderby, sort the rows by the given sorting metric and desc value.
	return orderby.reduce( ( acc, orderbyItem ) => {
		// Our mock metrics are returned in the rows in the order the metrics are given
		// in the report config so we can take the index in the report array to find the
		// column to sort by.
		const metricIndex = metrics.findIndex(
			( metric ) => metric.name === orderbyItem.metric.metricName
		);

		return acc.sort( ( rowA, rowB ) => {
			if ( orderbyItem.desc ) {
				return (
					rowB.metricValues[ metricIndex ].value -
					rowA.metricValues[ metricIndex ].value
				);
			}

			return (
				rowA.metricValues[ metricIndex ].value -
				rowB.metricValues[ metricIndex ].value
			);
		} );
	}, rows );
}

/**
 * Generates mock data for Analytics 4 pivot reports.
 *
 * @since 1.130.0
 *
 * @param {Object} options Report options.
 * @return {Array.<Object>} An array with generated report.
 */
export function getAnalytics4MockPivotResponse( options ) {
	invariant(
		isPlainObject( options ),
		'report options are required to generate a mock response.'
	);
	invariant(
		isValidDateString( options.startDate ),
		'a valid startDate is required.'
	);
	invariant(
		isValidDateString( options.endDate ),
		'a valid endDate is required.'
	);
	invariant(
		isValidPivotsObject( options.pivots ),
		'pivots must be an array of objects with valid keys and values.'
	);

	// Ensure we don't mutate the passed options to avoid unexpected side effects for the caller.
	const args = cloneDeep( options );

	const originalSeedValue = faker.seedValue;
	const argsURL = args.url || 'http://example.com';

	let seed = argsURL;

	if ( args.dimensionFilters ) {
		invariant(
			isValidDimensionFilters( args.dimensionFilters ),
			'dimensionFilters must be an object with valid keys and values.'
		);

		seed += stringifyObject( args.dimensionFilters );
	}

	const argsHash = parseInt( md5( seed ).substring( 0, 8 ), 16 );

	// We set seed for every data mock to make sure that the same arguments get the same report data.
	// It means that everyone will have the same report data and will see the same widgets in the storybook.
	// This approach gives us additional flexibility to control randomness on a per widget basis.
	if ( ! Number.isNaN( argsHash ) ) {
		faker.seed( argsHash );
	}

	const data = {
		pivotHeaders: [],
		aggregates: [],
		rows: [],
		metadata: {
			currencyCode: 'USD',
			timeZone: 'America/Los_Angeles',
		},
		kind: 'analyticsData#runPivotReport',
	};

	const validMetrics = ( args.metrics || [] ).filter(
		( metric ) => !! getMetricType( metric )
	);
	const streams = [];

	// Get all dimensions from the report args. All reports must have a pivot for each dimension used.
	const dimensions = args.dimensions
		? parseDimensionArgs( args.dimensions )
		: [];

	// Generate streams (array) for each pivot field names (which map 1:1 to the report dimensions).
	args.pivots.forEach( ( { fieldNames, limit } ) => {
		// We only support one dimension for each pivot in our current pivot report implementation
		// so we can choose the first fieldNames value as our dimension.
		const dimension = fieldNames[ 0 ];

		if (
			dimension &&
			typeof ANALYTICS_4_DIMENSION_OPTIONS[ dimension ] === 'function'
		) {
			// Generates a stream (an array) of dimension values using a function associated with the current dimension.
			streams.push(
				new Observable( ( observer ) => {
					// The limit here is the pivot limit as limits are set within the pivot level, never at the root of the report.
					for ( let i = 1; i <= limit; i++ ) {
						const dimensionValue =
							ANALYTICS_4_DIMENSION_OPTIONS[ dimension ]( i );
						if ( dimensionValue ) {
							observer.next( dimensionValue );
						} else {
							break;
						}
					}

					observer.complete();
				} )
			);
		} else if (
			dimension &&
			Array.isArray( ANALYTICS_4_DIMENSION_OPTIONS[ dimension ] )
		) {
			// Uses predefined array of dimension values to create a stream (an array) from.
			streams.push(
				from(
					// Slice here applies the limit for the pivot.
					ANALYTICS_4_DIMENSION_OPTIONS[ dimension ].slice( 0, limit )
				)
			);
		} else {
			// In case when a dimension is not provided or is not recognized, we use NULL to create a stream (an array) with just one value.
			streams.push( from( [ null ] ) );
		}
	} );

	// Keep our stream formatted list of dimensions to generate the pivotHeaders at the end.
	let allLimitedDimensionValues = [];

	// This is the list of operations that we apply to the combined stream (array) of dimension values.
	const ops = [
		// Create a row object, with generate metric values, for each combination of dimensions to generate the pivot columns.
		map( ( dimensionValue ) => {
			allLimitedDimensionValues = dimensionValue;

			const pivotDimensionCombinations =
				createPivotDimensionCombinations( dimensionValue );

			return pivotDimensionCombinations.map(
				( pivotDimensionCombination ) => {
					return {
						dimensionValues: pivotDimensionCombination.map(
							( value ) => ( {
								value,
							} )
						),
						metricValues: generateMetricValues( validMetrics ),
					};
				}
			);
		} ),
		// Sort rows if args.pivots contain orderbys.
		map( ( rows ) => sortPivotRows( rows, validMetrics, args.pivots ) ),
	];

	// Process the streams of dimension values and add generated rows to the report data object.
	// First we merge all streams into one which will emit each set of dimension values as an array.
	merge( ...streams.map( ( stream ) => stream.pipe( toArray() ) ) )
		.pipe(
			// Then we convert the resulting stream to an array...
			toArray(),
			// Then we apply the remaining operations to generate a row for each combination of dimension values.
			...ops
		)
		.subscribe( ( rows ) => {
			data.rows = rows;

			// Generate aggregates for each dimension and metric.
			data.aggregates = [
				'RESERVED_MIN',
				'RESERVED_MAX',
				'RESERVED_TOTAL',
			].reduce( ( acc, aggregate ) => {
				dimensions.forEach( ( dimension ) => {
					acc.push( {
						dimensionValues: [
							{
								value: aggregate,
							},
							{
								value: dimension,
							},
						],
						metricValues: generateMetricValues( validMetrics ),
					} );
				} );
				return acc;
			}, [] );

			// Generate the pivot headers with a row count and pivotDimensionHeaders for each column.
			data.pivotHeaders = allLimitedDimensionValues.reduce(
				( acc, dimensionValues ) => {
					acc.push( {
						pivotDimensionHeaders: dimensionValues.map(
							( value ) => ( {
								dimensionValues: [
									{
										value,
									},
								],
							} )
						),
						rowCount: dimensionValues.length,
					} );
					return acc;
				},
				[]
			);
		} );

	// Set the original seed value for the faker.
	faker.seed( originalSeedValue );

	return {
		dimensionHeaders: args?.dimensions
			? dimensions.map( ( dimension ) => ( {
					name: dimension,
			  } ) )
			: null,
		metricHeaders: validMetrics.map( ( metric ) => ( {
			name: metric?.name || metric.toString(),
			type: getMetricType( metric ),
		} ) ),
		...data,
	};
}

/**
 * Generates mock response for Analytics 4 pivot reports.
 *
 * @since 1.130.0
 *
 * @param {wp.data.registry} registry Registry with all available stores registered.
 * @param {Object}           options  Pivot report options.
 */
export function provideAnalytics4MockPivotReport( registry, options ) {
	registry
		.dispatch( MODULES_ANALYTICS_4 )
		.receiveGetReport( getAnalytics4MockPivotResponse( options ), {
			options,
		} );
}<|MERGE_RESOLUTION|>--- conflicted
+++ resolved
@@ -57,11 +57,8 @@
 	sessionsPerUser: 'TYPE_FLOAT',
 	totalAdRevenue: 'TYPE_INTEGER',
 	eventCount: 'TYPE_INTEGER',
-<<<<<<< HEAD
 	addToCarts: 'TYPE_INTEGER',
-=======
 	ecommercePurchases: 'TYPE_INTEGER',
->>>>>>> 397f4f63
 };
 
 const ANALYTICS_4_DIMENSION_OPTIONS = {
