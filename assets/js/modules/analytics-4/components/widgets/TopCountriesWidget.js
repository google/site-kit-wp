/**
 * TopCountriesWidget component.
 *
 * Site Kit by Google, Copyright 2023 Google LLC
 *
 * Licensed under the Apache License, Version 2.0 (the "License");
 * you may not use this file except in compliance with the License.
 * You may obtain a copy of the License at
 *
 *     https://www.apache.org/licenses/LICENSE-2.0
 *
 * Unless required by applicable law or agreed to in writing, software
 * distributed under the License is distributed on an "AS IS" BASIS,
 * WITHOUT WARRANTIES OR CONDITIONS OF ANY KIND, either express or implied.
 * See the License for the specific language governing permissions and
 * limitations under the License.
 */

/**
 * External dependencies
 */
import PropTypes from 'prop-types';

/**
<<<<<<< HEAD
 * WordPress dependencies
 */
import { __ } from '@wordpress/i18n';

/**
 * Internal dependencies
 */
import Data from 'googlesitekit-data';
import { CORE_USER } from '../../../../googlesitekit/datastore/user/constants';
import {
	DATE_RANGE_OFFSET,
	MODULES_ANALYTICS_4,
} from '../../datastore/constants';
import { ZeroDataMessage } from '../../../analytics/components/common';
import { numFmt } from '../../../../util';
import {
	MetricTileTable,
	MetricTileTablePlainText,
} from '../../../../components/KeyMetrics';
const { useSelect, useInViewSelect } = Data;

export default function TopCountriesWidget( { Widget } ) {
	const dates = useSelect( ( select ) =>
		select( CORE_USER ).getDateRangeDates( {
			offsetDays: DATE_RANGE_OFFSET,
		} )
	);

	const topcCountriesReportOptions = {
		...dates,
		dimensions: [ 'country' ],
		metrics: [ { name: 'totalUsers' } ],
		orderby: [
			{
				metric: {
					metricName: 'totalUsers',
				},
				desc: true,
			},
		],
		limit: 3,
	};

	const topCountriesReport = useInViewSelect( ( select ) =>
		select( MODULES_ANALYTICS_4 ).getReport( topcCountriesReportOptions )
	);

	const error = useSelect( ( select ) =>
		select( MODULES_ANALYTICS_4 ).getErrorForSelector( 'getReport', [
			topcCountriesReportOptions,
		] )
	);

	const loading = useSelect(
		( select ) =>
			! select( MODULES_ANALYTICS_4 ).hasFinishedResolution(
				'getReport',
				[ topcCountriesReportOptions ]
			)
	);

	const { rows = [], totals = [] } = topCountriesReport || {};

	const totalUsers = totals?.[ 0 ]?.metricValues?.[ 0 ]?.value;

	const columns = [
		{
			field: 'dimensionValues',
			Component: ( { fieldValue } ) => {
				const [ title ] = fieldValue;

				return <MetricTileTablePlainText content={ title.value } />;
			},
		},
		{
			field: 'metricValues.0.value',
			Component: ( { fieldValue } ) => (
				<strong>
					{ numFmt( fieldValue / totalUsers, {
						style: 'percent',
						maximumFractionDigits: 1,
					} ) }
				</strong>
			),
		},
	];

=======
 * Internal dependencies
 */
import whenActive from '../../../../util/when-active';
import ConnectGA4CTATileWidget from './ConnectGA4CTATileWidget';

function TopCountriesWidget( { Widget } ) {
>>>>>>> c4164a4e
	return (
		<MetricTileTable
			Widget={ Widget }
			title={ __( 'Top countries driving traffic', 'google-site-kit' ) }
			loading={ loading }
			rows={ rows }
			columns={ columns }
			ZeroState={ ZeroDataMessage }
			error={ error }
			moduleSlug="analytics-4"
		/>
	);
}

TopCountriesWidget.propTypes = {
	Widget: PropTypes.elementType.isRequired,
<<<<<<< HEAD
};
=======
};

export default whenActive( {
	moduleName: 'analytics-4',
	FallbackComponent: ConnectGA4CTATileWidget,
} )( TopCountriesWidget );
>>>>>>> c4164a4e
<|MERGE_RESOLUTION|>--- conflicted
+++ resolved
@@ -22,7 +22,6 @@
 import PropTypes from 'prop-types';
 
 /**
-<<<<<<< HEAD
  * WordPress dependencies
  */
 import { __ } from '@wordpress/i18n';
@@ -43,8 +42,10 @@
 	MetricTileTablePlainText,
 } from '../../../../components/KeyMetrics';
 const { useSelect, useInViewSelect } = Data;
+import whenActive from '../../../../util/when-active';
+import ConnectGA4CTATileWidget from './ConnectGA4CTATileWidget';
 
-export default function TopCountriesWidget( { Widget } ) {
+function TopCountriesWidget( { Widget } ) {
 	const dates = useSelect( ( select ) =>
 		select( CORE_USER ).getDateRangeDates( {
 			offsetDays: DATE_RANGE_OFFSET,
@@ -110,14 +111,6 @@
 		},
 	];
 
-=======
- * Internal dependencies
- */
-import whenActive from '../../../../util/when-active';
-import ConnectGA4CTATileWidget from './ConnectGA4CTATileWidget';
-
-function TopCountriesWidget( { Widget } ) {
->>>>>>> c4164a4e
 	return (
 		<MetricTileTable
 			Widget={ Widget }
@@ -134,13 +127,9 @@
 
 TopCountriesWidget.propTypes = {
 	Widget: PropTypes.elementType.isRequired,
-<<<<<<< HEAD
-};
-=======
 };
 
 export default whenActive( {
 	moduleName: 'analytics-4',
 	FallbackComponent: ConnectGA4CTATileWidget,
-} )( TopCountriesWidget );
->>>>>>> c4164a4e
+} )( TopCountriesWidget );