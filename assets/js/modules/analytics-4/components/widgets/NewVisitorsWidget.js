/**
 * NewVisitorsWidget component.
 *
 * Site Kit by Google, Copyright 2023 Google LLC
 *
 * Licensed under the Apache License, Version 2.0 (the "License");
 * you may not use this file except in compliance with the License.
 * You may obtain a copy of the License at
 *
 *     https://www.apache.org/licenses/LICENSE-2.0
 *
 * Unless required by applicable law or agreed to in writing, software
 * distributed under the License is distributed on an "AS IS" BASIS,
 * WITHOUT WARRANTIES OR CONDITIONS OF ANY KIND, either express or implied.
 * See the License for the specific language governing permissions and
 * limitations under the License.
 */

/**
 * External dependencies
 */
import PropTypes from 'prop-types';
import { get } from 'lodash';

/**
 * WordPress dependencies
 */
import { __, sprintf } from '@wordpress/i18n';

/**
 * Internal dependencies
 */
import Data from 'googlesitekit-data';
import { CORE_USER } from '../../../../googlesitekit/datastore/user/constants';
import { CORE_MODULES } from '../../../../googlesitekit/modules/datastore/constants';
import {
	DATE_RANGE_OFFSET,
	MODULES_ANALYTICS_4,
} from '../../datastore/constants';
import { MetricTileNumeric } from '../../../../components/KeyMetrics';
import { numFmt } from '../../../../util/i18n';

const { useSelect, useInViewSelect } = Data;

<<<<<<< HEAD
function NewVisitorsWidget( props ) {
	const { Widget, WidgetNull } = props;

	const isGA4ModuleConnected = useSelect( ( select ) =>
		select( CORE_MODULES ).isModuleConnected( 'analytics-4' )
	);

=======
export default function NewVisitorsWidget( { Widget } ) {
>>>>>>> 9dae54ab
	const dates = useSelect( ( select ) =>
		select( CORE_USER ).getDateRangeDates( {
			offsetDays: DATE_RANGE_OFFSET,
			compare: true,
		} )
	);

	const reportOptions = {
		...dates,
		dimensions: [ 'newVsReturning' ],
		metrics: [ { name: 'activeUsers' } ],
	};

	const report = useInViewSelect( ( select ) =>
		isGA4ModuleConnected
			? select( MODULES_ANALYTICS_4 ).getReport( reportOptions )
			: undefined
	);

	const loading = useInViewSelect( ( select ) =>
		isGA4ModuleConnected
			? ! select( MODULES_ANALYTICS_4 ).hasFinishedResolution(
					'getReport',
					[ reportOptions ]
			  )
			: undefined
	);

	if ( ! isGA4ModuleConnected ) {
		return <WidgetNull />;
	}

	const { rows = [] } = report || {};

	const makeFind = ( dateRange ) => ( row ) =>
		get( row, 'dimensionValues.0.value' ) === 'new' &&
		get( row, 'dimensionValues.1.value' ) === dateRange;
	const makeFilter = ( dateRange ) => ( row ) =>
		get( row, 'dimensionValues.1.value' ) === dateRange;
	const reducer = ( acc, row ) =>
		acc + ( parseInt( get( row, 'metricValues.0.value' ), 10 ) || 0 );

	const newVisitors =
		rows.find( makeFind( 'date_range_0' ) )?.metricValues?.[ 0 ]?.value ||
		0;
	const total = rows
		.filter( makeFilter( 'date_range_0' ) )
		.reduce( reducer, 0 );
	const prevTotal = rows
		.filter( makeFilter( 'date_range_1' ) )
		.reduce( reducer, 0 );

	return (
		<MetricTileNumeric
			Widget={ Widget }
			title={ __( 'New visitors', 'google-site-kit' ) }
			metricValue={ newVisitors }
			subText={ sprintf(
				/* translators: %d: Number of total visitors visiting the site. */
				__( 'of %s total visitors', 'google-site-kit' ),
				numFmt( total, { style: 'decimal' } )
			) }
			previousValue={ prevTotal }
			currentValue={ total }
			loading={ loading }
		/>
	);
}

NewVisitorsWidget.propTypes = {
	Widget: PropTypes.elementType.isRequired,
<<<<<<< HEAD
	WidgetNull: PropTypes.elementType.isRequired,
};

export default whenKeyMetricsWidgetVisible()( NewVisitorsWidget );
=======
};
>>>>>>> 9dae54ab
<|MERGE_RESOLUTION|>--- conflicted
+++ resolved
@@ -42,17 +42,13 @@
 
 const { useSelect, useInViewSelect } = Data;
 
-<<<<<<< HEAD
-function NewVisitorsWidget( props ) {
+export default function NewVisitorsWidget( props ) {
 	const { Widget, WidgetNull } = props;
 
 	const isGA4ModuleConnected = useSelect( ( select ) =>
 		select( CORE_MODULES ).isModuleConnected( 'analytics-4' )
 	);
 
-=======
-export default function NewVisitorsWidget( { Widget } ) {
->>>>>>> 9dae54ab
 	const dates = useSelect( ( select ) =>
 		select( CORE_USER ).getDateRangeDates( {
 			offsetDays: DATE_RANGE_OFFSET,
@@ -124,11 +120,5 @@
 
 NewVisitorsWidget.propTypes = {
 	Widget: PropTypes.elementType.isRequired,
-<<<<<<< HEAD
 	WidgetNull: PropTypes.elementType.isRequired,
-};
-
-export default whenKeyMetricsWidgetVisible()( NewVisitorsWidget );
-=======
-};
->>>>>>> 9dae54ab
+};