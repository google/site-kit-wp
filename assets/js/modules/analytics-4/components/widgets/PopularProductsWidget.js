/**
 * PopularProductsWidget component.
 *
 * Site Kit by Google, Copyright 2023 Google LLC
 *
 * Licensed under the Apache License, Version 2.0 (the "License");
 * you may not use this file except in compliance with the License.
 * You may obtain a copy of the License at
 *
 *     https://www.apache.org/licenses/LICENSE-2.0
 *
 * Unless required by applicable law or agreed to in writing, software
 * distributed under the License is distributed on an "AS IS" BASIS,
 * WITHOUT WARRANTIES OR CONDITIONS OF ANY KIND, either express or implied.
 * See the License for the specific language governing permissions and
 * limitations under the License.
 */

/**
 * External dependencies
 */
import PropTypes from 'prop-types';

/**
 * WordPress dependencies
 */
import { __ } from '@wordpress/i18n';

/**
 * Internal dependencies
 */
import Data from 'googlesitekit-data';
import { CORE_USER } from '../../../../googlesitekit/datastore/user/constants';
import { CORE_SITE } from '../../../../googlesitekit/datastore/site/constants';
import {
	DATE_RANGE_OFFSET,
	MODULES_ANALYTICS_4,
} from '../../datastore/constants';
import { MetricTileTable } from '../../../../components/KeyMetrics';
import Link from '../../../../components/Link';
import { numFmt } from '../../../../util';
const { useSelect, useInViewSelect } = Data;

export default function PopularProductsWidget( props ) {
	const { Widget, WidgetNull } = props;

	const productBasePaths = useSelect( ( select ) =>
		select( CORE_SITE ).getProductBasePaths()
	);

	const dates = useSelect( ( select ) =>
		select( CORE_USER ).getDateRangeDates( {
			offsetDays: DATE_RANGE_OFFSET,
		} )
	);

	const reportOptions = {
		...dates,
		dimensions: [ 'pageTitle', 'pagePath' ],
		dimensionFilters: {
			pagePath: {
				filterType: 'stringFilter',
				matchType: 'BEGINS_WITH',
				value: productBasePaths,
			},
		},
		metrics: [ { name: 'screenPageViews' } ],
		orderby: [
			{
				metric: { metricName: 'screenPageViews' },
				desc: true,
			},
		],
		limit: 3,
	};

	const showWidget = productBasePaths?.length > 0;

	const report = useInViewSelect( ( select ) =>
		showWidget
			? select( MODULES_ANALYTICS_4 ).getReport( reportOptions )
			: undefined
	);

	const error = useSelect( ( select ) =>
		select( MODULES_ANALYTICS_4 ).getErrorForSelector( 'getReport', [
			reportOptions,
		] )
	);

	const loading = useInViewSelect( ( select ) =>
		showWidget
			? ! select( MODULES_ANALYTICS_4 ).hasFinishedResolution(
					'getReport',
					[ reportOptions ]
			  )
			: undefined
	);

	const { rows = [] } = report || {};

	const columns = useSelect( ( select ) => [
		{
			field: 'dimensionValues',
			Component: ( { fieldValue } ) => {
				const [ title, url ] = fieldValue;
				const serviceURL = select(
					MODULES_ANALYTICS_4
				).getServiceReportURL( 'all-pages-and-screens', {
					filters: { unifiedPagePathScreen: url.value },
					dates,
				} );

				return (
					<Link
						href={ serviceURL }
						title={ title.value }
						external
						hideExternalIndicator
					>
						{ title.value }
					</Link>
				);
			},
		},
		{
			field: 'metricValues.0.value',
			Component: ( { fieldValue } ) => (
				<strong>{ numFmt( fieldValue ) }</strong>
			),
		},
	] );

	if ( ! showWidget ) {
		return <WidgetNull />;
	}

	return (
		<MetricTileTable
			Widget={ Widget }
			title={ __(
				'Most popular products by pageviews',
				'google-site-kit'
			) }
			loading={ loading }
			rows={ rows }
			columns={ columns }
<<<<<<< HEAD
			ZeroState={ ZeroDataMessage }
			error={ error }
			moduleSlug="analytics-4"
=======
			ZeroState={ () =>
				__(
					'Analytics doesn’t have data for your site’s products yet',
					'google-site-kit'
				)
			}
>>>>>>> ab66da07
		/>
	);
}

PopularProductsWidget.propTypes = {
	Widget: PropTypes.elementType.isRequired,
	WidgetNull: PropTypes.elementType.isRequired,
};<|MERGE_RESOLUTION|>--- conflicted
+++ resolved
@@ -145,18 +145,14 @@
 			loading={ loading }
 			rows={ rows }
 			columns={ columns }
-<<<<<<< HEAD
-			ZeroState={ ZeroDataMessage }
-			error={ error }
-			moduleSlug="analytics-4"
-=======
 			ZeroState={ () =>
 				__(
 					'Analytics doesn’t have data for your site’s products yet',
 					'google-site-kit'
 				)
 			}
->>>>>>> ab66da07
+			error={ error }
+			moduleSlug="analytics-4"
 		/>
 	);
 }
