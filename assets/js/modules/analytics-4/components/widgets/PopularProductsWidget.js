--- conflicted
+++ resolved
@@ -150,17 +150,13 @@
 			loading={ loading }
 			rows={ rows }
 			columns={ columns }
-<<<<<<< HEAD
 			infoTooltip={ infoTooltip }
-			ZeroState={ ZeroDataMessage }
-=======
 			ZeroState={ () =>
 				__(
 					'Analytics doesn’t have data for your site’s products yet',
 					'google-site-kit'
 				)
 			}
->>>>>>> 6bbcd79b
 		/>
 	);
 }
