/**
 * TopCitiesWidget component.
 *
 * Site Kit by Google, Copyright 2023 Google LLC
 *
 * Licensed under the Apache License, Version 2.0 (the "License");
 * you may not use this file except in compliance with the License.
 * You may obtain a copy of the License at
 *
 *     https://www.apache.org/licenses/LICENSE-2.0
 *
 * Unless required by applicable law or agreed to in writing, software
 * distributed under the License is distributed on an "AS IS" BASIS,
 * WITHOUT WARRANTIES OR CONDITIONS OF ANY KIND, either express or implied.
 * See the License for the specific language governing permissions and
 * limitations under the License.
 */

/**
 * External dependencies
 */
import PropTypes from 'prop-types';

<<<<<<< HEAD
/**
 * WordPress dependencies
 */
import { __ } from '@wordpress/i18n';

/**
 * Internal dependencies
 */
import Data from 'googlesitekit-data';
import { CORE_USER } from '../../../../googlesitekit/datastore/user/constants';
import { CORE_MODULES } from '../../../../googlesitekit/modules/datastore/constants';
import {
	DATE_RANGE_OFFSET,
	MODULES_ANALYTICS_4,
} from '../../datastore/constants';
import { ZeroDataMessage } from '../../../analytics/components/common';
import { numFmt } from '../../../../util';
import {
	MetricTileTable,
	whenKeyMetricsWidgetVisible,
} from '../../../../components/KeyMetrics';
const { useSelect, useInViewSelect } = Data;

function TopCitiesWidget( { Widget, WidgetNull } ) {
	const keyMetricsWidgetHidden = useSelect( ( select ) =>
		select( CORE_USER ).isKeyMetricsWidgetHidden()
	);
	const isGA4ModuleConnected = useSelect( ( select ) =>
		select( CORE_MODULES ).isModuleConnected( 'analytics-4' )
	);

	const dates = useSelect( ( select ) =>
		select( CORE_USER ).getDateRangeDates( {
			offsetDays: DATE_RANGE_OFFSET,
		} )
	);

	const topcCitiesReportOptions = {
		...dates,
		dimensions: [ 'city' ],
		metrics: [ { name: 'totalUsers' } ],
		orderby: [
			{
				metric: {
					metricName: 'totalUsers',
				},
				desc: true,
			},
		],
		limit: 3,
	};

	const topCitiesReport = useInViewSelect( ( select ) =>
		select( MODULES_ANALYTICS_4 ).getReport( topcCitiesReportOptions )
	);

	const loading = useInViewSelect(
		( select ) =>
			! select( MODULES_ANALYTICS_4 ).hasFinishedResolution(
				'getReport',
				[ topcCitiesReportOptions ]
			)
	);

	if ( ! isGA4ModuleConnected || keyMetricsWidgetHidden !== false ) {
		return <WidgetNull />;
	}

	const { rows = [] } = topCitiesReport || {};

	const totalUsers =
		topCitiesReport?.totals?.[ 0 ]?.metricValues?.[ 0 ]?.value;

	const columns = [
		{
			field: 'dimensionValues',
			Component: ( { fieldValue } ) => {
				const [ title ] = fieldValue;

				return (
					<p className="googlesitekit-km-widget-tile__table-plain-text">
						{ title.value }
					</p>
				);
			},
		},
		{
			field: 'metricValues.0.value',
			Component: ( { fieldValue } ) => (
				<strong>{ numFmt( fieldValue / totalUsers, '%' ) }</strong>
			),
		},
	];

=======
export default function TopCitiesWidget( { Widget } ) {
>>>>>>> c3f56d57
	return (
		<MetricTileTable
			Widget={ Widget }
			title={ __( 'To cities driving traffic', 'google-site-kit' ) }
			loading={ loading }
			rows={ rows }
			columns={ columns }
			zeroState={ ZeroDataMessage }
		/>
	);
}

TopCitiesWidget.propTypes = {
	Widget: PropTypes.elementType.isRequired,
	WidgetNull: PropTypes.elementType.isRequired,
};

export default whenKeyMetricsWidgetVisible()( TopCitiesWidget );<|MERGE_RESOLUTION|>--- conflicted
+++ resolved
@@ -21,7 +21,6 @@
  */
 import PropTypes from 'prop-types';
 
-<<<<<<< HEAD
 /**
  * WordPress dependencies
  */
@@ -39,10 +38,7 @@
 } from '../../datastore/constants';
 import { ZeroDataMessage } from '../../../analytics/components/common';
 import { numFmt } from '../../../../util';
-import {
-	MetricTileTable,
-	whenKeyMetricsWidgetVisible,
-} from '../../../../components/KeyMetrics';
+import { MetricTileTable } from '../../../../components/KeyMetrics';
 const { useSelect, useInViewSelect } = Data;
 
 function TopCitiesWidget( { Widget, WidgetNull } ) {
@@ -116,9 +112,6 @@
 		},
 	];
 
-=======
-export default function TopCitiesWidget( { Widget } ) {
->>>>>>> c3f56d57
 	return (
 		<MetricTileTable
 			Widget={ Widget }
@@ -136,4 +129,4 @@
 	WidgetNull: PropTypes.elementType.isRequired,
 };
 
-export default whenKeyMetricsWidgetVisible()( TopCitiesWidget );+export default TopCitiesWidget;