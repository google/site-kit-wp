--- conflicted
+++ resolved
@@ -43,13 +43,9 @@
 import { getFullURL, numFmt } from '../../../../util';
 const { useSelect, useInViewSelect } = Data;
 
-<<<<<<< HEAD
-function PopularContentWidget( props ) {
+export default function PopularContentWidget( props ) {
 	const { Widget, WidgetNull } = props;
 
-=======
-export default function PopularContentWidget( { Widget, WidgetNull } ) {
->>>>>>> 9dae54ab
 	const isGA4ModuleConnected = useSelect( ( select ) =>
 		select( CORE_MODULES ).isModuleConnected( 'analytics-4' )
 	);
