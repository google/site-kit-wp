--- conflicted
+++ resolved
@@ -221,7 +221,6 @@
 	it( 'auto-submits the form', async () => {
 		registry.dispatch( MODULES_ANALYTICS_4 ).setSettings( {} );
 		registry.dispatch( MODULES_TAGMANAGER ).setSettings( {} );
-<<<<<<< HEAD
 		registry.dispatch( MODULES_ANALYTICS_4 ).receiveGetExistingTag( null );
 		registry.dispatch( MODULES_ANALYTICS_4 ).receiveGetAccountSummaries( {
 			accountSummaries: accountSummaries.accountSummaries.map(
@@ -232,14 +231,6 @@
 			),
 			nextPageToken: null,
 		} );
-=======
-		registry.dispatch( MODULES_ANALYTICS_4 ).receiveGetAccountSummaries(
-			accountSummaries.map( ( account ) => ( {
-				...account,
-				propertySummaries: [],
-			} ) )
-		);
->>>>>>> db3699f1
 		registry
 			.dispatch( MODULES_ANALYTICS_4 )
 			.receiveGetProperty( properties[ 0 ], {
@@ -352,7 +343,6 @@
 
 	it( 'auto-submits the form only once in the case of an error', async () => {
 		registry.dispatch( MODULES_TAGMANAGER ).setSettings( {} );
-<<<<<<< HEAD
 		registry.dispatch( MODULES_ANALYTICS_4 ).receiveGetExistingTag( null );
 		registry.dispatch( MODULES_ANALYTICS_4 ).receiveGetAccountSummaries( {
 			accountSummaries: accountSummaries.accountSummaries.map(
@@ -363,14 +353,6 @@
 			),
 			nextPageToken: null,
 		} );
-=======
-		registry.dispatch( MODULES_ANALYTICS_4 ).receiveGetAccountSummaries(
-			accountSummaries.map( ( account ) => ( {
-				...account,
-				propertySummaries: [],
-			} ) )
-		);
->>>>>>> db3699f1
 		registry
 			.dispatch( MODULES_ANALYTICS_4 )
 			.receiveGetWebDataStreamsBatch( webDataStreamsBatch, {
