--- conflicted
+++ resolved
@@ -311,7 +311,7 @@
 
 	const getPieChartSlices = usePieChartSlices();
 
-	const options = cloneDeep( UserDimensionsPieChart.chartOptions );
+	const options = structuredClone( UserDimensionsPieChart.chartOptions );
 
 	const slices = getPieChartSlices(
 		dataMap.slice( 1 ).map( ( [ rowDimensionValue ] ) => rowDimensionValue )
@@ -478,11 +478,6 @@
 		}
 	}
 
-<<<<<<< HEAD
-	const options = structuredClone( UserDimensionsPieChart.chartOptions );
-
-=======
->>>>>>> 662ce3eb
 	let labels = {
 		sessionDefaultChannelGrouping: __(
 			'<span>By</span> channels',
