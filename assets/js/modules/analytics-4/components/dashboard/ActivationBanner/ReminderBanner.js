--- conflicted
+++ resolved
@@ -19,12 +19,8 @@
 /**
  * WordPress dependencies
  */
-<<<<<<< HEAD
 import { __, sprintf } from '@wordpress/i18n';
-=======
-import { __ } from '@wordpress/i18n';
 import { Fragment } from '@wordpress/element';
->>>>>>> c1f6bc7b
 
 /**
  * Internal dependencies
@@ -49,7 +45,35 @@
 		select( CORE_USER ).getReferenceDate()
 	);
 
-<<<<<<< HEAD
+	const { isTooltipVisible } = useTooltipState(
+		ACTIVATION_ACKNOWLEDGEMENT_TOOLTIP_STATE_KEY
+	);
+
+	const showTooltip = useShowTooltip(
+		ACTIVATION_ACKNOWLEDGEMENT_TOOLTIP_STATE_KEY
+	);
+
+	if ( isTooltipVisible ) {
+		return (
+			<Fragment>
+				<AdminMenuTooltip
+					title={ __(
+						'You can connect Google Analytics 4 later here',
+						'google-site-kit'
+					) }
+					content={ __(
+						'You can configure the Google Analytics 4 property inside the Site Kit Settings later.',
+						'google-site-kit'
+					) }
+					dismissLabel={ __( 'Got it', 'google-site-kit' ) }
+					tooltipStateKey={
+						ACTIVATION_ACKNOWLEDGEMENT_TOOLTIP_STATE_KEY
+					}
+				/>
+			</Fragment>
+		);
+	}
+
 	let title;
 	let description = __(
 		'Your current Universal Analytics will stop recording stats on July 1st, 2023',
@@ -117,37 +141,6 @@
 		</section>
 	);
 
-=======
-	const { isTooltipVisible } = useTooltipState(
-		ACTIVATION_ACKNOWLEDGEMENT_TOOLTIP_STATE_KEY
-	);
-
-	const showTooltip = useShowTooltip(
-		ACTIVATION_ACKNOWLEDGEMENT_TOOLTIP_STATE_KEY
-	);
-
-	if ( isTooltipVisible ) {
-		return (
-			<Fragment>
-				<AdminMenuTooltip
-					title={ __(
-						'You can connect Google Analytics 4 later here',
-						'google-site-kit'
-					) }
-					content={ __(
-						'You can configure the Google Analytics 4 property inside the Site Kit Settings later.',
-						'google-site-kit'
-					) }
-					dismissLabel={ __( 'Got it', 'google-site-kit' ) }
-					tooltipStateKey={
-						ACTIVATION_ACKNOWLEDGEMENT_TOOLTIP_STATE_KEY
-					}
-				/>
-			</Fragment>
-		);
-	}
-
->>>>>>> c1f6bc7b
 	return (
 		<BannerNotification
 			id="ga4-activation-banner"
@@ -162,11 +155,8 @@
 			dismissExpires={ getBannerDismissalExpiryTime(
 				referenceDateString
 			) }
-<<<<<<< HEAD
 			secondaryPane={ secondaryPane }
-=======
 			onDismiss={ showTooltip }
->>>>>>> c1f6bc7b
 		/>
 	);
 }