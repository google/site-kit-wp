--- conflicted
+++ resolved
@@ -374,19 +374,6 @@
 	},
 };
 
-<<<<<<< HEAD
-export const NoDataInComparisonDateRange = Template.bind( {} );
-NoDataInComparisonDateRange.storyName = 'NoDataInComparisonDateRange';
-NoDataInComparisonDateRange.args = {
-	setupRegistry: ( registry ) => {
-		provideAnalyticsReportWithoutDateRangeData(
-			registry,
-			reportOptions[ 0 ]
-		);
-	},
-};
-NoDataInComparisonDateRange.scenario = {};
-=======
 export const LongDataValues = Template.bind( {} );
 LongDataValues.storyName = 'Long Data Values';
 LongDataValues.args = {
@@ -411,7 +398,18 @@
 LongDataValues.scenario = {
 	delay: 300, // Delay required to allow time to wait for the font sizes to be resized.
 };
->>>>>>> 8bcaaea3
+
+export const NoDataInComparisonDateRange = Template.bind( {} );
+NoDataInComparisonDateRange.storyName = 'NoDataInComparisonDateRange';
+NoDataInComparisonDateRange.args = {
+	setupRegistry: ( registry ) => {
+		provideAnalyticsReportWithoutDateRangeData(
+			registry,
+			reportOptions[ 0 ]
+		);
+	},
+};
+NoDataInComparisonDateRange.scenario = {};
 
 export default {
 	title: 'Modules/Analytics4/Widgets/DashboardOverallPageMetricsWidgetGA4',
