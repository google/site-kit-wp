--- conflicted
+++ resolved
@@ -56,18 +56,13 @@
 						className="googlesitekit-settings-module__meta-item-type"
 					>
 						{ __( 'Excluded from Analytics', 'google-site-kit' ) }
-<<<<<<< HEAD
-					</h5>
+					</Typography>
 					<Typography
 						as="p"
 						type="body"
 						size="medium"
 						className="googlesitekit-settings-module__meta-item-data"
 					>
-=======
-					</Typography>
-					<p className="googlesitekit-settings-module__meta-item-data">
->>>>>>> cc053c29
 						{ !! trackingDisabled.length &&
 							trackingDisabled
 								.map(
@@ -104,18 +99,13 @@
 								className="googlesitekit-settings-module__meta-item-type"
 							>
 								{ __( 'Ads Conversion ID', 'google-site-kit' ) }
-<<<<<<< HEAD
-							</h5>
+							</Typography>
 							<Typography
 								as="p"
 								type="body"
 								size="medium"
 								className="googlesitekit-settings-module__meta-item-data"
 							>
-=======
-							</Typography>
-							<p className="googlesitekit-settings-module__meta-item-data">
->>>>>>> cc053c29
 								{ !! adsConversionID && (
 									<DisplaySetting value={ adsConversionID } />
 								) }
