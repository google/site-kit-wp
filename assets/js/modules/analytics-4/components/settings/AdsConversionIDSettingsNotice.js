/**
 * AdsConversionIDSettingsNotice component.
 *
 * Site Kit by Google, Copyright 2024 Google LLC
 *
 * Licensed under the Apache License, Version 2.0 (the "License");
 * you may not use this file except in compliance with the License.
 * You may obtain a copy of the License at
 *
 *     https://www.apache.org/licenses/LICENSE-2.0
 *
 * Unless required by applicable law or agreed to in writing, software
 * distributed under the License is distributed on an "AS IS" BASIS,
 * WITHOUT WARRANTIES OR CONDITIONS OF ANY KIND, either express or implied.
 * See the License for the specific language governing permissions and
 * limitations under the License.
 */

/**
 * WordPress dependencies
 */
import { createInterpolateElement, useCallback } from '@wordpress/element';
import { __ } from '@wordpress/i18n';

/**
 * Internal dependencies
 */
import { useSelect } from 'googlesitekit-data';
import { ADS_CONVERSION_ID_NOTICE_DISMISSED_ITEM_KEY } from '../../constants';
import { CORE_SITE } from '../../../../googlesitekit/datastore/site/constants';
import { CORE_USER } from '../../../../googlesitekit/datastore/user/constants';
<<<<<<< HEAD
import { DAY_IN_SECONDS, dateAgo, trackEvent } from '../../../../util';
=======
import { DAY_IN_SECONDS, dateSub, trackEvent } from '../../../../util';
>>>>>>> f9d6ce37
import { MODULES_ANALYTICS_4 } from '../../datastore/constants';
import SettingsNotice, {
	TYPE_INFO,
} from '../../../../components/SettingsNotice';
import InfoCircleIcon from '../../../../../../assets/svg/icons/info-circle.svg';
import Link from '../../../../components/Link';
import useViewContext from '../../../../hooks/useViewContext';
import withIntersectionObserver from '../../../../util/withIntersectionObserver';

const SettingsNoticeWithIntersectionObserver =
	withIntersectionObserver( SettingsNotice );

export default function AdsConversionIDSettingsNotice() {
	const settingsAdminURL = useSelect( ( select ) =>
		select( CORE_SITE ).getAdminURL( 'googlesitekit-settings' )
	);

	const shouldShowNotice = useSelect( ( select ) => {
		const isDismissed = select( CORE_USER ).isItemDismissed(
			ADS_CONVERSION_ID_NOTICE_DISMISSED_ITEM_KEY
		);
		if ( isDismissed ) {
			return false;
		}

		const adsConversionIDMigratedAtMs =
			select( MODULES_ANALYTICS_4 ).getAdsConversionIDMigratedAtMs();
		if ( ! adsConversionIDMigratedAtMs ) {
			return false;
		}

		// If it has been <= 28 days since the migration.
		const now = select( CORE_USER ).getReferenceDate();
<<<<<<< HEAD
		const fourWeeksAgo = dateAgo( now, 28 * DAY_IN_SECONDS );
=======
		const fourWeeksAgo = dateSub( now, 28 * DAY_IN_SECONDS );
>>>>>>> f9d6ce37
		return fourWeeksAgo.getTime() <= adsConversionIDMigratedAtMs;
	} );

	const viewContext = useViewContext();
	const trackDismissNotificationEvent = () => {
		trackEvent(
			`${ viewContext }_GA_Ads_redirect`,
			'dismiss_notification'
		);
	};
	const trackConfirmNotificationEvent = () => {
		trackEvent(
			`${ viewContext }_GA_Ads_redirect`,
			'confirm_notification'
		);
	};

	const onInView = useCallback( () => {
		trackEvent( `${ viewContext }_GA_Ads_redirect`, 'view_notification' );
	}, [ viewContext ] );

	// Do not show the notice if the view conditions have not been met.
	if ( ! shouldShowNotice ) {
		return null;
	}

	return (
		<SettingsNoticeWithIntersectionObserver
			onInView={ onInView }
			className="googlesitekit-settings-analytics-ads-conversion-id-notice"
			dismiss={ ADS_CONVERSION_ID_NOTICE_DISMISSED_ITEM_KEY }
			dismissCallback={ trackDismissNotificationEvent }
			dismissLabel={ __( 'Got it', 'google-site-kit' ) }
			type={ TYPE_INFO }
			Icon={ InfoCircleIcon }
			notice={ createInterpolateElement(
				__(
					'Ads Conversion Tracking ID has been moved to <a>Ads settings</a>',
					'google-site-kit'
				),
				{
					a: (
						<Link
							href={ `${ settingsAdminURL }#/connected-services/ads` }
							onClick={ trackConfirmNotificationEvent }
						/>
					),
				}
			) }
		/>
	);
}<|MERGE_RESOLUTION|>--- conflicted
+++ resolved
@@ -29,11 +29,7 @@
 import { ADS_CONVERSION_ID_NOTICE_DISMISSED_ITEM_KEY } from '../../constants';
 import { CORE_SITE } from '../../../../googlesitekit/datastore/site/constants';
 import { CORE_USER } from '../../../../googlesitekit/datastore/user/constants';
-<<<<<<< HEAD
-import { DAY_IN_SECONDS, dateAgo, trackEvent } from '../../../../util';
-=======
 import { DAY_IN_SECONDS, dateSub, trackEvent } from '../../../../util';
->>>>>>> f9d6ce37
 import { MODULES_ANALYTICS_4 } from '../../datastore/constants';
 import SettingsNotice, {
 	TYPE_INFO,
@@ -67,11 +63,7 @@
 
 		// If it has been <= 28 days since the migration.
 		const now = select( CORE_USER ).getReferenceDate();
-<<<<<<< HEAD
-		const fourWeeksAgo = dateAgo( now, 28 * DAY_IN_SECONDS );
-=======
 		const fourWeeksAgo = dateSub( now, 28 * DAY_IN_SECONDS );
->>>>>>> f9d6ce37
 		return fourWeeksAgo.getTime() <= adsConversionIDMigratedAtMs;
 	} );
 
