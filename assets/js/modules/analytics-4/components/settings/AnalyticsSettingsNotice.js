--- conflicted
+++ resolved
@@ -25,6 +25,7 @@
  * WordPress dependencies
  */
 import { __, sprintf } from '@wordpress/i18n';
+import { createInterpolateElement } from '@wordpress/element';
 
 /**
  * Internal dependencies
@@ -45,14 +46,6 @@
 	if ( ! hasModuleAccess ) {
 		return (
 			<Notice
-<<<<<<< HEAD
-				type={ Notice.TYPES.INFO }
-				description={ sprintf(
-					/* translators: %s: module owner's name */
-					__(
-						'%s configured Analytics and you don’t have access to its configured property. Contact them to share access or change the configured property.',
-						'google-site-kit'
-=======
 				className="googlesitekit-settings-notice"
 				type={ Notice.TYPES.WARNING }
 				description={ createInterpolateElement(
@@ -63,9 +56,10 @@
 							'google-site-kit'
 						),
 						formattedOwnerName
->>>>>>> 33465454
 					),
-					formattedOwnerName
+					{
+						strong: <strong />,
+					}
 				) }
 			/>
 		);
