--- conflicted
+++ resolved
@@ -32,11 +32,15 @@
 import { withWidgetComponentProps } from '../../../../../googlesitekit/widgets/util';
 import { getPreviousDate } from '../../../../../util';
 import {
+	getAnalytics4MockResponse,
 	getAnalytics4MockPivotResponse,
 	provideAnalytics4MockReport,
 	provideAnalytics4MockPivotReport,
 } from '../../../utils/data-mock';
-import { availableAudiences } from './../../../datastore/__fixtures__';
+import {
+	audiences as audiencesFixture,
+	availableAudiences,
+} from './../../../datastore/__fixtures__';
 import AudienceTilesWidget from './AudienceTilesWidget';
 
 function excludeAudienceFromReport( report, audienceResourceName ) {
@@ -416,7 +420,6 @@
 					],
 				} );
 
-<<<<<<< HEAD
 				const titleReportOptions = {
 					...topContentPageTitlesReportOptions,
 					dimensionFilters: {
@@ -441,26 +444,6 @@
 					.receiveGetPivotReport( topTitleReport, {
 						options: titleReportOptions,
 					} );
-=======
-				audiencesFixture.forEach( ( audience ) => {
-					const pageTitlesReport = getAnalytics4MockResponse(
-						topContentPageTitlesReportOptions,
-						// Use the zip combination strategy to ensure a one-to-one mapping of page paths to page titles.
-						// Otherwise, by using the default cartesian product of dimension values, the resulting output will have non-matching
-						// page paths to page titles.
-						{ dimensionCombinationStrategy: STRATEGY_ZIP }
-					);
-					registry
-						.dispatch( MODULES_ANALYTICS_4 )
-						.receiveGetReport( pageTitlesReport, {
-							options: {
-								...topContentPageTitlesReportOptions,
-								dimensionFilters: {
-									audienceResourceName: audience.name,
-								},
-							},
-						} );
-				} );
 
 				registry
 					.dispatch( MODULES_ANALYTICS_4 )
@@ -487,7 +470,6 @@
 					} );
 
 				setupRegistryFn?.( registry );
->>>>>>> 1f561c95
 			};
 
 			return (
