/**
 * ErrorWidgetContent component.
 *
 * Site Kit by Google, Copyright 2024 Google LLC
 *
 * Licensed under the Apache License, Version 2.0 (the "License");
 * you may not use this file except in compliance with the License.
 * You may obtain a copy of the License at
 *
 *     https://www.apache.org/licenses/LICENSE-2.0
 *
 * Unless required by applicable law or agreed to in writing, software
 * distributed under the License is distributed on an "AS IS" BASIS,
 * WITHOUT WARRANTIES OR CONDITIONS OF ANY KIND, either express or implied.
 * See the License for the specific language governing permissions and
 * limitations under the License.
 */

/**
 * External dependencies
 */
import PropTypes from 'prop-types';

/**
 * WordPress dependencies
 */
import { forwardRef } from '@wordpress/element';
import { __ } from '@wordpress/i18n';

/**
 * Internal dependencies
 */
import { Button } from 'googlesitekit-components';
import { Cell, Grid, Row } from '../../../../../../material-components';
import {
	BREAKPOINT_SMALL,
	BREAKPOINT_TABLET,
	useBreakpoint,
} from '../../../../../../hooks/useBreakpoint';
import AudienceSegmentationErrorSVG from '../../../../../../../svg/graphics/audience-segmentation-error-full-width.svg';
import { isInsufficientPermissionsError } from '../../../../../../util/errors';
import ReportErrorActions from '../../../../../../components/ReportErrorActions';
import GetHelpLink from '../GetHelpLink';
import Typography from '../../../../../../components/Typography';

const ErrorWidgetContent = forwardRef(
	( { Widget, errors, onRetry, onRequestAccess, showRetryButton }, ref ) => {
		const breakpoint = useBreakpoint();
		const isMobileBreakpoint = breakpoint === BREAKPOINT_SMALL;
		const isTabletBreakpoint = breakpoint === BREAKPOINT_TABLET;

		const hasInsufficientPermissionsError = errors.some(
			isInsufficientPermissionsError
		);

		return (
			<Widget
				ref={ ref }
				className="googlesitekit-audience-segmentation-error-widget"
				noPadding
			>
				<Grid
					className="googlesitekit-audience-segmentation-error__widget-primary-cell"
					collapsed
				>
					<Row>
						<Cell smSize={ 6 } mdSize={ 8 } lgSize={ 7 }>
<<<<<<< HEAD
							<h3>
=======
							<Typography
								as="h3"
								type="title"
								size="large"
								className="googlesitekit-publisher-win__title"
							>
>>>>>>> fa27b07b
								{ hasInsufficientPermissionsError
									? __(
											'Insufficient permissions',
											'google-site-kit'
									  )
									: __(
											'Your visitor groups data loading failed',
											'google-site-kit'
									  ) }
							</Typography>
							<div className="googlesitekit-widget-audience-segmentation-error__actions">
								{ showRetryButton && onRetry ? (
									<Button onClick={ onRetry } danger>
										{ __( 'Retry', 'google-site-kit' ) }
									</Button>
								) : (
									<ReportErrorActions
										moduleSlug="analytics-4"
										error={ errors }
										GetHelpLink={
											hasInsufficientPermissionsError
												? GetHelpLink
												: undefined
										}
										hideGetHelpLink={
											! hasInsufficientPermissionsError
										}
										buttonVariant="danger"
										getHelpClassName="googlesitekit-error-retry-text"
										onRetry={ onRetry }
										onRequestAccess={ onRequestAccess }
									/>
								) }
							</div>
						</Cell>
						{ ! isMobileBreakpoint && ! isTabletBreakpoint && (
							<Cell
								className="googlesitekit-widget-audience-segmentation-error__svg-wrapper"
								smSize={ 6 }
								mdSize={ 3 }
								lgSize={ 5 }
							>
								<AudienceSegmentationErrorSVG width="233px" />
							</Cell>
						) }
						{ isTabletBreakpoint && (
							<Cell
								className="googlesitekit-widget-audience-segmentation-error__svg-wrapper"
								mdSize={ 8 }
							>
								<AudienceSegmentationErrorSVG width="233px" />
							</Cell>
						) }
						{ isMobileBreakpoint && (
							<Cell
								className="googlesitekit-widget-audience-segmentation-error__svg-wrapper"
								smSize={ 8 }
							>
								<AudienceSegmentationErrorSVG width="233px" />
							</Cell>
						) }
					</Row>
				</Grid>
			</Widget>
		);
	}
);

ErrorWidgetContent.propTypes = {
	Widget: PropTypes.elementType.isRequired,
	errors: PropTypes.arrayOf( PropTypes.object ).isRequired,
	onRetry: PropTypes.func.isRequired,
	onRequestAccess: PropTypes.func.isRequired,
	showRetryButton: PropTypes.bool,
};

export default ErrorWidgetContent;<|MERGE_RESOLUTION|>--- conflicted
+++ resolved
@@ -65,16 +65,12 @@
 				>
 					<Row>
 						<Cell smSize={ 6 } mdSize={ 8 } lgSize={ 7 }>
-<<<<<<< HEAD
-							<h3>
-=======
 							<Typography
 								as="h3"
 								type="title"
 								size="large"
 								className="googlesitekit-publisher-win__title"
 							>
->>>>>>> fa27b07b
 								{ hasInsufficientPermissionsError
 									? __(
 											'Insufficient permissions',
