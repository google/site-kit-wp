/**
 * KeyMetricsSetupCTAWidget component.
 *
 * Site Kit by Google, Copyright 2024 Google LLC
 *
 * Licensed under the Apache License, Version 2.0 (the "License");
 * you may not use this file except in compliance with the License.
 * You may obtain a copy of the License at
 *
 *     https://www.apache.org/licenses/LICENSE-2.0
 *
 * Unless required by applicable law or agreed to in writing, software
 * distributed under the License is distributed on an "AS IS" BASIS,
 * WITHOUT WARRANTIES OR CONDITIONS OF ANY KIND, either express or implied.
 * See the License for the specific language governing permissions and
 * limitations under the License.
 */

/**
 * External dependencies
 */
import PropTypes from 'prop-types';

/**
 * WordPress dependencies
 */
import { compose } from '@wordpress/compose';
import { __ } from '@wordpress/i18n';
import { Fragment } from '@wordpress/element';

/**
 * Internal dependencies
 */
import { useDispatch, useSelect } from 'googlesitekit-data';
import BannerGraphicsSVGDesktop from '../../../../../../svg/graphics/audience-segmentation-setup-desktop.svg';
import BannerGraphicsSVGTablet from '../../../../../../svg/graphics/audience-segmentation-setup-tablet.svg';
import BannerGraphicsSVGMobile from '../../../../../../svg/graphics/audience-segmentation-setup-mobile.svg';
import whenActive from '../../../../../util/when-active';
import { CORE_USER } from '../../../../../googlesitekit/datastore/user/constants';
<<<<<<< HEAD
import { MODULES_ANALYTICS_4 } from '../../../datastore/constants';
=======
import { CORE_SITE } from '../../../../../googlesitekit/datastore/site/constants';
import {
	MODULES_ANALYTICS_4,
	EDIT_SCOPE,
	AUDIENCE_SEGMENTATION_SETUP_FORM,
} from '../../../datastore/constants';
>>>>>>> 905fa5b9
import { Button, SpinnerButton } from 'googlesitekit-components';
import { Cell, Grid, Row } from '../../../../../material-components';
import {
	BREAKPOINT_SMALL,
	BREAKPOINT_TABLET,
	useBreakpoint,
} from '../../../../../hooks/useBreakpoint';
import {
	AdminMenuTooltip,
	useShowTooltip,
	useTooltipState,
} from '../../../../../components/AdminMenuTooltip';
import { withWidgetComponentProps } from '../../../../../googlesitekit/widgets/util';
import { WEEK_IN_SECONDS } from '../../../../../util';
<<<<<<< HEAD
import useEnableAudienceGroup from '../../../hooks/useEnableAudienceGroup';
=======
import AudienceErrorModal from './AudienceErrorModal';
>>>>>>> 905fa5b9

export const AUDIENCE_SEGMENTATION_SETUP_CTA_NOTIFICATION =
	'audience_segmentation_setup_cta-notification';

function AudienceSegmentationSetupCTAWidget( { Widget, WidgetNull } ) {
	const breakpoint = useBreakpoint();
	const isMobileBreakpoint = breakpoint === BREAKPOINT_SMALL;
	const isTabletBreakpoint = breakpoint === BREAKPOINT_TABLET;

	const showTooltip = useShowTooltip(
		AUDIENCE_SEGMENTATION_SETUP_CTA_NOTIFICATION
	);
	const { isTooltipVisible } = useTooltipState(
		AUDIENCE_SEGMENTATION_SETUP_CTA_NOTIFICATION
	);

	const isDismissed = useSelect( ( select ) =>
		select( CORE_USER ).isPromptDismissed(
			AUDIENCE_SEGMENTATION_SETUP_CTA_NOTIFICATION
		)
	);
	const dismissCount = useSelect( ( select ) =>
		select( CORE_USER ).getPromptDismissCount(
			AUDIENCE_SEGMENTATION_SETUP_CTA_NOTIFICATION
		)
	);

	const configuredAudiences = useSelect( ( select ) =>
		select( MODULES_ANALYTICS_4 ).getConfiguredAudiences()
	);

<<<<<<< HEAD
=======
	const hasAnalytics4EditScope = useSelect( ( select ) =>
		select( CORE_USER ).hasScope( EDIT_SCOPE )
	);

	const autoSubmit = useSelect( ( select ) =>
		select( CORE_FORMS ).getValue(
			AUDIENCE_SEGMENTATION_SETUP_FORM,
			'autoSubmit'
		)
	);

	const redirectURL = addQueryArgs( global.location.href, {
		notification: 'audience_segmentation',
	} );

	const [ apiErrors, setApiErrors ] = useState( [] );
	const [ failedAudiences, setFailedAudiences ] = useState( [] );
	const [ showErrorModal, setShowErrorModal ] = useState( false );

	const onEnableGroups = useCallback( async () => {
		setIsSaving( true );

		// If scope not granted, trigger scope error right away. These are
		// typically handled automatically based on API responses, but
		// this particular case has some special handling to improve UX.
		if ( ! hasAnalytics4EditScope ) {
			setValues( AUDIENCE_SEGMENTATION_SETUP_FORM, {
				autoSubmit: true,
			} );

			setPermissionScopeError( {
				code: ERROR_CODE_MISSING_REQUIRED_SCOPE,
				message: __(
					'Additional permissions are required to create new audiences in Analytics.',
					'google-site-kit'
				),
				data: {
					status: 403,
					scopes: [ EDIT_SCOPE ],
					skipModal: true,
					skipDefaultErrorNotifications: true,
					redirectURL,
				},
			} );

			return;
		}

		setValues( AUDIENCE_SEGMENTATION_SETUP_FORM, {
			autoSubmit: false,
		} );

		const { error, failedSiteKitAudienceSlugs } =
			( await enableAudienceGroup( failedAudiences ) ) || {};

		if ( error ) {
			setApiErrors( [ error ] );
			setFailedAudiences( [] );
		} else if ( Array.isArray( failedSiteKitAudienceSlugs ) ) {
			setFailedAudiences( failedSiteKitAudienceSlugs );
			setApiErrors( [] );
		} else {
			setApiErrors( [] );
			setFailedAudiences( [] );
		}

		setShowErrorModal( !! error || !! failedSiteKitAudienceSlugs );
		setIsSaving( false );
	}, [
		hasAnalytics4EditScope,
		setValues,
		enableAudienceGroup,
		failedAudiences,
		setPermissionScopeError,
		redirectURL,
	] );

	// If the user ends up back on this component with the required scope granted,
	// and already submitted the form, trigger the submit again.
	useEffect( () => {
		if ( hasAnalytics4EditScope && autoSubmit ) {
			onEnableGroups();
		}
	}, [ hasAnalytics4EditScope, autoSubmit, onEnableGroups ] );

>>>>>>> 905fa5b9
	const analyticsIsDataAvailableOnLoad = useSelect( ( select ) => {
		// We should call isGatheringData() within this component for completeness
		// as we do not want to rely on it being called in other components.
		// This selector makes report requests which, if they return data, then the
		// `data-available` transients are set. These transients are prefetched as
		// a global on the next page load.
		select( MODULES_ANALYTICS_4 ).isGatheringData();
		return select( MODULES_ANALYTICS_4 ).isDataAvailableOnLoad();
	} );

	const { dismissPrompt } = useDispatch( CORE_USER );
	const handleDismissClick = async () => {
		showTooltip();

		// For the first dismissal, we show the notification again in two weeks.
		if ( dismissCount < 1 ) {
			const twoWeeksInSeconds = WEEK_IN_SECONDS * 2;
			await dismissPrompt( AUDIENCE_SEGMENTATION_SETUP_CTA_NOTIFICATION, {
				expiresInSeconds: twoWeeksInSeconds,
			} );
		} else {
			// For the second dismissal, dismiss the notification permanently.
			await dismissPrompt( AUDIENCE_SEGMENTATION_SETUP_CTA_NOTIFICATION );
		}
	};

<<<<<<< HEAD
	const { isSaving, onEnableGroups } = useEnableAudienceGroup();
=======
	const { clearPermissionScopeError } = useDispatch( CORE_USER );
	const { setSetupErrorCode } = useDispatch( CORE_SITE );

	const onCancel = useCallback( () => {
		setValues( AUDIENCE_SEGMENTATION_SETUP_FORM, {
			autoSubmit: false,
		} );
		clearPermissionScopeError();
		setSetupErrorCode( null );
		setShowErrorModal( false );
	}, [ clearPermissionScopeError, setSetupErrorCode, setValues ] );

	const setupErrorCode = useSelect( ( select ) =>
		select( CORE_SITE ).getSetupErrorCode()
	);

	const hasOAuthError = autoSubmit && setupErrorCode === 'access_denied';
>>>>>>> 905fa5b9

	if ( isTooltipVisible ) {
		return (
			<Fragment>
				<WidgetNull />
				<AdminMenuTooltip
					title={ __(
						'You can always enable groups from Settings later',
						'google-site-kit'
					) }
					content={ __(
						'The visitors group section will be added to your dashboard once you set it up.',
						'google-site-kit'
					) }
					dismissLabel={ __( 'Got it', 'google-site-kit' ) }
					tooltipStateKey={
						AUDIENCE_SEGMENTATION_SETUP_CTA_NOTIFICATION
					}
				/>
			</Fragment>
		);
	}

	if (
		configuredAudiences === undefined ||
		configuredAudiences?.length ||
		! analyticsIsDataAvailableOnLoad ||
		isDismissed
	) {
		return null;
	}

	// TODO: We need to refactor this and the ConsentModeSetupCTAWidget to avoid this duplicate inlining of the widget context and area structure,
	// and to ensure only one of these setup CTAs is shown at a time. This will be handled in a subsequent issue.
	return (
		<div className="googlesitekit-widget-context">
			<Grid className="googlesitekit-widget-area">
				<Row>
					<Cell size={ 12 }>
						<Widget
							noPadding
							className="googlesitekit-audience-segmentation-setup-cta-widget"
						>
							<Grid collapsed>
								<Row>
									<Cell
										smSize={ 6 }
										mdSize={ 8 }
										lgSize={ 7 }
										className="googlesitekit-widget-audience-segmentation-primary-cell"
									>
										<div className="googlesitekit-widget-audience-segmentation-text__wrapper">
											<h3 className="googlesitekit-publisher-win__title">
												{ __(
													'Learn how different types of visitors interact with your site',
													'google-site-kit'
												) }
											</h3>
											<p>
												{ __(
													'Understand what brings new visitors to your site and keeps them coming back. Site Kit can now group your site visitors into relevant segments like "new" and "returning". To set up these new groups, Site Kit needs to update your Google Analytics property.',
													'google-site-kit'
												) }
											</p>
										</div>
										<div className="googlesitekit-widget-audience-segmentation-actions__wrapper">
											<Fragment>
												<SpinnerButton
													className="googlesitekit-audience-segmentation-cta-button"
													onClick={ onEnableGroups }
													isSaving={ isSaving }
												>
													{ isSaving
														? __(
																'Enabling groups',
																'google-site-kit'
														  )
														: __(
																'Enable groups',
																'google-site-kit'
														  ) }
												</SpinnerButton>
												<Button
													tertiary
													onClick={
														handleDismissClick
													}
												>
													{ dismissCount < 1
														? __(
																'Maybe later',
																'google-site-kit'
														  )
														: __(
																'Don’t show again',
																'google-site-kit'
														  ) }
												</Button>
											</Fragment>
										</div>
									</Cell>
									{ ! isMobileBreakpoint &&
										! isTabletBreakpoint && (
											<Cell
												alignBottom
												className="googlesitekit-widget-audience-segmentation-svg__wrapper"
												smSize={ 6 }
												mdSize={ 3 }
												lgSize={ 5 }
											>
												<BannerGraphicsSVGDesktop />
											</Cell>
										) }
									{ isTabletBreakpoint && (
										<Cell
											className="googlesitekit-widget-audience-segmentation-svg__wrapper"
											mdSize={ 8 }
										>
											<BannerGraphicsSVGTablet />
										</Cell>
									) }
									{ isMobileBreakpoint && (
										<Cell
											className="googlesitekit-widget-audience-segmentation-svg__wrapper"
											smSize={ 8 }
										>
											<BannerGraphicsSVGMobile />
										</Cell>
									) }
								</Row>
							</Grid>
						</Widget>
					</Cell>
				</Row>
			</Grid>
			{ ( showErrorModal || hasOAuthError ) && (
				<AudienceErrorModal
					hasOAuthError={ hasOAuthError }
					apiErrors={ apiErrors.length ? apiErrors : failedAudiences }
					onRetry={ onEnableGroups }
					inProgress={ isSaving }
					onCancel={
						hasOAuthError
							? onCancel
							: () => setShowErrorModal( false )
					}
				/>
			) }
		</div>
	);
}

AudienceSegmentationSetupCTAWidget.propTypes = {
	Widget: PropTypes.elementType.isRequired,
	WidgetNull: PropTypes.elementType,
};

export default compose(
	whenActive( { moduleName: 'analytics-4' } ),
	withWidgetComponentProps( 'audienceSegmentationSetupCTA' )
)( AudienceSegmentationSetupCTAWidget );<|MERGE_RESOLUTION|>--- conflicted
+++ resolved
@@ -25,8 +25,9 @@
  * WordPress dependencies
  */
 import { compose } from '@wordpress/compose';
+import { addQueryArgs } from '@wordpress/url';
 import { __ } from '@wordpress/i18n';
-import { Fragment } from '@wordpress/element';
+import { Fragment, useCallback, useState, useEffect } from '@wordpress/element';
 
 /**
  * Internal dependencies
@@ -36,17 +37,14 @@
 import BannerGraphicsSVGTablet from '../../../../../../svg/graphics/audience-segmentation-setup-tablet.svg';
 import BannerGraphicsSVGMobile from '../../../../../../svg/graphics/audience-segmentation-setup-mobile.svg';
 import whenActive from '../../../../../util/when-active';
+import { CORE_FORMS } from '../../../../../googlesitekit/datastore/forms/constants';
 import { CORE_USER } from '../../../../../googlesitekit/datastore/user/constants';
-<<<<<<< HEAD
-import { MODULES_ANALYTICS_4 } from '../../../datastore/constants';
-=======
 import { CORE_SITE } from '../../../../../googlesitekit/datastore/site/constants';
 import {
 	MODULES_ANALYTICS_4,
 	EDIT_SCOPE,
 	AUDIENCE_SEGMENTATION_SETUP_FORM,
 } from '../../../datastore/constants';
->>>>>>> 905fa5b9
 import { Button, SpinnerButton } from 'googlesitekit-components';
 import { Cell, Grid, Row } from '../../../../../material-components';
 import {
@@ -54,6 +52,7 @@
 	BREAKPOINT_TABLET,
 	useBreakpoint,
 } from '../../../../../hooks/useBreakpoint';
+import { ERROR_CODE_MISSING_REQUIRED_SCOPE } from '../../../../../util/errors';
 import {
 	AdminMenuTooltip,
 	useShowTooltip,
@@ -61,20 +60,19 @@
 } from '../../../../../components/AdminMenuTooltip';
 import { withWidgetComponentProps } from '../../../../../googlesitekit/widgets/util';
 import { WEEK_IN_SECONDS } from '../../../../../util';
-<<<<<<< HEAD
-import useEnableAudienceGroup from '../../../hooks/useEnableAudienceGroup';
-=======
 import AudienceErrorModal from './AudienceErrorModal';
->>>>>>> 905fa5b9
 
 export const AUDIENCE_SEGMENTATION_SETUP_CTA_NOTIFICATION =
 	'audience_segmentation_setup_cta-notification';
 
 function AudienceSegmentationSetupCTAWidget( { Widget, WidgetNull } ) {
+	const [ isSaving, setIsSaving ] = useState( false );
 	const breakpoint = useBreakpoint();
 	const isMobileBreakpoint = breakpoint === BREAKPOINT_SMALL;
 	const isTabletBreakpoint = breakpoint === BREAKPOINT_TABLET;
 
+	const { setValues } = useDispatch( CORE_FORMS );
+	const { setPermissionScopeError } = useDispatch( CORE_USER );
 	const showTooltip = useShowTooltip(
 		AUDIENCE_SEGMENTATION_SETUP_CTA_NOTIFICATION
 	);
@@ -93,12 +91,12 @@
 		)
 	);
 
+	const { enableAudienceGroup } = useDispatch( MODULES_ANALYTICS_4 );
+
 	const configuredAudiences = useSelect( ( select ) =>
 		select( MODULES_ANALYTICS_4 ).getConfiguredAudiences()
 	);
 
-<<<<<<< HEAD
-=======
 	const hasAnalytics4EditScope = useSelect( ( select ) =>
 		select( CORE_USER ).hasScope( EDIT_SCOPE )
 	);
@@ -184,7 +182,6 @@
 		}
 	}, [ hasAnalytics4EditScope, autoSubmit, onEnableGroups ] );
 
->>>>>>> 905fa5b9
 	const analyticsIsDataAvailableOnLoad = useSelect( ( select ) => {
 		// We should call isGatheringData() within this component for completeness
 		// as we do not want to rely on it being called in other components.
@@ -211,9 +208,6 @@
 		}
 	};
 
-<<<<<<< HEAD
-	const { isSaving, onEnableGroups } = useEnableAudienceGroup();
-=======
 	const { clearPermissionScopeError } = useDispatch( CORE_USER );
 	const { setSetupErrorCode } = useDispatch( CORE_SITE );
 
@@ -231,7 +225,6 @@
 	);
 
 	const hasOAuthError = autoSubmit && setupErrorCode === 'access_denied';
->>>>>>> 905fa5b9
 
 	if ( isTooltipVisible ) {
 		return (
