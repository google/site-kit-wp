--- conflicted
+++ resolved
@@ -22,10 +22,7 @@
 export { default as AudienceSegmentationSetupCTAWidget } from './AudienceSegmentationSetupCTAWidget';
 export { default as AudienceTilesWidget } from './AudienceTilesWidget';
 export { default as AudienceTooltipMessage } from './AudienceTooltipMessage';
-<<<<<<< HEAD
 export { default as AudienceSelectionPanel } from './AudienceSelectionPanel';
-=======
 export { default as AudienceAreaFooter } from './AudienceAreaFooter';
 export { default as InfoNoticeWidget } from './InfoNoticeWidget';
->>>>>>> 167b21c7
 export { default as InfoNotice } from './InfoNotice';