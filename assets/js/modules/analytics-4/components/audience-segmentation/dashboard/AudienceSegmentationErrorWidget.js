/**
 * AudienceSegmentationErrorWidget component.
 *
 * Site Kit by Google, Copyright 2024 Google LLC
 *
 * Licensed under the Apache License, Version 2.0 (the "License");
 * you may not use this file except in compliance with the License.
 * You may obtain a copy of the License at
 *
 *     https://www.apache.org/licenses/LICENSE-2.0
 *
 * Unless required by applicable law or agreed to in writing, software
 * distributed under the License is distributed on an "AS IS" BASIS,
 * WITHOUT WARRANTIES OR CONDITIONS OF ANY KIND, either express or implied.
 * See the License for the specific language governing permissions and
 * limitations under the License.
 */

/**
 * External dependencies
 */
import { castArray } from 'lodash';
import PropTypes from 'prop-types';

/**
 * WordPress dependencies
 */
import { __ } from '@wordpress/i18n';
import { useCallback, useEffect } from '@wordpress/element';

/**
 * Internal dependencies
 */
import whenActive from '../../../../../util/when-active';
import { useDispatch } from 'googlesitekit-data';
import { Cell, Grid, Row } from '../../../../../material-components';
import {
	BREAKPOINT_SMALL,
	BREAKPOINT_TABLET,
	useBreakpoint,
} from '../../../../../hooks/useBreakpoint';
import AudienceSegmentationErrorSVG from '../../../../../../svg/graphics/audience-segmentation-error-full-width.svg';
import { isInsufficientPermissionsError } from '../../../../../util/errors';
import ReportErrorActions from '../../../../../components/ReportErrorActions';
import GetHelpLink from './GetHelpLink';
import { CORE_UI } from '../../../../../googlesitekit/datastore/ui/constants';
import { AUDIENCE_INFO_NOTICE_HIDE_UI } from './InfoNoticeWidget/constants';

function AudienceSegmentationErrorWidget( { Widget, errors, onRetry } ) {
	const breakpoint = useBreakpoint();
	const isMobileBreakpoint = breakpoint === BREAKPOINT_SMALL;
	const isTabletBreakpoint = breakpoint === BREAKPOINT_TABLET;
	const { setValue } = useDispatch( CORE_UI );

	const hasInsufficientPermissionsError = errors
		? castArray( errors ).some( isInsufficientPermissionsError )
		: false;

	const handleRetry = useCallback( () => {
		setValue( AUDIENCE_INFO_NOTICE_HIDE_UI, false );
	}, [ setValue ] );

	useEffect( () => {
		// Set UI key to hide the info notice.
		setValue( AUDIENCE_INFO_NOTICE_HIDE_UI, true );
	}, [ setValue ] );

	return (
		<Widget
			noPadding
			className="googlesitekit-audience-segmentation-error-widget"
		>
			<Grid
				collapsed
				className="googlesitekit-audience-segmentation-error__widget-primary-cell"
			>
				<Row>
					<Cell smSize={ 6 } mdSize={ 8 } lgSize={ 7 }>
						<h3 className="googlesitekit-publisher-win__title">
							{ hasInsufficientPermissionsError
								? __(
										'Insufficient permissions',
										'google-site-kit'
								  )
								: __(
										'Your visitor groups data loading failed',
										'google-site-kit'
								  ) }
						</h3>
						<div className="googlesitekit-widget-audience-segmentation-error__actions">
							<ReportErrorActions
								moduleSlug="analytics-4"
								error={ errors }
								GetHelpLink={
									hasInsufficientPermissionsError
										? GetHelpLink
										: undefined
								}
								hideGetHelpLink={
									! hasInsufficientPermissionsError
								}
								buttonVariant="danger"
								getHelpClassName="googlesitekit-error-retry-text"
<<<<<<< HEAD
								onRetry={ onRetry }
								overrideShowRetryButton={
									typeof onRetry === 'function'
								}
=======
								onRetry={ handleRetry }
>>>>>>> 59a424e0
							/>
						</div>
					</Cell>
					{ ! isMobileBreakpoint && ! isTabletBreakpoint && (
						<Cell
							className="googlesitekit-widget-audience-segmentation-error__svg-wrapper"
							smSize={ 6 }
							mdSize={ 3 }
							lgSize={ 5 }
						>
							<AudienceSegmentationErrorSVG width="233px" />
						</Cell>
					) }
					{ isTabletBreakpoint && (
						<Cell
							className="googlesitekit-widget-audience-segmentation-error__svg-wrapper"
							mdSize={ 8 }
						>
							<AudienceSegmentationErrorSVG width="233px" />
						</Cell>
					) }
					{ isMobileBreakpoint && (
						<Cell
							className="googlesitekit-widget-audience-segmentation-error__svg-wrapper"
							smSize={ 8 }
						>
							<AudienceSegmentationErrorSVG width="233px" />
						</Cell>
					) }
				</Row>
			</Grid>
		</Widget>
	);
}

AudienceSegmentationErrorWidget.propTypes = {
	Widget: PropTypes.elementType.isRequired,
	errors: PropTypes.arrayOf( PropTypes.object ).isRequired,
	onRetry: PropTypes.func,
};

export default whenActive( { moduleName: 'analytics-4' } )(
	AudienceSegmentationErrorWidget
);<|MERGE_RESOLUTION|>--- conflicted
+++ resolved
@@ -58,7 +58,8 @@
 
 	const handleRetry = useCallback( () => {
 		setValue( AUDIENCE_INFO_NOTICE_HIDE_UI, false );
-	}, [ setValue ] );
+		onRetry?.();
+	}, [ onRetry, setValue ] );
 
 	useEffect( () => {
 		// Set UI key to hide the info notice.
@@ -101,14 +102,10 @@
 								}
 								buttonVariant="danger"
 								getHelpClassName="googlesitekit-error-retry-text"
-<<<<<<< HEAD
-								onRetry={ onRetry }
+								onRetry={ handleRetry }
 								overrideShowRetryButton={
 									typeof onRetry === 'function'
 								}
-=======
-								onRetry={ handleRetry }
->>>>>>> 59a424e0
 							/>
 						</div>
 					</Cell>
