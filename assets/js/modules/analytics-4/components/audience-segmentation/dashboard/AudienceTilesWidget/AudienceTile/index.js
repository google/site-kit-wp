--- conflicted
+++ resolved
@@ -105,33 +105,18 @@
 		[ isAudiencePartialData ]
 	);
 
-	const postTypeDimensionExists = useSelect( ( select ) =>
-		select( MODULES_ANALYTICS_4 ).hasCustomDimensions(
-			'googlesitekit_post_type'
-		)
+	const postTypeDimensionExists = useInViewSelect(
+		( select ) =>
+			select( MODULES_ANALYTICS_4 ).hasCustomDimensions(
+				'googlesitekit_post_type'
+			),
+		[]
 	);
 
 	const isMobileBreakpoint = [ BREAKPOINT_SMALL, BREAKPOINT_TABLET ].includes(
 		breakpoint
 	);
 
-<<<<<<< HEAD
-	if (
-		! loaded ||
-		isLoading ||
-		postTypeDimensionExists === undefined ||
-		isZeroData === undefined ||
-		isPartialData === undefined
-	) {
-		return (
-			<Widget noPadding>
-				<AudienceTileLoading />
-			</Widget>
-		);
-	}
-
-=======
->>>>>>> b6c7c59c
 	if ( isPartialData && isZeroData ) {
 		return (
 			<Widget noPadding>
