--- conflicted
+++ resolved
@@ -116,36 +116,8 @@
 		select( MODULES_ANALYTICS_4 ).getConfiguredSiteKitAndOtherAudiences()
 	);
 
-<<<<<<< HEAD
 	const isSiteKitAudiencePartialData = useSelect( ( select ) =>
 		select( MODULES_ANALYTICS_4 ).hasAudiencePartialData( siteKitAudiences )
-=======
-	const { startDate, endDate } = dates;
-
-	const reportOptions = {
-		...dates,
-		dimensions: [ { name: 'audienceResourceName' } ],
-		dimensionFilters: audiencesDimensionFilter,
-		metrics: [
-			{ name: 'totalUsers' },
-			{ name: 'sessionsPerUser' },
-			{ name: 'screenPageViewsPerSession' },
-			{ name: 'screenPageViews' },
-		],
-	};
-
-	const report = useInViewSelect(
-		( select ) => {
-			return select( MODULES_ANALYTICS_4 ).getReport( reportOptions );
-		},
-		[ reportOptions ]
-	);
-
-	const reportLoaded = useSelect( ( select ) =>
-		select( MODULES_ANALYTICS_4 ).hasFinishedResolution( 'getReport', [
-			reportOptions,
-		] )
->>>>>>> f1f4f9e9
 	);
 
 	const getAudienceTileMetrics = ( audienceResourceName ) => {
@@ -161,21 +133,10 @@
 		const aggregateRows = ( dateRange ) => {
 			let rows = [];
 
-<<<<<<< HEAD
 			if ( isSiteKitAudience && isSiteKitAudiencePartialData ) {
 				// Determine the dimension value ('new' or 'returning') for Site Kit audiences.
 				const dimensionValue =
 					audienceSlug === 'new-visitors' ? 'new' : 'returning';
-=======
-	const totalPageviewsReport = useInViewSelect(
-		( select ) => {
-			return select( MODULES_ANALYTICS_4 ).getReport(
-				totalPageviewsReportOptions
-			);
-		},
-		[ totalPageviewsReportOptions ]
-	);
->>>>>>> f1f4f9e9
 
 				// Filter for Site Kit audiences with partial data state.
 				rows = siteKitAudiencesReport?.rows?.filter(
@@ -193,7 +154,6 @@
 				);
 			}
 
-<<<<<<< HEAD
 			// Ensure rows are defined and non-empty before aggregating metrics.
 			if ( rows && rows.length > 0 ) {
 				return aggregateMetrics( rows );
@@ -201,20 +161,10 @@
 			// Return default values if no data is available.
 			return [ 0, 0, 0, 0 ];
 		};
-=======
-	const totalPageviewsReportError = useInViewSelect(
-		( select ) =>
-			select( MODULES_ANALYTICS_4 ).getErrorForSelector( 'getReport', [
-				totalPageviewsReportOptions,
-			] ),
-		[ totalPageviewsReportOptions ]
-	);
->>>>>>> f1f4f9e9
 
 		const currentMetrics = aggregateRows( 'date_range_0' );
 		const previousMetrics = aggregateRows( 'date_range_1' );
 
-<<<<<<< HEAD
 		return { current: currentMetrics, previous: previousMetrics };
 	};
 
@@ -228,39 +178,6 @@
 			audiences?.filter(
 				( { name } ) => name === audienceResourceName
 			)?.[ 0 ]?.audienceSlug || '';
-=======
-	const topCitiesReport = useInViewSelect(
-		( select ) =>
-			select( MODULES_ANALYTICS_4 ).getReportForAllAudiences(
-				topCitiesReportOptions,
-				configuredAudiences
-			),
-		[ topCitiesReportOptions, configuredAudiences ]
-	);
-
-	const topCitiesReportLoaded = useSelect( ( select ) =>
-		configuredAudiences?.every( ( audienceResourceName ) =>
-			select( MODULES_ANALYTICS_4 ).hasFinishedResolution( 'getReport', [
-				{
-					...topCitiesReportOptions,
-					dimensionFilters: { audienceResourceName },
-				},
-			] )
-		)
-	);
-
-	const topCitiesReportErrors = useSelect( ( select ) => {
-		return configuredAudiences?.reduce( ( acc, audienceResourceName ) => {
-			const error = select( MODULES_ANALYTICS_4 ).getErrorForSelector(
-				'getReport',
-				[
-					{
-						...topCitiesReportOptions,
-						dimensionFilters: { audienceResourceName },
-					},
-				]
-			);
->>>>>>> f1f4f9e9
 
 		const { current, previous } =
 			getAudienceTileMetrics( audienceResourceName );
@@ -271,7 +188,6 @@
 		const visitsPerVisitors = current[ 1 ] || 0;
 		const prevVisitsPerVisitors = previous[ 1 ] || 0;
 
-<<<<<<< HEAD
 		const pagesPerVisit = current[ 2 ] || 0;
 		const prevPagesPerVisit = previous[ 2 ] || 0;
 
@@ -279,39 +195,6 @@
 		const prevPageviews = previous[ 3 ] || 0;
 
 		const topCities = topCitiesReport?.[ audienceIndex ];
-=======
-	const topContentReport = useInViewSelect(
-		( select ) =>
-			select( MODULES_ANALYTICS_4 ).getReportForAllAudiences(
-				topContentReportOptions,
-				configuredAudiences
-			),
-		[ topContentReportOptions, configuredAudiences ]
-	);
-
-	const topContentReportLoaded = useSelect( ( select ) =>
-		configuredAudiences?.every( ( audienceResourceName ) =>
-			select( MODULES_ANALYTICS_4 ).hasFinishedResolution( 'getReport', [
-				{
-					...topContentReportOptions,
-					dimensionFilters: { audienceResourceName },
-				},
-			] )
-		)
-	);
-
-	const topContentReportErrors = useSelect( ( select ) => {
-		return configuredAudiences?.reduce( ( acc, audienceResourceName ) => {
-			const error = select( MODULES_ANALYTICS_4 ).getErrorForSelector(
-				'getReport',
-				[
-					{
-						...topContentReportOptions,
-						dimensionFilters: { audienceResourceName },
-					},
-				]
-			);
->>>>>>> f1f4f9e9
 
 		const topContent = topContentReport?.[ audienceIndex ];
 
@@ -324,7 +207,6 @@
 			}
 		);
 
-<<<<<<< HEAD
 		const isSiteKitAudience = siteKitAudiences.some(
 			( audience ) => audience.name === audienceResourceName
 		);
@@ -335,39 +217,6 @@
 		if ( isSiteKitAudience && isSiteKitAudiencePartialData ) {
 			// If it's a Site Kit audience in a partial data state, use the siteKitAudiencesReport.
 			reportToCheck = siteKitAudiencesReport;
-=======
-	const topContentPageTitlesReport = useInViewSelect(
-		( select ) =>
-			select( MODULES_ANALYTICS_4 ).getReportForAllAudiences(
-				topContentPageTitlesReportOptions,
-				configuredAudiences
-			),
-		[ topContentPageTitlesReportOptions, configuredAudiences ]
-	);
-
-	const topContentPageTitlesReportLoaded = useSelect( ( select ) =>
-		configuredAudiences?.every( ( audienceResourceName ) =>
-			select( MODULES_ANALYTICS_4 ).hasFinishedResolution( 'getReport', [
-				{
-					...topContentPageTitlesReportOptions,
-					dimensionFilters: { audienceResourceName },
-				},
-			] )
-		)
-	);
-
-	const topContentPageTitlesReportErrors = useSelect( ( select ) => {
-		return configuredAudiences?.reduce( ( acc, audienceResourceName ) => {
-			const error = select( MODULES_ANALYTICS_4 ).getErrorForSelector(
-				'getReport',
-				[
-					{
-						...topContentPageTitlesReportOptions,
-						dimensionFilters: { audienceResourceName },
-					},
-				]
-			);
->>>>>>> f1f4f9e9
 
 			// Determine the dimension value ('new' or 'returning') for Site Kit audiences.
 			dimensionValue =
@@ -422,27 +271,8 @@
 		{}
 	);
 
-<<<<<<< HEAD
 	const dismissedItems = useSelect( ( select ) =>
 		select( CORE_USER ).getDismissedItems()
-=======
-	function checkForAllTilesError() {
-		if ( reportError || totalPageviewsReportError ) {
-			return true;
-		}
-
-		return configuredAudiences?.every(
-			( audienceResourceName ) =>
-				individualTileErrors[ audienceResourceName ].length > 0
-		);
-	}
-
-	const allTilesError = checkForAllTilesError();
-
-	const dismissedItems = useInViewSelect(
-		( select ) => select( CORE_USER ).getDismissedItems(),
-		[]
->>>>>>> f1f4f9e9
 	);
 
 	const { isDismissingItem } = useSelect( ( select ) => select( CORE_USER ) );
@@ -559,7 +389,7 @@
 			return true;
 		}
 
-		return configuredAudiences.every(
+		return configuredAudiences?.every(
 			( audienceResourceName ) =>
 				individualTileErrors[ audienceResourceName ].length > 0
 		);
