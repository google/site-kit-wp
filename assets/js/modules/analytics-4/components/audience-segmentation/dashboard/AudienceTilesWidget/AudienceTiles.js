/**
 * AudienceTilesWidget component.
 *
 * Site Kit by Google, Copyright 2024 Google LLC
 *
 * Licensed under the Apache License, Version 2.0 (the "License");
 * you may not use this file except in compliance with the License.
 * You may obtain a copy of the License at
 *
 *     https://www.apache.org/licenses/LICENSE-2.0
 *
 * Unless required by applicable law or agreed to in writing, software
 * distributed under the License is distributed on an "AS IS" BASIS,
 * WITHOUT WARRANTIES OR CONDITIONS OF ANY KIND, either express or implied.
 * See the License for the specific language governing permissions and
 * limitations under the License.
 */

/**
 * External dependencies
 */
import PropTypes from 'prop-types';

/**
 * WordPress dependencies
 */
import {
	useState,
	useCallback,
	useEffect,
	useMemo,
	useRef,
	Fragment,
} from '@wordpress/element';

/**
 * Internal dependencies
 */
import { Tab, TabBar } from 'googlesitekit-components';
import { useDispatch, useSelect } from 'googlesitekit-data';
import {
	BREAKPOINT_SMALL,
	BREAKPOINT_TABLET,
	useBreakpoint,
} from '../../../../../../hooks/useBreakpoint';
import { CORE_USER } from '../../../../../../googlesitekit/datastore/user/constants';
import {
	DATE_RANGE_OFFSET,
	MODULES_ANALYTICS_4,
} from '../../../../datastore/constants';
import AudienceTile from './AudienceTile';
import InfoTooltip from '../../../../../../components/InfoTooltip';
import AudienceTooltipMessage from './AudienceTooltipMessage';
<<<<<<< HEAD
import AudienceSegmentationErrorWidget from '../AudienceSegmentationErrorWidget';
import AudienceTileError from './AudienceTile/AudienceTileError';
=======
import PlaceholderTile from './PlaceholderTile';
>>>>>>> 9e6a6a48
import AudienceTileLoading from './AudienceTile/AudienceTileLoading';

const hasZeroDataForAudience = ( report, audienceResourceName ) => {
	const audienceData = report?.rows?.find(
		( row ) => row.dimensionValues?.[ 0 ]?.value === audienceResourceName
	);
	const totalUsers = audienceData?.metricValues?.[ 0 ]?.value || 0;
	return totalUsers === 0;
};

export default function AudienceTiles( { Widget, widgetLoading } ) {
	const [ allTilesError, setAllTilesError ] = useState( false );

	const [ activeTile, setActiveTile ] = useState( 0 );
	const breakpoint = useBreakpoint();
	const isTabbedBreakpoint =
		breakpoint === BREAKPOINT_SMALL || breakpoint === BREAKPOINT_TABLET;

	// An array of audience resource names.
	const configuredAudiences = useSelect( ( select ) =>
		select( CORE_USER ).getConfiguredAudiences()
	);
	const audiences = useSelect( ( select ) => {
		return select( MODULES_ANALYTICS_4 ).getAvailableAudiences();
	} );

	const audiencesDimensionFilter = {
		audienceResourceName: configuredAudiences,
	};

	const dates = useSelect( ( select ) =>
		select( CORE_USER ).getDateRangeDates( {
			offsetDays: DATE_RANGE_OFFSET,
			compare: true,
		} )
	);

	const { startDate, endDate } = dates;

	const reportOptions = {
		...dates,
		dimensions: [ { name: 'audienceResourceName' } ],
		dimensionFilters: audiencesDimensionFilter,
		metrics: [
			{ name: 'totalUsers' },
			{ name: 'sessionsPerUser' },
			{ name: 'screenPageViewsPerSession' },
			{ name: 'screenPageViews' },
		],
	};

	const report = useSelect( ( select ) => {
		return select( MODULES_ANALYTICS_4 ).getReport( reportOptions );
	} );

	const reportLoaded = useSelect( ( select ) =>
		select( MODULES_ANALYTICS_4 ).hasFinishedResolution( 'getReport', [
			reportOptions,
		] )
	);

	const reportError = useSelect( ( select ) =>
		select( MODULES_ANALYTICS_4 ).getErrorForSelector( 'getReport', [
			reportOptions,
		] )
	);

	const individualTileErrors = configuredAudiences.reduce(
		( acc, audienceResourceName ) => {
			acc[ audienceResourceName ] = [];
			return acc;
		},
		{}
	);

	const { rows = [] } = report || {};

	const totalPageviewsReportOptions = {
		startDate,
		endDate,
		metrics: [ { name: 'screenPageViews' } ],
	};

	const totalPageviewsReport = useSelect( ( select ) => {
		return select( MODULES_ANALYTICS_4 ).getReport(
			totalPageviewsReportOptions
		);
	} );

	const totalPageviewsReportLoaded = useSelect( ( select ) =>
		select( MODULES_ANALYTICS_4 ).hasFinishedResolution( 'getReport', [
			totalPageviewsReportOptions,
		] )
	);

	const totalPageviewsReportError = useSelect( ( select ) =>
		select( MODULES_ANALYTICS_4 ).getErrorForSelector( 'getReport', [
			totalPageviewsReportOptions,
		] )
	);

	const totalPageviews =
		Number(
			totalPageviewsReport?.totals?.[ 0 ]?.metricValues?.[ 0 ]?.value
		) || 0;

	const topCitiesReportOptions = {
		startDate,
		endDate,
		dimensions: [ 'city' ],
		metrics: [ { name: 'totalUsers' } ],
		orderby: [
			{
				metric: {
					metricName: 'totalUsers',
				},
				desc: true,
			},
		],
		limit: 3,
	};

	const topCitiesReport = useSelect( ( select ) =>
		select( MODULES_ANALYTICS_4 ).getReportForAllAudiences(
			topCitiesReportOptions,
			configuredAudiences
		)
	);

	const topCitiesReportLoaded = useSelect( ( select ) =>
		configuredAudiences.every( ( audienceResourceName ) =>
			select( MODULES_ANALYTICS_4 ).hasFinishedResolution( 'getReport', [
				{
					...topCitiesReportOptions,
					dimensionFilters: { audienceResourceName },
				},
			] )
		)
	);

	const topCitiesReportError = useSelect( ( select ) => {
		const citiesError = configuredAudiences.reduce(
			( acc, audienceResourceName ) => {
				const error = select( MODULES_ANALYTICS_4 ).getErrorForSelector(
					'getReport',
					[
						{
							...topCitiesReportOptions,
							dimensionFilters: { audienceResourceName },
						},
					]
				);

				if ( error ) {
					individualTileErrors[ audienceResourceName ].push( error );
					acc.push( error );
				}

				return acc;
			},
			[]
		);

		return citiesError.length;
	} );

	const topContentReportOptions = {
		startDate,
		endDate,
		dimensions: [ 'pagePath' ],
		metrics: [ { name: 'screenPageViews' } ],
		orderby: [ { metric: { metricName: 'screenPageViews' }, desc: true } ],
		limit: 3,
	};

	const topContentReport = useSelect( ( select ) =>
		select( MODULES_ANALYTICS_4 ).getReportForAllAudiences(
			topContentReportOptions,
			configuredAudiences
		)
	);

	const topContentReportLoaded = useSelect( ( select ) =>
		configuredAudiences.every( ( audienceResourceName ) =>
			select( MODULES_ANALYTICS_4 ).hasFinishedResolution( 'getReport', [
				{
					...topContentReportOptions,
					dimensionFilters: { audienceResourceName },
				},
			] )
		)
	);

	const topContentReportError = useSelect( ( select ) => {
		const contentErrors = configuredAudiences.reduce(
			( acc, audienceResourceName ) => {
				const error = select( MODULES_ANALYTICS_4 ).getErrorForSelector(
					'getReport',
					[
						{
							...topContentReportOptions,
							dimensionFilters: { audienceResourceName },
						},
					]
				);

				if ( error ) {
					individualTileErrors[ audienceResourceName ].push( error );
					acc.push( error );
				}

				return acc;
			},
			[]
		);

		return contentErrors.length;
	} );

	const topContentPageTitlesReportOptions = {
		startDate,
		endDate,
		dimensions: [ 'pagePath', 'pageTitle' ],
		metrics: [ { name: 'screenPageViews' } ],
		orderby: [ { metric: { metricName: 'screenPageViews' }, desc: true } ],
		limit: 15,
	};

	const topContentPageTitlesReport = useSelect( ( select ) =>
		select( MODULES_ANALYTICS_4 ).getReportForAllAudiences(
			topContentPageTitlesReportOptions,
			configuredAudiences
		)
	);

	const topContentPageTitlesReportLoaded = useSelect( ( select ) =>
		configuredAudiences.every( ( audienceResourceName ) =>
			select( MODULES_ANALYTICS_4 ).hasFinishedResolution( 'getReport', [
				{
					...topContentPageTitlesReportOptions,
					dimensionFilters: { audienceResourceName },
				},
			] )
		)
	);

	const topContentPageTitlesReportError = useSelect( ( select ) => {
		const contentPageError = configuredAudiences.reduce(
			( acc, audienceResourceName ) => {
				const error = select( MODULES_ANALYTICS_4 ).getErrorForSelector(
					'getReport',
					[
						{
							...topContentPageTitlesReportOptions,
							dimensionFilters: { audienceResourceName },
						},
					]
				);

				if ( error ) {
					individualTileErrors[ audienceResourceName ].push( error );
					acc.push( error );
				}

				return acc;
			},
			[]
		);

		return contentPageError.length;
	} );

	const dismissedItems = useSelect( ( select ) =>
		select( CORE_USER ).getDismissedItems()
	);

	const { isDismissingItem } = useSelect( ( select ) => select( CORE_USER ) );
	const { dismissItem } = useDispatch( CORE_USER );

	const handleDismiss = useCallback(
		( audienceResourceName ) => {
			dismissItem( `audience-tile-${ audienceResourceName }` );
		},
		[ dismissItem ]
	);

	const partialDataStates = useSelect( ( select ) =>
		configuredAudiences.reduce( ( acc, audienceResourceName ) => {
			acc[ audienceResourceName ] =
				select( MODULES_ANALYTICS_4 ).isAudiencePartialData(
					audienceResourceName
				);
			return acc;
		}, {} )
	);

	// useRef to track if the dismissal logic has already been executed.
	const hasDismissed = useRef( {} );

	const [ audiencesToClearDismissal, visibleAudiences ] = useMemo( () => {
		const toClear = [];
		const visible = [];
		// Filter `configuredAudiences` to ensure only available audiences are included.
		const tempAudiences = configuredAudiences
			.slice()
			.filter( ( audienceResourceName ) =>
				audiences.some(
					( audience ) => audience.name === audienceResourceName
				)
			);

		while ( tempAudiences.length > 0 ) {
			const audienceResourceName = tempAudiences.shift();

			const isDismissed = dismissedItems?.includes(
				`audience-tile-${ audienceResourceName }`
			);
			const isZeroData = hasZeroDataForAudience(
				report,
				audienceResourceName
			);

			// Check if there are more audiences remaining to be processed.
			const remainingAudiences =
				tempAudiences.length + visible.length > 0;

			// Skip rendering the tile if it is dismissed, has zero data, and there are still more audiences to render.
			if ( isDismissed && isZeroData && remainingAudiences ) {
				continue;
			}

			// Collect audiences to re-dismiss if they have data again.
			if ( isDismissed && ! isZeroData ) {
				toClear.push( audienceResourceName );
			}

			// Add audience to visibleAudiences
			visible.push( audienceResourceName );
		}

		return [ toClear, visible ];
	}, [ audiences, configuredAudiences, dismissedItems, report ] );

	// Re-dismiss with a short expiry time to clear any previously dismissed tiles.
	// This ensures that the tile will reappear when it is populated with data again.
	useEffect( () => {
		audiencesToClearDismissal.forEach( ( audienceResourceName ) => {
			const itemSlug = `audience-tile-${ audienceResourceName }`;

			if ( hasDismissed.current[ itemSlug ] ) {
				return;
			}

			dismissItem( itemSlug, {
				expiresInSeconds: 1,
			} );

			// Mark as dismissed to prevent re-dismissing.
			hasDismissed.current[ itemSlug ] = true;
		} );
	}, [ audiencesToClearDismissal, dismissItem, isDismissingItem ] );

	useEffect( () => {
		if ( reportError || totalPageviewsReportError ) {
			setAllTilesError( true );
		}

		if (
			topCitiesReportError ||
			topContentReportError ||
			topContentPageTitlesReportError
		) {
			const allErroredTiles = configuredAudiences.every(
				( audienceResourceName ) =>
					individualTileErrors[ audienceResourceName ].length > 0
			);

			if ( allErroredTiles ) {
				setAllTilesError( true );
			}
		}
	}, [
		configuredAudiences,
		individualTileErrors,
		reportError,
		topCitiesReportError,
		topContentPageTitlesReportError,
		topContentReportError,
		totalPageviewsReportError,
	] );

	const loading =
		widgetLoading ||
		! reportLoaded ||
		! totalPageviewsReportLoaded ||
		! topCitiesReportLoaded ||
		! topContentReportLoaded ||
		! topContentPageTitlesReportLoaded;

	return (
		<Widget className="googlesitekit-widget-audience-tiles" noPadding>
			{ allTilesError === false &&
				isTabbedBreakpoint &&
				visibleAudiences.length > 0 && (
					<TabBar
						className="googlesitekit-widget-audience-tiles__tabs"
						activeIndex={ activeTile }
						handleActiveIndexUpdate={ ( index ) =>
							setActiveTile( index )
						}
					>
						{ visibleAudiences.map( ( audienceResourceName ) => {
							const audienceName =
								audiences?.filter(
									( { name } ) =>
										name === audienceResourceName
								)?.[ 0 ]?.displayName || '';

							const audienceSlug =
								audiences?.filter(
									( { name } ) =>
										name === audienceResourceName
								)?.[ 0 ]?.audienceSlug || '';

							const tooltipMessage = (
								<AudienceTooltipMessage
									audienceName={ audienceName }
									audienceSlug={ audienceSlug }
								/>
							);

							return (
								<Tab
									key={ audienceResourceName }
									aria-label={ audienceName }
								>
									{ audienceName }
									<InfoTooltip
										title={ tooltipMessage }
										tooltipClassName="googlesitekit-info-tooltip__content--audience"
									/>
								</Tab>
							);
						} ) }
					</TabBar>
				) }
			<div className="googlesitekit-widget-audience-tiles__body">
				{ allTilesError && (
					<AudienceSegmentationErrorWidget
						Widget={ Widget }
						errors={ [
							...Object.values( individualTileErrors ).flat( 2 ),
							reportError,
							totalPageviewsReportError,
						] }
					/>
				) }
				{ allTilesError === false &&
					visibleAudiences.map( ( audienceResourceName, index ) => {
						// Conditionally render only the selected audience tile on mobile.
						if ( isTabbedBreakpoint && index !== activeTile ) {
							return null;
						}

						const currentMetricValues = rows.find( ( row ) => {
							return (
								row.dimensionValues[ 0 ]?.value ===
									audienceResourceName &&
								row.dimensionValues[ 1 ]?.value ===
									'date_range_0'
							);
						} )?.metricValues;

						const previousMetricValues = rows.find( ( row ) => {
							return (
								row.dimensionValues[ 0 ]?.value ===
									audienceResourceName &&
								row.dimensionValues[ 1 ]?.value ===
									'date_range_1'
							);
						} )?.metricValues;

						const audienceName =
							audiences?.filter(
								( { name } ) => name === audienceResourceName
							)?.[ 0 ]?.displayName || '';

						const audienceSlug =
							audiences?.filter(
								( { name } ) => name === audienceResourceName
							)?.[ 0 ]?.audienceSlug || '';

						const visitors =
							Number( currentMetricValues?.[ 0 ]?.value ) || 0;
						const prevVisitors =
							Number( previousMetricValues?.[ 0 ]?.value ) || 0;

						const visitsPerVisitors =
							Number( currentMetricValues?.[ 1 ]?.value ) || 0;
						const prevVisitsPerVisitors =
							Number( previousMetricValues?.[ 1 ]?.value ) || 0;

						const pagesPerVisit =
							Number( currentMetricValues?.[ 2 ]?.value ) || 0;
						const prevPagesPerVisit =
							Number( previousMetricValues?.[ 2 ]?.value ) || 0;

						const pageviews =
							Number( currentMetricValues?.[ 3 ]?.value ) || 0;
						const prevPageviews =
							Number( previousMetricValues?.[ 3 ]?.value ) || 0;

						const topCities = topCitiesReport?.[ index ];

						const topContent = topContentReport?.[ index ];

						const topContentTitles = {};

						topContentPageTitlesReport?.[ index ]?.rows?.forEach(
							( row ) => {
								topContentTitles[
									row.dimensionValues[ 0 ].value
								] = row.dimensionValues[ 1 ].value;
							}
						);

						const isPartialData =
							partialDataStates[ audienceResourceName ];
						const isZeroData = hasZeroDataForAudience(
							report,
							audienceResourceName
						);

						// Return loading tile if data is not yet loaded.
						if (
							loading ||
							isZeroData === undefined ||
							isPartialData === undefined
						) {
							return (
								<Widget key={ audienceResourceName } noPadding>
									<AudienceTileLoading />
								</Widget>
							);
						}

						// If errored, skip rendering.
						if (
							individualTileErrors[ audienceResourceName ]
								?.length > 0
						) {
							return (
								<AudienceTileError
									key={ audienceResourceName }
									errors={
										individualTileErrors[
											audienceResourceName
										]
									}
								/>
<<<<<<< HEAD
							);
						}

						return (
							<AudienceTile
								key={ audienceResourceName }
								title={ audienceName }
								infoTooltip={
									<AudienceTooltipMessage
										audienceName={ audienceName }
										audienceSlug={ audienceSlug }
									/>
								}
								visitors={ {
									currentValue: visitors,
									previousValue: prevVisitors,
								} }
								visitsPerVisitor={ {
									currentValue: visitsPerVisitors,
									previousValue: prevVisitsPerVisitors,
								} }
								pagesPerVisit={ {
									currentValue: pagesPerVisit,
									previousValue: prevPagesPerVisit,
								} }
								pageviews={ {
									currentValue: pageviews,
									previousValue: prevPageviews,
								} }
								percentageOfTotalPageViews={
									totalPageviews !== 0
										? pageviews / totalPageviews
										: 0
								}
								topCities={ {
									dimensionValues: [
										topCities?.rows?.[ 0 ]
											?.dimensionValues?.[ 0 ],
										topCities?.rows?.[ 1 ]
											?.dimensionValues?.[ 0 ],
										topCities?.rows?.[ 2 ]
											?.dimensionValues?.[ 0 ],
									],
									metricValues: [
										topCities?.rows?.[ 0 ]
											?.metricValues?.[ 0 ],
										topCities?.rows?.[ 1 ]
											?.metricValues?.[ 0 ],
										topCities?.rows?.[ 2 ]
											?.metricValues?.[ 0 ],
									],
									total: visitors,
								} }
								topContent={ {
									dimensionValues: [
										topContent?.rows?.[ 0 ]
											?.dimensionValues?.[ 0 ],
										topContent?.rows?.[ 1 ]
											?.dimensionValues?.[ 0 ],
										topContent?.rows?.[ 2 ]
											?.dimensionValues?.[ 0 ],
									],
									metricValues: [
										topContent?.rows?.[ 0 ]
											?.metricValues?.[ 0 ],
										topContent?.rows?.[ 1 ]
											?.metricValues?.[ 0 ],
										topContent?.rows?.[ 2 ]
											?.metricValues?.[ 0 ],
									],
								} }
								topContentTitles={ topContentTitles }
								Widget={ Widget }
								audienceResourceName={ audienceResourceName }
								isZeroData={ isZeroData }
								isPartialData={ isPartialData }
								isTileHideable={ visibleAudiences.length > 1 }
								onHideTile={ () =>
									handleDismiss( audienceResourceName )
								}
							/>
						);
					} ) }
=======
							}
							visitors={ {
								currentValue: visitors,
								previousValue: prevVisitors,
							} }
							visitsPerVisitor={ {
								currentValue: visitsPerVisitors,
								previousValue: prevVisitsPerVisitors,
							} }
							pagesPerVisit={ {
								currentValue: pagesPerVisit,
								previousValue: prevPagesPerVisit,
							} }
							pageviews={ {
								currentValue: pageviews,
								previousValue: prevPageviews,
							} }
							percentageOfTotalPageViews={
								totalPageviews !== 0
									? pageviews / totalPageviews
									: 0
							}
							topCities={ {
								dimensionValues: [
									topCities?.rows?.[ 0 ]
										?.dimensionValues?.[ 0 ],
									topCities?.rows?.[ 1 ]
										?.dimensionValues?.[ 0 ],
									topCities?.rows?.[ 2 ]
										?.dimensionValues?.[ 0 ],
								],
								metricValues: [
									topCities?.rows?.[ 0 ]?.metricValues?.[ 0 ],
									topCities?.rows?.[ 1 ]?.metricValues?.[ 0 ],
									topCities?.rows?.[ 2 ]?.metricValues?.[ 0 ],
								],
								total: visitors,
							} }
							topContent={ {
								dimensionValues: [
									topContent?.rows?.[ 0 ]
										?.dimensionValues?.[ 0 ],
									topContent?.rows?.[ 1 ]
										?.dimensionValues?.[ 0 ],
									topContent?.rows?.[ 2 ]
										?.dimensionValues?.[ 0 ],
								],
								metricValues: [
									topContent?.rows?.[ 0 ]
										?.metricValues?.[ 0 ],
									topContent?.rows?.[ 1 ]
										?.metricValues?.[ 0 ],
									topContent?.rows?.[ 2 ]
										?.metricValues?.[ 0 ],
								],
							} }
							topContentTitles={ topContentTitles }
							Widget={ Widget }
							audienceResourceName={ audienceResourceName }
							isZeroData={ isZeroData }
							isPartialData={ isPartialData }
							isTileHideable={ visibleAudiences.length > 1 }
							onHideTile={ () =>
								handleDismiss( audienceResourceName )
							}
						/>
					);
				} ) }
				{ ! isTabbedBreakpoint && visibleAudiences.length === 1 && (
					<Fragment>
						{ loading && (
							<Widget noPadding>
								<AudienceTileLoading />
							</Widget>
						) }
						{ ! loading && <PlaceholderTile Widget={ Widget } /> }
					</Fragment>
				) }
>>>>>>> 9e6a6a48
			</div>
		</Widget>
	);
}

AudienceTiles.propTypes = {
	Widget: PropTypes.elementType.isRequired,
	widgetLoading: PropTypes.bool.isRequired,
};<|MERGE_RESOLUTION|>--- conflicted
+++ resolved
@@ -51,12 +51,9 @@
 import AudienceTile from './AudienceTile';
 import InfoTooltip from '../../../../../../components/InfoTooltip';
 import AudienceTooltipMessage from './AudienceTooltipMessage';
-<<<<<<< HEAD
 import AudienceSegmentationErrorWidget from '../AudienceSegmentationErrorWidget';
 import AudienceTileError from './AudienceTile/AudienceTileError';
-=======
 import PlaceholderTile from './PlaceholderTile';
->>>>>>> 9e6a6a48
 import AudienceTileLoading from './AudienceTile/AudienceTileLoading';
 
 const hasZeroDataForAudience = ( report, audienceResourceName ) => {
@@ -617,7 +614,6 @@
 										]
 									}
 								/>
-<<<<<<< HEAD
 							);
 						}
 
@@ -701,86 +697,20 @@
 							/>
 						);
 					} ) }
-=======
-							}
-							visitors={ {
-								currentValue: visitors,
-								previousValue: prevVisitors,
-							} }
-							visitsPerVisitor={ {
-								currentValue: visitsPerVisitors,
-								previousValue: prevVisitsPerVisitors,
-							} }
-							pagesPerVisit={ {
-								currentValue: pagesPerVisit,
-								previousValue: prevPagesPerVisit,
-							} }
-							pageviews={ {
-								currentValue: pageviews,
-								previousValue: prevPageviews,
-							} }
-							percentageOfTotalPageViews={
-								totalPageviews !== 0
-									? pageviews / totalPageviews
-									: 0
-							}
-							topCities={ {
-								dimensionValues: [
-									topCities?.rows?.[ 0 ]
-										?.dimensionValues?.[ 0 ],
-									topCities?.rows?.[ 1 ]
-										?.dimensionValues?.[ 0 ],
-									topCities?.rows?.[ 2 ]
-										?.dimensionValues?.[ 0 ],
-								],
-								metricValues: [
-									topCities?.rows?.[ 0 ]?.metricValues?.[ 0 ],
-									topCities?.rows?.[ 1 ]?.metricValues?.[ 0 ],
-									topCities?.rows?.[ 2 ]?.metricValues?.[ 0 ],
-								],
-								total: visitors,
-							} }
-							topContent={ {
-								dimensionValues: [
-									topContent?.rows?.[ 0 ]
-										?.dimensionValues?.[ 0 ],
-									topContent?.rows?.[ 1 ]
-										?.dimensionValues?.[ 0 ],
-									topContent?.rows?.[ 2 ]
-										?.dimensionValues?.[ 0 ],
-								],
-								metricValues: [
-									topContent?.rows?.[ 0 ]
-										?.metricValues?.[ 0 ],
-									topContent?.rows?.[ 1 ]
-										?.metricValues?.[ 0 ],
-									topContent?.rows?.[ 2 ]
-										?.metricValues?.[ 0 ],
-								],
-							} }
-							topContentTitles={ topContentTitles }
-							Widget={ Widget }
-							audienceResourceName={ audienceResourceName }
-							isZeroData={ isZeroData }
-							isPartialData={ isPartialData }
-							isTileHideable={ visibleAudiences.length > 1 }
-							onHideTile={ () =>
-								handleDismiss( audienceResourceName )
-							}
-						/>
-					);
-				} ) }
-				{ ! isTabbedBreakpoint && visibleAudiences.length === 1 && (
-					<Fragment>
-						{ loading && (
-							<Widget noPadding>
-								<AudienceTileLoading />
-							</Widget>
-						) }
-						{ ! loading && <PlaceholderTile Widget={ Widget } /> }
-					</Fragment>
-				) }
->>>>>>> 9e6a6a48
+				{ ! isTabbedBreakpoint &&
+					allTilesError === false &&
+					visibleAudiences.length === 1 && (
+						<Fragment>
+							{ loading && (
+								<Widget noPadding>
+									<AudienceTileLoading />
+								</Widget>
+							) }
+							{ ! loading && (
+								<PlaceholderTile Widget={ Widget } />
+							) }
+						</Fragment>
+					) }
 			</div>
 		</Widget>
 	);
