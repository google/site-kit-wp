/**
 * Audience Selection Panel Footer
 *
 * Site Kit by Google, Copyright 2024 Google LLC
 *
 * Licensed under the Apache License, Version 2.0 (the "License");
 * you may not use this file except in compliance with the License.
 * You may obtain a copy of the License at
 *
 *     https://www.apache.org/licenses/LICENSE-2.0
 *
 * Unless required by applicable law or agreed to in writing, software
 * distributed under the License is distributed on an "AS IS" BASIS,
 * WITHOUT WARRANTIES OR CONDITIONS OF ANY KIND, either express or implied.
 * See the License for the specific language governing permissions and
 * limitations under the License.
 */

/**
 * External dependencies
 */
import PropTypes from 'prop-types';

/**
 * WordPress dependencies
 */
import { useCallback, useState } from '@wordpress/element';
import { __, _n, sprintf } from '@wordpress/i18n';

/**
 * Internal dependencies
 */
import { useSelect, useDispatch } from 'googlesitekit-data';
import {
	AUDIENCE_SELECTED,
	AUDIENCE_SELECTION_FORM,
	MAX_SELECTED_AUDIENCES_COUNT,
	MIN_SELECTED_AUDIENCES_COUNT,
} from './constants';
import { CORE_FORMS } from '../../../../../../googlesitekit/datastore/forms/constants';
import { CORE_USER } from '../../../../../../googlesitekit/datastore/user/constants';
<<<<<<< HEAD
=======
import { MODULES_ANALYTICS_4 } from '../../../../datastore/constants';
>>>>>>> 089c34fc
import { SelectionPanelFooter } from '../../../../../../components/SelectionPanel';

export default function Footer( { isOpen, closePanel, savedItemSlugs } ) {
	const selectedItems = useSelect( ( select ) =>
		select( CORE_FORMS ).getValue(
			AUDIENCE_SELECTION_FORM,
			AUDIENCE_SELECTED
		)
	);
	const audienceSettings = useSelect( ( select ) =>
		select( CORE_USER ).getAudienceSettings()
	);
	const saveError = useSelect( ( select ) =>
		select( CORE_USER ).getErrorForAction( 'saveAudienceSettings', [
			{
				...audienceSettings,
				configuredAudiences: selectedItems,
			},
		] )
	);
	const isSavingSettings = useSelect( ( select ) =>
		select( CORE_USER ).isSavingAudienceSettings()
	);
	const hiddenTileDismissedItems = useSelect( ( select ) => {
		const dismissedItems = select( CORE_USER ).getDismissedItems();

		return dismissedItems?.filter( ( item ) =>
			item.startsWith( 'audience-tile-' )
		);
	} );

<<<<<<< HEAD
	const { saveAudienceSettings } = useDispatch( CORE_USER );
=======
	const { saveAudienceSettings } = useDispatch( MODULES_ANALYTICS_4 );
	const { removeDismissedItems } = useDispatch( CORE_USER );
>>>>>>> 089c34fc

	const selectedItemsCount = selectedItems?.length || 0;
	let itemLimitError;

	if ( selectedItemsCount < MIN_SELECTED_AUDIENCES_COUNT ) {
		itemLimitError = sprintf(
			/* translators: 1: Minimum number of groups that can be selected. 2: Number of selected groups. */
			_n(
				'Select at least %1$d group (%2$d selected)',
				'Select at least %1$d groups (%2$d selected)',
				MIN_SELECTED_AUDIENCES_COUNT,
				'google-site-kit'
			),
			MIN_SELECTED_AUDIENCES_COUNT,
			selectedItemsCount
		);
	} else if ( selectedItemsCount > MAX_SELECTED_AUDIENCES_COUNT ) {
		itemLimitError = sprintf(
			/* translators: 1: Maximum number of groups that can be selected. 2: Number of selected groups. */
			__( 'Select up to %1$d groups (%2$d selected)', 'google-site-kit' ),
			MAX_SELECTED_AUDIENCES_COUNT,
			selectedItemsCount
		);
	}

	const [ dismissedItemsError, setDismissedItemsError ] = useState( null );

	const saveSettings = useCallback(
		async ( configuredAudiences ) => {
			setDismissedItemsError( null );

			let { error } = await saveAudienceSettings( {
				configuredAudiences,
			} );

			if ( ! error ) {
				const unselectedHiddenTileDismissedItems =
					hiddenTileDismissedItems?.filter( ( item ) => {
						const audienceResourceName = item.replace(
							'audience-tile-',
							''
						);
						return ! configuredAudiences.includes(
							audienceResourceName
						);
					} );

				if ( unselectedHiddenTileDismissedItems?.length > 0 ) {
					( { error } = await removeDismissedItems(
						...unselectedHiddenTileDismissedItems
					) );

					if ( error ) {
						setDismissedItemsError( error );
					}
				}
			}

			return { error };
		},
		[ hiddenTileDismissedItems, removeDismissedItems, saveAudienceSettings ]
	);

	return (
		<SelectionPanelFooter
			savedItemSlugs={ savedItemSlugs }
			selectedItemSlugs={ selectedItems }
			saveSettings={ saveSettings }
			saveError={ saveError || dismissedItemsError }
			itemLimitError={ itemLimitError }
			minSelectedItemCount={ MIN_SELECTED_AUDIENCES_COUNT }
			maxSelectedItemCount={ MAX_SELECTED_AUDIENCES_COUNT }
			isBusy={ isSavingSettings }
			isOpen={ isOpen }
			closePanel={ closePanel }
		/>
	);
}

Footer.propTypes = {
	isOpen: PropTypes.bool,
	closePanel: PropTypes.func.isRequired,
	savedItemSlugs: PropTypes.array,
};<|MERGE_RESOLUTION|>--- conflicted
+++ resolved
@@ -39,10 +39,6 @@
 } from './constants';
 import { CORE_FORMS } from '../../../../../../googlesitekit/datastore/forms/constants';
 import { CORE_USER } from '../../../../../../googlesitekit/datastore/user/constants';
-<<<<<<< HEAD
-=======
-import { MODULES_ANALYTICS_4 } from '../../../../datastore/constants';
->>>>>>> 089c34fc
 import { SelectionPanelFooter } from '../../../../../../components/SelectionPanel';
 
 export default function Footer( { isOpen, closePanel, savedItemSlugs } ) {
@@ -74,12 +70,8 @@
 		);
 	} );
 
-<<<<<<< HEAD
-	const { saveAudienceSettings } = useDispatch( CORE_USER );
-=======
-	const { saveAudienceSettings } = useDispatch( MODULES_ANALYTICS_4 );
-	const { removeDismissedItems } = useDispatch( CORE_USER );
->>>>>>> 089c34fc
+	const { saveAudienceSettings, removeDismissedItems } =
+		useDispatch( CORE_USER );
 
 	const selectedItemsCount = selectedItems?.length || 0;
 	let itemLimitError;
