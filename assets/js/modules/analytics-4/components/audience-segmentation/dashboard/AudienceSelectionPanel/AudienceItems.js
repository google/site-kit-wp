/**
 * Audience Selection Panel Audience Items
 *
 * Site Kit by Google, Copyright 2024 Google LLC
 *
 * Licensed under the Apache License, Version 2.0 (the "License");
 * you may not use this file except in compliance with the License.
 * You may obtain a copy of the License at
 *
 *     https://www.apache.org/licenses/LICENSE-2.0
 *
 * Unless required by applicable law or agreed to in writing, software
 * distributed under the License is distributed on an "AS IS" BASIS,
 * WITHOUT WARRANTIES OR CONDITIONS OF ANY KIND, either express or implied.
 * See the License for the specific language governing permissions and
 * limitations under the License.
 */

/**
 * External dependencies
 */
import PropTypes from 'prop-types';

/**
 * WordPress dependencies
 */
import { __ } from '@wordpress/i18n';

/**
 * External dependencies
 */
import Data from 'googlesitekit-data';
import { MODULES_ANALYTICS_4 } from '../../../../datastore/constants';
import AudienceItem from './AudienceItem';
import { SelectionPanelItems } from '../../../../../../components/SelectionPanel';

const { useSelect } = Data;

export default function AudienceItems( { savedItemSlugs = [] } ) {
	const availableAudiences = useSelect( ( select ) => {
		const {
			getConfigurableAudiences,
			getReport,
			getAudiencesUserCountReportOptions,
		} = select( MODULES_ANALYTICS_4 );

		const audiences = getConfigurableAudiences();

		if ( undefined === audiences ) {
			return undefined;
		}

		if ( ! audiences.length ) {
			return [];
		}

<<<<<<< HEAD
		// Get the user count for the available audiences.
		const report = getReport(
			getAudiencesUserCountReportOptions( audiences )
		);
=======
		// eslint-disable-next-line @wordpress/no-unused-vars-before-return -- We might return before `otherAudiences` is used.
		const [ siteKitAudiences, otherAudiences ] = audiences.reduce(
			( [ siteKit, other ], audience ) => {
				if ( audience.audienceType === 'SITE_KIT_AUDIENCE' ) {
					siteKit.push( audience );
				} else {
					other.push( audience );
				}
				return [ siteKit, other ];
			},
			[ [], [] ] // Initial values.
		);

		const siteKitAudiencesPartialData = siteKitAudiences.map(
			( audience ) =>
				select( MODULES_ANALYTICS_4 ).isAudiencePartialData(
					audience.name
				)
		);

		// If any of the Site Kit audiences' partial data state is still loading, return undefined.
		if ( siteKitAudiencesPartialData.includes( undefined ) ) {
			return undefined;
		}

		const isSiteKitAudiencePartialData =
			siteKitAudiencesPartialData.includes( true );

		const dateRangeDates = select( CORE_USER ).getDateRangeDates( {
			offsetDays: DATE_RANGE_OFFSET,
		} );

		const reportOptions = {
			...dateRangeDates,
			metrics: [
				{
					name: 'totalUsers',
				},
			],
		};

		// Get the user count for the available Site Kit audiences using the `newVsReturning` dimension
		// to avoid the partial data state for these audiences.
		const newVsReturningReport =
			isSiteKitAudiencePartialData &&
			getReport( {
				...reportOptions,
				dimensions: [ { name: 'newVsReturning' } ],
			} );

		const audienceResourceNames = (
			isSiteKitAudiencePartialData ? otherAudiences : audiences
		 ).map( ( { name } ) => name );

		// Get the user count for the available audiences using the `audienceResourceName` dimension.
		const audienceResourceNameReport = getReport( {
			...reportOptions,
			dimensions: [ { name: 'audienceResourceName' } ],
			dimensionFilters: {
				audienceResourceName: audienceResourceNames,
			},
		} );
>>>>>>> 2da2d713

		const { rows: newVsReturningRows = [] } = newVsReturningReport || {};
		const { rows: audienceResourceNameRows = [] } =
			audienceResourceNameReport || {};

		function findAudienceRow( rows, dimensionValue ) {
			return rows.find(
				( row ) => row?.dimensionValues?.[ 0 ]?.value === dimensionValue
			);
		}

		return audiences.map( ( audience ) => {
			let audienceRow;

			if (
				audience.audienceType === 'SITE_KIT_AUDIENCE' &&
				isSiteKitAudiencePartialData
			) {
				audienceRow = findAudienceRow(
					newVsReturningRows,
					audience.audienceSlug === 'new-visitors'
						? 'new'
						: 'returning'
				);
			} else {
				audienceRow = findAudienceRow(
					audienceResourceNameRows,
					audience.name
				);
			}

			return {
				...audience,
				userCount:
					Number( audienceRow?.metricValues?.[ 0 ]?.value ) || 0,
			};
		} );
	} );

	const audiencesListReducer = (
		acc,
		{ audienceType, description, displayName, name, userCount }
	) => {
		let citation = '';

		switch ( audienceType ) {
			case 'DEFAULT_AUDIENCE':
				citation = __(
					'Created by default by Google Analytics',
					'google-site-kit'
				);
				description = '';
				break;
			case 'SITE_KIT_AUDIENCE':
				citation = __( 'Created by Site Kit', 'google-site-kit' );
				break;
			case 'USER_AUDIENCE':
				citation = __(
					'Already exists in your Analytics property',
					'google-site-kit'
				);
				break;
		}

		return {
			...acc,
			[ name ]: {
				title: displayName,
				subtitle: description,
				description: citation,
				userCount,
			},
		};
	};

	const availableSavedItems = availableAudiences
		?.filter( ( { name } ) => savedItemSlugs.includes( name ) )
		.reduce( audiencesListReducer, {} );

	const availableUnsavedItems = availableAudiences
		?.filter( ( { name } ) => ! savedItemSlugs.includes( name ) )
		.reduce( audiencesListReducer, {} );

	return (
		<SelectionPanelItems
			availableItemsTitle={ __( 'Additional groups', 'google-site-kit' ) }
			availableSavedItems={ availableSavedItems }
			availableUnsavedItems={ availableUnsavedItems }
			ItemComponent={ AudienceItem }
			savedItemSlugs={ savedItemSlugs }
		/>
	);
}

AudienceItems.propTypes = {
	savedItemSlugs: PropTypes.array,
};<|MERGE_RESOLUTION|>--- conflicted
+++ resolved
@@ -30,7 +30,11 @@
  * External dependencies
  */
 import Data from 'googlesitekit-data';
-import { MODULES_ANALYTICS_4 } from '../../../../datastore/constants';
+import { CORE_USER } from '../../../../../../googlesitekit/datastore/user/constants';
+import {
+	DATE_RANGE_OFFSET,
+	MODULES_ANALYTICS_4,
+} from '../../../../datastore/constants';
 import AudienceItem from './AudienceItem';
 import { SelectionPanelItems } from '../../../../../../components/SelectionPanel';
 
@@ -54,12 +58,6 @@
 			return [];
 		}
 
-<<<<<<< HEAD
-		// Get the user count for the available audiences.
-		const report = getReport(
-			getAudiencesUserCountReportOptions( audiences )
-		);
-=======
 		// eslint-disable-next-line @wordpress/no-unused-vars-before-return -- We might return before `otherAudiences` is used.
 		const [ siteKitAudiences, otherAudiences ] = audiences.reduce(
 			( [ siteKit, other ], audience ) => {
@@ -92,37 +90,26 @@
 			offsetDays: DATE_RANGE_OFFSET,
 		} );
 
-		const reportOptions = {
-			...dateRangeDates,
-			metrics: [
-				{
-					name: 'totalUsers',
-				},
-			],
-		};
-
 		// Get the user count for the available Site Kit audiences using the `newVsReturning` dimension
 		// to avoid the partial data state for these audiences.
 		const newVsReturningReport =
 			isSiteKitAudiencePartialData &&
 			getReport( {
-				...reportOptions,
+				...dateRangeDates,
+				metrics: [
+					{
+						name: 'totalUsers',
+					},
+				],
 				dimensions: [ { name: 'newVsReturning' } ],
 			} );
 
-		const audienceResourceNames = (
-			isSiteKitAudiencePartialData ? otherAudiences : audiences
-		 ).map( ( { name } ) => name );
-
 		// Get the user count for the available audiences using the `audienceResourceName` dimension.
-		const audienceResourceNameReport = getReport( {
-			...reportOptions,
-			dimensions: [ { name: 'audienceResourceName' } ],
-			dimensionFilters: {
-				audienceResourceName: audienceResourceNames,
-			},
-		} );
->>>>>>> 2da2d713
+		const audienceResourceNameReport = getReport(
+			getAudiencesUserCountReportOptions(
+				isSiteKitAudiencePartialData ? otherAudiences : audiences
+			)
+		);
 
 		const { rows: newVsReturningRows = [] } = newVsReturningReport || {};
 		const { rows: audienceResourceNameRows = [] } =
