--- conflicted
+++ resolved
@@ -302,18 +302,13 @@
 											audienceSlug
 										].displayName
 									}
-<<<<<<< HEAD
-								</h3>
+								</Typography>
 								<Typography
 									as="p"
 									type="body"
 									size="medium"
 									className="googlesitekit-audience-selection-panel__audience-creation-notice-audience-description"
 								>
-=======
-								</Typography>
-								<p className="googlesitekit-audience-selection-panel__audience-creation-notice-audience-description">
->>>>>>> fa27b07b
 									{
 										SITE_KIT_AUDIENCE_DEFINITIONS[
 											audienceSlug
