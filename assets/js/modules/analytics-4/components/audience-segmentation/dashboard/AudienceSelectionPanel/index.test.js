--- conflicted
+++ resolved
@@ -466,11 +466,7 @@
 		it( 'should display notice when there is a saved selection of one group', async () => {
 			const selectedAudiences = [ 'properties/12345/audiences/3' ];
 			registry
-<<<<<<< HEAD
 				.dispatch( CORE_USER )
-				.setConfiguredAudiences( [ 'properties/12345/audiences/3' ] );
-=======
-				.dispatch( MODULES_ANALYTICS_4 )
 				.setConfiguredAudiences( selectedAudiences );
 
 			registry
@@ -479,7 +475,6 @@
 					[ AUDIENCE_SELECTED ]: selectedAudiences,
 					[ AUDIENCE_SELECTION_CHANGED ]: true,
 				} );
->>>>>>> a6b71c41
 
 			const { getByText, waitForRegistry } = render(
 				<AudienceSelectionPanel />,
