--- conflicted
+++ resolved
@@ -248,39 +248,6 @@
 				} );
 		} );
 
-<<<<<<< HEAD
-		it( 'should display "dash" instead of user count if retrieving it fails', async () => {
-			const error = {
-				code: 'test_error',
-				message: 'Error message.',
-				data: {},
-			};
-
-			provideModules( registry );
-
-			registry
-				.dispatch( MODULES_ANALYTICS_4 )
-				.receiveError( error, 'getReport', [ reportOptions ] );
-
-			const { waitForRegistry } = render( <AudienceSelectionPanel />, {
-				registry,
-			} );
-
-			await waitForRegistry();
-
-			document
-				.querySelectorAll(
-					'.googlesitekit-audience-selection-panel .googlesitekit-selection-panel-item'
-				)
-				?.forEach( ( item ) => {
-					const userCountInDOM = item?.querySelector(
-						'.googlesitekit-selection-panel-item__suffix'
-					);
-
-					expect( userCountInDOM ).toHaveTextContent( '-' );
-				} );
-		} );
-=======
 		it.each( [
 			[ [ 'new-visitors' ] ],
 			[ [ 'returning-visitors' ] ],
@@ -415,7 +382,38 @@
 					} );
 			}
 		);
->>>>>>> 2da2d713
+
+		it( 'should display "dash" instead of user count if retrieving it fails', async () => {
+			const error = {
+				code: 'test_error',
+				message: 'Error message.',
+				data: {},
+			};
+
+			provideModules( registry );
+
+			registry
+				.dispatch( MODULES_ANALYTICS_4 )
+				.receiveError( error, 'getReport', [ reportOptions ] );
+
+			const { waitForRegistry } = render( <AudienceSelectionPanel />, {
+				registry,
+			} );
+
+			await waitForRegistry();
+
+			document
+				.querySelectorAll(
+					'.googlesitekit-audience-selection-panel .googlesitekit-selection-panel-item'
+				)
+				?.forEach( ( item ) => {
+					const userCountInDOM = item?.querySelector(
+						'.googlesitekit-selection-panel-item__suffix'
+					);
+
+					expect( userCountInDOM ).toHaveTextContent( '-' );
+				} );
+		} );
 
 		it( 'should include audience source for each audience', async () => {
 			const { waitForRegistry } = render( <AudienceSelectionPanel />, {
@@ -462,19 +460,131 @@
 		} );
 	} );
 
-<<<<<<< HEAD
+	describe( 'AddGroupNotice', () => {
+		it( 'should display notice when there is a saved selection of one group', async () => {
+			registry
+				.dispatch( MODULES_ANALYTICS_4 )
+				.setConfiguredAudiences( [ 'properties/12345/audiences/3' ] );
+
+			const { getByText, waitForRegistry } = render(
+				<AudienceSelectionPanel />,
+				{
+					registry,
+				}
+			);
+
+			await waitForRegistry();
+
+			expect(
+				getByText(
+					/By adding another group to your dashboard, you will be able to compare them and understand which content brings back users from each group/i
+				)
+			).toBeInTheDocument();
+		} );
+
+		it.each( [
+			[ 'less', [] ],
+			[ 'more', configuredAudiences ],
+		] )(
+			'should not display notice when there is a saved selection of %s than one group',
+			async ( _, audiences ) => {
+				registry
+					.dispatch( MODULES_ANALYTICS_4 )
+					.setConfiguredAudiences( audiences );
+
+				const { queryByText, waitForRegistry } = render(
+					<AudienceSelectionPanel />,
+					{
+						registry,
+					}
+				);
+
+				await waitForRegistry();
+
+				expect(
+					queryByText(
+						/By adding another group to your dashboard, you will be able to compare them and understand which content brings back users from each group/i
+					)
+				).not.toBeInTheDocument();
+			}
+		);
+
+		it( 'should not display notice when the selection changes', async () => {
+			registry
+				.dispatch( MODULES_ANALYTICS_4 )
+				.setConfiguredAudiences( [ 'properties/12345/audiences/3' ] );
+
+			registry
+				.dispatch( CORE_FORMS )
+				.setValues( AUDIENCE_SELECTION_FORM, {
+					[ AUDIENCE_SELECTED ]: configuredAudiences,
+					[ AUDIENCE_SELECTION_CHANGED ]: true,
+				} );
+
+			const { queryByText, waitForRegistry } = render(
+				<AudienceSelectionPanel />,
+				{
+					registry,
+				}
+			);
+
+			await waitForRegistry();
+
+			expect(
+				queryByText(
+					/By adding another group to your dashboard, you will be able to compare them and understand which content brings back users from each group/i
+				)
+			).not.toBeInTheDocument();
+		} );
+
+		it( 'should not display notice when dismissed', async () => {
+			registry
+				.dispatch( MODULES_ANALYTICS_4 )
+				.setConfiguredAudiences( [ 'properties/12345/audiences/3' ] );
+
+			registry
+				.dispatch( CORE_USER )
+				.receiveGetDismissedItems( [ AUDIENCE_ADD_GROUP_NOTICE_SLUG ] );
+
+			const { queryByText, waitForRegistry } = render(
+				<AudienceSelectionPanel />,
+				{
+					registry,
+				}
+			);
+
+			await waitForRegistry();
+
+			expect(
+				queryByText(
+					/By adding another group to your dashboard, you will be able to compare them and understand which content brings back users from each group/i
+				)
+			).not.toBeInTheDocument();
+		} );
+	} );
+
+	describe( 'LearnMoreLink', () => {
+		it( 'should display a learn more link', async () => {
+			const { getByText, waitForRegistry } = render(
+				<AudienceSelectionPanel />,
+				{
+					registry,
+				}
+			);
+
+			await waitForRegistry();
+
+			expect(
+				getByText(
+					/Learn more about grouping site visitors and audiences in/i
+				)
+			).toBeInTheDocument();
+		} );
+	} );
+
 	describe( 'ErrorNotice', () => {
 		it( 'should not display an error notice when there are no errors', async () => {
 			const { container, waitForRegistry } = render(
-=======
-	describe( 'AddGroupNotice', () => {
-		it( 'should display notice when there is a saved selection of one group', async () => {
-			registry
-				.dispatch( MODULES_ANALYTICS_4 )
-				.setConfiguredAudiences( [ 'properties/12345/audiences/3' ] );
-
-			const { getByText, waitForRegistry } = render(
->>>>>>> 2da2d713
 				<AudienceSelectionPanel />,
 				{
 					registry,
@@ -483,7 +593,6 @@
 
 			await waitForRegistry();
 
-<<<<<<< HEAD
 			expect( container ).not.toHaveTextContent( 'Data loading failed' );
 			expect( container ).not.toHaveTextContent(
 				'Insufficient permissions, contact your administrator.'
@@ -522,26 +631,6 @@
 					.receiveError( error, fn, args );
 
 				const { getByText, waitForRegistry } = render(
-=======
-			expect(
-				getByText(
-					/By adding another group to your dashboard, you will be able to compare them and understand which content brings back users from each group/i
-				)
-			).toBeInTheDocument();
-		} );
-
-		it.each( [
-			[ 'less', [] ],
-			[ 'more', configuredAudiences ],
-		] )(
-			'should not display notice when there is a saved selection of %s than one group',
-			async ( _, audiences ) => {
-				registry
-					.dispatch( MODULES_ANALYTICS_4 )
-					.setConfiguredAudiences( audiences );
-
-				const { queryByText, waitForRegistry } = render(
->>>>>>> 2da2d713
 					<AudienceSelectionPanel />,
 					{
 						registry,
@@ -551,7 +640,6 @@
 				await waitForRegistry();
 
 				expect(
-<<<<<<< HEAD
 					getByText(
 						/Insufficient permissions, contact your administrator/i
 					)
@@ -595,86 +683,6 @@
 				expect( getByText( /retry/i ) ).toBeInTheDocument();
 			}
 		);
-=======
-					queryByText(
-						/By adding another group to your dashboard, you will be able to compare them and understand which content brings back users from each group/i
-					)
-				).not.toBeInTheDocument();
-			}
-		);
-
-		it( 'should not display notice when the selection changes', async () => {
-			registry
-				.dispatch( MODULES_ANALYTICS_4 )
-				.setConfiguredAudiences( [ 'properties/12345/audiences/3' ] );
-
-			registry
-				.dispatch( CORE_FORMS )
-				.setValues( AUDIENCE_SELECTION_FORM, {
-					[ AUDIENCE_SELECTED ]: configuredAudiences,
-					[ AUDIENCE_SELECTION_CHANGED ]: true,
-				} );
-
-			const { queryByText, waitForRegistry } = render(
-				<AudienceSelectionPanel />,
-				{
-					registry,
-				}
-			);
-
-			await waitForRegistry();
-
-			expect(
-				queryByText(
-					/By adding another group to your dashboard, you will be able to compare them and understand which content brings back users from each group/i
-				)
-			).not.toBeInTheDocument();
-		} );
-
-		it( 'should not display notice when dismissed', async () => {
-			registry
-				.dispatch( MODULES_ANALYTICS_4 )
-				.setConfiguredAudiences( [ 'properties/12345/audiences/3' ] );
-
-			registry
-				.dispatch( CORE_USER )
-				.receiveGetDismissedItems( [ AUDIENCE_ADD_GROUP_NOTICE_SLUG ] );
-
-			const { queryByText, waitForRegistry } = render(
-				<AudienceSelectionPanel />,
-				{
-					registry,
-				}
-			);
-
-			await waitForRegistry();
-
-			expect(
-				queryByText(
-					/By adding another group to your dashboard, you will be able to compare them and understand which content brings back users from each group/i
-				)
-			).not.toBeInTheDocument();
-		} );
->>>>>>> 2da2d713
-	} );
-
-	describe( 'LearnMoreLink', () => {
-		it( 'should display a learn more link', async () => {
-			const { getByText, waitForRegistry } = render(
-				<AudienceSelectionPanel />,
-				{
-					registry,
-				}
-			);
-
-			await waitForRegistry();
-
-			expect(
-				getByText(
-					/Learn more about grouping site visitors and audiences in/i
-				)
-			).toBeInTheDocument();
-		} );
 	} );
 
 	describe( 'Footer', () => {
