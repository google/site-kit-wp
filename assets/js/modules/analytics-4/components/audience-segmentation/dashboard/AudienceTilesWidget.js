--- conflicted
+++ resolved
@@ -20,11 +20,8 @@
  * External dependencies
  */
 import PropTypes from 'prop-types';
-<<<<<<< HEAD
 import { filter } from 'lodash';
-=======
 import { useEffectOnce } from 'react-use';
->>>>>>> 1f561c95
 
 /**
  * WordPress dependencies
@@ -243,7 +240,70 @@
 		)
 	);
 
-<<<<<<< HEAD
+	const dismissedItems = useSelect( ( select ) =>
+		select( CORE_USER ).getDismissedItems()
+	);
+
+	const { dismissItem } = useDispatch( CORE_USER );
+
+	const handleDismiss = useCallback(
+		( audienceResourceName ) => {
+			dismissItem( `audience-tile-${ audienceResourceName }` );
+		},
+		[ dismissItem ]
+	);
+
+	const partialDataStates = useSelect( ( select ) =>
+		configuredAudiences.reduce( ( acc, audienceResourceName ) => {
+			acc[ audienceResourceName ] =
+				select( MODULES_ANALYTICS_4 ).isAudiencePartialData(
+					audienceResourceName
+				);
+			return acc;
+		}, {} )
+	);
+
+	const audiencesToClearDismissal = [];
+	const visibleAudiences = [];
+	const tempAudiences = configuredAudiences.slice();
+
+	while ( tempAudiences.length > 0 ) {
+		const audienceResourceName = tempAudiences.shift();
+
+		const isDismissed = dismissedItems?.includes(
+			`audience-tile-${ audienceResourceName }`
+		);
+		const isZeroData = hasZeroDataForAudience(
+			report,
+			audienceResourceName
+		);
+
+		// Skip rendering the tile if it is dismissed, has zero data, and has more audiences to render.
+		if ( isDismissed && isZeroData && tempAudiences.length > 0 ) {
+			continue;
+		}
+
+		// Collect audiences to re-dismiss if they have data again.
+		if ( isDismissed && ! isZeroData ) {
+			audiencesToClearDismissal.push( audienceResourceName );
+		}
+
+		// Add audience to visibleAudiences
+		visibleAudiences.push( audienceResourceName );
+	}
+
+	// Re-dismiss with a short expiry time to clear any previously dismissed tiles.
+	// This ensures that the tile will reappear when it is populated with data again.
+	useEffectOnce( () => {
+		if ( audiencesToClearDismissal.length > 0 ) {
+			audiencesToClearDismissal.forEach( ( audienceResourceName ) => {
+				dismissItem( `audience-tile-${ audienceResourceName }`, {
+					expiresInSeconds: 1,
+				} );
+			} );
+		}
+	} );
+
 	/**
 	 * Collects the rows of interest for the relevant audience from report.
 	 *
@@ -268,71 +328,6 @@
 			);
 		} );
 	};
-=======
-	const dismissedItems = useSelect( ( select ) =>
-		select( CORE_USER ).getDismissedItems()
-	);
-
-	const { dismissItem } = useDispatch( CORE_USER );
-
-	const handleDismiss = useCallback(
-		( audienceResourceName ) => {
-			dismissItem( `audience-tile-${ audienceResourceName }` );
-		},
-		[ dismissItem ]
-	);
-
-	const partialDataStates = useSelect( ( select ) =>
-		configuredAudiences.reduce( ( acc, audienceResourceName ) => {
-			acc[ audienceResourceName ] =
-				select( MODULES_ANALYTICS_4 ).isAudiencePartialData(
-					audienceResourceName
-				);
-			return acc;
-		}, {} )
-	);
-
-	const audiencesToClearDismissal = [];
-	const visibleAudiences = [];
-	const tempAudiences = configuredAudiences.slice();
-
-	while ( tempAudiences.length > 0 ) {
-		const audienceResourceName = tempAudiences.shift();
-
-		const isDismissed = dismissedItems?.includes(
-			`audience-tile-${ audienceResourceName }`
-		);
-		const isZeroData = hasZeroDataForAudience(
-			report,
-			audienceResourceName
-		);
-
-		// Skip rendering the tile if it is dismissed, has zero data, and has more audiences to render.
-		if ( isDismissed && isZeroData && tempAudiences.length > 0 ) {
-			continue;
-		}
-
-		// Collect audiences to re-dismiss if they have data again.
-		if ( isDismissed && ! isZeroData ) {
-			audiencesToClearDismissal.push( audienceResourceName );
-		}
-
-		// Add audience to visibleAudiences
-		visibleAudiences.push( audienceResourceName );
-	}
-
-	// Re-dismiss with a short expiry time to clear any previously dismissed tiles.
-	// This ensures that the tile will reappear when it is populated with data again.
-	useEffectOnce( () => {
-		if ( audiencesToClearDismissal.length > 0 ) {
-			audiencesToClearDismissal.forEach( ( audienceResourceName ) => {
-				dismissItem( `audience-tile-${ audienceResourceName }`, {
-					expiresInSeconds: 1,
-				} );
-			} );
-		}
-	} );
->>>>>>> 1f561c95
 
 	const loading =
 		! reportLoaded ||
