--- conflicted
+++ resolved
@@ -58,28 +58,14 @@
 	}
 
 	return (
-<<<<<<< HEAD
 		<Link
-			secondary
-			linkButton
 			className="googlesitekit-widget-area__cta-link"
 			onClick={ openAudiencesSelectionPanel }
 			leadingIcon={ <PencilIcon width={ 22 } height={ 22 } /> }
+			secondary
+			linkButton
 		>
 			{ __( 'Change groups', 'google-site-kit' ) }
 		</Link>
-=======
-		<Fragment>
-			<Link
-				className="googlesitekit-widget-area__cta-link"
-				onClick={ openAudiencesSelectionPanel }
-				leadingIcon={ <PencilIcon width={ 22 } height={ 22 } /> }
-				secondary
-				linkButton
-			>
-				{ __( 'Change groups', 'google-site-kit' ) }
-			</Link>
-		</Fragment>
->>>>>>> dedf7068
 	);
 }