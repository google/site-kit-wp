--- conflicted
+++ resolved
@@ -160,12 +160,7 @@
 
 	return (
 		<Portal>
-<<<<<<< HEAD
-			<ModalDialog
-=======
 			<RefocusableModalDialog
-				dialogActive
->>>>>>> cc329ecd
 				buttonLink={ buttonLink }
 				title={ errorTitle }
 				subtitle={ errorDescription }
@@ -187,12 +182,8 @@
 				} }
 				onClose={ onCancel }
 				inProgress={ inProgress }
-<<<<<<< HEAD
+				refocusQuerySelector=".googlesitekit-settings-visitor-groups__setup .googlesitekit-cta-link"
 				dialogActive
-				danger
-=======
-				refocusQuerySelector=".googlesitekit-settings-visitor-groups__setup .googlesitekit-cta-link"
->>>>>>> cc329ecd
 			/>
 		</Portal>
 	);
