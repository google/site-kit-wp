--- conflicted
+++ resolved
@@ -19,15 +19,6 @@
 /**
  * External dependencies
  */
-<<<<<<< HEAD
-import withData from 'GoogleComponents/higherorder/withdata';
-import { TYPE_MODULES } from 'GoogleComponents/data';
-import { getTimeInSeconds, numberFormat, getModulesData } from 'GoogleUtil';
-import { getDataTableFromData, TableOverflowContainer } from 'GoogleComponents/data-table';
-import Layout from 'GoogleComponents/layout/layout';
-import PreviewTable from 'GoogleComponents/preview-table';
-=======
->>>>>>> e83315c6
 import { map } from 'lodash';
 
 /**
@@ -39,7 +30,7 @@
 /**
  * Internal dependencies
  */
-import { getTimeInSeconds, numberFormat } from '../../../util';
+import { getTimeInSeconds, numberFormat, getModulesData } from '../../../util';
 import withData from '../../../components/higherorder/withdata';
 import { TYPE_MODULES } from '../../../components/data';
 import { getDataTableFromData, TableOverflowContainer } from '../../../components/data-table';
