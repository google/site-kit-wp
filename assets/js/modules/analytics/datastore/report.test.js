/**
 * modules/analytics data store: report tests.
 *
 * Site Kit by Google, Copyright 2020 Google LLC
 *
 * Licensed under the Apache License, Version 2.0 (the "License");
 * you may not use this file except in compliance with the License.
 * You may obtain a copy of the License at
 *
 *     https://www.apache.org/licenses/LICENSE-2.0
 *
 * Unless required by applicable law or agreed to in writing, software
 * distributed under the License is distributed on an "AS IS" BASIS,
 * WITHOUT WARRANTIES OR CONDITIONS OF ANY KIND, either express or implied.
 * See the License for the specific language governing permissions and
 * limitations under the License.
 */

/**
 * Internal dependencies
 */
import API from 'googlesitekit-api';
import { STORE_NAME } from './constants';
import {
	createTestRegistry,
<<<<<<< HEAD
	muteConsole,
=======
>>>>>>> 399b6529
	untilResolved,
	unsubscribeFromAll,
} from '../../../../../tests/js/utils';
import * as fixtures from './__fixtures__';

describe( 'modules/analytics report', () => {
	let registry;

	beforeAll( () => {
		API.setUsingCache( false );
	} );

	beforeEach( () => {
		registry = createTestRegistry();
	} );

	afterEach( () => {
		unsubscribeFromAll( registry );
	} );

	afterAll( () => {
		API.setUsingCache( true );
	} );

	describe( 'selectors', () => {
		describe( 'getReport', () => {
			const options = {
				dateRange: 'last-90-days',
				metrics: {
					expression: 'testExpression',
					alias: 'testAlias',
				},
			};

			it( 'uses a resolver to make a network request', async () => {
				fetchMock.getOnce(
					/^\/google-site-kit\/v1\/modules\/analytics\/data\/report/,
					{ body: fixtures.report, status: 200 }
				);

				const initialReport = registry.select( STORE_NAME ).getReport( options );

				expect( initialReport ).toEqual( undefined );
				await untilResolved( registry, STORE_NAME ).getReport( options );

				const report = registry.select( STORE_NAME ).getReport( options );

				expect( fetchMock ).toHaveFetchedTimes( 1 );
				expect( report ).toEqual( fixtures.report );
			} );

			it( 'does not make a network request if report for given options is already present', async () => {
				// Load data into this store so there are matches for the data we're about to select,
				// even though the selector hasn't fulfilled yet.
				registry.dispatch( STORE_NAME ).receiveGetReport( fixtures.report, { options } );

				const report = registry.select( STORE_NAME ).getReport( options );

				await untilResolved( registry, STORE_NAME ).getReport( options );

				expect( fetchMock ).not.toHaveFetched();
				expect( report ).toEqual( fixtures.report );
			} );

			it( 'dispatches an error if the request fails', async () => {
				const response = {
					code: 'internal_server_error',
					message: 'Internal server error',
					data: { status: 500 },
				};

				fetchMock.getOnce(
					/^\/google-site-kit\/v1\/modules\/analytics\/data\/report/,
					{ body: response, status: 500 }
				);

				registry.select( STORE_NAME ).getReport( options );
				await untilResolved( registry, STORE_NAME ).getReport( options );

				expect( fetchMock ).toHaveFetchedTimes( 1 );

				const report = registry.select( STORE_NAME ).getReport( options );
				expect( report ).toEqual( undefined );
				expect( console ).toHaveErrored();
			} );

			it( 'sets adsenseLinked to false if a 400 error is returned for AdSense metrics due to them being restricted', async () => {
				const adsenseOptions = {
					dateRange: 'last-28-days',
					metrics: 'ga:adsenseRevenue',
				};
				const restrictedMetricsError = {
					code: 400,
					message: 'Restricted metric(s): ga:adsenseRevenue can only be queried under certain conditions.',
				};
				fetchMock.getOnce(
					/^\/google-site-kit\/v1\/modules\/analytics\/data\/report/,
					{ body: restrictedMetricsError, status: 400 }
				);

				registry.dispatch( STORE_NAME ).receiveGetSettings( {} );
				registry.dispatch( STORE_NAME ).setAdsenseLinked( true );
				expect( registry.select( STORE_NAME ).getAdsenseLinked() ).toBe( true );

				registry.select( STORE_NAME ).getReport( adsenseOptions );
				await untilResolved( registry, STORE_NAME ).getReport( adsenseOptions );

				expect( fetchMock ).toHaveFetchedTimes( 1 );

				expect( registry.select( STORE_NAME ).getAdsenseLinked() ).toBe( false );
				expect( console ).toHaveErrored(); // fetch will trigger 400 error.
			} );

			it( 'does not modify adsenseLinked if a 400 error is returned for non-AdSense metrics', async () => {
				const nonAdsenseOptions = {
					dateRange: 'last-28-days',
					metrics: 'ga:nonadsenseMetric',
				};
				const restrictedMetricsError = {
					code: 400,
					message: 'Restricted metric(s): ga:nonadsenseMetric can only be queried under certain conditions.',
				};
				fetchMock.getOnce(
					/^\/google-site-kit\/v1\/modules\/analytics\/data\/report/,
					{ body: restrictedMetricsError, status: 400 }
				);

				registry.dispatch( STORE_NAME ).receiveGetSettings( {} );
				registry.dispatch( STORE_NAME ).setAdsenseLinked( true );
				expect( registry.select( STORE_NAME ).getAdsenseLinked() ).toBe( true );

				registry.select( STORE_NAME ).getReport( nonAdsenseOptions );
				await untilResolved( registry, STORE_NAME ).getReport( nonAdsenseOptions );

				expect( fetchMock ).toHaveFetchedTimes( 1 );

				expect( registry.select( STORE_NAME ).getAdsenseLinked() ).toBe( true );
				expect( console ).toHaveErrored(); // fetch will trigger 400 error.
			} );

			it( 'sets adsenseLinked to true if a successful response is returned for AdSense metrics', async () => {
				const adsenseOptions = {
					dateRange: 'last-28-days',
					metrics: 'ga:adsenseRevenue',
				};
				const restrictedMetricsSuccess = [
					{
						totals: [],
						rows: [],
					},
				];
				fetchMock.getOnce(
					/^\/google-site-kit\/v1\/modules\/analytics\/data\/report/,
					{ body: restrictedMetricsSuccess, status: 200 }
				);

				registry.dispatch( STORE_NAME ).receiveGetSettings( {} );
				registry.dispatch( STORE_NAME ).setAdsenseLinked( false );
				expect( registry.select( STORE_NAME ).getAdsenseLinked() ).toBe( false );

				registry.select( STORE_NAME ).getReport( adsenseOptions );
				await untilResolved( registry, STORE_NAME ).getReport( adsenseOptions );

				expect( fetchMock ).toHaveFetchedTimes( 1 );

				expect( registry.select( STORE_NAME ).getAdsenseLinked() ).toBe( true );
			} );

			it( 'sets adsenseLinked to true if a 400 error is returned for AdSense metrics due to non-AdSense restricted metrics', async () => {
				const adsenseAndNonAdSenseOptions = {
					dateRange: 'last-28-days',
					metrics: [ 'ga:nonadsenseMetric', 'ga:adsenseRevenue' ],
				};
				const restrictedMetricsError = {
					code: 400,
					message: 'Restricted metric(s): ga:nonadsenseMetric can only be queried under certain conditions.',
				};
				fetchMock.getOnce(
					/^\/google-site-kit\/v1\/modules\/analytics\/data\/report/,
					{ body: restrictedMetricsError, status: 400 }
				);

				registry.dispatch( STORE_NAME ).receiveGetSettings( {} );
				registry.dispatch( STORE_NAME ).setAdsenseLinked( false );
				expect( registry.select( STORE_NAME ).getAdsenseLinked() ).toBe( false );

				registry.select( STORE_NAME ).getReport( adsenseAndNonAdSenseOptions );
				await untilResolved( registry, STORE_NAME ).getReport( adsenseAndNonAdSenseOptions );

				expect( fetchMock ).toHaveFetchedTimes( 1 );

				expect( registry.select( STORE_NAME ).getAdsenseLinked() ).toBe( true );
				expect( console ).toHaveErrored(); // fetch will trigger 400 error.
			} );

			it( 'sets adsenseLinked to false if a 400 error is returned for AdSense metrics due to them being restricted', async () => {
				const adsenseOptions = {
					dateRange: 'last-28-days',
					metrics: 'ga:adsenseRevenue',
				};
				const restrictedMetricsError = {
					code: 400,
					message: 'Restricted metric(s): ga:adsenseRevenue can only be queried under certain conditions.',
				};
				fetchMock.getOnce(
					/^\/google-site-kit\/v1\/modules\/analytics\/data\/report/,
					{ body: restrictedMetricsError, status: 400 }
				);

				registry.dispatch( STORE_NAME ).receiveGetSettings( {} );
				registry.dispatch( STORE_NAME ).setAdsenseLinked( true );
				expect( registry.select( STORE_NAME ).getAdsenseLinked() ).toBe( true );

				muteConsole( 'error' ); // fetch will trigger 400 error.
				registry.select( STORE_NAME ).getReport( adsenseOptions );
				await untilResolved( registry, STORE_NAME ).getReport( adsenseOptions );

				expect( fetchMock ).toHaveFetchedTimes( 1 );

				expect( registry.select( STORE_NAME ).getAdsenseLinked() ).toBe( false );
			} );

			it( 'does not modify adsenseLinked if a 400 error is returned for non-AdSense metrics', async () => {
				const nonAdsenseOptions = {
					dateRange: 'last-28-days',
					metrics: 'ga:nonadsenseMetric',
				};
				const restrictedMetricsError = {
					code: 400,
					message: 'Restricted metric(s): ga:nonadsenseMetric can only be queried under certain conditions.',
				};
				fetchMock.getOnce(
					/^\/google-site-kit\/v1\/modules\/analytics\/data\/report/,
					{ body: restrictedMetricsError, status: 400 }
				);

				registry.dispatch( STORE_NAME ).receiveGetSettings( {} );
				registry.dispatch( STORE_NAME ).setAdsenseLinked( true );
				expect( registry.select( STORE_NAME ).getAdsenseLinked() ).toBe( true );

				muteConsole( 'error' ); // fetch will trigger 400 error.
				registry.select( STORE_NAME ).getReport( nonAdsenseOptions );
				await untilResolved( registry, STORE_NAME ).getReport( nonAdsenseOptions );

				expect( fetchMock ).toHaveFetchedTimes( 1 );

				expect( registry.select( STORE_NAME ).getAdsenseLinked() ).toBe( true );
			} );

			it( 'sets adsenseLinked to true if a successful response is returned for AdSense metrics', async () => {
				const adsenseOptions = {
					dateRange: 'last-28-days',
					metrics: 'ga:adsenseRevenue',
				};
				const restrictedMetricsSuccess = [
					{
						totals: [],
						rows: [],
					},
				];
				fetchMock.getOnce(
					/^\/google-site-kit\/v1\/modules\/analytics\/data\/report/,
					{ body: restrictedMetricsSuccess, status: 200 }
				);

				registry.dispatch( STORE_NAME ).receiveGetSettings( {} );
				registry.dispatch( STORE_NAME ).setAdsenseLinked( false );
				expect( registry.select( STORE_NAME ).getAdsenseLinked() ).toBe( false );

				muteConsole( 'error' ); // fetch will trigger 400 error.
				registry.select( STORE_NAME ).getReport( adsenseOptions );
				await untilResolved( registry, STORE_NAME ).getReport( adsenseOptions );

				expect( fetchMock ).toHaveFetchedTimes( 1 );

				expect( registry.select( STORE_NAME ).getAdsenseLinked() ).toBe( true );
			} );

			it( 'sets adsenseLinked to true if a 400 error is returned for AdSense metrics due to non-AdSense restricted metrics', async () => {
				const adsenseAndNonAdSenseOptions = {
					dateRange: 'last-28-days',
					metrics: [ 'ga:nonadsenseMetric', 'ga:adsenseRevenue' ],
				};
				const restrictedMetricsError = {
					code: 400,
					message: 'Restricted metric(s): ga:nonadsenseMetric can only be queried under certain conditions.',
				};
				fetchMock.getOnce(
					/^\/google-site-kit\/v1\/modules\/analytics\/data\/report/,
					{ body: restrictedMetricsError, status: 400 }
				);

				registry.dispatch( STORE_NAME ).receiveGetSettings( {} );
				registry.dispatch( STORE_NAME ).setAdsenseLinked( false );
				expect( registry.select( STORE_NAME ).getAdsenseLinked() ).toBe( false );

				muteConsole( 'error' ); // fetch will trigger 400 error.
				registry.select( STORE_NAME ).getReport( adsenseAndNonAdSenseOptions );
				await untilResolved( registry, STORE_NAME ).getReport( adsenseAndNonAdSenseOptions );

				expect( fetchMock ).toHaveFetchedTimes( 1 );

				expect( registry.select( STORE_NAME ).getAdsenseLinked() ).toBe( true );
			} );
		} );
	} );
} );<|MERGE_RESOLUTION|>--- conflicted
+++ resolved
@@ -23,10 +23,6 @@
 import { STORE_NAME } from './constants';
 import {
 	createTestRegistry,
-<<<<<<< HEAD
-	muteConsole,
-=======
->>>>>>> 399b6529
 	untilResolved,
 	unsubscribeFromAll,
 } from '../../../../../tests/js/utils';
@@ -221,116 +217,6 @@
 				expect( registry.select( STORE_NAME ).getAdsenseLinked() ).toBe( true );
 				expect( console ).toHaveErrored(); // fetch will trigger 400 error.
 			} );
-
-			it( 'sets adsenseLinked to false if a 400 error is returned for AdSense metrics due to them being restricted', async () => {
-				const adsenseOptions = {
-					dateRange: 'last-28-days',
-					metrics: 'ga:adsenseRevenue',
-				};
-				const restrictedMetricsError = {
-					code: 400,
-					message: 'Restricted metric(s): ga:adsenseRevenue can only be queried under certain conditions.',
-				};
-				fetchMock.getOnce(
-					/^\/google-site-kit\/v1\/modules\/analytics\/data\/report/,
-					{ body: restrictedMetricsError, status: 400 }
-				);
-
-				registry.dispatch( STORE_NAME ).receiveGetSettings( {} );
-				registry.dispatch( STORE_NAME ).setAdsenseLinked( true );
-				expect( registry.select( STORE_NAME ).getAdsenseLinked() ).toBe( true );
-
-				muteConsole( 'error' ); // fetch will trigger 400 error.
-				registry.select( STORE_NAME ).getReport( adsenseOptions );
-				await untilResolved( registry, STORE_NAME ).getReport( adsenseOptions );
-
-				expect( fetchMock ).toHaveFetchedTimes( 1 );
-
-				expect( registry.select( STORE_NAME ).getAdsenseLinked() ).toBe( false );
-			} );
-
-			it( 'does not modify adsenseLinked if a 400 error is returned for non-AdSense metrics', async () => {
-				const nonAdsenseOptions = {
-					dateRange: 'last-28-days',
-					metrics: 'ga:nonadsenseMetric',
-				};
-				const restrictedMetricsError = {
-					code: 400,
-					message: 'Restricted metric(s): ga:nonadsenseMetric can only be queried under certain conditions.',
-				};
-				fetchMock.getOnce(
-					/^\/google-site-kit\/v1\/modules\/analytics\/data\/report/,
-					{ body: restrictedMetricsError, status: 400 }
-				);
-
-				registry.dispatch( STORE_NAME ).receiveGetSettings( {} );
-				registry.dispatch( STORE_NAME ).setAdsenseLinked( true );
-				expect( registry.select( STORE_NAME ).getAdsenseLinked() ).toBe( true );
-
-				muteConsole( 'error' ); // fetch will trigger 400 error.
-				registry.select( STORE_NAME ).getReport( nonAdsenseOptions );
-				await untilResolved( registry, STORE_NAME ).getReport( nonAdsenseOptions );
-
-				expect( fetchMock ).toHaveFetchedTimes( 1 );
-
-				expect( registry.select( STORE_NAME ).getAdsenseLinked() ).toBe( true );
-			} );
-
-			it( 'sets adsenseLinked to true if a successful response is returned for AdSense metrics', async () => {
-				const adsenseOptions = {
-					dateRange: 'last-28-days',
-					metrics: 'ga:adsenseRevenue',
-				};
-				const restrictedMetricsSuccess = [
-					{
-						totals: [],
-						rows: [],
-					},
-				];
-				fetchMock.getOnce(
-					/^\/google-site-kit\/v1\/modules\/analytics\/data\/report/,
-					{ body: restrictedMetricsSuccess, status: 200 }
-				);
-
-				registry.dispatch( STORE_NAME ).receiveGetSettings( {} );
-				registry.dispatch( STORE_NAME ).setAdsenseLinked( false );
-				expect( registry.select( STORE_NAME ).getAdsenseLinked() ).toBe( false );
-
-				muteConsole( 'error' ); // fetch will trigger 400 error.
-				registry.select( STORE_NAME ).getReport( adsenseOptions );
-				await untilResolved( registry, STORE_NAME ).getReport( adsenseOptions );
-
-				expect( fetchMock ).toHaveFetchedTimes( 1 );
-
-				expect( registry.select( STORE_NAME ).getAdsenseLinked() ).toBe( true );
-			} );
-
-			it( 'sets adsenseLinked to true if a 400 error is returned for AdSense metrics due to non-AdSense restricted metrics', async () => {
-				const adsenseAndNonAdSenseOptions = {
-					dateRange: 'last-28-days',
-					metrics: [ 'ga:nonadsenseMetric', 'ga:adsenseRevenue' ],
-				};
-				const restrictedMetricsError = {
-					code: 400,
-					message: 'Restricted metric(s): ga:nonadsenseMetric can only be queried under certain conditions.',
-				};
-				fetchMock.getOnce(
-					/^\/google-site-kit\/v1\/modules\/analytics\/data\/report/,
-					{ body: restrictedMetricsError, status: 400 }
-				);
-
-				registry.dispatch( STORE_NAME ).receiveGetSettings( {} );
-				registry.dispatch( STORE_NAME ).setAdsenseLinked( false );
-				expect( registry.select( STORE_NAME ).getAdsenseLinked() ).toBe( false );
-
-				muteConsole( 'error' ); // fetch will trigger 400 error.
-				registry.select( STORE_NAME ).getReport( adsenseAndNonAdSenseOptions );
-				await untilResolved( registry, STORE_NAME ).getReport( adsenseAndNonAdSenseOptions );
-
-				expect( fetchMock ).toHaveFetchedTimes( 1 );
-
-				expect( registry.select( STORE_NAME ).getAdsenseLinked() ).toBe( true );
-			} );
 		} );
 	} );
 } );