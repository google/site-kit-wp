--- conflicted
+++ resolved
@@ -29,7 +29,6 @@
 	unsubscribeFromAll,
 } from 'tests/js/utils';
 import * as fixtures from './__fixtures__';
-import * as ga4Fixtures from '../../analytics-4/datastore/__fixtures__';
 import { MODULES_ANALYTICS_4 } from '../../analytics-4/datastore/constants';
 import { enabledFeatures } from '../../../features';
 
@@ -311,16 +310,6 @@
 		} );
 
 		describe( 'getPropertiesIncludingGA4', () => {
-<<<<<<< HEAD
-			it( 'returns undefined if UA properties are loading', () => {
-				const testAccountID = fixtures.profiles[ 0 ].accountId; // eslint-disable-line sitekit/acronym-case
-				const accountID = testAccountID;
-
-				fetchMock.get(
-					/^\/google-site-kit\/v1\/modules\/analytics\/data\/properties-profiles/,
-					{ body: fixtures.propertiesProfiles, status: 200 }
-				);
-=======
 			beforeEach( () => {
 				enabledFeatures.add( 'ga4setup' );
 			} );
@@ -329,7 +318,6 @@
 				const accountID = fixtures.profiles[ 0 ].accountId; // eslint-disable-line sitekit/acronym-case
 
 				freezeFetch( /^\/google-site-kit\/v1\/modules\/analytics\/data\/properties-profiles/ );
->>>>>>> 43dd2936
 
 				registry.dispatch( MODULES_ANALYTICS_4 ).receiveGetProperties(
 					[
@@ -347,11 +335,7 @@
 					{ accountID }
 				);
 
-<<<<<<< HEAD
-				expect( registry.select( STORE_NAME ).getPropertiesIncludingGA4( testAccountID ) ).toBeUndefined();
-=======
 				expect( registry.select( STORE_NAME ).getPropertiesIncludingGA4( accountID ) ).toBeUndefined();
->>>>>>> 43dd2936
 			} );
 
 			it( 'returns undefined if GA4 properties are loading', () => {
@@ -377,14 +361,7 @@
 					{ accountID }
 				);
 
-<<<<<<< HEAD
-				fetchMock.get(
-					/^\/google-site-kit\/v1\/modules\/analytics-4\/data\/properties/,
-					{ body: ga4Fixtures.properties, status: 200 }
-				);
-=======
 				freezeFetch( /^\/google-site-kit\/v1\/modules\/analytics-4\/data\/properties/ );
->>>>>>> 43dd2936
 
 				expect( registry.select( STORE_NAME ).getPropertiesIncludingGA4( testAccountID ) ).toBeUndefined();
 			} );
@@ -392,21 +369,9 @@
 			it( 'returns undefined if both UA and GA4 properties are loading', () => {
 				const testAccountID = fixtures.profiles[ 0 ].accountId; // eslint-disable-line sitekit/acronym-case
 
-<<<<<<< HEAD
-				fetchMock.get(
-					/^\/google-site-kit\/v1\/modules\/analytics\/data\/properties-profiles/,
-					{ body: fixtures.propertiesProfiles, status: 200 }
-				);
-
-				fetchMock.get(
-					/^\/google-site-kit\/v1\/modules\/analytics-4\/data\/properties/,
-					{ body: ga4Fixtures.properties, status: 200 }
-				);
-=======
 				freezeFetch( /^\/google-site-kit\/v1\/modules\/analytics\/data\/properties-profiles/ );
 
 				freezeFetch( /^\/google-site-kit\/v1\/modules\/analytics-4\/data\/properties/ );
->>>>>>> 43dd2936
 
 				expect( registry.select( STORE_NAME ).getPropertiesIncludingGA4( testAccountID ) ).toBeUndefined();
 			} );
