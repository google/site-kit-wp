--- conflicted
+++ resolved
@@ -23,14 +23,10 @@
 import { STORE_NAME } from './constants';
 import {
 	createTestRegistry,
+	freezeFetch,
 	muteFetch,
-<<<<<<< HEAD
+	unsubscribeFromAll,
 	untilResolved,
-=======
-	freezeFetch,
-	subscribeUntil,
->>>>>>> c6a350ed
-	unsubscribeFromAll,
 } from '../../../../../tests/js/utils';
 import * as fixtures from './__fixtures__';
 import { MODULES_ANALYTICS_4 } from '../../analytics-4/datastore/constants';
