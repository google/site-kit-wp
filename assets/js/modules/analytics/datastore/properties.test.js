/**
 * `modules/analytics` data store: properties tests.
 *
 * Site Kit by Google, Copyright 2021 Google LLC
 *
 * Licensed under the Apache License, Version 2.0 (the "License");
 * you may not use this file except in compliance with the License.
 * You may obtain a copy of the License at
 *
 *     https://www.apache.org/licenses/LICENSE-2.0
 *
 * Unless required by applicable law or agreed to in writing, software
 * distributed under the License is distributed on an "AS IS" BASIS,
 * WITHOUT WARRANTIES OR CONDITIONS OF ANY KIND, either express or implied.
 * See the License for the specific language governing permissions and
 * limitations under the License.
 */

/**
 * Internal dependencies
 */
import API from 'googlesitekit-api';
import { MODULES_ANALYTICS } from './constants';
import {
	createTestRegistry,
	freezeFetch,
	muteFetch,
	unsubscribeFromAll,
<<<<<<< HEAD
	untilResolved,
=======
	provideSiteInfo,
>>>>>>> 565aadc6
} from '../../../../../tests/js/utils';
import * as fixtures from './__fixtures__';
import { MODULES_ANALYTICS_4 } from '../../analytics-4/datastore/constants';
import { enabledFeatures } from '../../../features';

describe( 'modules/analytics properties', () => {
	let registry;

	const propertiesProfilesEndpoint = /^\/google-site-kit\/v1\/modules\/analytics\/data\/properties-profiles/;
	const ga4PropertiesEndpoint = /^\/google-site-kit\/v1\/modules\/analytics-4\/data\/properties/;

	beforeAll( () => {
		API.setUsingCache( false );
	} );

	beforeEach( () => {
		registry = createTestRegistry();
		// Receive empty settings to prevent unexpected fetch by resolver.
		registry.dispatch( MODULES_ANALYTICS ).receiveGetSettings( {} );
	} );

	afterAll( () => {
		API.setUsingCache( true );
	} );

	afterEach( () => {
		unsubscribeFromAll( registry );
	} );

	describe( 'actions', () => {
		describe( 'createProperty', () => {
			it( 'creates a property and adds it to the store', async () => {
				const accountID = fixtures.createProperty.accountId; // eslint-disable-line sitekit/acronym-case
				fetchMock.post(
					/^\/google-site-kit\/v1\/modules\/analytics\/data\/create-property/,
					{ body: fixtures.createProperty, status: 200 }
				);

				await registry
					.dispatch( MODULES_ANALYTICS )
					.createProperty( accountID );
				// Ensure the proper parameters were passed.
				expect( fetchMock ).toHaveFetched(
					/^\/google-site-kit\/v1\/modules\/analytics\/data\/create-property/,
					{
						body: { data: { accountID } },
					}
				);

				const properties = registry
					.select( MODULES_ANALYTICS )
					.getProperties( accountID );
				expect( properties ).toMatchObject( [
					fixtures.createProperty,
				] );
			} );

			it( 'sets isDoingCreateProperty', async () => {
				const accountID = fixtures.createProperty.accountId; // eslint-disable-line sitekit/acronym-case
				fetchMock.post(
					/^\/google-site-kit\/v1\/modules\/analytics\/data\/create-property/,
					{ body: fixtures.createProperty, status: 200 }
				);

				registry
					.dispatch( MODULES_ANALYTICS )
					.createProperty( accountID );
				expect(
					registry
						.select( MODULES_ANALYTICS )
						.isDoingCreateProperty( accountID )
				).toEqual( true );
			} );

			it( 'dispatches an error if the request fails', async () => {
				const accountID = fixtures.createProperty.accountId; // eslint-disable-line sitekit/acronym-case
				const response = {
					code: 'internal_server_error',
					message: 'Internal server error',
					data: { status: 500 },
				};
				fetchMock.post(
					/^\/google-site-kit\/v1\/modules\/analytics\/data\/create-property/,
					{ body: response, status: 500 }
				);

				await registry
					.dispatch( MODULES_ANALYTICS )
					.createProperty( accountID );

				expect(
					registry
						.select( MODULES_ANALYTICS )
						.getErrorForAction( 'createProperty', [ accountID ] )
				).toMatchObject( response );

				// The response isn't important for the test here and we intentionally don't wait for it,
				// but the fixture is used to prevent an invariant error as the received properties
				// taken from `response.properties` are required to be an array.
				muteFetch(
					propertiesProfilesEndpoint,
					fixtures.propertiesProfiles
				);
				const properties = registry
					.select( MODULES_ANALYTICS )
					.getProperties( accountID );
				// No properties should have been added yet, as the property creation failed.
				expect( properties ).toEqual( undefined );
				expect( console ).toHaveErrored();
			} );
		} );

		describe( 'selectProperty', () => {
			it( 'requires a valid propertyID', () => {
				expect( () => {
					registry.dispatch( MODULES_ANALYTICS ).selectProperty();
				} ).toThrow( 'A valid propertyID selection is required.' );
			} );

			it( 'returns if the accountID is not set', () => {
				const accountID =
					fixtures.propertiesProfiles.properties[ 0 ].accountId; // eslint-disable-line sitekit/acronym-case
				const propertyID =
					fixtures.propertiesProfiles.properties[ 0 ].id;

				registry
					.dispatch( MODULES_ANALYTICS )
					.receiveGetProperties(
						fixtures.propertiesProfiles.properties,
						{ accountID }
					);
				registry
					.dispatch( MODULES_ANALYTICS )
					.receiveGetProfiles( fixtures.propertiesProfiles.profiles, {
						accountID,
						propertyID,
					} );

				expect(
					registry.select( MODULES_ANALYTICS ).getPropertyID()
				).toBeUndefined();
				registry
					.dispatch( MODULES_ANALYTICS )
					.selectProperty( propertyID );
				expect(
					registry.select( MODULES_ANALYTICS ).getPropertyID()
				).toBeUndefined();
			} );

			it( 'preserves the current profile ID when selecting the current property', async () => {
				const accountID =
					fixtures.propertiesProfiles.properties[ 0 ].accountId; // eslint-disable-line sitekit/acronym-case
				const propertyID =
					fixtures.propertiesProfiles.properties[ 0 ].id;
				const internalWebPropertyID =
					fixtures.propertiesProfiles.properties[ 0 ]
						.internalWebPropertyId; // eslint-disable-line sitekit/acronym-case
				// Note: we're using the second profile in the list to differentiate between the default of selecting the first.
				const profileID = fixtures.propertiesProfiles.profiles[ 1 ].id;
				registry.dispatch( MODULES_ANALYTICS ).receiveGetSettings( {
					accountID,
					propertyID,
					internalWebPropertyID,
					profileID,
				} );
				registry
					.dispatch( MODULES_ANALYTICS )
					.receiveGetProperties(
						fixtures.propertiesProfiles.properties,
						{ accountID }
					);
				registry
					.dispatch( MODULES_ANALYTICS )
					.receiveGetProfiles( fixtures.propertiesProfiles.profiles, {
						accountID,
						propertyID,
					} );

				expect(
					registry.select( MODULES_ANALYTICS ).getProfileID()
				).toEqual( profileID );

				await registry
					.dispatch( MODULES_ANALYTICS )
					.selectProperty( propertyID );

				expect(
					registry.select( MODULES_ANALYTICS ).getPropertyID()
				).toMatch( propertyID );
				expect(
					registry
						.select( MODULES_ANALYTICS )
						.getInternalWebPropertyID()
				).toEqual( internalWebPropertyID );
				expect(
					registry.select( MODULES_ANALYTICS ).getProfileID()
				).toEqual( profileID );
			} );

			it( 'selects the property and its default profile when set', async () => {
				const accountID =
					fixtures.propertiesProfiles.properties[ 0 ].accountId; // eslint-disable-line sitekit/acronym-case
				const propertyID =
					fixtures.propertiesProfiles.properties[ 0 ].id;

				registry
					.dispatch( MODULES_ANALYTICS )
					.receiveGetProperties(
						fixtures.propertiesProfiles.properties,
						{ accountID }
					);
				registry
					.dispatch( MODULES_ANALYTICS )
					.receiveGetProfiles( fixtures.propertiesProfiles.profiles, {
						accountID,
						propertyID,
					} );
				await registry
					.dispatch( MODULES_ANALYTICS )
					.setAccountID( accountID );
				await registry
					.dispatch( MODULES_ANALYTICS )
					.selectProperty( propertyID );

				expect(
					registry.select( MODULES_ANALYTICS ).getPropertyID()
				).toMatch( propertyID );
				expect(
					registry
						.select( MODULES_ANALYTICS )
						.getInternalWebPropertyID()
				).toEqual(
					/* eslint-disable sitekit/acronym-case */
					fixtures.propertiesProfiles.properties[ 0 ]
						.internalWebPropertyId
					/* eslint-enable sitekit/acronym-case */
				);
				expect(
					registry.select( MODULES_ANALYTICS ).getProfileID()
				).toEqual(
					// eslint-disable-next-line sitekit/acronym-case
					fixtures.propertiesProfiles.properties[ 0 ].defaultProfileId
				);
			} );

			it( 'does not set the profileID if property has defaultProfileId that is not in state', async () => {
				const nonExistentProfileID = '1234567890';
				const propertiesProfiles = {
					...fixtures.propertiesProfiles,
					properties: fixtures.propertiesProfiles.properties.map(
						( property ) => {
							return {
								...property,
								// eslint-disable-next-line sitekit/acronym-case
								defaultProfileId: nonExistentProfileID,
							};
						}
					),
				};

				const accountID = propertiesProfiles.properties[ 0 ].accountId; // eslint-disable-line sitekit/acronym-case
				const propertyID = propertiesProfiles.properties[ 0 ].id;

				registry
					.dispatch( MODULES_ANALYTICS )
					.receiveGetProperties(
						fixtures.propertiesProfiles.properties,
						{ accountID }
					);
				registry
					.dispatch( MODULES_ANALYTICS )
					.receiveGetProfiles( fixtures.propertiesProfiles.profiles, {
						accountID,
						propertyID,
					} );

				await registry
					.dispatch( MODULES_ANALYTICS )
					.setAccountID( accountID );
				await registry
					.dispatch( MODULES_ANALYTICS )
					.selectProperty( propertyID );

				expect(
					registry
						.select( MODULES_ANALYTICS )
						.getProfiles( accountID, propertyID )
						.some( ( { id } ) => id === nonExistentProfileID )
				).toBe( false );
				expect(
					registry.select( MODULES_ANALYTICS ).getProfileID()
				).not.toBe( nonExistentProfileID );
			} );
		} );

		describe( 'setPrimaryPropertyType', () => {
			it.each( [ [ 'ua' ], [ 'ga4' ] ] )(
				'should not throw when %s is passed',
				( type ) => {
					expect( () => {
						registry
							.dispatch( MODULES_ANALYTICS )
							.setPrimaryPropertyType( type );
					} ).not.toThrow();
				}
			);

			it( 'should throw an error when invalid type is passed', () => {
				expect( () => {
					registry
						.dispatch( MODULES_ANALYTICS )
						.setPrimaryPropertyType( 'foo-bar' );
				} ).toThrow( 'type must be "ua" or "ga4"' );
			} );

			it.each( [ [ 'ua' ], [ 'ga4' ] ] )(
				'should set and read when %s is passed',
				( type ) => {
					registry
						.dispatch( MODULES_ANALYTICS )
						.setPrimaryPropertyType( type );

					expect(
						registry.stores[ MODULES_ANALYTICS ].store.getState()
							.primaryPropertyType
					).toBe( type );
				}
			);
		} );

		describe( 'findMatchedProperty', () => {
			const accountID = '123';

			beforeEach( () => {
				provideSiteInfo( registry );
			} );

			it( 'should return the correct property matching the current reference site URL', async () => {
				registry.dispatch( MODULES_ANALYTICS ).receiveGetProperties(
					[
						{
							id: 'UA-151753095-1',
							websiteUrl: 'http://example.net', // eslint-disable-line sitekit/acronym-case
						},
						{
							id: 'UA-151753095-2',
							websiteUrl: 'http://example.com', // eslint-disable-line sitekit/acronym-case
						},
					],
					{
						accountID,
					}
				);

				const property = await registry
					.dispatch( MODULES_ANALYTICS )
					.findMatchedProperty( accountID );
				expect( property ).toMatchObject( { id: 'UA-151753095-2' } );
			} );

			it( 'should return NULL if there is no matching property', async () => {
				registry.dispatch( MODULES_ANALYTICS ).receiveGetProperties(
					[
						{
							id: 'UA-151753095-1',
							websiteUrl: 'http://example.net', // eslint-disable-line sitekit/acronym-case
						},
					],
					{
						accountID,
					}
				);

				const property = await registry
					.dispatch( MODULES_ANALYTICS )
					.findMatchedProperty( accountID );
				expect( property ).toBeNull();
			} );
		} );
	} );

	describe( 'selectors', () => {
		describe( 'getProperties', () => {
			it( 'uses a resolver to make a network request', async () => {
				fetchMock.get( propertiesProfilesEndpoint, {
					body: fixtures.propertiesProfiles,
				} );

				const accountID =
					fixtures.propertiesProfiles.properties[ 0 ].accountId; // eslint-disable-line sitekit/acronym-case
				const propertyID =
					fixtures.propertiesProfiles.profiles[ 0 ].webPropertyId; // eslint-disable-line sitekit/acronym-case

				const initialProperties = registry
					.select( MODULES_ANALYTICS )
					.getProperties( accountID );

				expect( initialProperties ).toEqual( undefined );
				await untilResolved( registry, STORE_NAME ).getProperties( accountID );

				// Ensure the proper parameters were passed.
				expect( fetchMock ).toHaveFetched( propertiesProfilesEndpoint, {
					query: { accountID },
				} );

<<<<<<< HEAD
				const properties = registry.select( STORE_NAME ).getProperties( accountID );
=======
				expect( initialProperties ).toEqual( undefined );
				await subscribeUntil(
					registry,
					() =>
						registry
							.select( MODULES_ANALYTICS )
							.getProperties( accountID ) !== undefined
				);

				const properties = registry
					.select( MODULES_ANALYTICS )
					.getProperties( accountID );
>>>>>>> 565aadc6

				expect( fetchMock ).toHaveFetchedTimes( 1 );

				// Profiles should also have been received by this action.
				const profiles = registry
					.select( MODULES_ANALYTICS )
					.getProfiles( accountID, propertyID );

				expect( properties ).toEqual(
					fixtures.propertiesProfiles.properties
				);
				expect( properties ).toHaveLength( 17 );
				expect( profiles ).toEqual(
					fixtures.propertiesProfiles.profiles
				);
			} );

			it( 'does not make a network request if properties for this account are already present', async () => {
				const testAccountID = fixtures.profiles[ 0 ].accountId; // eslint-disable-line sitekit/acronym-case
				const accountID = testAccountID;

				// Load data into this store so there are matches for the data we're about to select,
				// even though the selector hasn't fulfilled yet.
<<<<<<< HEAD
				registry.dispatch( STORE_NAME ).receiveGetProperties( fixtures.propertiesProfiles.properties, { accountID } );

				const properties = registry.select( STORE_NAME ).getProperties( testAccountID );

				await untilResolved( registry, STORE_NAME )
					.hasFinishedResolution( 'getProperties', [ testAccountID ] )
				;
=======
				registry
					.dispatch( MODULES_ANALYTICS )
					.receiveGetProperties(
						fixtures.propertiesProfiles.properties,
						{ accountID }
					);

				const properties = registry
					.select( MODULES_ANALYTICS )
					.getProperties( testAccountID );

				await subscribeUntil( registry, () =>
					registry
						.select( MODULES_ANALYTICS )
						.hasFinishedResolution( 'getProperties', [
							testAccountID,
						] )
				);
>>>>>>> 565aadc6

				// It _may_ make a request for profiles internally if not loaded,
				// so we only care that it did not fetch properties here.
				expect( fetchMock ).not.toHaveFetched(
					propertiesProfilesEndpoint
				);
				expect( properties ).toEqual(
					fixtures.propertiesProfiles.properties
				);
				expect( properties ).toHaveLength( 17 );
			} );

			it( 'dispatches an error if the request fails', async () => {
				const response = {
					code: 'internal_server_error',
					message: 'Internal server error',
					data: { status: 500 },
				};
				fetchMock.getOnce( propertiesProfilesEndpoint, {
					body: response,
					status: 500,
				} );

				const fakeAccountID = '777888999';
<<<<<<< HEAD
				registry.select( STORE_NAME ).getProperties( fakeAccountID );
				await untilResolved( registry, STORE_NAME ).isDoingGetProperties( fakeAccountID );
=======
				registry
					.select( MODULES_ANALYTICS )
					.getProperties( fakeAccountID );
				await subscribeUntil(
					registry,
					() =>
						registry
							.select( MODULES_ANALYTICS )
							.isDoingGetProperties( fakeAccountID ) === false
				);
>>>>>>> 565aadc6

				expect( fetchMock ).toHaveFetchedTimes( 1 );

				const properties = registry
					.select( MODULES_ANALYTICS )
					.getProperties( fakeAccountID );
				expect( properties ).toEqual( undefined );
				expect( console ).toHaveErrored();
			} );
		} );

		describe( 'getPropertiesIncludingGA4', () => {
			beforeEach( () => {
				enabledFeatures.add( 'ga4setup' );
			} );

			it( 'returns undefined if UA properties are loading', () => {
				const accountID = fixtures.profiles[ 0 ].accountId; // eslint-disable-line sitekit/acronym-case

				freezeFetch( propertiesProfilesEndpoint );

				registry.dispatch( MODULES_ANALYTICS_4 ).receiveGetProperties(
					[
						{
							_id: '151753095-3',
							_accountID: '151753095',
							displayName: 'www.elasticpress.io',
						},
						{
							_id: '151753095-4',
							_accountID: '151753095',
							displayName: 'troubled-tipped.example.com',
						},
					],
					{ accountID }
				);

				expect(
					registry
						.select( MODULES_ANALYTICS )
						.getPropertiesIncludingGA4( accountID )
				).toBeUndefined();
			} );

			it( 'returns undefined if GA4 properties are loading', () => {
				const testAccountID = fixtures.profiles[ 0 ].accountId; // eslint-disable-line sitekit/acronym-case
				const accountID = testAccountID;

				registry.dispatch( MODULES_ANALYTICS ).receiveGetProperties(
					[
						{
							// eslint-disable-next-line sitekit/acronym-case
							accountId: '151753095',
							id: 'UA-151753095-1',
							name: 'rwh',
						},
						{
							// eslint-disable-next-line sitekit/acronym-case
							accountId: '151753095',
							id: 'UA-151753095-1',
							name: 'troubled-tipped.example.com',
						},
					],
					{ accountID }
				);

				freezeFetch( ga4PropertiesEndpoint );

				expect(
					registry
						.select( MODULES_ANALYTICS )
						.getPropertiesIncludingGA4( testAccountID )
				).toBeUndefined();
			} );

			it( 'returns undefined if both UA and GA4 properties are loading', () => {
				freezeFetch( propertiesProfilesEndpoint );
				freezeFetch( ga4PropertiesEndpoint );

				const testAccountID = fixtures.profiles[ 0 ].accountId; // eslint-disable-line sitekit/acronym-case
				expect(
					registry
						.select( MODULES_ANALYTICS )
						.getPropertiesIncludingGA4( testAccountID )
				).toBeUndefined();
			} );

			it( 'returns a sorted list of ua and ga4 properties ', () => {
				const testAccountID = fixtures.profiles[ 0 ].accountId; // eslint-disable-line sitekit/acronym-case
				const accountID = testAccountID;

				registry.dispatch( MODULES_ANALYTICS ).receiveGetProperties(
					[
						{
							// eslint-disable-next-line sitekit/acronym-case
							accountId: '151753095',
							id: 'UA-151753095-1',
							name: 'rwh',
						},
						{
							// eslint-disable-next-line sitekit/acronym-case
							accountId: '151753095',
							id: 'UA-151753095-1',
							name: 'troubled-tipped.example.com',
						},
					],
					{ accountID }
				);

				registry.dispatch( MODULES_ANALYTICS_4 ).receiveGetProperties(
					[
						{
							_id: '151753095-3',
							_accountID: '151753095',
							displayName: 'www.elasticpress.io',
						},
						{
							_id: '151753095-4',
							_accountID: '151753095',
							displayName: 'troubled-tipped.example.com',
						},
					],
					{ accountID }
				);

				const properties = registry
					.select( MODULES_ANALYTICS )
					.getPropertiesIncludingGA4( testAccountID );

				expect( properties ).toHaveLength( 4 );

				expect( properties[ 0 ].id ).toBe( 'UA-151753095-1' );
				expect( properties[ 1 ]._id ).toBe( '151753095-4' );
				expect( properties[ 2 ].id ).toBe( 'UA-151753095-1' );
				expect( properties[ 3 ]._id ).toBe( '151753095-3' );

				expect( properties[ 0 ].name ).toBe( 'rwh' );
				expect( properties[ 1 ].displayName ).toBe(
					'troubled-tipped.example.com'
				);
				expect( properties[ 2 ].name ).toBe(
					'troubled-tipped.example.com'
				);
				expect( properties[ 3 ].displayName ).toBe(
					'www.elasticpress.io'
				);
			} );
		} );

		describe( 'getPropertyByID', () => {
			it( 'returns the property object by its ID when present in the store', () => {
				const { properties } = fixtures.propertiesProfiles;
				const testAccountID = fixtures.profiles[ 0 ].accountId; // eslint-disable-line sitekit/acronym-case
				const accountID = testAccountID;

				registry
					.dispatch( MODULES_ANALYTICS )
					.receiveGetProperties( properties, { accountID } );

				const findProperty = properties[ 1 ];
				const foundProperty = registry
					.select( MODULES_ANALYTICS )
					.getPropertyByID( findProperty.id );

				expect( foundProperty ).toEqual( findProperty );
			} );

			it( 'returns undefined when the property is not present in the store', () => {
				const { properties } = fixtures.propertiesProfiles;
				const accountID = fixtures.profiles[ 0 ].accountId; // eslint-disable-line sitekit/acronym-case

				registry
					.dispatch( MODULES_ANALYTICS )
					.receiveGetProperties( [], { accountID } );

				const findProperty = properties[ 1 ];
				const foundProperty = registry
					.select( MODULES_ANALYTICS )
					.getPropertyByID( findProperty.id );

				expect( foundProperty ).toEqual( undefined );
			} );
		} );
		describe( 'getPrimaryPropertyType', () => {
			it( 'should correctly return the default value', () => {
				expect(
					registry
						.select( MODULES_ANALYTICS )
						.getPrimaryPropertyType()
				).toBe( 'ua' );
			} );

			it( 'should return the new state when it has been changed', () => {
				registry
					.dispatch( MODULES_ANALYTICS )
					.setPrimaryPropertyType( 'ga4' );

				expect(
					registry
						.select( MODULES_ANALYTICS )
						.getPrimaryPropertyType()
				).toBe( 'ga4' );
			} );
		} );
	} );
} );<|MERGE_RESOLUTION|>--- conflicted
+++ resolved
@@ -26,11 +26,8 @@
 	freezeFetch,
 	muteFetch,
 	unsubscribeFromAll,
-<<<<<<< HEAD
 	untilResolved,
-=======
 	provideSiteInfo,
->>>>>>> 565aadc6
 } from '../../../../../tests/js/utils';
 import * as fixtures from './__fixtures__';
 import { MODULES_ANALYTICS_4 } from '../../analytics-4/datastore/constants';
@@ -429,29 +426,19 @@
 					.getProperties( accountID );
 
 				expect( initialProperties ).toEqual( undefined );
-				await untilResolved( registry, STORE_NAME ).getProperties( accountID );
+				await untilResolved(
+					registry,
+					MODULES_ANALYTICS
+				).getProperties( accountID );
 
 				// Ensure the proper parameters were passed.
 				expect( fetchMock ).toHaveFetched( propertiesProfilesEndpoint, {
 					query: { accountID },
 				} );
 
-<<<<<<< HEAD
-				const properties = registry.select( STORE_NAME ).getProperties( accountID );
-=======
-				expect( initialProperties ).toEqual( undefined );
-				await subscribeUntil(
-					registry,
-					() =>
-						registry
-							.select( MODULES_ANALYTICS )
-							.getProperties( accountID ) !== undefined
-				);
-
 				const properties = registry
 					.select( MODULES_ANALYTICS )
 					.getProperties( accountID );
->>>>>>> 565aadc6
 
 				expect( fetchMock ).toHaveFetchedTimes( 1 );
 
@@ -475,15 +462,6 @@
 
 				// Load data into this store so there are matches for the data we're about to select,
 				// even though the selector hasn't fulfilled yet.
-<<<<<<< HEAD
-				registry.dispatch( STORE_NAME ).receiveGetProperties( fixtures.propertiesProfiles.properties, { accountID } );
-
-				const properties = registry.select( STORE_NAME ).getProperties( testAccountID );
-
-				await untilResolved( registry, STORE_NAME )
-					.hasFinishedResolution( 'getProperties', [ testAccountID ] )
-				;
-=======
 				registry
 					.dispatch( MODULES_ANALYTICS )
 					.receiveGetProperties(
@@ -495,14 +473,10 @@
 					.select( MODULES_ANALYTICS )
 					.getProperties( testAccountID );
 
-				await subscribeUntil( registry, () =>
-					registry
-						.select( MODULES_ANALYTICS )
-						.hasFinishedResolution( 'getProperties', [
-							testAccountID,
-						] )
-				);
->>>>>>> 565aadc6
+				await untilResolved(
+					registry,
+					MODULES_ANALYTICS
+				).hasFinishedResolution( 'getProperties', [ testAccountID ] );
 
 				// It _may_ make a request for profiles internally if not loaded,
 				// so we only care that it did not fetch properties here.
@@ -527,21 +501,13 @@
 				} );
 
 				const fakeAccountID = '777888999';
-<<<<<<< HEAD
-				registry.select( STORE_NAME ).getProperties( fakeAccountID );
-				await untilResolved( registry, STORE_NAME ).isDoingGetProperties( fakeAccountID );
-=======
 				registry
 					.select( MODULES_ANALYTICS )
 					.getProperties( fakeAccountID );
-				await subscribeUntil(
+				await untilResolved(
 					registry,
-					() =>
-						registry
-							.select( MODULES_ANALYTICS )
-							.isDoingGetProperties( fakeAccountID ) === false
-				);
->>>>>>> 565aadc6
+					MODULES_ANALYTICS
+				).isDoingGetProperties( fakeAccountID );
 
 				expect( fetchMock ).toHaveFetchedTimes( 1 );
 
