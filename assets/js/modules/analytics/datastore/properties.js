/**
 * `modules/analytics` data store: properties.
 *
 * Site Kit by Google, Copyright 2021 Google LLC
 *
 * Licensed under the Apache License, Version 2.0 (the "License");
 * you may not use this file except in compliance with the License.
 * You may obtain a copy of the License at
 *
 *     https://www.apache.org/licenses/LICENSE-2.0
 *
 * Unless required by applicable law or agreed to in writing, software
 * distributed under the License is distributed on an "AS IS" BASIS,
 * WITHOUT WARRANTIES OR CONDITIONS OF ANY KIND, either express or implied.
 * See the License for the specific language governing permissions and
 * limitations under the License.
 */

/**
 * External dependencies
 */
import invariant from 'invariant';

/**
 * Internal dependencies
 */
import API from 'googlesitekit-api';
import Data from 'googlesitekit-data';
import { createValidatedAction } from '../../../googlesitekit/data/utils';
import {
	isValidAccountID,
	isValidPropertyID,
	parsePropertyID,
	isValidPropertySelection,
	matchPropertyByURL,
} from '../util';
import { CORE_SITE } from '../../../googlesitekit/datastore/site/constants';
import {
	MODULES_ANALYTICS,
	PROPERTY_CREATE,
	PROFILE_CREATE,
	PROPERTY_TYPE_UA,
	PROPERTY_TYPE_GA4,
} from './constants';
import { createFetchStore } from '../../../googlesitekit/data/create-fetch-store';
import { actions as errorStoreActions } from '../../../googlesitekit/data/create-error-store';
import { MODULES_ANALYTICS_4 } from '../../analytics-4/datastore/constants';
import { isFeatureEnabled } from '../../../features';

// Get access to error store action creators.
// If the parent store doesn't include the error store,
// yielded error actions will be a no-op.
const { clearError, receiveError } = errorStoreActions;
const { createRegistrySelector, createRegistryControl } = Data;

const fetchGetPropertiesProfilesStore = createFetchStore( {
	baseName: 'getPropertiesProfiles',
	controlCallback: ( { accountID } ) => {
		return API.get(
			'modules',
			'analytics',
			'properties-profiles',
			{ accountID },
			{
				useCache: false,
			}
		);
	},
	reducerCallback: ( state, response, { accountID } ) => {
		// Actual properties, profiles are set by resolver with custom logic,
		// hence here we just set a flag.
		return {
			...state,
			isAwaitingPropertiesProfilesCompletion: {
				...state.isAwaitingPropertiesProfilesCompletion,
				[ accountID ]: true,
			},
		};
	},
	argsToParams: ( accountID ) => {
		return { accountID };
	},
	validateParams: ( { accountID } = {} ) => {
		invariant( accountID, 'accountID is required.' );
	},
} );

const fetchCreatePropertyStore = createFetchStore( {
	baseName: 'createProperty',
	controlCallback: ( { accountID } ) => {
		return API.set( 'modules', 'analytics', 'create-property', {
			accountID,
		} );
	},
	reducerCallback: ( state, property, { accountID } ) => {
		return {
			...state,
			properties: {
				...state.properties,
				[ accountID ]: [
					...( state.properties[ accountID ] || [] ),
					property,
				],
			},
		};
	},
	argsToParams: ( accountID ) => {
		return { accountID };
	},
	validateParams: ( { accountID } = {} ) => {
		invariant( accountID, 'accountID is required.' );
	},
} );

// Actions
const RECEIVE_MATCHED_PROPERTY = 'RECEIVE_MATCHED_PROPERTY';
const RECEIVE_GET_PROPERTIES = 'RECEIVE_GET_PROPERTIES';
const RECEIVE_PROPERTIES_PROFILES_COMPLETION =
	'RECEIVE_PROPERTIES_PROFILES_COMPLETION';
const WAIT_FOR_PROPERTIES = 'WAIT_FOR_PROPERTIES';
const SET_PRIMARY_PROPERTY_TYPE = 'SET_PRIMARY_PROPERTY_TYPE';

const baseInitialState = {
	properties: {},
	isAwaitingPropertiesProfilesCompletion: {},
	matchedProperty: undefined,
	primaryPropertyType: PROPERTY_TYPE_UA,
};

const baseActions = {
	/**
	 * Creates a new Analytics property.
	 *
	 * Creates a new Analytics property for an existing Google Analytics account.
	 *
	 * @since 1.8.0
	 *
	 * @param {string} accountID Google Analytics account ID.
	 * @return {Object} Object with `response` and `error`.
	 */
	createProperty: createValidatedAction(
		( accountID ) => {
			invariant( accountID, 'accountID is required.' );
		},
		function* ( accountID ) {
			const {
				response,
				error,
			} = yield fetchCreatePropertyStore.actions.fetchCreateProperty(
				accountID
			);
			return { response, error };
		}
	),

	/**
	 * Adds a matchedProperty to the store.
	 *
	 * @since 1.8.0
	 * @private
	 *
	 * @param {Object} matchedProperty Property object.
	 * @return {Object} Redux-style action.
	 */
	receiveMatchedProperty( matchedProperty ) {
		invariant( matchedProperty, 'matchedProperty is required.' );

		return {
			payload: { matchedProperty },
			type: RECEIVE_MATCHED_PROPERTY,
		};
	},

	/**
	 * Sets the given property and related fields in the store.
	 *
	 * @since 1.8.0
	 * @private
	 *
	 * @param {string} propertyID           Property ID to select.
	 * @param {string} [internalPropertyID] Internal property ID (if available).
	 * @return {Object} A Generator function.
	 */
	selectProperty: createValidatedAction(
		( propertyID ) => {
			invariant(
				isValidPropertySelection( propertyID ),
				'A valid propertyID selection is required.'
			);
		},
		function* ( propertyID, internalPropertyID = '' ) {
			const registry = yield Data.commonActions.getRegistry();

			const accountID = registry
				.select( MODULES_ANALYTICS )
				.getAccountID();
			if ( ! isValidAccountID( accountID ) ) {
				return;
			}

			registry.dispatch( MODULES_ANALYTICS ).setPropertyID( propertyID );

			if ( PROPERTY_CREATE === propertyID ) {
				registry
					.dispatch( MODULES_ANALYTICS )
					.setProfileID( PROFILE_CREATE );
				return;
			}

			yield baseActions.waitForProperties( accountID );
			const property =
				registry
					.select( MODULES_ANALYTICS )
					.getPropertyByID( propertyID ) || {};

			if ( ! internalPropertyID ) {
				internalPropertyID = property.internalWebPropertyId; // eslint-disable-line sitekit/acronym-case
			}

			registry
				.dispatch( MODULES_ANALYTICS )
				.setInternalWebPropertyID( internalPropertyID || '' );

			// eslint-disable-next-line @wordpress/no-unused-vars-before-return
			const existingProfileID = registry
				.select( MODULES_ANALYTICS )
				.getProfileID();
			const profiles = yield Data.commonActions.await(
<<<<<<< HEAD
				registry.resolveSelect( STORE_NAME ).getProfiles( accountID, propertyID )
=======
				registry
					.__experimentalResolveSelect( MODULES_ANALYTICS )
					.getProfiles( accountID, propertyID )
>>>>>>> 565aadc6
			);

			if ( ! Array.isArray( profiles ) ) {
				return; // Something unexpected occurred and we want to avoid type errors.
			}

			// If there was an existing profile ID set and it belongs to the selected property, we're done.
			if (
				existingProfileID &&
				profiles.some( ( profile ) => profile.id === existingProfileID )
			) {
				return;
			}

			// If the property has a default profile that exists, use that.
			if (
				// eslint-disable-next-line sitekit/acronym-case
				property.defaultProfileId &&
				profiles.some(
					// eslint-disable-next-line sitekit/acronym-case
					( profile ) => profile.id === property.defaultProfileId
				)
			) {
				registry
					.dispatch( MODULES_ANALYTICS )
					.setProfileID( property.defaultProfileId ); // eslint-disable-line sitekit/acronym-case
				return;
			}

			// Otherwise just select the first profile, or the option to create if none.
			registry
				.dispatch( MODULES_ANALYTICS )
				.setProfileID( profiles[ 0 ]?.id || PROFILE_CREATE );
		}
	),

	/**
	 * Finds matching property for provided account.
	 *
	 * @since 1.38.0
	 *
	 * @param {string} accountID Account ID.
	 * @return {Object|null} Matched property object on success, otherwise NULL.
	 */
	*findMatchedProperty( accountID ) {
		yield baseActions.waitForProperties( accountID );

		const registry = yield Data.commonActions.getRegistry();
		const urls = registry.select( CORE_SITE ).getSiteURLPermutations();
		const uaProperties = registry
			.select( MODULES_ANALYTICS )
			.getProperties( accountID );

		return matchPropertyByURL( uaProperties, urls );
	},

	receiveGetProperties( properties, { accountID } ) {
		invariant(
			Array.isArray( properties ),
			'properties must be an array.'
		);
		invariant( accountID, 'accountID is required.' );

		return {
			payload: { properties, accountID },
			type: RECEIVE_GET_PROPERTIES,
		};
	},

	receivePropertiesProfilesCompletion( accountID ) {
		invariant( accountID, 'accountID is required.' );

		return {
			payload: { accountID },
			type: RECEIVE_PROPERTIES_PROFILES_COMPLETION,
		};
	},

	waitForProperties( accountID ) {
		return {
			payload: { accountID },
			type: WAIT_FOR_PROPERTIES,
		};
	},

	/**
	 * Sets the primary property type.
	 *
	 * @since 1.32.0
	 *
	 * @param {string} primaryPropertyType Must be "ua" or "ga4".
	 * @return {Object} Redux-style action.
	 */
	setPrimaryPropertyType( primaryPropertyType ) {
		invariant(
			[ PROPERTY_TYPE_UA, PROPERTY_TYPE_GA4 ].includes(
				primaryPropertyType
			),
			`type must be "${ PROPERTY_TYPE_UA }" or "${ PROPERTY_TYPE_GA4 }"`
		);

		return {
			payload: { primaryPropertyType },
			type: SET_PRIMARY_PROPERTY_TYPE,
		};
	},
};

const baseControls = {
	[ WAIT_FOR_PROPERTIES ]: createRegistryControl(
		( registry ) => ( { payload: { accountID } } ) => {
			const arePropertiesLoaded = () =>
				registry
					.select( MODULES_ANALYTICS )
					.getProperties( accountID ) !== undefined;

			if ( arePropertiesLoaded() ) {
				return true;
			}

			return new Promise( ( resolve ) => {
				const unsubscribe = registry.subscribe( () => {
					if ( arePropertiesLoaded() ) {
						unsubscribe();
						resolve();
					}
				} );
			} );
		}
	),
};

const baseReducer = ( state, { type, payload } ) => {
	switch ( type ) {
		case RECEIVE_MATCHED_PROPERTY: {
			const { matchedProperty } = payload;

			return {
				...state,
				matchedProperty,
			};
		}

		case RECEIVE_GET_PROPERTIES: {
			const { properties, accountID } = payload;

			return {
				...state,
				properties: {
					...state.properties,
					[ accountID ]: [ ...properties ],
				},
			};
		}

		case RECEIVE_PROPERTIES_PROFILES_COMPLETION: {
			const { accountID } = payload;

			return {
				...state,
				isAwaitingPropertiesProfilesCompletion: {
					...state.isAwaitingPropertiesProfilesCompletion,
					[ accountID ]: false,
				},
			};
		}

		case SET_PRIMARY_PROPERTY_TYPE: {
			const { primaryPropertyType } = payload;

			return {
				...state,
				primaryPropertyType,
			};
		}

		default: {
			return state;
		}
	}
};

const baseResolvers = {
	*getProperties( accountID ) {
		if ( ! isValidAccountID( accountID ) ) {
			return;
		}

		const registry = yield Data.commonActions.getRegistry();
		yield clearError( 'getProperties', [ accountID ] );

		// Only fetch properties if there are none in the store for the given account.
		let properties = registry
			.select( MODULES_ANALYTICS )
			.getProperties( accountID );
		if ( properties === undefined ) {
			const {
				response,
				error,
			} = yield fetchGetPropertiesProfilesStore.actions.fetchGetPropertiesProfiles(
				accountID
			);
			const { dispatch } = registry;
			if ( response ) {
				dispatch(
					MODULES_ANALYTICS
				).receiveGetProperties( response.properties, { accountID } );

				// eslint-disable-next-line sitekit/acronym-case
				if ( response.profiles?.[ 0 ]?.webPropertyId ) {
					// eslint-disable-next-line sitekit/acronym-case
					const propertyID = response.profiles[ 0 ].webPropertyId;
					dispatch( MODULES_ANALYTICS ).receiveGetProfiles(
						response.profiles,
						{
							accountID,
							propertyID,
						}
					);
				}

				if ( response.matchedProperty ) {
					dispatch( MODULES_ANALYTICS ).receiveMatchedProperty(
						response.matchedProperty
					);
				}

				( { properties } = response );
			}

			dispatch( MODULES_ANALYTICS ).receivePropertiesProfilesCompletion(
				accountID
			);
			if ( error ) {
				// Store error manually since getProperties signature differs from fetchGetPropertiesProfiles.
				yield receiveError( error, 'getProperties', [ accountID ] );
			}
		}
	},
};

const baseSelectors = {
	/**
	 * Gets the property object by the property ID.
	 *
	 * @since 1.8.0
	 * @private
	 *
	 * @param {Object} state      Data store's state.
	 * @param {string} propertyID Property ID.
	 * @return {(Object|undefined)} Property object, or undefined if not present in store.
	 */
	getPropertyByID( state, propertyID ) {
		if ( ! isValidPropertyID( propertyID ) ) {
			return undefined;
		}
		const { accountID } = parsePropertyID( propertyID );

		return ( state.properties[ accountID ] || [] ).find(
			( { id } ) => id === propertyID
		);
	},

	/**
	 * Gets the primary property type.
	 *
	 * @since 1.32.0
	 *
	 * @param {Object} state Data store's state.
	 * @return {string} "ua" or "ga4".
	 */
	getPrimaryPropertyType( state ) {
		return state.primaryPropertyType;
	},

	/**
	 * Gets the matched property, if any.
	 *
	 * @since 1.8.0
	 * @private
	 *
	 * @param {Object} state Data store's state.
	 * @return {(Object|undefined)} Matched property if set, otherwise `undefined`.
	 */
	getMatchedProperty( state ) {
		return state.matchedProperty;
	},

	/**
	 * Gets all Google Analytics properties this account can access.
	 *
	 * Returns an array of all analytics properties.
	 *
	 * Returns `undefined` if accounts have not yet loaded.
	 *
	 * @since 1.8.0
	 *
	 * @param {Object} state     Data store's state.
	 * @param {string} accountID The Analytics Account ID to fetch properties for.
	 * @return {(Array.<Object>|undefined)} An array of Analytics properties; `undefined` if not loaded.
	 */
	getProperties( state, accountID ) {
		const { properties } = state;

		return properties[ accountID ];
	},

	/**
	 * Checks if a property is being created for an account.
	 *
	 * @since 1.8.0
	 *
	 * @param {Object} state     Data store's state.
	 * @param {string} accountID The Analytics Account ID to check for property creation.
	 * @return {boolean} `true` if creating a property, `false` if not.
	 */
	isDoingCreateProperty: createRegistrySelector(
		( select ) => ( state, accountID ) => {
			return select( MODULES_ANALYTICS ).isFetchingCreateProperty(
				accountID
			);
		}
	),

	/**
	 * Checks if properties are being fetched for the given account.
	 *
	 * @since 1.8.0
	 *
	 * @param {Object} state     Data store's state.
	 * @param {string} accountID The Analytics Account ID to check for property creation.
	 * @return {boolean} `true` if fetching a properties, `false` if not.
	 */
	isDoingGetProperties: createRegistrySelector(
		( select ) => ( state, accountID ) => {
			// Check if dispatch calls right after fetching are still awaiting.
			if (
				accountID &&
				state.isAwaitingPropertiesProfilesCompletion[ accountID ]
			) {
				return true;
			}

			return select( MODULES_ANALYTICS ).isFetchingGetPropertiesProfiles(
				accountID
			);
		}
	),

	/**
	 * Gets all Analytic and GA4 properties this account can access.
	 *
	 * Returns an array of all UA + GA4 analytics properties.
	 *
	 * Returns `undefined` if accounts have not yet loaded.
	 *
	 * @since 1.32.0
	 *
	 * @param {Object} state     Data store's state.
	 * @param {string} accountID The Analytics Account ID to fetch properties for.
	 * @return {(Array.<Object>|undefined)} An array of Analytics properties; `undefined` if not loaded.
	 */
	getPropertiesIncludingGA4: createRegistrySelector(
		( select ) => ( state, accountID ) => {
			let properties = select( MODULES_ANALYTICS ).getProperties(
				accountID
			);

			if ( properties === undefined ) {
				return undefined;
			}

			if ( isFeatureEnabled( 'ga4setup' ) ) {
				const propertiesGA4 = select(
					MODULES_ANALYTICS_4
				).getProperties( accountID );
				if ( propertiesGA4 === undefined ) {
					return undefined;
				}
				properties = properties.concat( propertiesGA4 );
			}

			const isGA4 = ( property ) => !! property._id;
			const compare = ( a, b ) => {
				if ( a < b ) {
					return -1;
				}
				if ( a > b ) {
					return 1;
				}
				return 0;
			};

			return properties.sort( ( a, b ) => {
				const aName = isGA4( a ) ? a.displayName : a.name;
				const bName = isGA4( b ) ? b.displayName : b.name;

				if ( aName !== bName ) {
					return compare( aName, bName );
				}

				const aID = isGA4( a ) ? a._id : a.id;
				const bID = isGA4( b ) ? b._id : b.id;

				return compare( aID, bID );
			} );
		}
	),
};

const store = Data.combineStores(
	fetchGetPropertiesProfilesStore,
	fetchCreatePropertyStore,
	{
		initialState: baseInitialState,
		actions: baseActions,
		controls: baseControls,
		reducer: baseReducer,
		resolvers: baseResolvers,
		selectors: baseSelectors,
	}
);

export const initialState = store.initialState;
export const actions = store.actions;
export const controls = store.controls;
export const reducer = store.reducer;
export const resolvers = store.resolvers;
export const selectors = store.selectors;

export default store;<|MERGE_RESOLUTION|>--- conflicted
+++ resolved
@@ -226,13 +226,9 @@
 				.select( MODULES_ANALYTICS )
 				.getProfileID();
 			const profiles = yield Data.commonActions.await(
-<<<<<<< HEAD
-				registry.resolveSelect( STORE_NAME ).getProfiles( accountID, propertyID )
-=======
 				registry
-					.__experimentalResolveSelect( MODULES_ANALYTICS )
+					.resolveSelect( MODULES_ANALYTICS )
 					.getProfiles( accountID, propertyID )
->>>>>>> 565aadc6
 			);
 
 			if ( ! Array.isArray( profiles ) ) {
