/**
 * `modules/analytics` data store: notification.
 *
 * Site Kit by Google, Copyright 2021 Google LLC
 *
 * Licensed under the Apache License, Version 2.0 (the "License");
 * you may not use this file except in compliance with the License.
 * You may obtain a copy of the License at
 *
 *     https://www.apache.org/licenses/LICENSE-2.0
 *
 * Unless required by applicable law or agreed to in writing, software
 * distributed under the License is distributed on an "AS IS" BASIS,
 * WITHOUT WARRANTIES OR CONDITIONS OF ANY KIND, either express or implied.
 * See the License for the specific language governing permissions and
 * limitations under the License.
 */

/**
 * WordPress dependencies
 */
import { __ } from '@wordpress/i18n';

/**
 * Internal dependencies
 */
import Data from 'googlesitekit-data';
import { CORE_SITE } from '../../../googlesitekit/datastore/site/constants';
const { createRegistrySelector } = Data;

export const selectors = {
	/**
	 * Gets the content for the setup success notification.
	 *
	 * @since 1.45.0
	 *
	 * @return {Object} The service description, learn more label and URL.
	 */
	getSetupSuccessContent: createRegistrySelector( ( select ) => () => {
		const documentationURL =
			select( CORE_SITE ).getDocumentationLinkURL( 'ga4' );

		return {
			description: __(
				'You’ll only see Universal Analytics data for now.',
				'google-site-kit'
			),
			learnMore: {
				label: __( 'Learn more', 'google-site-kit' ),
<<<<<<< HEAD
				url: 'https://sitekit.withgoogle.com/documentation/using-site-kit/ga4/',
=======
				url: documentationURL,
>>>>>>> 96e62dfe
			},
		};
	} ),
};

const store = {
	selectors,
};

export default store;<|MERGE_RESOLUTION|>--- conflicted
+++ resolved
@@ -47,11 +47,7 @@
 			),
 			learnMore: {
 				label: __( 'Learn more', 'google-site-kit' ),
-<<<<<<< HEAD
-				url: 'https://sitekit.withgoogle.com/documentation/using-site-kit/ga4/',
-=======
 				url: documentationURL,
->>>>>>> 96e62dfe
 			},
 		};
 	} ),
