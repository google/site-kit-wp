/**
 * `modules/analytics` data store: notification tests.
 *
 * Site Kit by Google, Copyright 2021 Google LLC
 *
 * Licensed under the Apache License, Version 2.0 (the "License");
 * you may not use this file except in compliance with the License.
 * You may obtain a copy of the License at
 *
 *     https://www.apache.org/licenses/LICENSE-2.0
 *
 * Unless required by applicable law or agreed to in writing, software
 * distributed under the License is distributed on an "AS IS" BASIS,
 * WITHOUT WARRANTIES OR CONDITIONS OF ANY KIND, either express or implied.
 * See the License for the specific language governing permissions and
 * limitations under the License.
 */

/**
 * WordPress dependencies
 */
import { __ } from '@wordpress/i18n';

/**
 * Internal dependencies
 */
import {
	createTestRegistry,
	provideSiteInfo,
	unsubscribeFromAll,
} from '../../../../../tests/js/utils';
import { MODULES_ANALYTICS } from './constants';

describe( 'modules/analytics notifications', () => {
	let registry;

	beforeEach( () => {
		registry = createTestRegistry();

		provideSiteInfo( registry, {
			proxySupportLinkURL: 'https://test.com',
		} );
	} );

	afterEach( () => {
		unsubscribeFromAll( registry );
	} );

	describe( 'selectors', () => {
		describe( 'getSetupSuccessContent', () => {
			it( 'should return an object with the description and learnMore content', () => {
				const setupSuccessContent = registry
					.select( MODULES_ANALYTICS )
					.getSetupSuccessContent();

				expect( setupSuccessContent ).toEqual( {
					description: __(
						'You’ll only see Universal Analytics data for now.',
						'google-site-kit'
					),
					learnMore: {
						label: 'Learn more',
<<<<<<< HEAD
						url: 'https://sitekit.withgoogle.com/documentation/using-site-kit/ga4/',
=======
						url: 'https://test.com?doc=ga4',
>>>>>>> 96e62dfe
					},
				} );
			} );
		} );
	} );
} );<|MERGE_RESOLUTION|>--- conflicted
+++ resolved
@@ -60,11 +60,7 @@
 					),
 					learnMore: {
 						label: 'Learn more',
-<<<<<<< HEAD
-						url: 'https://sitekit.withgoogle.com/documentation/using-site-kit/ga4/',
-=======
 						url: 'https://test.com?doc=ga4',
->>>>>>> 96e62dfe
 					},
 				} );
 			} );
