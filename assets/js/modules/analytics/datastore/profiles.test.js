/**
 * `modules/analytics` data store: profiles tests.
 *
 * Site Kit by Google, Copyright 2021 Google LLC
 *
 * Licensed under the Apache License, Version 2.0 (the "License");
 * you may not use this file except in compliance with the License.
 * You may obtain a copy of the License at
 *
 *     https://www.apache.org/licenses/LICENSE-2.0
 *
 * Unless required by applicable law or agreed to in writing, software
 * distributed under the License is distributed on an "AS IS" BASIS,
 * WITHOUT WARRANTIES OR CONDITIONS OF ANY KIND, either express or implied.
 * See the License for the specific language governing permissions and
 * limitations under the License.
 */

/**
 * Internal dependencies
 */
import API from 'googlesitekit-api';
import { MODULES_ANALYTICS } from './constants';
import {
	createTestRegistry,
	muteFetch,
	unsubscribeFromAll,
	untilResolved,
} from '../../../../../tests/js/utils';
import * as fixtures from './__fixtures__';

describe( 'modules/analytics profiles', () => {
	let registry;

	beforeAll( () => {
		API.setUsingCache( false );
	} );

	beforeEach( () => {
		registry = createTestRegistry();
		// Receive empty settings to prevent unexpected fetch by resolver.
		registry.dispatch( MODULES_ANALYTICS ).receiveGetSettings( {} );
	} );

	afterAll( () => {
		API.setUsingCache( true );
	} );

	afterEach( () => {
		unsubscribeFromAll( registry );
	} );

	describe( 'actions', () => {
		describe( 'createProfile', () => {
			it( 'creates a profile and adds it to the store ', async () => {
				const accountID = fixtures.createProfile.accountId; // eslint-disable-line sitekit/acronym-case
				const propertyID = fixtures.createProfile.webPropertyId; // eslint-disable-line sitekit/acronym-case
				const profileName = fixtures.createProfile.name;

				fetchMock.postOnce(
					/^\/google-site-kit\/v1\/modules\/analytics\/data\/create-profile/,
					{ body: fixtures.createProfile, status: 200 }
				);

				await registry
					.dispatch( MODULES_ANALYTICS )
					.createProfile( accountID, propertyID, { profileName } );

				// Ensure the proper body parameters were sent.
				expect( fetchMock ).toHaveFetched(
					/^\/google-site-kit\/v1\/modules\/analytics\/data\/create-profile/,
					{
						body: {
							data: { accountID, propertyID, profileName },
						},
					}
				);

				const profiles = registry
					.select( MODULES_ANALYTICS )
					.getProfiles( accountID, propertyID );
				expect( profiles ).toMatchObject( [ fixtures.createProfile ] );
			} );

			it( 'sets isDoingCreateProfile ', async () => {
				const accountID = fixtures.createProfile.accountId; // eslint-disable-line sitekit/acronym-case
				const propertyID = fixtures.createProfile.webPropertyId; // eslint-disable-line sitekit/acronym-case
				const profileName = fixtures.createProfile.name;

				fetchMock.post(
					/^\/google-site-kit\/v1\/modules\/analytics\/data\/create-profile/,
					{ body: fixtures.createProfile, status: 200 }
				);

				registry
					.dispatch( MODULES_ANALYTICS )
					.createProfile( accountID, propertyID, { profileName } );
				expect( fetchMock ).toHaveFetchedTimes( 1 );
				expect(
					registry.select( MODULES_ANALYTICS ).isDoingCreateProfile()
				).toEqual( true );
			} );

			it( 'dispatches an error if the request fails ', async () => {
				const accountID = fixtures.createProfile.accountId; // eslint-disable-line sitekit/acronym-case
				const propertyID = fixtures.createProfile.webPropertyId; // eslint-disable-line sitekit/acronym-case
				const profileName = fixtures.createProfile.name;

				const args = [ accountID, propertyID, { profileName } ];

				const response = {
					code: 'internal_server_error',
					message: 'Internal server error',
					data: { status: 500 },
				};

				fetchMock.post(
					/^\/google-site-kit\/v1\/modules\/analytics\/data\/create-profile/,
					{ body: response, status: 500 }
				);

				await registry
					.dispatch( MODULES_ANALYTICS )
					.createProfile( ...args );

				expect(
					registry
						.select( MODULES_ANALYTICS )
						.getErrorForAction( 'createProfile', args )
				).toMatchObject( response );

				// Ignore the request fired by the `getProfiles` selector.
				muteFetch(
					/^\/google-site-kit\/v1\/modules\/analytics\/data\/profiles/,
					[]
				);
				const profiles = registry
					.select( MODULES_ANALYTICS )
					.getProfiles( accountID, propertyID );

				// No profiles should have been added yet, as the profile creation failed.
				expect( profiles ).toEqual( undefined );
				expect( console ).toHaveErrored();
			} );
		} );

		describe( 'findPropertyProfile', () => {
			const accountID = '123';
			const propertyID = 'UA-123-1';

			it( 'should return undefined if there is no profiles', async () => {
				registry
					.dispatch( MODULES_ANALYTICS )
					.receiveGetProfiles( [], { accountID, propertyID } );

				const profile = await registry
					.dispatch( MODULES_ANALYTICS )
					.findPropertyProfile( accountID, propertyID, '' );
				expect( profile ).toBeUndefined();
			} );

			it( 'should return a profile that matches provided defaultProfileID', async () => {
				const profiles = [
					{
						id: '1001',
					},
					{
						id: '1002',
					},
				];

				registry
					.dispatch( MODULES_ANALYTICS )
					.receiveGetProfiles( profiles, { accountID, propertyID } );

				const profile = await registry
					.dispatch( MODULES_ANALYTICS )
					.findPropertyProfile( accountID, propertyID, '1002' );
				expect( profile ).toMatchObject( { id: '1002' } );
			} );

			it( 'should return return the first profile if there is no profile matching provided defaultProfileID', async () => {
				const profiles = [
					{
						id: '1001',
					},
					{
						id: '1002',
					},
				];

				registry
					.dispatch( MODULES_ANALYTICS )
					.receiveGetProfiles( profiles, { accountID, propertyID } );

				const profile = await registry
					.dispatch( MODULES_ANALYTICS )
					.findPropertyProfile( accountID, propertyID, '2001' );
				expect( profile ).toMatchObject( { id: '1001' } );
			} );
		} );
	} );

	describe( 'selectors', () => {
		describe( 'getProfiles', () => {
			it( 'uses a resolver to make a network request', async () => {
				fetchMock.getOnce(
					/^\/google-site-kit\/v1\/modules\/analytics\/data\/profiles/,
					{ body: fixtures.profiles, status: 200 }
				);

				const testAccountID = fixtures.profiles[ 0 ].accountId; // eslint-disable-line sitekit/acronym-case
				const testPropertyID = fixtures.profiles[ 0 ].webPropertyId; // eslint-disable-line sitekit/acronym-case

				const initialProfiles = registry
					.select( MODULES_ANALYTICS )
					.getProfiles( testAccountID, testPropertyID );

				expect( initialProfiles ).toEqual( undefined );
				await untilResolved( registry, STORE_NAME ).getProfiles( testAccountID, testPropertyID );

				// Ensure the proper parameters were sent.
				expect( fetchMock ).toHaveFetched(
					/^\/google-site-kit\/v1\/modules\/analytics\/data\/profiles/,
					{
						query: {
							accountID: testAccountID,
							propertyID: testPropertyID,
						},
					}
				);

<<<<<<< HEAD
				const profiles = registry.select( STORE_NAME ).getProfiles( testAccountID, testPropertyID );
=======
				expect( initialProfiles ).toEqual( undefined );
				await untilResolved( registry, MODULES_ANALYTICS ).getProfiles(
					testAccountID,
					testPropertyID
				);

				const profiles = registry
					.select( MODULES_ANALYTICS )
					.getProfiles( testAccountID, testPropertyID );
>>>>>>> 565aadc6

				expect( fetchMock ).toHaveFetchedTimes( 1 );
				expect( profiles ).toEqual( fixtures.profiles );
				expect( profiles ).toHaveLength( 1 );
			} );

			it( 'does not make a network request if profiles for this account + property are already present', async () => {
				const testAccountID = fixtures.profiles[ 0 ].accountId; // eslint-disable-line sitekit/acronym-case
				const testPropertyID = fixtures.profiles[ 0 ].webPropertyId; // eslint-disable-line sitekit/acronym-case
				const accountID = testAccountID;
				const propertyID = testPropertyID;

				// Load data into this store so there are matches for the data we're about to select,
				// even though the selector hasn't fulfilled yet.
				registry
					.dispatch( MODULES_ANALYTICS )
					.receiveGetProfiles( fixtures.profiles, {
						accountID,
						propertyID,
					} );

				const profiles = registry
					.select( MODULES_ANALYTICS )
					.getProfiles( testAccountID, testPropertyID );

				await untilResolved( registry, MODULES_ANALYTICS ).getProfiles(
					testAccountID,
					testPropertyID
				);

				expect( fetchMock ).not.toHaveFetched();
				expect( profiles ).toEqual( fixtures.profiles );
				expect( profiles ).toHaveLength( 1 );
			} );

			it( 'dispatches an error if the request fails', async () => {
				const response = {
					code: 'internal_server_error',
					message: 'Internal server error',
					data: { status: 500 },
				};
				fetchMock.get(
					/^\/google-site-kit\/v1\/modules\/analytics\/data\/profiles/,
					{ body: response, status: 500 }
				);

				const testAccountID = fixtures.profiles[ 0 ].accountId; // eslint-disable-line sitekit/acronym-case
				const testPropertyID = fixtures.profiles[ 0 ].webPropertyId; // eslint-disable-line sitekit/acronym-case

				registry
					.select( MODULES_ANALYTICS )
					.getProfiles( testAccountID, testPropertyID );
				await untilResolved( registry, MODULES_ANALYTICS ).getProfiles(
					testAccountID,
					testPropertyID
				);

				expect( fetchMock ).toHaveFetchedTimes( 1 );

				const profiles = registry
					.select( MODULES_ANALYTICS )
					.getProfiles( testAccountID, testPropertyID );
				expect( profiles ).toEqual( undefined );
				expect( console ).toHaveErrored();
			} );
		} );
	} );
} );<|MERGE_RESOLUTION|>--- conflicted
+++ resolved
@@ -217,7 +217,10 @@
 					.getProfiles( testAccountID, testPropertyID );
 
 				expect( initialProfiles ).toEqual( undefined );
-				await untilResolved( registry, STORE_NAME ).getProfiles( testAccountID, testPropertyID );
+				await untilResolved( registry, MODULES_ANALYTICS ).getProfiles(
+					testAccountID,
+					testPropertyID
+				);
 
 				// Ensure the proper parameters were sent.
 				expect( fetchMock ).toHaveFetched(
@@ -230,19 +233,9 @@
 					}
 				);
 
-<<<<<<< HEAD
-				const profiles = registry.select( STORE_NAME ).getProfiles( testAccountID, testPropertyID );
-=======
-				expect( initialProfiles ).toEqual( undefined );
-				await untilResolved( registry, MODULES_ANALYTICS ).getProfiles(
-					testAccountID,
-					testPropertyID
-				);
-
-				const profiles = registry
-					.select( MODULES_ANALYTICS )
-					.getProfiles( testAccountID, testPropertyID );
->>>>>>> 565aadc6
+				const profiles = registry
+					.select( MODULES_ANALYTICS )
+					.getProfiles( testAccountID, testPropertyID );
 
 				expect( fetchMock ).toHaveFetchedTimes( 1 );
 				expect( profiles ).toEqual( fixtures.profiles );
