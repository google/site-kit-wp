--- conflicted
+++ resolved
@@ -429,13 +429,9 @@
 
 		if ( ga4PropertyID ) {
 			ga4Property = yield Data.commonActions.await(
-<<<<<<< HEAD
-				registry.resolveSelect( MODULES_ANALYTICS_4 ).getProperty( ga4PropertyID )
-=======
 				registry
-					.__experimentalResolveSelect( MODULES_ANALYTICS_4 )
+					.resolveSelect( MODULES_ANALYTICS_4 )
 					.getProperty( ga4PropertyID )
->>>>>>> 565aadc6
 			);
 		}
 
