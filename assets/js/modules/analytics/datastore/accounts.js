/**
 * `modules/analytics` data store: accounts.
 *
 * Site Kit by Google, Copyright 2021 Google LLC
 *
 * Licensed under the Apache License, Version 2.0 (the "License");
 * you may not use this file except in compliance with the License.
 * You may obtain a copy of the License at
 *
 *     https://www.apache.org/licenses/LICENSE-2.0
 *
 * Unless required by applicable law or agreed to in writing, software
 * distributed under the License is distributed on an "AS IS" BASIS,
 * WITHOUT WARRANTIES OR CONDITIONS OF ANY KIND, either express or implied.
 * See the License for the specific language governing permissions and
 * limitations under the License.
 */

/**
 * External dependencies
 */
import invariant from 'invariant';
import isPlainObject from 'lodash/isPlainObject';

/**
 * Internal dependencies
 */
import API from 'googlesitekit-api';
import Data from 'googlesitekit-data';
import { createValidatedAction } from '../../../googlesitekit/data/utils';
import { isValidAccountSelection } from '../util';
import {
	STORE_NAME,
	ACCOUNT_CREATE,
	PROPERTY_CREATE,
	FORM_ACCOUNT_CREATE,
<<<<<<< HEAD
	PROPERTY_TYPE_UA, PROPERTY_TYPE_GA4,
=======
	PROPERTY_TYPE_UA,
	PROPERTY_TYPE_GA4,
>>>>>>> 8f00bc80
} from './constants';
import { CORE_FORMS } from '../../../googlesitekit/datastore/forms/constants';
import { createFetchStore } from '../../../googlesitekit/data/create-fetch-store';
import { actions as errorStoreActions } from '../../../googlesitekit/data/create-error-store';
import { actions as tagActions } from './tags';
import { actions as propertyActions } from './properties';
import {
	MODULES_ANALYTICS_4,
	PROPERTY_CREATE as GA4_PROPERTY_CREATE,
} from '../../analytics-4/datastore/constants';
import { isFeatureEnabled } from '../../../features';
import { CORE_SITE } from '../../../googlesitekit/datastore/site/constants';
import { matchPropertyByURL } from '../util/property';
const { createRegistrySelector } = Data;
const { receiveError, clearError } = errorStoreActions;

const fetchGetAccountsPropertiesProfilesStore = createFetchStore( {
	baseName: 'getAccountsPropertiesProfiles',
	controlCallback: ( { data } ) => {
		return API.get( 'modules', 'analytics', 'accounts-properties-profiles', data, {
			useCache: false,
		} );
	},
	reducerCallback: ( state ) => {
		// Actual accounts, properties, profiles are set by resolver with
		// custom logic, hence here we just set a flag.
		return {
			...state,
			isAwaitingAccountsPropertiesProfilesCompletion: true,
		};
	},
	argsToParams: ( data ) => {
		return { data };
	},
	validateParams: ( { data } = {} ) => {
		invariant( isPlainObject( data ), 'data must be an object.' );
	},
} );

const fetchCreateAccountStore = createFetchStore( {
	baseName: 'createAccount',
	controlCallback: ( { data } ) => {
		return API.set( 'modules', 'analytics', 'create-account-ticket', data );
	},
	reducerCallback: ( state, accountTicket ) => {
		const { id } = accountTicket;
		return {
			...state,
			accountTicketID: id,
		};
	},
	argsToParams: ( data ) => {
		return { data };
	},
	validateParams: ( { data } = {} ) => {
		invariant( isPlainObject( data ), 'data must be an object.' );
	},
} );

// Actions
const RECEIVE_GET_ACCOUNTS = 'RECEIVE_GET_ACCOUNTS';
const RECEIVE_ACCOUNTS_PROPERTIES_PROFILES_COMPLETION = 'RECEIVE_ACCOUNTS_PROPERTIES_PROFILES_COMPLETION';
const RESET_ACCOUNTS = 'RESET_ACCOUNTS';

const baseInitialState = {
	accounts: undefined,
	isAwaitingAccountsPropertiesProfilesCompletion: false,
	accountTicketID: undefined,
};

const baseActions = {
	receiveGetAccounts( accounts ) {
		invariant( Array.isArray( accounts ), 'accounts must be an array.' );

		return {
			payload: { accounts },
			type: RECEIVE_GET_ACCOUNTS,
		};
	},

	receiveAccountsPropertiesProfilesCompletion() {
		return {
			payload: {},
			type: RECEIVE_ACCOUNTS_PROPERTIES_PROFILES_COMPLETION,
		};
	},

	*resetAccounts() {
		const { dispatch } = yield Data.commonActions.getRegistry();

		yield {
			payload: {},
			type: RESET_ACCOUNTS,
		};

		return dispatch( STORE_NAME )
			.invalidateResolutionForStoreSelector( 'getAccounts' );
	},

	selectAccount: createValidatedAction(
		( accountID ) => {
			invariant( isValidAccountSelection( accountID ), 'A valid accountID is required to select.' );
		},
		function* ( accountID ) {
			const registry = yield Data.commonActions.getRegistry();

			registry.dispatch( STORE_NAME ).setSettings( {
				accountID,
				internalWebPropertyID: '',
				propertyID: '',
				profileID: '',
			} );

			if ( ACCOUNT_CREATE === accountID ) {
				return;
			}

			yield propertyActions.waitForProperties( accountID );

			const urls = registry.select( CORE_SITE ).getSiteURLPermutations();
			const uaProperties = registry.select( STORE_NAME ).getProperties( accountID );

			let uaProperty = matchPropertyByURL( uaProperties, urls );
			if ( ! uaProperty ) {
				uaProperty = {
					id: PROPERTY_CREATE,
					internalWebPropertyId: '', // eslint-disable-line sitekit/acronym-case
				};
			}

			yield propertyActions.selectProperty( uaProperty?.id, uaProperty?.internalWebPropertyId ); // eslint-disable-line sitekit/acronym-case

			if ( ! isFeatureEnabled( 'ga4setup' ) ) {
				return;
			}

			registry.dispatch( STORE_NAME ).setPrimaryPropertyType( PROPERTY_TYPE_UA );

<<<<<<< HEAD
			yield Data.commonActions.await( registry.dispatch( MODULES_ANALYTICS_4 ).waitForProperties( accountID ) );

			const ga4Properties = registry.select( MODULES_ANALYTICS_4 ).getProperties( accountID );
			const ga4Property = yield Data.commonActions.await(
				registry.dispatch( MODULES_ANALYTICS_4 ).matchPropertyByURL(
					ga4Properties.map( ( property ) => property._id ),
					registry.select( CORE_SITE ).getReferenceSiteURL(),
				)
			);

			yield Data.commonActions.await(
				registry.dispatch( MODULES_ANALYTICS_4 ).selectProperty( ga4Property?._id || GA4_PROPERTY_CREATE ),
			);

=======
			const ga4MatchProperty = registry.dispatch( MODULES_ANALYTICS_4 ).matchAndSelectProperty( accountID, GA4_PROPERTY_CREATE );
			const ga4Property = yield Data.commonActions.await( ga4MatchProperty );
>>>>>>> 8f00bc80
			if ( ! ga4Property?._id ) {
				return;
			}

			const matchedUAProperty = registry.select( STORE_NAME ).getMatchedProperty();
			if ( ! matchedUAProperty ) {
				registry.dispatch( STORE_NAME ).setPrimaryPropertyType( PROPERTY_TYPE_GA4 );
			}
		}
	),

	/**
	 * Creates a new Analytics account.
	 *
	 * @since 1.9.0
	 *
	 * @return {Object} Object with `response` and `error`.
	 */
	*createAccount() {
		const registry = yield Data.commonActions.getRegistry();

		const { getValue } = registry.select( CORE_FORMS );
		const data = {
			accountName: getValue( FORM_ACCOUNT_CREATE, 'accountName' ),
			propertyName: getValue( FORM_ACCOUNT_CREATE, 'propertyName' ),
			profileName: getValue( FORM_ACCOUNT_CREATE, 'profileName' ),
			timezone: getValue( FORM_ACCOUNT_CREATE, 'timezone' ),
		};

		yield clearError( 'createAccount', [] );
		const { response, error } = yield fetchCreateAccountStore.actions.fetchCreateAccount( data );
		if ( error ) {
			// Store error manually since createAccount signature differs from fetchCreateAccount.
			yield receiveError( error, 'createAccount', [] );
		}

		return { response, error };
	},
};

const baseReducer = ( state, { type, payload } ) => {
	switch ( type ) {
		case RECEIVE_GET_ACCOUNTS: {
			const { accounts } = payload;
			return {
				...state,
				accounts,
			};
		}

		case RECEIVE_ACCOUNTS_PROPERTIES_PROFILES_COMPLETION: {
			return {
				...state,
				isAwaitingAccountsPropertiesProfilesCompletion: false,
			};
		}

		case RESET_ACCOUNTS: {
			return {
				...state,
				accounts: baseInitialState.accounts,
				settings: {
					...state.settings,
					accountID: undefined,
					propertyID: undefined,
					internalWebPropertyID: undefined,
					profileID: undefined,
				},
			};
		}

		default: {
			return state;
		}
	}
};

const baseResolvers = {
	*getAccounts() {
		const registry = yield Data.commonActions.getRegistry();
		yield clearError( 'getAccounts', [] );

		const existingAccounts = registry.select( STORE_NAME ).getAccounts();
		let matchedProperty = registry.select( STORE_NAME ).getMatchedProperty();
		// Only fetch accounts if there are none in the store.
		if ( existingAccounts === undefined ) {
			yield tagActions.waitForExistingTag();
			const existingTag = registry.select( STORE_NAME ).getExistingTag();
			let existingTagPermission;
			if ( existingTag ) {
				yield tagActions.waitForTagPermission( existingTag );
				existingTagPermission = registry.select( STORE_NAME ).getTagPermission( existingTag );
			}

			const { response, error } = yield fetchGetAccountsPropertiesProfilesStore.actions.fetchGetAccountsPropertiesProfiles( {
				existingPropertyID: existingTag,
				existingAccountID: existingTagPermission?.accountID,
			} );

			const { dispatch } = registry;
			if ( response ) {
				dispatch( STORE_NAME ).receiveGetAccounts( response.accounts );

				if ( response.properties?.[ 0 ]?.accountId ) { // eslint-disable-line sitekit/acronym-case
					const accountID = response.properties[ 0 ].accountId; // eslint-disable-line sitekit/acronym-case
					dispatch( STORE_NAME ).receiveGetProperties( response.properties, { accountID } );
				}

				if ( response.profiles?.[ 0 ]?.webPropertyId ) { // eslint-disable-line sitekit/acronym-case
					const propertyID = response.profiles[ 0 ].webPropertyId; // eslint-disable-line sitekit/acronym-case
					const accountID = response.profiles[ 0 ].accountId; // eslint-disable-line sitekit/acronym-case
					dispatch( STORE_NAME ).receiveGetProfiles( response.profiles, { accountID, propertyID } );
				}

				if ( response.matchedProperty ) {
					dispatch( STORE_NAME ).receiveMatchedProperty( response.matchedProperty );
				}

				( { matchedProperty } = response );
			}

			if ( error ) {
				// Store error manually since getAccounts signature differs from fetchGetAccountsPropertiesProfiles.
				yield receiveError( error, 'getAccounts', [] );
			}

			dispatch( STORE_NAME ).receiveAccountsPropertiesProfilesCompletion();
		}

		let accountID = registry.select( STORE_NAME ).getAccountID();
		// Pre-select values from the matched property if no account is selected.
		if ( matchedProperty && ! accountID ) {
			/* eslint-disable sitekit/acronym-case */
			accountID = matchedProperty.accountId;
			registry.dispatch( STORE_NAME ).setAccountID( matchedProperty.accountId );
<<<<<<< HEAD
			yield Data.commonActions.await( registry.dispatch( STORE_NAME ).selectProperty( matchedProperty.id, matchedProperty.internalWebPropertyId ) );
=======
			yield propertyActions.selectProperty( matchedProperty.id, matchedProperty.internalWebPropertyId );
>>>>>>> 8f00bc80
			/* eslint-enable */
		}

		// Bail out if the analytics-4 module is not enabled.
		if ( ! isFeatureEnabled( 'ga4setup' ) ) {
			return;
		}

		let ga4Property;
		const ga4PropertyID = registry.select( MODULES_ANALYTICS_4 ).getPropertyID();
		if ( ga4PropertyID ) {
			ga4Property = yield Data.commonActions.await(
				registry.__experimentalResolveSelect( MODULES_ANALYTICS_4 ).getProperty( ga4PropertyID )
			);
		}

<<<<<<< HEAD
		// Bail out if the correct ga4 property is already selected.
		if ( ga4Property?._accountID === accountID ) {
			return;
		}

		yield Data.commonActions.await( registry.dispatch( MODULES_ANALYTICS_4 ).waitForProperties( accountID ) );

		const ga4Properties = registry.select( MODULES_ANALYTICS_4 ).getProperties( accountID );
		ga4Property = yield Data.commonActions.await(
			registry.dispatch( MODULES_ANALYTICS_4 ).matchPropertyByURL(
				ga4Properties.map( ( property ) => property._id ),
				registry.select( CORE_SITE ).getReferenceSiteURL(),
			)
		);

		if ( ga4Property?._id ) {
			yield Data.commonActions.await( registry.dispatch( MODULES_ANALYTICS_4 ).selectProperty( ga4Property._id ) );
=======
		// Try to find a new matched ga4 property if the current one has a different accountID.
		if ( ga4Property?._accountID !== accountID ) {
			yield Data.commonActions.await( registry.dispatch( MODULES_ANALYTICS_4 ).matchAndSelectProperty( accountID ) );
>>>>>>> 8f00bc80
		}
	},
};

const baseSelectors = {
	/**
	 * Gets all Google Analytics accounts this user can access.
	 *
	 * Returns an array of all analytics accounts.
	 *
	 * Returns `undefined` if accounts have not yet loaded.
	 *
	 * @since 1.8.0
	 *
	 * @param {Object} state Data store's state.
	 * @return {(Array.<Object>|undefined)} An array of Analytics accounts; `undefined` if not loaded.
	 */
	getAccounts( state ) {
		const { accounts } = state;

		return accounts;
	},

	/**
	 * Checks whether accounts are currently being fetched.
	 *
	 * @since 1.8.0
	 * @private
	 *
	 * @param {Object} state Data store's state.
	 * @return {boolean} Whether accounts are currently being fetched or not.
	 */
	isDoingGetAccounts( state ) {
		// Check if dispatch calls right after fetching are still awaiting.
		if ( state.isAwaitingAccountsPropertiesProfilesCompletion ) {
			return true;
		}
		// Since isFetchingGetAccountsPropertiesProfiles (via createFetchStore)
		// holds information based on specific values but we only need
		// generic information here, we need to check whether ANY such
		// request is in progress.
		return Object.values( state.isFetchingGetAccountsPropertiesProfiles ).some( Boolean );
	},

	/**
	 * Indicates whether account creation is currently in progress.
	 *
	 * @since 1.9.0
	 *
	 * @param {Object} state Data store's state.
	 * @return {boolean} True if an account is being created, false otherwise.
	 */
	isDoingCreateAccount( state ) {
		// Since isFetchingCreateAccount (via createFetchStore)
		// holds information based on specific values but we only need
		// generic information here, we need to check whether ANY such
		// request is in progress.
		return Object.values( state.isFetchingCreateAccount ).some( Boolean );
	},

	/**
	 * Get the terms of service URL.
	 *
	 * @since 1.9.0
	 *
	 * @param {Object} state Data store's state.
	 * @return {(string|undefined)} The terms of service URL.
	 */
	getAccountTicketTermsOfServiceURL: createRegistrySelector( ( select ) => ( state ) => {
		const { accountTicketID } = state;
		const tosURL = select( STORE_NAME ).getServiceURL( { path: `/termsofservice/${ accountTicketID }`, query: { provisioningSignup: 'false' } } );

		if ( undefined === accountTicketID || ! tosURL ) {
			return undefined;
		}

		return tosURL;
	} ),

	/**
	 * Whether or not the account create form is valid to submit.
	 *
	 * @since 1.9.0
	 * @private
	 *
	 * @return {boolean} True if valid, otherwise false.
	 */
	canSubmitAccountCreate: createRegistrySelector( ( select ) => () => {
		const { getValue } = select( CORE_FORMS );

		if ( ! getValue( FORM_ACCOUNT_CREATE, 'accountName' ) ) {
			return false;
		}
		if ( ! getValue( FORM_ACCOUNT_CREATE, 'propertyName' ) ) {
			return false;
		}
		if ( ! getValue( FORM_ACCOUNT_CREATE, 'profileName' ) ) {
			return false;
		}
		if ( ! getValue( FORM_ACCOUNT_CREATE, 'timezone' ) ) {
			return false;
		}
		return true;
	} ),
};

const store = Data.combineStores(
	fetchGetAccountsPropertiesProfilesStore,
	fetchCreateAccountStore,
	{
		initialState: baseInitialState,
		actions: baseActions,
		reducer: baseReducer,
		resolvers: baseResolvers,
		selectors: baseSelectors,
	}
);

export const initialState = store.initialState;
export const actions = store.actions;
export const controls = store.controls;
export const reducer = store.reducer;
export const resolvers = store.resolvers;
export const selectors = store.selectors;

export default store;<|MERGE_RESOLUTION|>--- conflicted
+++ resolved
@@ -34,12 +34,8 @@
 	ACCOUNT_CREATE,
 	PROPERTY_CREATE,
 	FORM_ACCOUNT_CREATE,
-<<<<<<< HEAD
-	PROPERTY_TYPE_UA, PROPERTY_TYPE_GA4,
-=======
 	PROPERTY_TYPE_UA,
 	PROPERTY_TYPE_GA4,
->>>>>>> 8f00bc80
 } from './constants';
 import { CORE_FORMS } from '../../../googlesitekit/datastore/forms/constants';
 import { createFetchStore } from '../../../googlesitekit/data/create-fetch-store';
@@ -178,25 +174,8 @@
 
 			registry.dispatch( STORE_NAME ).setPrimaryPropertyType( PROPERTY_TYPE_UA );
 
-<<<<<<< HEAD
-			yield Data.commonActions.await( registry.dispatch( MODULES_ANALYTICS_4 ).waitForProperties( accountID ) );
-
-			const ga4Properties = registry.select( MODULES_ANALYTICS_4 ).getProperties( accountID );
-			const ga4Property = yield Data.commonActions.await(
-				registry.dispatch( MODULES_ANALYTICS_4 ).matchPropertyByURL(
-					ga4Properties.map( ( property ) => property._id ),
-					registry.select( CORE_SITE ).getReferenceSiteURL(),
-				)
-			);
-
-			yield Data.commonActions.await(
-				registry.dispatch( MODULES_ANALYTICS_4 ).selectProperty( ga4Property?._id || GA4_PROPERTY_CREATE ),
-			);
-
-=======
 			const ga4MatchProperty = registry.dispatch( MODULES_ANALYTICS_4 ).matchAndSelectProperty( accountID, GA4_PROPERTY_CREATE );
 			const ga4Property = yield Data.commonActions.await( ga4MatchProperty );
->>>>>>> 8f00bc80
 			if ( ! ga4Property?._id ) {
 				return;
 			}
@@ -332,11 +311,7 @@
 			/* eslint-disable sitekit/acronym-case */
 			accountID = matchedProperty.accountId;
 			registry.dispatch( STORE_NAME ).setAccountID( matchedProperty.accountId );
-<<<<<<< HEAD
-			yield Data.commonActions.await( registry.dispatch( STORE_NAME ).selectProperty( matchedProperty.id, matchedProperty.internalWebPropertyId ) );
-=======
 			yield propertyActions.selectProperty( matchedProperty.id, matchedProperty.internalWebPropertyId );
->>>>>>> 8f00bc80
 			/* eslint-enable */
 		}
 
@@ -353,29 +328,9 @@
 			);
 		}
 
-<<<<<<< HEAD
-		// Bail out if the correct ga4 property is already selected.
-		if ( ga4Property?._accountID === accountID ) {
-			return;
-		}
-
-		yield Data.commonActions.await( registry.dispatch( MODULES_ANALYTICS_4 ).waitForProperties( accountID ) );
-
-		const ga4Properties = registry.select( MODULES_ANALYTICS_4 ).getProperties( accountID );
-		ga4Property = yield Data.commonActions.await(
-			registry.dispatch( MODULES_ANALYTICS_4 ).matchPropertyByURL(
-				ga4Properties.map( ( property ) => property._id ),
-				registry.select( CORE_SITE ).getReferenceSiteURL(),
-			)
-		);
-
-		if ( ga4Property?._id ) {
-			yield Data.commonActions.await( registry.dispatch( MODULES_ANALYTICS_4 ).selectProperty( ga4Property._id ) );
-=======
 		// Try to find a new matched ga4 property if the current one has a different accountID.
 		if ( ga4Property?._accountID !== accountID ) {
 			yield Data.commonActions.await( registry.dispatch( MODULES_ANALYTICS_4 ).matchAndSelectProperty( accountID ) );
->>>>>>> 8f00bc80
 		}
 	},
 };
