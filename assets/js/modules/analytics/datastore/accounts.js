/**
 * `modules/analytics` data store: accounts.
 *
 * Site Kit by Google, Copyright 2021 Google LLC
 *
 * Licensed under the Apache License, Version 2.0 (the "License");
 * you may not use this file except in compliance with the License.
 * You may obtain a copy of the License at
 *
 *     https://www.apache.org/licenses/LICENSE-2.0
 *
 * Unless required by applicable law or agreed to in writing, software
 * distributed under the License is distributed on an "AS IS" BASIS,
 * WITHOUT WARRANTIES OR CONDITIONS OF ANY KIND, either express or implied.
 * See the License for the specific language governing permissions and
 * limitations under the License.
 */

/**
 * External dependencies
 */
import invariant from 'invariant';
import isPlainObject from 'lodash/isPlainObject';

/**
 * Internal dependencies
 */
import API from 'googlesitekit-api';
import Data from 'googlesitekit-data';
import { createValidatedAction } from '../../../googlesitekit/data/utils';
import { isValidAccountSelection } from '../util';
import {
	STORE_NAME,
	ACCOUNT_CREATE,
	PROPERTY_CREATE,
	FORM_ACCOUNT_CREATE,
	PROPERTY_TYPE_UA, PROPERTY_TYPE_GA4,
} from './constants';
import { CORE_FORMS } from '../../../googlesitekit/datastore/forms/constants';
import { createFetchStore } from '../../../googlesitekit/data/create-fetch-store';
import { actions as errorStoreActions } from '../../../googlesitekit/data/create-error-store';
import { actions as tagActions } from './tags';
import { actions as propertyActions } from './properties';
<<<<<<< HEAD
import {
	MODULES_ANALYTICS_4,
	PROPERTY_CREATE as GA4_PROPERTY_CREATE,
} from '../../analytics-4/datastore/constants';
import { isFeatureEnabled } from '../../../features';
=======
>>>>>>> b7b5cdc5
import { CORE_SITE } from '../../../googlesitekit/datastore/site/constants';
const { createRegistrySelector } = Data;
const { receiveError, clearError } = errorStoreActions;

const fetchGetAccountsPropertiesProfilesStore = createFetchStore( {
	baseName: 'getAccountsPropertiesProfiles',
	controlCallback: ( { data } ) => {
		return API.get( 'modules', 'analytics', 'accounts-properties-profiles', data, {
			useCache: false,
		} );
	},
	reducerCallback: ( state ) => {
		// Actual accounts, properties, profiles are set by resolver with
		// custom logic, hence here we just set a flag.
		return {
			...state,
			isAwaitingAccountsPropertiesProfilesCompletion: true,
		};
	},
	argsToParams: ( data ) => {
		return { data };
	},
	validateParams: ( { data } = {} ) => {
		invariant( isPlainObject( data ), 'data must be an object.' );
	},
} );

const fetchCreateAccountStore = createFetchStore( {
	baseName: 'createAccount',
	controlCallback: ( { data } ) => {
		return API.set( 'modules', 'analytics', 'create-account-ticket', data );
	},
	reducerCallback: ( state, accountTicket ) => {
		const { id } = accountTicket;
		return {
			...state,
			accountTicketID: id,
		};
	},
	argsToParams: ( data ) => {
		return { data };
	},
	validateParams: ( { data } = {} ) => {
		invariant( isPlainObject( data ), 'data must be an object.' );
	},
} );

// Actions
const RECEIVE_GET_ACCOUNTS = 'RECEIVE_GET_ACCOUNTS';
const RECEIVE_ACCOUNTS_PROPERTIES_PROFILES_COMPLETION = 'RECEIVE_ACCOUNTS_PROPERTIES_PROFILES_COMPLETION';
const RESET_ACCOUNTS = 'RESET_ACCOUNTS';

const baseInitialState = {
	accounts: undefined,
	isAwaitingAccountsPropertiesProfilesCompletion: false,
	accountTicketID: undefined,
};

const baseActions = {
	receiveGetAccounts( accounts ) {
		invariant( Array.isArray( accounts ), 'accounts must be an array.' );

		return {
			payload: { accounts },
			type: RECEIVE_GET_ACCOUNTS,
		};
	},

	receiveAccountsPropertiesProfilesCompletion() {
		return {
			payload: {},
			type: RECEIVE_ACCOUNTS_PROPERTIES_PROFILES_COMPLETION,
		};
	},

	*resetAccounts() {
		const { dispatch } = yield Data.commonActions.getRegistry();

		yield {
			payload: {},
			type: RESET_ACCOUNTS,
		};

		return dispatch( STORE_NAME )
			.invalidateResolutionForStoreSelector( 'getAccounts' );
	},

	selectAccount: createValidatedAction(
		( accountID ) => {
			invariant( isValidAccountSelection( accountID ), 'A valid accountID is required to select.' );
		},
		function* ( accountID ) {
			const registry = yield Data.commonActions.getRegistry();

			registry.dispatch( STORE_NAME ).setSettings( {
				accountID,
				internalWebPropertyID: '',
				propertyID: '',
				profileID: '',
			} );

			if ( ACCOUNT_CREATE === accountID ) {
				return;
			}

			yield propertyActions.waitForProperties( accountID );

<<<<<<< HEAD
			const uaProperties = registry.select( STORE_NAME ).getProperties( accountID );
			const uaProperty = uaProperties[ 0 ] || { id: PROPERTY_CREATE, internalWebPropertyId: '' }; // eslint-disable-line sitekit/acronym-case
			yield Data.commonActions.await( registry.dispatch( STORE_NAME ).selectProperty( uaProperty?.id, uaProperty?.internalWebPropertyId ) ); // eslint-disable-line sitekit/acronym-case

			if ( ! isFeatureEnabled( 'ga4setup' ) ) {
				return;
			}

			registry.dispatch( STORE_NAME ).setPrimaryPropertyType( PROPERTY_TYPE_UA );

			yield Data.commonActions.await( registry.dispatch( MODULES_ANALYTICS_4 ).waitForProperties( accountID ) );

			const ga4Properties = registry.select( MODULES_ANALYTICS_4 ).getProperties( accountID );
			const ga4Property = yield Data.commonActions.await(
				registry.dispatch( MODULES_ANALYTICS_4 ).matchPropertyByURL(
					ga4Properties.map( ( property ) => property._id ),
					registry.select( CORE_SITE ).getReferenceSiteURL(),
				)
			);

			yield Data.commonActions.await(
				registry.dispatch( MODULES_ANALYTICS_4 ).selectProperty( ga4Property?._id || GA4_PROPERTY_CREATE ),
			);

			if ( ! ga4Property?._id ) {
				return;
			}

			const matchedUAProperty = registry.select( STORE_NAME ).getMatchedProperty();
			if ( ! matchedUAProperty ) {
				registry.dispatch( STORE_NAME ).setPrimaryPropertyType( PROPERTY_TYPE_GA4 );
			}
=======
			const urls = registry.select( CORE_SITE ).getSiteURLPermutations();
			const uaProperties = registry.select( STORE_NAME ).getProperties( accountID );

			let uaProperty = yield Data.commonActions.await( registry.dispatch( STORE_NAME ).matchPropertyByURL( uaProperties, urls ) );
			if ( ! uaProperty ) {
				uaProperty = {
					id: PROPERTY_CREATE,
					internalWebPropertyId: '', // eslint-disable-line sitekit/acronym-case
				};
			}

			yield Data.commonActions.await(
				registry.dispatch( STORE_NAME ).selectProperty(
					uaProperty?.id,
					uaProperty?.internalWebPropertyId, // eslint-disable-line sitekit/acronym-case
				),
			);
>>>>>>> b7b5cdc5
		}
	),

	/**
	 * Creates a new Analytics account.
	 *
	 * @since 1.9.0
	 *
	 * @return {Object} Object with `response` and `error`.
	 */
	*createAccount() {
		const registry = yield Data.commonActions.getRegistry();

		const { getValue } = registry.select( CORE_FORMS );
		const data = {
			accountName: getValue( FORM_ACCOUNT_CREATE, 'accountName' ),
			propertyName: getValue( FORM_ACCOUNT_CREATE, 'propertyName' ),
			profileName: getValue( FORM_ACCOUNT_CREATE, 'profileName' ),
			timezone: getValue( FORM_ACCOUNT_CREATE, 'timezone' ),
		};

		yield clearError( 'createAccount', [] );
		const { response, error } = yield fetchCreateAccountStore.actions.fetchCreateAccount( data );
		if ( error ) {
			// Store error manually since createAccount signature differs from fetchCreateAccount.
			yield receiveError( error, 'createAccount', [] );
		}

		return { response, error };
	},
};

const baseReducer = ( state, { type, payload } ) => {
	switch ( type ) {
		case RECEIVE_GET_ACCOUNTS: {
			const { accounts } = payload;
			return {
				...state,
				accounts,
			};
		}

		case RECEIVE_ACCOUNTS_PROPERTIES_PROFILES_COMPLETION: {
			return {
				...state,
				isAwaitingAccountsPropertiesProfilesCompletion: false,
			};
		}

		case RESET_ACCOUNTS: {
			return {
				...state,
				accounts: baseInitialState.accounts,
				settings: {
					...state.settings,
					accountID: undefined,
					propertyID: undefined,
					internalWebPropertyID: undefined,
					profileID: undefined,
				},
			};
		}

		default: {
			return state;
		}
	}
};

const baseResolvers = {
	*getAccounts() {
		const registry = yield Data.commonActions.getRegistry();
		yield clearError( 'getAccounts', [] );

		const existingAccounts = registry.select( STORE_NAME ).getAccounts();
		let matchedProperty = registry.select( STORE_NAME ).getMatchedProperty();
		// Only fetch accounts if there are none in the store.
		if ( existingAccounts === undefined ) {
			yield tagActions.waitForExistingTag();
			const existingTag = registry.select( STORE_NAME ).getExistingTag();
			let existingTagPermission;
			if ( existingTag ) {
				yield tagActions.waitForTagPermission( existingTag );
				existingTagPermission = registry.select( STORE_NAME ).getTagPermission( existingTag );
			}

			const { response, error } = yield fetchGetAccountsPropertiesProfilesStore.actions.fetchGetAccountsPropertiesProfiles( {
				existingPropertyID: existingTag,
				existingAccountID: existingTagPermission?.accountID,
			} );

			const { dispatch } = registry;
			if ( response ) {
				dispatch( STORE_NAME ).receiveGetAccounts( response.accounts );

				if ( response.properties?.[ 0 ]?.accountId ) { // eslint-disable-line sitekit/acronym-case
					const accountID = response.properties[ 0 ].accountId; // eslint-disable-line sitekit/acronym-case
					dispatch( STORE_NAME ).receiveGetProperties( response.properties, { accountID } );
				}

				if ( response.profiles?.[ 0 ]?.webPropertyId ) { // eslint-disable-line sitekit/acronym-case
					const propertyID = response.profiles[ 0 ].webPropertyId; // eslint-disable-line sitekit/acronym-case
					const accountID = response.profiles[ 0 ].accountId; // eslint-disable-line sitekit/acronym-case
					dispatch( STORE_NAME ).receiveGetProfiles( response.profiles, { accountID, propertyID } );
				}

				if ( response.matchedProperty ) {
					dispatch( STORE_NAME ).receiveMatchedProperty( response.matchedProperty );
				}

				( { matchedProperty } = response );
			}

			if ( error ) {
				// Store error manually since getAccounts signature differs from fetchGetAccountsPropertiesProfiles.
				yield receiveError( error, 'getAccounts', [] );
			}

			dispatch( STORE_NAME ).receiveAccountsPropertiesProfilesCompletion();
		}

		const accountID = registry.select( STORE_NAME ).getAccountID();
		// Pre-select values from the matched property if no account is selected.
		if ( matchedProperty && ! accountID ) {
			registry.dispatch( STORE_NAME ).setAccountID( matchedProperty.accountId ); // eslint-disable-line sitekit/acronym-case
			yield Data.commonActions.await( registry.dispatch( STORE_NAME ).selectProperty( matchedProperty.id, matchedProperty.internalWebPropertyId ) ); // eslint-disable-line sitekit/acronym-case
		}

		// Bail out if the analytics-4 module is not enabled.
		if ( ! isFeatureEnabled( 'ga4setup' ) ) {
			return;
		}

		let ga4Property;
		const ga4PropertyID = registry.select( MODULES_ANALYTICS_4 ).getPropertyID();
		if ( ga4PropertyID ) {
			ga4Property = yield Data.commonActions.await(
				registry.__experimentalResolveSelect( MODULES_ANALYTICS_4 ).getProperty( ga4PropertyID )
			);
		}

		// Bail out if the correct ga4 property is already selected.
		if ( ga4Property?._accountID === accountID ) {
			return;
		}

		yield Data.commonActions.await( registry.dispatch( MODULES_ANALYTICS_4 ).waitForProperties( accountID ) );

		const ga4Properties = registry.select( MODULES_ANALYTICS_4 ).getProperties( accountID );
		ga4Property = yield Data.commonActions.await(
			registry.dispatch( MODULES_ANALYTICS_4 ).matchPropertyByURL(
				ga4Properties.map( ( property ) => property._id ),
				registry.select( CORE_SITE ).getReferenceSiteURL(),
			)
		);

		if ( ga4Property?._id ) {
			yield Data.commonActions.await( registry.dispatch( MODULES_ANALYTICS_4 ).selectProperty( ga4Property._id ) );
		}
	},
};

const baseSelectors = {
	/**
	 * Gets all Google Analytics accounts this user can access.
	 *
	 * Returns an array of all analytics accounts.
	 *
	 * Returns `undefined` if accounts have not yet loaded.
	 *
	 * @since 1.8.0
	 *
	 * @param {Object} state Data store's state.
	 * @return {(Array.<Object>|undefined)} An array of Analytics accounts; `undefined` if not loaded.
	 */
	getAccounts( state ) {
		const { accounts } = state;

		return accounts;
	},

	/**
	 * Checks whether accounts are currently being fetched.
	 *
	 * @since 1.8.0
	 * @private
	 *
	 * @param {Object} state Data store's state.
	 * @return {boolean} Whether accounts are currently being fetched or not.
	 */
	isDoingGetAccounts( state ) {
		// Check if dispatch calls right after fetching are still awaiting.
		if ( state.isAwaitingAccountsPropertiesProfilesCompletion ) {
			return true;
		}
		// Since isFetchingGetAccountsPropertiesProfiles (via createFetchStore)
		// holds information based on specific values but we only need
		// generic information here, we need to check whether ANY such
		// request is in progress.
		return Object.values( state.isFetchingGetAccountsPropertiesProfiles ).some( Boolean );
	},

	/**
	 * Indicates whether account creation is currently in progress.
	 *
	 * @since 1.9.0
	 *
	 * @param {Object} state Data store's state.
	 * @return {boolean} True if an account is being created, false otherwise.
	 */
	isDoingCreateAccount( state ) {
		// Since isFetchingCreateAccount (via createFetchStore)
		// holds information based on specific values but we only need
		// generic information here, we need to check whether ANY such
		// request is in progress.
		return Object.values( state.isFetchingCreateAccount ).some( Boolean );
	},

	/**
	 * Get the terms of service URL.
	 *
	 * @since 1.9.0
	 *
	 * @param {Object} state Data store's state.
	 * @return {(string|undefined)} The terms of service URL.
	 */
	getAccountTicketTermsOfServiceURL: createRegistrySelector( ( select ) => ( state ) => {
		const { accountTicketID } = state;
		const tosURL = select( STORE_NAME ).getServiceURL( { path: `/termsofservice/${ accountTicketID }`, query: { provisioningSignup: 'false' } } );

		if ( undefined === accountTicketID || ! tosURL ) {
			return undefined;
		}

		return tosURL;
	} ),

	/**
	 * Whether or not the account create form is valid to submit.
	 *
	 * @since 1.9.0
	 * @private
	 *
	 * @return {boolean} True if valid, otherwise false.
	 */
	canSubmitAccountCreate: createRegistrySelector( ( select ) => () => {
		const { getValue } = select( CORE_FORMS );

		if ( ! getValue( FORM_ACCOUNT_CREATE, 'accountName' ) ) {
			return false;
		}
		if ( ! getValue( FORM_ACCOUNT_CREATE, 'propertyName' ) ) {
			return false;
		}
		if ( ! getValue( FORM_ACCOUNT_CREATE, 'profileName' ) ) {
			return false;
		}
		if ( ! getValue( FORM_ACCOUNT_CREATE, 'timezone' ) ) {
			return false;
		}
		return true;
	} ),
};

const store = Data.combineStores(
	fetchGetAccountsPropertiesProfilesStore,
	fetchCreateAccountStore,
	{
		initialState: baseInitialState,
		actions: baseActions,
		reducer: baseReducer,
		resolvers: baseResolvers,
		selectors: baseSelectors,
	}
);

export const initialState = store.initialState;
export const actions = store.actions;
export const controls = store.controls;
export const reducer = store.reducer;
export const resolvers = store.resolvers;
export const selectors = store.selectors;

export default store;<|MERGE_RESOLUTION|>--- conflicted
+++ resolved
@@ -41,14 +41,11 @@
 import { actions as errorStoreActions } from '../../../googlesitekit/data/create-error-store';
 import { actions as tagActions } from './tags';
 import { actions as propertyActions } from './properties';
-<<<<<<< HEAD
 import {
 	MODULES_ANALYTICS_4,
 	PROPERTY_CREATE as GA4_PROPERTY_CREATE,
 } from '../../analytics-4/datastore/constants';
 import { isFeatureEnabled } from '../../../features';
-=======
->>>>>>> b7b5cdc5
 import { CORE_SITE } from '../../../googlesitekit/datastore/site/constants';
 const { createRegistrySelector } = Data;
 const { receiveError, clearError } = errorStoreActions;
@@ -156,10 +153,23 @@
 
 			yield propertyActions.waitForProperties( accountID );
 
-<<<<<<< HEAD
+			const urls = registry.select( CORE_SITE ).getSiteURLPermutations();
 			const uaProperties = registry.select( STORE_NAME ).getProperties( accountID );
-			const uaProperty = uaProperties[ 0 ] || { id: PROPERTY_CREATE, internalWebPropertyId: '' }; // eslint-disable-line sitekit/acronym-case
-			yield Data.commonActions.await( registry.dispatch( STORE_NAME ).selectProperty( uaProperty?.id, uaProperty?.internalWebPropertyId ) ); // eslint-disable-line sitekit/acronym-case
+
+			let uaProperty = yield Data.commonActions.await( registry.dispatch( STORE_NAME ).matchPropertyByURL( uaProperties, urls ) );
+			if ( ! uaProperty ) {
+				uaProperty = {
+					id: PROPERTY_CREATE,
+					internalWebPropertyId: '', // eslint-disable-line sitekit/acronym-case
+				};
+			}
+
+			yield Data.commonActions.await(
+				registry.dispatch( STORE_NAME ).selectProperty(
+					uaProperty?.id,
+					uaProperty?.internalWebPropertyId, // eslint-disable-line sitekit/acronym-case
+				),
+			);
 
 			if ( ! isFeatureEnabled( 'ga4setup' ) ) {
 				return;
@@ -189,25 +199,6 @@
 			if ( ! matchedUAProperty ) {
 				registry.dispatch( STORE_NAME ).setPrimaryPropertyType( PROPERTY_TYPE_GA4 );
 			}
-=======
-			const urls = registry.select( CORE_SITE ).getSiteURLPermutations();
-			const uaProperties = registry.select( STORE_NAME ).getProperties( accountID );
-
-			let uaProperty = yield Data.commonActions.await( registry.dispatch( STORE_NAME ).matchPropertyByURL( uaProperties, urls ) );
-			if ( ! uaProperty ) {
-				uaProperty = {
-					id: PROPERTY_CREATE,
-					internalWebPropertyId: '', // eslint-disable-line sitekit/acronym-case
-				};
-			}
-
-			yield Data.commonActions.await(
-				registry.dispatch( STORE_NAME ).selectProperty(
-					uaProperty?.id,
-					uaProperty?.internalWebPropertyId, // eslint-disable-line sitekit/acronym-case
-				),
-			);
->>>>>>> b7b5cdc5
 		}
 	),
 
