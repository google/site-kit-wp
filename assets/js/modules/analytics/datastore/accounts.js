--- conflicted
+++ resolved
@@ -165,13 +165,7 @@
 				};
 			}
 
-<<<<<<< HEAD
-			yield Data.commonActions.await(
-				registry.dispatch( STORE_NAME ).selectProperty(
-					uaProperty?.id,
-					uaProperty?.internalWebPropertyId, // eslint-disable-line sitekit/acronym-case
-				),
-			);
+			yield propertyActions.selectProperty( uaProperty?.id, uaProperty?.internalWebPropertyId ); // eslint-disable-line sitekit/acronym-case
 
 			if ( ! isFeatureEnabled( 'ga4setup' ) ) {
 				return;
@@ -201,9 +195,6 @@
 			if ( ! matchedUAProperty ) {
 				registry.dispatch( STORE_NAME ).setPrimaryPropertyType( PROPERTY_TYPE_GA4 );
 			}
-=======
-			yield propertyActions.selectProperty( uaProperty?.id, uaProperty?.internalWebPropertyId ); // eslint-disable-line sitekit/acronym-case
->>>>>>> 3c789c40
 		}
 	),
 
