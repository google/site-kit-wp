--- conflicted
+++ resolved
@@ -217,15 +217,11 @@
 		}
 	},
 
-<<<<<<< HEAD
-	*getTagPermission( propertyID, accountID = '' ) {
+	*getTagPermission( propertyID ) {
 		if ( ! isValidPropertyID( propertyID ) ) {
 			return;
 		}
 
-=======
-	*getTagPermission( propertyID ) {
->>>>>>> a38e9c18
 		try {
 			const registry = yield commonActions.getRegistry();
 
@@ -302,15 +298,9 @@
 	 * @param {string} propertyID The Analytics Property ID to check permissions for.
 	 * @return {?boolean} True if the user has access, false if not; `undefined` if not loaded.
 	 */
-<<<<<<< HEAD
-	hasTagPermission: createRegistrySelector( ( select ) => ( state, propertyID, accountID = '' ) => {
-		const { permission } = select( STORE_NAME ).getTagPermission( propertyID, accountID ) || {};
-=======
 	hasTagPermission: createRegistrySelector( ( select ) => ( state, propertyID ) => {
-		const tagPermission = select( STORE_NAME ).getTagPermission( propertyID );
->>>>>>> a38e9c18
-
-		return tagPermission ? tagPermission.permission : undefined;
+		const { permission } = select( STORE_NAME ).getTagPermission( propertyID ) || {};
+		return permission;
 	} ),
 
 	/**
@@ -327,14 +317,10 @@
 	 * @param {string} propertyID The Analytics Property ID to check permissions for.
 	 * @return {?Object} Object with string `accountID` and boolean `permission` properties; `undefined` if not loaded.
 	 */
-<<<<<<< HEAD
-	getTagPermission( state, propertyID, accountID = '' ) { // eslint-disable-line no-unused-vars
+	getTagPermission( state, propertyID ) {
 		if ( undefined === propertyID ) {
 			return undefined;
 		}
-=======
-	getTagPermission( state, propertyID ) {
->>>>>>> a38e9c18
 		invariant( propertyID, 'propertyID is required.' );
 
 		const { tagPermissions } = state;
