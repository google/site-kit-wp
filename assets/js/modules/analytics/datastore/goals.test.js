/**
 * `modules/analytics` data store: goals tests.
 *
 * Site Kit by Google, Copyright 2021 Google LLC
 *
 * Licensed under the Apache License, Version 2.0 (the "License");
 * you may not use this file except in compliance with the License.
 * You may obtain a copy of the License at
 *
 *     https://www.apache.org/licenses/LICENSE-2.0
 *
 * Unless required by applicable law or agreed to in writing, software
 * distributed under the License is distributed on an "AS IS" BASIS,
 * WITHOUT WARRANTIES OR CONDITIONS OF ANY KIND, either express or implied.
 * See the License for the specific language governing permissions and
 * limitations under the License.
 */

/**
 * Internal dependencies
 */
import API from 'googlesitekit-api';
import { MODULES_ANALYTICS } from './constants';
import {
	createTestRegistry,
	untilResolved,
	unsubscribeFromAll,
} from '../../../../../tests/js/utils';
import * as fixtures from './__fixtures__';

describe( 'modules/analytics goals', () => {
	let registry;

	beforeAll( () => {
		API.setUsingCache( false );
	} );

	beforeEach( () => {
		registry = createTestRegistry();
	} );

	afterEach( () => {
		unsubscribeFromAll( registry );
	} );

	afterAll( () => {
		API.setUsingCache( true );
	} );

	describe( 'selectors', () => {
		describe( 'getGoals', () => {
			it( 'uses a resolver to make a network request', async () => {
				fetchMock.getOnce(
					/^\/google-site-kit\/v1\/modules\/analytics\/data\/goals/,
					{ body: fixtures.goals, status: 200 }
				);

				const initialGoals = registry
					.select( MODULES_ANALYTICS )
					.getGoals();

				expect( initialGoals ).toBeUndefined();
<<<<<<< HEAD
				await untilResolved( registry, STORE_NAME ).getGoals();
=======
				await subscribeUntil(
					registry,
					() =>
						registry
							.select( MODULES_ANALYTICS )
							.isFetchingGetGoals() === false
				);
>>>>>>> 565aadc6

				const goals = registry.select( MODULES_ANALYTICS ).getGoals();

				expect( fetchMock ).toHaveFetchedTimes( 1 );
				expect( goals ).toEqual( fixtures.goals );
			} );

			it( 'does not make a network request if goals are already present', async () => {
				// Load data into this store so there are matches for the data we're about to select,
				// even though the selector hasn't fulfilled yet.
				registry
					.dispatch( MODULES_ANALYTICS )
					.receiveGetGoals( fixtures.goals );

				const goals = registry.select( MODULES_ANALYTICS ).getGoals();

<<<<<<< HEAD
				await untilResolved( registry, STORE_NAME ).getGoals();
=======
				await subscribeUntil( registry, () =>
					registry
						.select( MODULES_ANALYTICS )
						.hasFinishedResolution( 'getGoals', [] )
				);
>>>>>>> 565aadc6

				expect( fetchMock ).not.toHaveFetched();
				expect( goals ).toEqual( fixtures.goals );
			} );

			it( 'dispatches an error if the request fails', async () => {
				const response = {
					code: 'internal_server_error',
					message: 'Internal server error',
					data: { status: 500 },
				};

				fetchMock.getOnce(
					/^\/google-site-kit\/v1\/modules\/analytics\/data\/goals/,
					{ body: response, status: 500 }
				);

<<<<<<< HEAD
				registry.select( STORE_NAME ).getGoals();
				await untilResolved( registry, STORE_NAME ).getGoals();
=======
				registry.select( MODULES_ANALYTICS ).getGoals();
				await subscribeUntil(
					registry,
					() =>
						registry
							.select( MODULES_ANALYTICS )
							.isFetchingGetGoals() === false
				);
>>>>>>> 565aadc6

				expect( fetchMock ).toHaveFetchedTimes( 1 );

				const goals = registry.select( MODULES_ANALYTICS ).getGoals();
				expect( goals ).toBeUndefined();
				expect( console ).toHaveErrored();
			} );
		} );
	} );
} );<|MERGE_RESOLUTION|>--- conflicted
+++ resolved
@@ -60,17 +60,7 @@
 					.getGoals();
 
 				expect( initialGoals ).toBeUndefined();
-<<<<<<< HEAD
-				await untilResolved( registry, STORE_NAME ).getGoals();
-=======
-				await subscribeUntil(
-					registry,
-					() =>
-						registry
-							.select( MODULES_ANALYTICS )
-							.isFetchingGetGoals() === false
-				);
->>>>>>> 565aadc6
+				await untilResolved( registry, MODULES_ANALYTICS ).getGoals();
 
 				const goals = registry.select( MODULES_ANALYTICS ).getGoals();
 
@@ -87,15 +77,7 @@
 
 				const goals = registry.select( MODULES_ANALYTICS ).getGoals();
 
-<<<<<<< HEAD
-				await untilResolved( registry, STORE_NAME ).getGoals();
-=======
-				await subscribeUntil( registry, () =>
-					registry
-						.select( MODULES_ANALYTICS )
-						.hasFinishedResolution( 'getGoals', [] )
-				);
->>>>>>> 565aadc6
+				await untilResolved( registry, MODULES_ANALYTICS ).getGoals();
 
 				expect( fetchMock ).not.toHaveFetched();
 				expect( goals ).toEqual( fixtures.goals );
@@ -113,19 +95,8 @@
 					{ body: response, status: 500 }
 				);
 
-<<<<<<< HEAD
-				registry.select( STORE_NAME ).getGoals();
-				await untilResolved( registry, STORE_NAME ).getGoals();
-=======
 				registry.select( MODULES_ANALYTICS ).getGoals();
-				await subscribeUntil(
-					registry,
-					() =>
-						registry
-							.select( MODULES_ANALYTICS )
-							.isFetchingGetGoals() === false
-				);
->>>>>>> 565aadc6
+				await untilResolved( registry, MODULES_ANALYTICS ).getGoals();
 
 				expect( fetchMock ).toHaveFetchedTimes( 1 );
 
