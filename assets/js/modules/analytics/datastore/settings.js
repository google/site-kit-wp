/**
 * `modules/analytics` data store: settings.
 *
 * Site Kit by Google, Copyright 2021 Google LLC
 *
 * Licensed under the Apache License, Version 2.0 (the "License");
 * you may not use this file except in compliance with the License.
 * You may obtain a copy of the License at
 *
 *     https://www.apache.org/licenses/LICENSE-2.0
 *
 * Unless required by applicable law or agreed to in writing, software
 * distributed under the License is distributed on an "AS IS" BASIS,
 * WITHOUT WARRANTIES OR CONDITIONS OF ANY KIND, either express or implied.
 * See the License for the specific language governing permissions and
 * limitations under the License.
 */

/**
 * External dependencies
 */
import invariant from 'invariant';

/**
 * Internal dependencies
 */
import API from 'googlesitekit-api';
import { CORE_FORMS } from '../../../googlesitekit/datastore/forms/constants';
import { CORE_MODULES } from '../../../googlesitekit/modules/datastore/constants';
import { MODULES_TAGMANAGER } from '../../tagmanager/datastore/constants';
import { MODULES_ANALYTICS_4 } from '../../analytics-4/datastore/constants';
import {
	INVARIANT_DOING_SUBMIT_CHANGES,
	INVARIANT_SETTINGS_NOT_CHANGED,
} from '../../../googlesitekit/data/create-settings-store';
import {
	isValidAccountID,
	isValidInternalWebPropertyID,
	isValidPropertySelection,
	isValidProfileSelection,
	isValidPropertyID,
	isValidProfileName,
	isValidAdsConversionID,
} from '../util';
import {
	MODULES_ANALYTICS,
	PROPERTY_CREATE,
	PROFILE_CREATE,
	FORM_SETUP,
} from './constants';
import { createStrictSelect } from '../../../googlesitekit/data/utils';
import { isPermissionScopeError } from '../../../util/errors';

// Invariant error messages.
export const INVARIANT_INVALID_ACCOUNT_ID =
	'a valid accountID is required to submit changes';
export const INVARIANT_INVALID_PROPERTY_SELECTION =
	'a valid propertyID is required to submit changes';
export const INVARIANT_INVALID_PROFILE_SELECTION =
	'a valid profileID is required to submit changes';
export const INVARIANT_INVALID_CONVERSION_ID =
	'a valid adsConversionID is required to submit changes';
export const INVARIANT_INSUFFICIENT_GTM_TAG_PERMISSIONS =
	'cannot submit changes without having permissions for GTM property ID';
export const INVARIANT_INVALID_PROFILE_NAME =
	'a valid profile name is required to submit changes';
export const INVARIANT_INVALID_INTERNAL_PROPERTY_ID =
	'cannot submit changes with incorrect internal webPropertyID';
export const INVARIANT_INSUFFICIENT_TAG_PERMISSIONS =
	'cannot submit without proper permissions';

export async function submitChanges( { select, dispatch } ) {
	let propertyID = select( MODULES_ANALYTICS ).getPropertyID();
	if ( propertyID === PROPERTY_CREATE ) {
		const accountID = select( MODULES_ANALYTICS ).getAccountID();
		const { response: property, error } = await dispatch(
			MODULES_ANALYTICS
		).createProperty( accountID );

		if ( error ) {
			return { error };
		}

		propertyID = property.id;
		dispatch( MODULES_ANALYTICS ).setPropertyID( property.id );
		dispatch( MODULES_ANALYTICS ).setInternalWebPropertyID(
			// eslint-disable-next-line sitekit/acronym-case
			property.internalWebPropertyId
		);
	}

	const profileID = select( MODULES_ANALYTICS ).getProfileID();
	if ( profileID === PROFILE_CREATE ) {
		const profileName = select( CORE_FORMS ).getValue(
			FORM_SETUP,
			'profileName'
		);
		const accountID = select( MODULES_ANALYTICS ).getAccountID();
		const { response: profile, error } = await dispatch(
			MODULES_ANALYTICS
		).createProfile( accountID, propertyID, { profileName } );

		if ( error ) {
			return { error };
		}

		dispatch( MODULES_ANALYTICS ).setProfileID( profile.id );
	}

	// This action shouldn't be called if settings haven't changed,
	// but this prevents errors in tests.
	if ( select( MODULES_ANALYTICS ).haveSettingsChanged() ) {
		const { error } = await dispatch( MODULES_ANALYTICS ).saveSettings();

		if ( error ) {
			return { error };
		}
	}

	await API.invalidateCache( 'modules', 'analytics' );

	if (
		select( MODULES_ANALYTICS ).canUseGA4Controls() &&
		select( MODULES_ANALYTICS_4 ).haveSettingsChanged()
	) {
		const { error } = await dispatch( MODULES_ANALYTICS_4 ).submitChanges();
		if ( isPermissionScopeError( error ) ) {
			return { error };
		}
	}

	return {};
}

export function validateCanSubmitChanges( select ) {
	const strictSelect = createStrictSelect( select );
	const {
		getAccountID,
		getAdsConversionID,
		getInternalWebPropertyID,
		getProfileID,
		getPropertyID,
		hasExistingTagPermission,
		hasTagPermission,
		haveSettingsChanged,
		isDoingSubmitChanges,
	} = strictSelect( MODULES_ANALYTICS );

	// Note: these error messages are referenced in test assertions.
	invariant( ! isDoingSubmitChanges(), INVARIANT_DOING_SUBMIT_CHANGES );

	const gtmIsActive = strictSelect( CORE_MODULES ).isModuleActive(
		'tagmanager'
	);
	if ( gtmIsActive ) {
		const gtmAnalyticsPropertyID = strictSelect(
			MODULES_TAGMANAGER
		).getSingleAnalyticsPropertyID();
		invariant(
			! isValidPropertyID( gtmAnalyticsPropertyID ) ||
				hasTagPermission( gtmAnalyticsPropertyID ) !== false,
			INVARIANT_INSUFFICIENT_GTM_TAG_PERMISSIONS
		);
	}

	invariant(
<<<<<<< HEAD
		haveSettingsChanged() || select( MODULES_ANALYTICS_4 ).haveSettingsChanged(),
		INVARIANT_SETTINGS_NOT_CHANGED,
=======
		haveSettingsChanged() ||
			( isGA4Enabled &&
				select( MODULES_ANALYTICS_4 ).haveSettingsChanged() ),
		INVARIANT_SETTINGS_NOT_CHANGED
>>>>>>> 43e3866a
	);

	invariant(
		isValidAccountID( getAccountID() ),
		INVARIANT_INVALID_ACCOUNT_ID
	);
	invariant(
		isValidPropertySelection( getPropertyID() ),
		INVARIANT_INVALID_PROPERTY_SELECTION
	);
	invariant(
		isValidProfileSelection( getProfileID() ),
		INVARIANT_INVALID_PROFILE_SELECTION
	);

	if ( getAdsConversionID() ) {
		invariant(
			isValidAdsConversionID( getAdsConversionID() ),
			INVARIANT_INVALID_CONVERSION_ID
		);
	}

	if ( getProfileID() === PROFILE_CREATE ) {
		const profileName = select( CORE_FORMS ).getValue(
			FORM_SETUP,
			'profileName'
		);
		invariant(
			isValidProfileName( profileName ),
			INVARIANT_INVALID_PROFILE_NAME
		);
	}

	// If the property ID is valid (non-create) the internal ID must be valid as well.
	invariant(
		! isValidPropertyID( getPropertyID() ) ||
			isValidInternalWebPropertyID( getInternalWebPropertyID() ),
		INVARIANT_INVALID_INTERNAL_PROPERTY_ID
	);

	// Do existing tag check last.
	invariant(
		hasExistingTagPermission() !== false,
		INVARIANT_INSUFFICIENT_TAG_PERMISSIONS
	);

	if ( select( MODULES_ANALYTICS ).canUseGA4Controls() ) {
		select( MODULES_ANALYTICS_4 ).__dangerousCanSubmitChanges();
	}
}<|MERGE_RESOLUTION|>--- conflicted
+++ resolved
@@ -164,15 +164,9 @@
 	}
 
 	invariant(
-<<<<<<< HEAD
-		haveSettingsChanged() || select( MODULES_ANALYTICS_4 ).haveSettingsChanged(),
-		INVARIANT_SETTINGS_NOT_CHANGED,
-=======
 		haveSettingsChanged() ||
-			( isGA4Enabled &&
-				select( MODULES_ANALYTICS_4 ).haveSettingsChanged() ),
+			select( MODULES_ANALYTICS_4 ).haveSettingsChanged(),
 		INVARIANT_SETTINGS_NOT_CHANGED
->>>>>>> 43e3866a
 	);
 
 	invariant(
