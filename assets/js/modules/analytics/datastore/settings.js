/**
 * `modules/analytics` data store: settings.
 *
 * Site Kit by Google, Copyright 2021 Google LLC
 *
 * Licensed under the Apache License, Version 2.0 (the "License");
 * you may not use this file except in compliance with the License.
 * You may obtain a copy of the License at
 *
 *     https://www.apache.org/licenses/LICENSE-2.0
 *
 * Unless required by applicable law or agreed to in writing, software
 * distributed under the License is distributed on an "AS IS" BASIS,
 * WITHOUT WARRANTIES OR CONDITIONS OF ANY KIND, either express or implied.
 * See the License for the specific language governing permissions and
 * limitations under the License.
 */

/**
 * External dependencies
 */
import invariant from 'invariant';

/**
 * Internal dependencies
 */
import Data from 'googlesitekit-data';
import API from 'googlesitekit-api';
import { CORE_FORMS } from '../../../googlesitekit/datastore/forms/constants';
import { CORE_USER } from '../../../googlesitekit/datastore/user/constants';
import {
	MODULES_ANALYTICS_4,
	PROPERTY_CREATE as GA4_PROPERTY_CREATE,
	WEBDATASTREAM_CREATE,
} from '../../analytics-4/datastore/constants';
import {
	INVARIANT_DOING_SUBMIT_CHANGES,
	INVARIANT_SETTINGS_NOT_CHANGED,
} from '../../../googlesitekit/data/create-settings-store';
import {
	isValidAccountID,
	isValidInternalWebPropertyID,
	isValidPropertySelection,
	isValidProfileSelection,
	isValidPropertyID,
	isValidProfileName,
	isValidAdsConversionID,
} from '../util';
import {
	MODULES_ANALYTICS,
	PROPERTY_CREATE,
	PROFILE_CREATE,
	FORM_SETUP,
} from './constants';
import { createStrictSelect } from '../../../googlesitekit/data/utils';
import { CORE_MODULES } from '../../../googlesitekit/modules/datastore/constants';
import { MODULES_TAGMANAGER } from '../../tagmanager/datastore/constants';
import ga4ReportingTour from '../../../feature-tours/ga4-reporting';

const { createRegistrySelector } = Data;

// Invariant error messages.
export const INVARIANT_INVALID_ACCOUNT_ID =
	'a valid accountID is required to submit changes';
export const INVARIANT_INVALID_PROPERTY_SELECTION =
	'a valid propertyID is required to submit changes';
export const INVARIANT_INVALID_PROFILE_SELECTION =
	'a valid profileID is required to submit changes';
export const INVARIANT_INVALID_CONVERSION_ID =
	'a valid adsConversionID is required to submit changes';
export const INVARIANT_INVALID_PROFILE_NAME =
	'a valid profile name is required to submit changes';
export const INVARIANT_INVALID_INTERNAL_PROPERTY_ID =
	'cannot submit changes with incorrect internal webPropertyID';

async function submitGA4Changes( { select, dispatch } ) {
	if ( ! select( MODULES_ANALYTICS_4 ).haveAnyGA4SettingsChanged() ) {
		return {};
	}

	return await dispatch( MODULES_ANALYTICS_4 ).submitChanges();
}

export async function submitChanges( registry ) {
	const { select, dispatch } = registry;

	const isUAEnabled = select( CORE_FORMS ).getValue( FORM_SETUP, 'enableUA' );

	if ( isUAEnabled ) {
		let propertyID = select( MODULES_ANALYTICS ).getPropertyID();
		if ( propertyID === PROPERTY_CREATE ) {
			const accountID = select( MODULES_ANALYTICS ).getAccountID();
			const { response: property, error } = await dispatch(
				MODULES_ANALYTICS
			).createProperty( accountID );

			if ( error ) {
				return { error };
			}

			propertyID = property.id;
			dispatch( MODULES_ANALYTICS ).setPropertyID( property.id );
			dispatch( MODULES_ANALYTICS ).setInternalWebPropertyID(
				// eslint-disable-next-line sitekit/acronym-case
				property.internalWebPropertyId
			);
		}

		const profileID = select( MODULES_ANALYTICS ).getProfileID();
		if ( profileID === PROFILE_CREATE ) {
			const profileName = select( CORE_FORMS ).getValue(
				FORM_SETUP,
				'profileName'
			);
			const accountID = select( MODULES_ANALYTICS ).getAccountID();
			const { response: profile, error } = await dispatch(
				MODULES_ANALYTICS
			).createProfile( accountID, propertyID, { profileName } );

			if ( error ) {
				return { error };
			}

			dispatch( MODULES_ANALYTICS ).setProfileID( profile.id );
		}
	}

	const ga4PropertyID = select( MODULES_ANALYTICS_4 ).getPropertyID();
	const ga4StreamID = select( MODULES_ANALYTICS_4 ).getWebDataStreamID();

	if (
		ga4PropertyID === GA4_PROPERTY_CREATE ||
		ga4StreamID === WEBDATASTREAM_CREATE
	) {
		const { error } = await submitGA4Changes( registry );
		if ( error ) {
			return { error };
		}
	}

	// This action shouldn't be called if settings haven't changed,
	// but this prevents errors in tests.
	if ( select( MODULES_ANALYTICS ).haveSettingsChanged() ) {
		const { error } = await dispatch( MODULES_ANALYTICS ).saveSettings();
		if ( error ) {
			return { error };
		}
	}

	await API.invalidateCache( 'modules', 'analytics' );

	const { error } = await submitGA4Changes( registry );
	if ( error ) {
		return { error };
	}

	if ( ! select( CORE_USER ).isTourDismissed( ga4ReportingTour.slug ) ) {
		dispatch( CORE_USER ).dismissTour( ga4ReportingTour.slug );
	}

	return {};
}

export function rollbackChanges( { select, dispatch } ) {
	dispatch( MODULES_ANALYTICS_4 ).rollbackChanges();

	dispatch( CORE_FORMS ).setValues( FORM_SETUP, { enableGA4: undefined } );

	if ( select( MODULES_ANALYTICS ).haveSettingsChanged() ) {
		dispatch( MODULES_ANALYTICS ).rollbackSettings();
	}
}

export function validateCanSubmitChanges( select ) {
	const strictSelect = createStrictSelect( select );
	const {
		getAccountID,
		getAdsConversionID,
		getInternalWebPropertyID,
		getProfileID,
		getPropertyID,
		haveSettingsChanged,
		isDoingSubmitChanges,
	} = strictSelect( MODULES_ANALYTICS );

	// Note: these error messages are referenced in test assertions.
	invariant( ! isDoingSubmitChanges(), INVARIANT_DOING_SUBMIT_CHANGES );

	invariant(
		haveSettingsChanged() ||
			select( MODULES_ANALYTICS_4 ).haveAnyGA4SettingsChanged(),
		INVARIANT_SETTINGS_NOT_CHANGED
	);

	invariant(
		isValidAccountID( getAccountID() ),
		INVARIANT_INVALID_ACCOUNT_ID
	);

	const isUAEnabled = select( CORE_FORMS ).getValue( FORM_SETUP, 'enableUA' );
	// Do not require selecting a property or profile.
	// Only validate UA settings if `enableUA` is enabled.
	if ( isUAEnabled ) {
		invariant(
			isValidPropertySelection( getPropertyID() ),
			INVARIANT_INVALID_PROPERTY_SELECTION
		);
		invariant(
			isValidProfileSelection( getProfileID() ),
			INVARIANT_INVALID_PROFILE_SELECTION
		);

		if ( getProfileID() === PROFILE_CREATE ) {
			const profileName = select( CORE_FORMS ).getValue(
				FORM_SETUP,
				'profileName'
			);
			invariant(
				isValidProfileName( profileName ),
				INVARIANT_INVALID_PROFILE_NAME
			);
		}

		// If the property ID is valid (non-create) the internal ID must be valid as well.
		invariant(
			! isValidPropertyID( getPropertyID() ) ||
				isValidInternalWebPropertyID( getInternalWebPropertyID() ),
			INVARIANT_INVALID_INTERNAL_PROPERTY_ID
		);
	}

	if ( getAdsConversionID() ) {
		invariant(
			isValidAdsConversionID( getAdsConversionID() ),
			INVARIANT_INVALID_CONVERSION_ID
		);
	}

	if ( select( MODULES_ANALYTICS ).canUseGA4Controls() ) {
		select( MODULES_ANALYTICS_4 ).__dangerousCanSubmitChanges();
	}
}

/**
 * Gets the value of canUseSnippet based on the gaPropertyID of tagmanager module and propertyID.
 *
 * @since 1.75.0
 *
 * @return {boolean|undefined} Computed value of canUseSnippet. `undefined` if not loaded.
 */
export const getCanUseSnippet = createRegistrySelector( ( select ) => () => {
	const analyticsSettings = select( MODULES_ANALYTICS ).getSettings();

	if ( ! analyticsSettings ) {
		return undefined;
	}

	const isTagManagerAvailable =
		select( CORE_MODULES ).isModuleAvailable( 'tagmanager' );
	const isTagManagerConnected =
		isTagManagerAvailable &&
		select( CORE_MODULES ).isModuleConnected( 'tagmanager' );

	if ( ! isTagManagerConnected || ! select( MODULES_TAGMANAGER ) ) {
		return analyticsSettings.canUseSnippet;
	}

	const tagManagerUseSnippet = select( MODULES_TAGMANAGER ).getUseSnippet();

	if ( ! tagManagerUseSnippet ) {
		return analyticsSettings.canUseSnippet;
	}

	const gtmGAPropertyID = select( MODULES_TAGMANAGER ).getGAPropertyID();

	if ( isValidPropertyID( gtmGAPropertyID ) ) {
		return gtmGAPropertyID !== analyticsSettings.propertyID;
	}

	return analyticsSettings.canUseSnippet;
<<<<<<< HEAD
=======
} );

/**
 * Gets the value of dashboardView from the Analytics settings.
 *
 * @since 1.98.0
 * @since 1.107.0 Hardwire to `true` after the GA4 auto-switch date, if GA4 is connected.
 *
 * @return {boolean|undefined} True if the dashboard view is GA4, false if it is UA, or undefined if not loaded.
 */
export const isGA4DashboardView = createRegistrySelector( ( select ) => () => {
	const ga4ModuleConnected =
		select( CORE_MODULES ).isModuleConnected( 'analytics-4' );

	if ( ga4ModuleConnected === undefined ) {
		return undefined;
	}

	if ( ! ga4ModuleConnected ) {
		return false;
	}

	return true;
>>>>>>> 4485f595
} );<|MERGE_RESOLUTION|>--- conflicted
+++ resolved
@@ -278,30 +278,4 @@
 	}
 
 	return analyticsSettings.canUseSnippet;
-<<<<<<< HEAD
-=======
-} );
-
-/**
- * Gets the value of dashboardView from the Analytics settings.
- *
- * @since 1.98.0
- * @since 1.107.0 Hardwire to `true` after the GA4 auto-switch date, if GA4 is connected.
- *
- * @return {boolean|undefined} True if the dashboard view is GA4, false if it is UA, or undefined if not loaded.
- */
-export const isGA4DashboardView = createRegistrySelector( ( select ) => () => {
-	const ga4ModuleConnected =
-		select( CORE_MODULES ).isModuleConnected( 'analytics-4' );
-
-	if ( ga4ModuleConnected === undefined ) {
-		return undefined;
-	}
-
-	if ( ! ga4ModuleConnected ) {
-		return false;
-	}
-
-	return true;
->>>>>>> 4485f595
 } );