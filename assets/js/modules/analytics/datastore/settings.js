--- conflicted
+++ resolved
@@ -125,17 +125,6 @@
 		}
 	}
 
-<<<<<<< HEAD
-	// The dashboard view is set to UA, and UA is not enabled,
-	// we need to set the dashboard view to GA4.
-	let dashboardView = select( MODULES_ANALYTICS ).getDashboardView();
-	if ( dashboardView === DASHBOARD_VIEW_UA && ! isUAEnabled ) {
-		dispatch( MODULES_ANALYTICS ).setDashboardView( DASHBOARD_VIEW_GA4 );
-		dashboardView = DASHBOARD_VIEW_GA4;
-	}
-
-=======
->>>>>>> d3160769
 	const ga4PropertyID = select( MODULES_ANALYTICS_4 ).getPropertyID();
 	const ga4StreamID = select( MODULES_ANALYTICS_4 ).getWebDataStreamID();
 
@@ -311,72 +300,5 @@
 		return false;
 	}
 
-<<<<<<< HEAD
-	const referenceDate = select( CORE_USER ).getReferenceDate();
-
-	if (
-		stringToDate( referenceDate ) >= stringToDate( GA4_AUTO_SWITCH_DATE )
-	) {
-		return true;
-	}
-
-	const dashboardView = select( MODULES_ANALYTICS ).getDashboardView();
-
-	if ( dashboardView === undefined ) {
-		return undefined;
-	}
-
-	return dashboardView === DASHBOARD_VIEW_GA4;
-} );
-
-/**
- * Determines whether the user should be prompted to switch to GA4 Dashboard View.
- *
- * @since 1.98.0
- *
- * @return {boolean} True if the user should be prompted to switch to the GA4 Dashboard View, false otherwise, or undefined if not loaded.
- */
-export const shouldPromptGA4DashboardView = createRegistrySelector(
-	( select ) => () => {
-		const ga4ModuleConnected =
-			select( CORE_MODULES ).isModuleConnected( 'analytics-4' );
-
-		if ( ga4ModuleConnected === undefined ) {
-			return undefined;
-		}
-
-		if ( ! ga4ModuleConnected ) {
-			return false;
-		}
-
-		const ga4DashboardView =
-			select( MODULES_ANALYTICS ).isGA4DashboardView();
-
-		if ( ga4DashboardView === undefined ) {
-			return undefined;
-		}
-
-		// Don't prompt if the user is already on the GA4 Dashboard.
-		if ( ga4DashboardView ) {
-			return false;
-		}
-
-		const ga4GatheringData =
-			select( MODULES_ANALYTICS_4 ).isGatheringData();
-
-		if ( ga4GatheringData === undefined ) {
-			return undefined;
-		}
-
-		// Don't prompt if GA4 is still gathering data.
-		if ( ga4GatheringData ) {
-			return false;
-		}
-
-		return true;
-	}
-);
-=======
 	return true;
-} );
->>>>>>> d3160769
+} );