/**
 * `modules/analytics` data store: accounts tests.
 *
 * Site Kit by Google, Copyright 2021 Google LLC
 *
 * Licensed under the Apache License, Version 2.0 (the "License");
 * you may not use this file except in compliance with the License.
 * You may obtain a copy of the License at
 *
 *     https://www.apache.org/licenses/LICENSE-2.0
 *
 * Unless required by applicable law or agreed to in writing, software
 * distributed under the License is distributed on an "AS IS" BASIS,
 * WITHOUT WARRANTIES OR CONDITIONS OF ANY KIND, either express or implied.
 * See the License for the specific language governing permissions and
 * limitations under the License.
 */

/**
 * Internal dependencies
 */
import API from 'googlesitekit-api';
import {
	MODULES_ANALYTICS,
	FORM_ACCOUNT_CREATE,
	ACCOUNT_CREATE,
	PROPERTY_CREATE,
	PROFILE_CREATE,
	PROPERTY_TYPE_UA,
	PROPERTY_TYPE_GA4,
} from './constants';
import { CORE_FORMS } from '../../../googlesitekit/datastore/forms/constants';
import { CORE_SITE } from '../../../googlesitekit/datastore/site/constants';
import { CORE_USER } from '../../../googlesitekit/datastore/user/constants';
import {
	createTestRegistry,
	subscribeUntil,
	unsubscribeFromAll,
	untilResolved,
	provideSiteInfo,
	provideModules,
} from '../../../../../tests/js/utils';
import * as factories from './__factories__';
import * as fixtures from './__fixtures__';
import * as ga4Fixtures from '../../analytics-4/datastore/__fixtures__';
import { MODULES_ANALYTICS_4 } from '../../analytics-4/datastore/constants';

describe( 'modules/analytics accounts', () => {
	let registry;
	let store;

	beforeAll( () => {
		API.setUsingCache( false );
	} );

	beforeEach( () => {
		registry = createTestRegistry();
		store = registry.stores[ MODULES_ANALYTICS ].store;
		// Receive empty settings to prevent unexpected fetch by resolver.
		registry.dispatch( MODULES_ANALYTICS ).receiveGetSettings( {} );
	} );

	afterAll( () => {
		API.setUsingCache( true );
	} );

	afterEach( () => {
		unsubscribeFromAll( registry );
	} );

	describe( 'actions', () => {
		describe( 'createAccount', () => {
			const accountName = fixtures.createAccount.account.name;
			const propertyName = fixtures.createAccount.webproperty.name;
			const profileName = fixtures.createAccount.profile.name;
			const timezone = fixtures.createAccount.profile.timezone;

			it( 'creates an account ticket and sets the account ticket ID', async () => {
				fetchMock.post(
					/^\/google-site-kit\/v1\/modules\/analytics\/data\/create-account-ticket/,
					{
						body: fixtures.createAccount,
						status: 200,
					}
				);

				registry
					.dispatch( CORE_FORMS )
					.setValues( FORM_ACCOUNT_CREATE, {
						accountName,
						propertyName,
						profileName,
						timezone,
					} );

				await registry.dispatch( MODULES_ANALYTICS ).createAccount();

				// Ensure the proper body parameters were sent.
				expect( fetchMock ).toHaveFetched(
					/^\/google-site-kit\/v1\/modules\/analytics\/data\/create-account-ticket/,
					{
						body: {
							data: {
								accountName,
								propertyName,
								profileName,
								timezone,
							},
						},
					}
				);

				expect( store.getState().accountTicketID ).toEqual(
					fixtures.createAccount.id
				);
			} );

			it( 'sets isDoingCreateAccount ', async () => {
				fetchMock.post(
					/^\/google-site-kit\/v1\/modules\/analytics\/data\/create-account-ticket/,
					{ body: fixtures.createAccount, status: 200 }
				);

				registry.dispatch( MODULES_ANALYTICS ).createAccount();
				expect(
					registry.select( MODULES_ANALYTICS ).isDoingCreateAccount()
				).toEqual( true );
			} );

			it( 'dispatches an error if the request fails ', async () => {
				const response = {
					code: 'internal_server_error',
					message: 'Internal server error',
					data: { status: 500 },
				};
				fetchMock.post(
					/^\/google-site-kit\/v1\/modules\/analytics\/data\/create-account-ticket/,
					{ body: response, status: 500 }
				);

				registry
					.dispatch( CORE_FORMS )
					.setValues( FORM_ACCOUNT_CREATE, {
						accountName,
						propertyName,
						profileName,
						timezone,
					} );
				await registry.dispatch( MODULES_ANALYTICS ).createAccount();

				expect(
					registry
						.select( MODULES_ANALYTICS )
						.getErrorForAction( 'createAccount' )
				).toMatchObject( response );
				expect( console ).toHaveErrored();
			} );
		} );

		describe( 'resetAccounts', () => {
			it( 'sets accounts and related values back to their initial values', async () => {
				registry
					.dispatch( MODULES_ANALYTICS )
					.receiveGetExistingTag( null );
				registry.dispatch( MODULES_ANALYTICS ).setSettings( {
					accountID: '12345',
					propertyID: 'UA-12345-1',
					internalWebPropertyID: '23245',
					profileID: '54321',
					useSnippet: true,
					trackingDisabled: [],
					anonymizeIP: true,
				} );
				const propertyID =
					fixtures.accountsPropertiesProfiles.properties[ 0 ].id;
				const accountID =
					fixtures.accountsPropertiesProfiles.accounts[ 0 ].id;
				registry
					.dispatch( MODULES_ANALYTICS )
					.receiveGetAccounts(
						fixtures.accountsPropertiesProfiles.accounts
					);
				registry
					.dispatch( MODULES_ANALYTICS )
					.receiveGetProperties(
						fixtures.accountsPropertiesProfiles.properties,
						{ accountID }
					);
				registry
					.dispatch( MODULES_ANALYTICS )
					.receiveGetProfiles(
						fixtures.accountsPropertiesProfiles.profiles,
						{ accountID, propertyID }
					);

				registry.dispatch( MODULES_ANALYTICS ).resetAccounts();

				// getAccounts() will trigger a request again.
				fetchMock.getOnce(
					/^\/google-site-kit\/v1\/modules\/analytics\/data\/accounts-properties-profiles/,
					{ body: fixtures.accountsPropertiesProfiles, status: 200 }
				);
<<<<<<< HEAD
				fetchMock.getOnce( /^\/google-site-kit\/v1\/modules\/analytics-4\/data\/properties/, { body: [] } );
				fetchMock.getOnce( /^\/google-site-kit\/v1\/modules\/analytics-4\/data\/settings/, { body: [] } );
				fetchMock.getOnce( /^\/google-site-kit\/v1\/core\/modules\/data\/list/, { body: [] } );

				expect( registry.select( MODULES_ANALYTICS ).getAccountID() ).toStrictEqual( undefined );
				expect( registry.select( MODULES_ANALYTICS ).getPropertyID() ).toStrictEqual( undefined );
				expect( registry.select( MODULES_ANALYTICS ).getInternalWebPropertyID() ).toStrictEqual( undefined );
				expect( registry.select( MODULES_ANALYTICS ).getProfileID() ).toStrictEqual( undefined );

				expect( registry.select( MODULES_ANALYTICS ).getAccounts() ).toStrictEqual( undefined );
=======
				expect(
					registry.select( MODULES_ANALYTICS ).getAccountID()
				).toStrictEqual( undefined );
				expect(
					registry.select( MODULES_ANALYTICS ).getPropertyID()
				).toStrictEqual( undefined );
				expect(
					registry
						.select( MODULES_ANALYTICS )
						.getInternalWebPropertyID()
				).toStrictEqual( undefined );
				expect(
					registry.select( MODULES_ANALYTICS ).getProfileID()
				).toStrictEqual( undefined );

				expect(
					registry.select( MODULES_ANALYTICS ).getAccounts()
				).toStrictEqual( undefined );
>>>>>>> 43e3866a
				// Other settings are left untouched.
				expect(
					registry.select( MODULES_ANALYTICS ).getUseSnippet()
				).toStrictEqual( true );
				expect(
					registry.select( MODULES_ANALYTICS ).getTrackingDisabled()
				).toStrictEqual( [] );
				expect(
					registry.select( MODULES_ANALYTICS ).getAnonymizeIP()
				).toStrictEqual( true );
				// Wait until selector is resolved to prevent unmatched fetch error.
				await subscribeUntil( registry, () =>
					registry
						.select( MODULES_ANALYTICS )
						.hasFinishedResolution( 'getAccounts' )
				);
			} );

			it( 'invalidates the resolver for getAccounts', async () => {
<<<<<<< HEAD
				fetchMock.getOnce(
					/^\/google-site-kit\/v1\/modules\/analytics\/data\/accounts-properties-profiles/,
					{ body: fixtures.accountsPropertiesProfiles, status: 200 },
				);
				fetchMock.getOnce( /^\/google-site-kit\/v1\/modules\/analytics-4\/data\/properties/, { body: [] } );
				fetchMock.getOnce( /^\/google-site-kit\/v1\/modules\/analytics-4\/data\/settings/, { body: [] } );
				fetchMock.getOnce( /^\/google-site-kit\/v1\/core\/modules\/data\/list/, { body: [] } );
				fetchMock.get( /^\/google-site-kit\/v1\/modules\/analytics-4\/data\/account-summaries/, {
					body: ga4Fixtures.accountSummaries,
					status: 200,
				} );
				fetchMock.get( /^\/google-site-kit\/v1\/modules\/analytics-4\/data\/webdatastreams-batch/, {
					body: ga4Fixtures.webDataStreamsBatch,
					status: 200,
				} );

				registry.dispatch( MODULES_ANALYTICS ).receiveGetAccounts( fixtures.accountsPropertiesProfiles.accounts );
=======
				registry
					.dispatch( MODULES_ANALYTICS )
					.receiveGetAccounts(
						fixtures.accountsPropertiesProfiles.accounts
					);
>>>>>>> 43e3866a
				registry.select( MODULES_ANALYTICS ).getAccounts();

				await subscribeUntil( registry, () =>
					registry
						.select( MODULES_ANALYTICS )
						.hasFinishedResolution( 'getAccounts' )
				);

				registry.dispatch( MODULES_ANALYTICS ).resetAccounts();

				expect(
					registry
						.select( MODULES_ANALYTICS )
						.hasFinishedResolution( 'getAccounts' )
				).toStrictEqual( false );
			} );
		} );

		describe( 'selectAccount', () => {
			beforeEach( () => {
				provideSiteInfo( registry, {
					referenceSiteURL:
						fixtures.propertiesProfiles.properties[ 0 ].websiteUrl, // eslint-disable-line sitekit/acronym-case
				} );
			} );

			it( 'should throw an error if accountID is invalid', () => {
				expect( () =>
					registry
						.dispatch( MODULES_ANALYTICS )
						.selectAccount( false )
				).toThrow();
			} );

			it( 'should property reset propertyID and profileID when selecting ACCOUNT_CREATE option', () => {
				registry
					.dispatch( MODULES_ANALYTICS )
					.selectAccount( ACCOUNT_CREATE );
				expect(
					registry.select( MODULES_ANALYTICS ).getAccountID()
				).toBe( ACCOUNT_CREATE );
				expect(
					registry.select( MODULES_ANALYTICS ).getPropertyID()
				).toBe( '' );
				expect(
					registry
						.select( MODULES_ANALYTICS )
						.getInternalWebPropertyID()
				).toBe( '' );
				expect(
					registry.select( MODULES_ANALYTICS ).getProfileID()
				).toBe( '' );
			} );

			it( 'should correctly select property and profile IDs', async () => {
				fetchMock.get(
					/^\/google-site-kit\/v1\/modules\/analytics\/data\/properties-profiles/,
					{ body: fixtures.propertiesProfiles, status: 200 }
				);
				fetchMock.getOnce( /^\/google-site-kit\/v1\/core\/modules\/data\/list/, { body: [] } );
				fetchMock.getOnce( /^\/google-site-kit\/v1\/modules\/analytics-4\/data\/properties/, { body: [] } );

				const accountID =
					fixtures.propertiesProfiles.properties[ 0 ].accountId; // eslint-disable-line sitekit/acronym-case

				await registry
					.dispatch( MODULES_ANALYTICS )
					.selectAccount( accountID );

				expect(
					registry.select( MODULES_ANALYTICS ).getAccountID()
				).toBe( accountID );
				expect(
					registry.select( MODULES_ANALYTICS ).getPropertyID()
				).toBe(
					// eslint-disable-next-line sitekit/acronym-case
					fixtures.propertiesProfiles.profiles[ 0 ].webPropertyId
				);
				expect(
					registry
						.select( MODULES_ANALYTICS )
						.getInternalWebPropertyID()
				).toBe(
					/* eslint-disable sitekit/acronym-case */
					fixtures.propertiesProfiles.profiles[ 0 ]
						.internalWebPropertyId
					/* eslint-enable sitekit/acronym-case */
				);
				expect(
					registry.select( MODULES_ANALYTICS ).getProfileID()
				).toBe( fixtures.propertiesProfiles.profiles[ 0 ].id );
			} );

			it( 'should correctly select PROPERTY_CREATE and PROFILE_CREATE when account has no properties', async () => {
				fetchMock.get(
					/^\/google-site-kit\/v1\/modules\/analytics\/data\/properties-profiles/,
					{ body: { properties: [], profiles: [] }, status: 200 }
				);
				fetchMock.getOnce( /^\/google-site-kit\/v1\/core\/modules\/data\/list/, { body: [] } );
				fetchMock.getOnce( /^\/google-site-kit\/v1\/modules\/analytics-4\/data\/properties/, { body: [] } );

				const accountID =
					fixtures.propertiesProfiles.properties[ 0 ].accountId; // eslint-disable-line sitekit/acronym-case

				await registry
					.dispatch( MODULES_ANALYTICS )
					.selectAccount( accountID );

				expect(
					registry.select( MODULES_ANALYTICS ).getAccountID()
				).toBe( accountID );
				expect(
					registry.select( MODULES_ANALYTICS ).getPropertyID()
				).toBe( PROPERTY_CREATE );
				expect(
					registry
						.select( MODULES_ANALYTICS )
						.getInternalWebPropertyID()
				).toBe( '' );
				expect(
					registry.select( MODULES_ANALYTICS ).getProfileID()
				).toBe( PROFILE_CREATE );
			} );

			describe( 'analytics-4', () => {
				const accountID =
					fixtures.propertiesProfiles.properties[ 0 ].accountId; // eslint-disable-line sitekit/acronym-case

				beforeEach( () => {
					[
						[
							/^\/google-site-kit\/v1\/modules\/analytics\/data\/properties-profiles/,
							fixtures.propertiesProfiles,
						],
						[
							/^\/google-site-kit\/v1\/modules\/analytics-4\/data\/properties/,
							ga4Fixtures.properties,
						],
						[
							/^\/google-site-kit\/v1\/modules\/analytics-4\/data\/webdatastreams-batch/,
							ga4Fixtures.webDataStreamsBatch,
						],
					].forEach( ( [ endpoint, body ] ) => {
						fetchMock.get( endpoint, { body } );
					} );

					provideSiteInfo( registry );

					provideModules( registry, [
						{
							slug: 'analytics',
							active: true,
							connected: true,
						},
						{
							slug: 'analytics-4',
							active: true,
							connected: true,
						},
					] );
				} );

				it( 'should select the correct GA4 property', async () => {
					await registry
						.dispatch( MODULES_ANALYTICS )
						.selectAccount( accountID );
					expect(
						registry.select( MODULES_ANALYTICS_4 ).getPropertyID()
					).toBe( ga4Fixtures.properties[ 0 ]._id );
				} );

				it( 'should select the correct UA property', async () => {
					provideSiteInfo( registry, {
						referenceSiteURL:
							/* eslint-disable sitekit/acronym-case */
							fixtures.propertiesProfiles.properties[ 0 ]
								.websiteUrl,
						/* eslint-enable sitekit/acronym-case */
					} );
					await registry
						.dispatch( MODULES_ANALYTICS )
						.selectAccount( accountID );
					expect(
						registry.select( MODULES_ANALYTICS ).getPropertyID()
					).toBe( fixtures.propertiesProfiles.properties[ 0 ].id );
				} );

				it( 'should set primary property type to UA when there is a matching UA property', async () => {
					provideSiteInfo( registry, {
						referenceSiteURL:
							/* eslint-disable sitekit/acronym-case */
							fixtures.propertiesProfiles.properties[ 0 ]
								.websiteUrl,
						/* eslint-enable sitekit/acronym-case */
					} );
					await registry
						.dispatch( MODULES_ANALYTICS )
						.selectAccount( accountID );
					expect(
						registry
							.select( MODULES_ANALYTICS )
							.getPrimaryPropertyType()
					).toBe( PROPERTY_TYPE_UA );
				} );

				it( 'should set primary property type to GA4 when there is no matching UA property', async () => {
					await registry
						.dispatch( MODULES_ANALYTICS )
						.selectAccount( accountID );
					expect(
						registry
							.select( MODULES_ANALYTICS )
							.getPrimaryPropertyType()
					).toBe( PROPERTY_TYPE_GA4 );
				} );
			} );
		} );
	} );

	describe( 'selectors', () => {
		describe( 'getAccounts', () => {
			beforeEach( () => {
				fetchMock.getOnce( /^\/google-site-kit\/v1\/core\/modules\/data\/list/, { body: [] } );
				fetchMock.getOnce( /^\/google-site-kit\/v1\/modules\/analytics-4\/data\/settings/, { body: [] } );
				fetchMock.getOnce( /^\/google-site-kit\/v1\/modules\/analytics-4\/data\/properties/, { body: [] } );
				fetchMock.get( /^\/google-site-kit\/v1\/modules\/analytics-4\/data\/account-summaries/, {
					body: ga4Fixtures.accountSummaries,
					status: 200,
				} );
				fetchMock.get( /^\/google-site-kit\/v1\/modules\/analytics-4\/data\/webdatastreams-batch/, {
					body: ga4Fixtures.webDataStreamsBatch,
					status: 200,
				} );
			} );

			// ALL FAIL EXCEPT GA4
			it( 'uses a resolver to make a network request', async () => {
				registry
					.dispatch( MODULES_ANALYTICS )
					.receiveGetExistingTag( null );
				fetchMock.getOnce(
					/^\/google-site-kit\/v1\/modules\/analytics\/data\/accounts-properties-profiles/,
					{ body: fixtures.accountsPropertiesProfiles, status: 200 }
				);

				const accountID =
					fixtures.accountsPropertiesProfiles.properties[ 0 ]
						.accountId; // eslint-disable-line sitekit/acronym-case
				const propertyID =
					fixtures.accountsPropertiesProfiles.profiles[ 0 ]
						.webPropertyId; // eslint-disable-line sitekit/acronym-case

				const initialAccounts = registry
					.select( MODULES_ANALYTICS )
					.getAccounts();

				expect( initialAccounts ).toEqual( undefined );
				await subscribeUntil(
					registry,
					() =>
						registry.select( MODULES_ANALYTICS ).getAccounts() !==
						undefined
				);

				const accounts = registry
					.select( MODULES_ANALYTICS )
					.getAccounts();
				expect( fetchMock ).toHaveFetchedTimes( 1 );

				// Properties and profiles should also have been received by
				// this action.
				const properties = registry
					.select( MODULES_ANALYTICS )
					.getProperties( accountID );
				const profiles = registry
					.select( MODULES_ANALYTICS )
					.getProfiles( accountID, propertyID );

				expect( accounts ).toEqual(
					fixtures.accountsPropertiesProfiles.accounts
				);
				expect( properties ).toEqual(
					fixtures.accountsPropertiesProfiles.properties
				);
				expect( profiles ).toEqual(
					fixtures.accountsPropertiesProfiles.profiles
				);
			} );

<<<<<<< HEAD
			// With new changes is fetching. Need to load ALL fetches from above?
			it.skip( 'does not make a network request if accounts are already present', async () => {
				registry.dispatch( MODULES_ANALYTICS ).receiveGetAccounts( fixtures.accountsPropertiesProfiles.accounts );
				registry.dispatch( MODULES_ANALYTICS_4 ).receiveGetAccountSummaries( ga4Fixtures.accountSummaries );
=======
			it( 'does not make a network request if accounts are already present', async () => {
				registry
					.dispatch( MODULES_ANALYTICS )
					.receiveGetAccounts(
						fixtures.accountsPropertiesProfiles.accounts
					);
>>>>>>> 43e3866a

				const accounts = registry
					.select( MODULES_ANALYTICS )
					.getAccounts();

				await subscribeUntil( registry, () =>
					registry
						.select( MODULES_ANALYTICS )
						.hasFinishedResolution( 'getAccounts' )
				);

				expect( accounts ).toEqual(
					fixtures.accountsPropertiesProfiles.accounts
				);
				expect( fetchMock ).not.toHaveFetched();
			} );

			it.skip( 'does not make a network request if accounts exist but are empty (this is a valid state)', async () => {
				registry.dispatch( MODULES_ANALYTICS ).receiveGetAccounts( [] );

				const accounts = registry
					.select( MODULES_ANALYTICS )
					.getAccounts();

				await subscribeUntil( registry, () =>
					registry
						.select( MODULES_ANALYTICS )
						.hasFinishedResolution( 'getAccounts' )
				);

				expect( accounts ).toEqual( [] );
				expect( fetchMock ).not.toHaveFetched();
			} );

			it( 'dispatches an error if the request fails', async () => {
				const response = {
					code: 'internal_server_error',
					message: 'Internal server error',
					data: { status: 500 },
				};
				fetchMock.getOnce(
					/^\/google-site-kit\/v1\/modules\/analytics\/data\/accounts-properties-profiles/,
					{ body: response, status: 500 }
				);

				registry
					.dispatch( MODULES_ANALYTICS )
					.receiveGetExistingTag( null );

				registry.select( MODULES_ANALYTICS ).getAccounts();
				await untilResolved(
					registry,
					MODULES_ANALYTICS
				).getAccounts();

				expect( fetchMock ).toHaveFetchedTimes( 5 );

				const accounts = registry
					.select( MODULES_ANALYTICS )
					.getAccounts();
				expect( accounts ).toEqual( undefined );
				expect( console ).toHaveErrored();
			} );

			it( 'passes existing tag ID when fetching accounts', async () => {
				const existingPropertyID = 'UA-1234567-1';

				registry
					.dispatch( MODULES_ANALYTICS )
					.receiveGetExistingTag( existingPropertyID );
				registry.dispatch( MODULES_ANALYTICS ).receiveGetTagPermission(
					{
						accountID: '1234567',
						permission: true,
					},
					{ propertyID: existingPropertyID }
				);

				fetchMock.getOnce(
					/^\/google-site-kit\/v1\/modules\/analytics\/data\/accounts-properties-profiles/,
					{ body: fixtures.accountsPropertiesProfiles, status: 200 }
				);

				registry.select( MODULES_ANALYTICS ).getAccounts();

				await subscribeUntil(
					registry,
					() =>
						registry.select( MODULES_ANALYTICS ).getAccounts() !==
							undefined ||
						registry
							.select( MODULES_ANALYTICS )
							.getErrorForSelector( 'getAccounts' )
				);

				// Ensure the proper parameters were sent.
				expect( fetchMock ).toHaveFetched(
					/^\/google-site-kit\/v1\/modules\/analytics\/data\/accounts-properties-profiles/,
					{
						query: { existingPropertyID },
					}
				);
				expect( fetchMock ).toHaveFetchedTimes( 1 );
			} );

			it( 'supports asynchronous tag resolution before fetching accounts', async () => {
				const existingPropertyID = 'UA-1234567-1';
				fetchMock.getOnce(
					{ query: { tagverify: '1' } },
					{
						body: factories.generateHTMLWithTag(
							existingPropertyID
						),
						status: 200,
					}
				);
				fetchMock.getOnce(
					/^\/google-site-kit\/v1\/modules\/analytics\/data\/tag-permission/,
					{
						body: { accountID: '1234567', permission: true },
						status: 200,
					}
				);
				fetchMock.getOnce(
					/^\/google-site-kit\/v1\/modules\/analytics\/data\/accounts-properties-profiles/,
					{ body: fixtures.accountsPropertiesProfiles, status: 200 }
				);
				registry
					.dispatch( CORE_SITE )
					.receiveSiteInfo( { homeURL: 'http://example.com/' } );

				registry.select( MODULES_ANALYTICS ).getAccounts();

				await untilResolved(
					registry,
					MODULES_ANALYTICS
				).getAccounts();

				expect( fetchMock ).toHaveFetched( true, {
					query: { tagverify: '1' },
				} );
				expect(
					fetchMock
				).toHaveFetched(
					/^\/google-site-kit\/v1\/modules\/analytics\/data\/tag-permission/,
					{ query: { propertyID: existingPropertyID } }
				);
				// Ensure the proper parameters were sent.
				expect( fetchMock ).toHaveFetched(
					/^\/google-site-kit\/v1\/modules\/analytics\/data\/accounts-properties-profiles/,
					{
						query: { existingPropertyID },
					}
				);
				expect( fetchMock ).toHaveFetchedTimes( 6 );
			} );

			it( 'sets account, property, and profile IDs in the store, if a matchedProperty is received and an account is not selected yet', async () => {
				const {
					accounts,
					properties,
					profiles,
					matchedProperty,
				} = fixtures.accountsPropertiesProfiles;
				const matchedProfile = {
					...fixtures.profiles[ 0 ],
					id: '123456',
					webPropertyId: matchedProperty.id, // eslint-disable-line sitekit/acronym-case
					accountId: matchedProperty.accountId, // eslint-disable-line sitekit/acronym-case
				};
				const response = {
					accounts,
					properties,
					profiles: [ matchedProfile, ...profiles ],
					matchedProperty,
				};

				registry
					.dispatch( MODULES_ANALYTICS )
					.receiveGetExistingTag( null );

				fetchMock.getOnce(
					/^\/google-site-kit\/v1\/modules\/analytics\/data\/accounts-properties-profiles/,
					{ body: response, status: 200 }
				);

				expect( store.getState().matchedProperty ).toBeFalsy();
				expect(
					registry.select( MODULES_ANALYTICS ).getAccountID()
				).toBeFalsy();
				expect(
					registry.select( MODULES_ANALYTICS ).getPropertyID()
				).toBeFalsy();
				expect(
					registry
						.select( MODULES_ANALYTICS )
						.getInternalWebPropertyID()
				).toBeFalsy();
				expect(
					registry.select( MODULES_ANALYTICS ).getProfileID()
				).toBeFalsy();

				registry.select( MODULES_ANALYTICS ).getAccounts();

				await untilResolved(
					registry,
					MODULES_ANALYTICS
				).getAccounts();

				expect( store.getState().matchedProperty ).toMatchObject(
					matchedProperty
				);
				expect(
					registry.select( MODULES_ANALYTICS ).getAccountID()
				).toBe( matchedProperty.accountId ); // eslint-disable-line sitekit/acronym-case
				expect(
					registry.select( MODULES_ANALYTICS ).getPropertyID()
				).toBe( matchedProperty.id );
				expect(
					registry
						.select( MODULES_ANALYTICS )
						.getInternalWebPropertyID()
				).toBe( matchedProperty.internalWebPropertyId ); // eslint-disable-line sitekit/acronym-case
				expect(
					registry.select( MODULES_ANALYTICS ).getProfileID()
				).toBe( matchedProperty.defaultProfileId ); // eslint-disable-line sitekit/acronym-case
			} );

			describe( 'analytics-4', () => {
				beforeEach( () => {
					[
						[
							/^\/google-site-kit\/v1\/modules\/analytics\/data\/accounts-properties-profiles/,
							fixtures.accountsPropertiesProfiles,
						],
						[
							/^\/google-site-kit\/v1\/modules\/analytics\/data\/properties-profiles/,
							fixtures.propertiesProfiles,
						],
						[
							/^\/google-site-kit\/v1\/modules\/analytics-4\/data\/properties/,
							ga4Fixtures.properties,
						],
						[
							/^\/google-site-kit\/v1\/modules\/analytics-4\/data\/webdatastreams-batch/,
							ga4Fixtures.webDataStreamsBatch,
						],
					].forEach( ( [ endpoint, body ] ) => {
						fetchMock.get( endpoint, { body } );
					} );

					provideSiteInfo( registry );
					provideModules( registry, [
						{
							slug: 'analytics',
							active: true,
							connected: false,
						},
						{
							slug: 'analytics-4',
							active: true,
							connected: false,
						},
					] );

					registry
						.dispatch( MODULES_ANALYTICS )
						.receiveGetExistingTag( null );
					registry
						.dispatch( MODULES_ANALYTICS_4 )
						.receiveGetSettings( {} );
				} );

<<<<<<< HEAD
				// instead is "property create"
				it.skip( 'should select correct GA4 property', async () => {
					await registry.__experimentalResolveSelect( MODULES_ANALYTICS ).getAccounts();
					expect( registry.select( MODULES_ANALYTICS_4 ).getPropertyID() ).toBe( ga4Fixtures.properties[ 0 ]._id );
=======
				it( 'should select correct GA4 property', async () => {
					await registry
						.__experimentalResolveSelect( MODULES_ANALYTICS )
						.getAccounts();
					expect(
						registry.select( MODULES_ANALYTICS_4 ).getPropertyID()
					).toBe( ga4Fixtures.properties[ 0 ]._id );
>>>>>>> 43e3866a
				} );
			} );
		} );

		describe( 'getAccountTicketTermsOfServiceURL', () => {
			it( 'requires the accountTicketID from createAccount', () => {
				registry
					.dispatch( CORE_USER )
					.receiveUserInfo( { email: 'test@gmail.com' } );

				expect(
					registry
						.select( MODULES_ANALYTICS )
						.getAccountTicketTermsOfServiceURL()
				).toEqual( undefined );

				registry
					.dispatch( MODULES_ANALYTICS )
					.receiveCreateAccount(
						{ id: 'test-account-ticket-id' },
						{ data: {} }
					);

				expect(
					registry
						.select( MODULES_ANALYTICS )
						.getAccountTicketTermsOfServiceURL()
				).toEqual(
					'https://analytics.google.com/analytics/web/?provisioningSignup=false&authuser=test%40gmail.com#/termsofservice/test-account-ticket-id'
				);
			} );

			it( 'requires the user’s email', () => {
				expect(
					registry
						.select( MODULES_ANALYTICS )
						.getAccountTicketTermsOfServiceURL()
				).toEqual( undefined );

				registry
					.dispatch( MODULES_ANALYTICS )
					.receiveCreateAccount(
						{ id: 'test-account-ticket-id' },
						{ data: {} }
					);

				expect(
					registry
						.select( MODULES_ANALYTICS )
						.getAccountTicketTermsOfServiceURL()
				).toEqual( undefined );

				registry
					.dispatch( CORE_USER )
					.receiveUserInfo( { email: 'test@gmail.com' } );

				expect(
					registry
						.select( MODULES_ANALYTICS )
						.getAccountTicketTermsOfServiceURL()
				).toEqual(
					'https://analytics.google.com/analytics/web/?provisioningSignup=false&authuser=test%40gmail.com#/termsofservice/test-account-ticket-id'
				);
			} );
		} );
	} );
} );<|MERGE_RESOLUTION|>--- conflicted
+++ resolved
@@ -200,18 +200,19 @@
 					/^\/google-site-kit\/v1\/modules\/analytics\/data\/accounts-properties-profiles/,
 					{ body: fixtures.accountsPropertiesProfiles, status: 200 }
 				);
-<<<<<<< HEAD
-				fetchMock.getOnce( /^\/google-site-kit\/v1\/modules\/analytics-4\/data\/properties/, { body: [] } );
-				fetchMock.getOnce( /^\/google-site-kit\/v1\/modules\/analytics-4\/data\/settings/, { body: [] } );
-				fetchMock.getOnce( /^\/google-site-kit\/v1\/core\/modules\/data\/list/, { body: [] } );
-
-				expect( registry.select( MODULES_ANALYTICS ).getAccountID() ).toStrictEqual( undefined );
-				expect( registry.select( MODULES_ANALYTICS ).getPropertyID() ).toStrictEqual( undefined );
-				expect( registry.select( MODULES_ANALYTICS ).getInternalWebPropertyID() ).toStrictEqual( undefined );
-				expect( registry.select( MODULES_ANALYTICS ).getProfileID() ).toStrictEqual( undefined );
-
-				expect( registry.select( MODULES_ANALYTICS ).getAccounts() ).toStrictEqual( undefined );
-=======
+				fetchMock.getOnce(
+					/^\/google-site-kit\/v1\/modules\/analytics-4\/data\/properties/,
+					{ body: [] }
+				);
+				fetchMock.getOnce(
+					/^\/google-site-kit\/v1\/modules\/analytics-4\/data\/settings/,
+					{ body: [] }
+				);
+				fetchMock.getOnce(
+					/^\/google-site-kit\/v1\/core\/modules\/data\/list/,
+					{ body: [] }
+				);
+
 				expect(
 					registry.select( MODULES_ANALYTICS ).getAccountID()
 				).toStrictEqual( undefined );
@@ -230,7 +231,6 @@
 				expect(
 					registry.select( MODULES_ANALYTICS ).getAccounts()
 				).toStrictEqual( undefined );
->>>>>>> 43e3866a
 				// Other settings are left untouched.
 				expect(
 					registry.select( MODULES_ANALYTICS ).getUseSnippet()
@@ -250,31 +250,42 @@
 			} );
 
 			it( 'invalidates the resolver for getAccounts', async () => {
-<<<<<<< HEAD
 				fetchMock.getOnce(
 					/^\/google-site-kit\/v1\/modules\/analytics\/data\/accounts-properties-profiles/,
-					{ body: fixtures.accountsPropertiesProfiles, status: 200 },
-				);
-				fetchMock.getOnce( /^\/google-site-kit\/v1\/modules\/analytics-4\/data\/properties/, { body: [] } );
-				fetchMock.getOnce( /^\/google-site-kit\/v1\/modules\/analytics-4\/data\/settings/, { body: [] } );
-				fetchMock.getOnce( /^\/google-site-kit\/v1\/core\/modules\/data\/list/, { body: [] } );
-				fetchMock.get( /^\/google-site-kit\/v1\/modules\/analytics-4\/data\/account-summaries/, {
-					body: ga4Fixtures.accountSummaries,
-					status: 200,
-				} );
-				fetchMock.get( /^\/google-site-kit\/v1\/modules\/analytics-4\/data\/webdatastreams-batch/, {
-					body: ga4Fixtures.webDataStreamsBatch,
-					status: 200,
-				} );
-
-				registry.dispatch( MODULES_ANALYTICS ).receiveGetAccounts( fixtures.accountsPropertiesProfiles.accounts );
-=======
+					{ body: fixtures.accountsPropertiesProfiles, status: 200 }
+				);
+				fetchMock.getOnce(
+					/^\/google-site-kit\/v1\/modules\/analytics-4\/data\/properties/,
+					{ body: [] }
+				);
+				fetchMock.getOnce(
+					/^\/google-site-kit\/v1\/modules\/analytics-4\/data\/settings/,
+					{ body: [] }
+				);
+				fetchMock.getOnce(
+					/^\/google-site-kit\/v1\/core\/modules\/data\/list/,
+					{ body: [] }
+				);
+				fetchMock.get(
+					/^\/google-site-kit\/v1\/modules\/analytics-4\/data\/account-summaries/,
+					{
+						body: ga4Fixtures.accountSummaries,
+						status: 200,
+					}
+				);
+				fetchMock.get(
+					/^\/google-site-kit\/v1\/modules\/analytics-4\/data\/webdatastreams-batch/,
+					{
+						body: ga4Fixtures.webDataStreamsBatch,
+						status: 200,
+					}
+				);
+
 				registry
 					.dispatch( MODULES_ANALYTICS )
 					.receiveGetAccounts(
 						fixtures.accountsPropertiesProfiles.accounts
 					);
->>>>>>> 43e3866a
 				registry.select( MODULES_ANALYTICS ).getAccounts();
 
 				await subscribeUntil( registry, () =>
@@ -334,8 +345,14 @@
 					/^\/google-site-kit\/v1\/modules\/analytics\/data\/properties-profiles/,
 					{ body: fixtures.propertiesProfiles, status: 200 }
 				);
-				fetchMock.getOnce( /^\/google-site-kit\/v1\/core\/modules\/data\/list/, { body: [] } );
-				fetchMock.getOnce( /^\/google-site-kit\/v1\/modules\/analytics-4\/data\/properties/, { body: [] } );
+				fetchMock.getOnce(
+					/^\/google-site-kit\/v1\/core\/modules\/data\/list/,
+					{ body: [] }
+				);
+				fetchMock.getOnce(
+					/^\/google-site-kit\/v1\/modules\/analytics-4\/data\/properties/,
+					{ body: [] }
+				);
 
 				const accountID =
 					fixtures.propertiesProfiles.properties[ 0 ].accountId; // eslint-disable-line sitekit/acronym-case
@@ -373,8 +390,14 @@
 					/^\/google-site-kit\/v1\/modules\/analytics\/data\/properties-profiles/,
 					{ body: { properties: [], profiles: [] }, status: 200 }
 				);
-				fetchMock.getOnce( /^\/google-site-kit\/v1\/core\/modules\/data\/list/, { body: [] } );
-				fetchMock.getOnce( /^\/google-site-kit\/v1\/modules\/analytics-4\/data\/properties/, { body: [] } );
+				fetchMock.getOnce(
+					/^\/google-site-kit\/v1\/core\/modules\/data\/list/,
+					{ body: [] }
+				);
+				fetchMock.getOnce(
+					/^\/google-site-kit\/v1\/modules\/analytics-4\/data\/properties/,
+					{ body: [] }
+				);
 
 				const accountID =
 					fixtures.propertiesProfiles.properties[ 0 ].accountId; // eslint-disable-line sitekit/acronym-case
@@ -497,17 +520,32 @@
 	describe( 'selectors', () => {
 		describe( 'getAccounts', () => {
 			beforeEach( () => {
-				fetchMock.getOnce( /^\/google-site-kit\/v1\/core\/modules\/data\/list/, { body: [] } );
-				fetchMock.getOnce( /^\/google-site-kit\/v1\/modules\/analytics-4\/data\/settings/, { body: [] } );
-				fetchMock.getOnce( /^\/google-site-kit\/v1\/modules\/analytics-4\/data\/properties/, { body: [] } );
-				fetchMock.get( /^\/google-site-kit\/v1\/modules\/analytics-4\/data\/account-summaries/, {
-					body: ga4Fixtures.accountSummaries,
-					status: 200,
-				} );
-				fetchMock.get( /^\/google-site-kit\/v1\/modules\/analytics-4\/data\/webdatastreams-batch/, {
-					body: ga4Fixtures.webDataStreamsBatch,
-					status: 200,
-				} );
+				fetchMock.getOnce(
+					/^\/google-site-kit\/v1\/core\/modules\/data\/list/,
+					{ body: [] }
+				);
+				fetchMock.getOnce(
+					/^\/google-site-kit\/v1\/modules\/analytics-4\/data\/settings/,
+					{ body: [] }
+				);
+				fetchMock.getOnce(
+					/^\/google-site-kit\/v1\/modules\/analytics-4\/data\/properties/,
+					{ body: [] }
+				);
+				fetchMock.get(
+					/^\/google-site-kit\/v1\/modules\/analytics-4\/data\/account-summaries/,
+					{
+						body: ga4Fixtures.accountSummaries,
+						status: 200,
+					}
+				);
+				fetchMock.get(
+					/^\/google-site-kit\/v1\/modules\/analytics-4\/data\/webdatastreams-batch/,
+					{
+						body: ga4Fixtures.webDataStreamsBatch,
+						status: 200,
+					}
+				);
 			} );
 
 			// ALL FAIL EXCEPT GA4
@@ -564,19 +602,16 @@
 				);
 			} );
 
-<<<<<<< HEAD
 			// With new changes is fetching. Need to load ALL fetches from above?
 			it.skip( 'does not make a network request if accounts are already present', async () => {
-				registry.dispatch( MODULES_ANALYTICS ).receiveGetAccounts( fixtures.accountsPropertiesProfiles.accounts );
-				registry.dispatch( MODULES_ANALYTICS_4 ).receiveGetAccountSummaries( ga4Fixtures.accountSummaries );
-=======
-			it( 'does not make a network request if accounts are already present', async () => {
 				registry
 					.dispatch( MODULES_ANALYTICS )
 					.receiveGetAccounts(
 						fixtures.accountsPropertiesProfiles.accounts
 					);
->>>>>>> 43e3866a
+				registry
+					.dispatch( MODULES_ANALYTICS_4 )
+					.receiveGetAccountSummaries( ga4Fixtures.accountSummaries );
 
 				const accounts = registry
 					.select( MODULES_ANALYTICS )
@@ -850,20 +885,14 @@
 						.receiveGetSettings( {} );
 				} );
 
-<<<<<<< HEAD
 				// instead is "property create"
 				it.skip( 'should select correct GA4 property', async () => {
-					await registry.__experimentalResolveSelect( MODULES_ANALYTICS ).getAccounts();
-					expect( registry.select( MODULES_ANALYTICS_4 ).getPropertyID() ).toBe( ga4Fixtures.properties[ 0 ]._id );
-=======
-				it( 'should select correct GA4 property', async () => {
 					await registry
 						.__experimentalResolveSelect( MODULES_ANALYTICS )
 						.getAccounts();
 					expect(
 						registry.select( MODULES_ANALYTICS_4 ).getPropertyID()
 					).toBe( ga4Fixtures.properties[ 0 ]._id );
->>>>>>> 43e3866a
 				} );
 			} );
 		} );
