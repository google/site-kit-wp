/**
 * `modules/analytics` data store: adsense tests.
 *
 * Site Kit by Google, Copyright 2021 Google LLC
 *
 * Licensed under the Apache License, Version 2.0 (the "License");
 * you may not use this file except in compliance with the License.
 * You may obtain a copy of the License at
 *
 *     https://www.apache.org/licenses/LICENSE-2.0
 *
 * Unless required by applicable law or agreed to in writing, software
 * distributed under the License is distributed on an "AS IS" BASIS,
 * WITHOUT WARRANTIES OR CONDITIONS OF ANY KIND, either express or implied.
 * See the License for the specific language governing permissions and
 * limitations under the License.
 */

/**
 * Internal dependencies
 */
import API from 'googlesitekit-api';
import { MODULES_ANALYTICS } from './constants';
import {
	createTestRegistry,
	unsubscribeFromAll,
	untilResolved,
} from '../../../../../tests/js/utils';
import fetchMock from 'fetch-mock';

describe( 'modules/analytics adsense', () => {
	let registry;
	let store;

	beforeAll( () => {
		API.setUsingCache( false );
	} );

	beforeEach( () => {
		registry = createTestRegistry();
		store = registry.stores[ MODULES_ANALYTICS ].store;
	} );

	afterEach( () => {
		unsubscribeFromAll( registry );
	} );

	afterAll( () => {
		API.setUsingCache( true );
	} );

	describe( 'actions', () => {
		describe( 'setAdsenseLinked', () => {
			it.each( [
				[ true, true ],
				[ 1, true ],
				[ '', false ],
				[ null, false ],
				[ false, false ],
				[ undefined, false ],
			] )( 'receives %j as %s', ( input, expected ) => {
				expect( store.getState().adsenseLinked ).toBeUndefined();

				registry
					.dispatch( MODULES_ANALYTICS )
					.setAdsenseLinked( input );

				expect( store.getState().adsenseLinked ).toBe( expected );
			} );

			it( 'is independent of the adsenseLinked setting', () => {
				registry
					.dispatch( MODULES_ANALYTICS )
					.receiveGetSettings( { adsenseLinked: false } );

				registry.dispatch( MODULES_ANALYTICS ).setAdsenseLinked( true );

				expect( store.getState().adsenseLinked ).toBe( true );
				expect( store.getState().settings.adsenseLinked ).toBe( false );
			} );
		} );
	} );

	describe( 'selectors', () => {
		describe( 'getAdsenseLinked', () => {
			it( 'resolves the initial value from the adsenseLinked setting', async () => {
				fetchMock.getOnce(
					/^\/google-site-kit\/v1\/modules\/analytics\/data\/settings/,
					{ body: { adsenseLinked: true }, status: 200 }
				);

				expect(
					registry.select( MODULES_ANALYTICS ).getAdsenseLinked()
				).toBeUndefined();

				await untilResolved(
					registry,
					MODULES_ANALYTICS
				).getSettings();

<<<<<<< HEAD
				expect( fetchMock ).toHaveFetched( /^\/google-site-kit\/v1\/modules\/analytics\/data\/settings/ );

				expect( registry.select( STORE_NAME ).getAdsenseLinked() ).toBe( true );
=======
				expect(
					registry.select( MODULES_ANALYTICS ).getAdsenseLinked()
				).toBe( true );
>>>>>>> 565aadc6
			} );

			it( 'supports asynchronous settings resolution', async () => {
				let resolveResponse;
				const responsePromise = new Promise( ( resolve ) => {
					resolveResponse = () => resolve( { adsenseLinked: true } );
				} );
				fetchMock.getOnce(
					/^\/google-site-kit\/v1\/modules\/analytics\/data\/settings/,
					responsePromise
				);
				// Select getAdsenseLinked once, using resolve select.
<<<<<<< HEAD
				const selectPromise = registry.resolveSelect( STORE_NAME ).getAdsenseLinked();
=======
				const selectPromise = registry
					.__experimentalResolveSelect( MODULES_ANALYTICS )
					.getAdsenseLinked();
>>>>>>> 565aadc6
				// A regular synchronous select shows the value is currently in its initial state.
				expect(
					registry.select( MODULES_ANALYTICS ).getAdsenseLinked()
				).toBeUndefined();
				// Resolve settings request response.
				resolveResponse();

				await expect( selectPromise ).resolves.toBe( true );
			} );
		} );
	} );
} );<|MERGE_RESOLUTION|>--- conflicted
+++ resolved
@@ -98,15 +98,13 @@
 					MODULES_ANALYTICS
 				).getSettings();
 
-<<<<<<< HEAD
-				expect( fetchMock ).toHaveFetched( /^\/google-site-kit\/v1\/modules\/analytics\/data\/settings/ );
+				expect( fetchMock ).toHaveFetched(
+					/^\/google-site-kit\/v1\/modules\/analytics\/data\/settings/
+				);
 
-				expect( registry.select( STORE_NAME ).getAdsenseLinked() ).toBe( true );
-=======
 				expect(
 					registry.select( MODULES_ANALYTICS ).getAdsenseLinked()
 				).toBe( true );
->>>>>>> 565aadc6
 			} );
 
 			it( 'supports asynchronous settings resolution', async () => {
@@ -119,13 +117,9 @@
 					responsePromise
 				);
 				// Select getAdsenseLinked once, using resolve select.
-<<<<<<< HEAD
-				const selectPromise = registry.resolveSelect( STORE_NAME ).getAdsenseLinked();
-=======
 				const selectPromise = registry
-					.__experimentalResolveSelect( MODULES_ANALYTICS )
+					.resolveSelect( MODULES_ANALYTICS )
 					.getAdsenseLinked();
->>>>>>> 565aadc6
 				// A regular synchronous select shows the value is currently in its initial state.
 				expect(
 					registry.select( MODULES_ANALYTICS ).getAdsenseLinked()
