/**
 * Analytics Setup form.
 *
 * Site Kit by Google, Copyright 2020 Google LLC
 *
 * Licensed under the Apache License, Version 2.0 (the "License");
 * you may not use this file except in compliance with the License.
 * You may obtain a copy of the License at
 *
 *     https://www.apache.org/licenses/LICENSE-2.0
 *
 * Unless required by applicable law or agreed to in writing, software
 * distributed under the License is distributed on an "AS IS" BASIS,
 * WITHOUT WARRANTIES OR CONDITIONS OF ANY KIND, either express or implied.
 * See the License for the specific language governing permissions and
 * limitations under the License.
 */

/**
 * External dependencies
 */
import PropTypes from 'prop-types';

/**
 * WordPress dependencies
 */
import { useCallback, useEffect } from '@wordpress/element';
import { __ } from '@wordpress/i18n';

/**
 * Internal dependencies
 */
import Data from 'googlesitekit-data';
import Button from '../../../components/button';
import { STORE_NAME, PROFILE_CREATE, FORM_SETUP, EDIT_SCOPE } from '../datastore/constants';
import { STORE_NAME as CORE_USER } from '../../../googlesitekit/datastore/user/constants';
import { STORE_NAME as CORE_FORMS } from '../../../googlesitekit/datastore/forms/constants';
import {
	AccountSelect,
	ErrorNotice,
	ExistingTagNotice,
	ProfileSelect,
	PropertySelect,
	ProfileNameTextField,
} from '../common/';
import { trackEvent } from '../../../util';
import { isPermissionScopeError } from '../../../googlesitekit/datastore/user/utils/is-permission-scope-error';
const { useSelect, useDispatch } = Data;

export default function SetupForm( { finishSetup } ) {
	const accounts = useSelect( ( select ) => select( STORE_NAME ).getAccounts() ) || [];
	const hasExistingTag = useSelect( ( select ) => select( STORE_NAME ).hasExistingTag() );
	const canSubmitChanges = useSelect( ( select ) => select( STORE_NAME ).canSubmitChanges() );
	const hasEditScope = useSelect( ( select ) => select( CORE_USER ).hasScope( EDIT_SCOPE ) );
	const autoSubmit = useSelect( ( select ) => select( CORE_FORMS ).getValue( FORM_SETUP, 'autoSubmit' ) );
	// Needed to conditionally show the profile name field and surrounding container.
	const profileID = useSelect( ( select ) => select( STORE_NAME ).getProfileID() );

	const { setValues } = useDispatch( CORE_FORMS );
	const { submitChanges } = useDispatch( STORE_NAME );
	const submitForm = useCallback( async ( event ) => {
		event.preventDefault();
		const { error } = await submitChanges();
		if ( isPermissionScopeError( error ) ) {
			setValues( FORM_SETUP, { autoSubmit: true } );
		}
		if ( ! error ) {
			setValues( FORM_SETUP, { autoSubmit: false } );
			await trackEvent( 'analytics_setup', 'analytics_configured' );
			finishSetup();
		}
	}, [ canSubmitChanges, finishSetup ] );

	// If the user lands back on this component with autoSubmit and the edit scope,
	// resubmit the form.
	useEffect( () => {
		if ( autoSubmit && hasEditScope ) {
			submitForm( { preventDefault: () => {} } );
		}
	}, [ hasEditScope, autoSubmit, submitForm ] );

	return (
		<form
			className="googlesitekit-analytics-setup__form"
			onSubmit={ submitForm }
		>
			<ErrorNotice />

			<ExistingTagNotice />

			{ ( !! accounts.length && ! hasExistingTag ) && (
				<p className="googlesitekit-margin-bottom-0">
					{ __( 'Please select the account information below. You can change this view later in your settings.', 'google-site-kit' ) }
				</p>
			) }

			<div className="googlesitekit-setup-module__inputs">
				<AccountSelect />

				<PropertySelect />

				<ProfileSelect />
			</div>

<<<<<<< HEAD
			<div className="googlesitekit-setup-module__inputs googlesitekit-setup-module__inputs--multiline">
				<ProfileNameTextField />
			</div>
=======
			{ profileID === PROFILE_CREATE && (
				<div className="googlesitekit-setup-module__inputs googlesitekit-setup-module__inputs--multiline">
					<ProfileNameTextField />
				</div>
			) }
>>>>>>> 3cd7c313

			<div className="googlesitekit-setup-module__action">
				<Button disabled={ ! canSubmitChanges }>
					{ __( 'Configure Analytics', 'google-site-kit' ) }
				</Button>
			</div>
		</form>
	);
}

SetupForm.propTypes = {
	finishSetup: PropTypes.func,
};

SetupForm.defaultProps = {
	finishSetup: () => {},
};<|MERGE_RESOLUTION|>--- conflicted
+++ resolved
@@ -102,17 +102,11 @@
 				<ProfileSelect />
 			</div>
 
-<<<<<<< HEAD
-			<div className="googlesitekit-setup-module__inputs googlesitekit-setup-module__inputs--multiline">
-				<ProfileNameTextField />
-			</div>
-=======
 			{ profileID === PROFILE_CREATE && (
 				<div className="googlesitekit-setup-module__inputs googlesitekit-setup-module__inputs--multiline">
 					<ProfileNameTextField />
 				</div>
 			) }
->>>>>>> 3cd7c313
 
 			<div className="googlesitekit-setup-module__action">
 				<Button disabled={ ! canSubmitChanges }>
