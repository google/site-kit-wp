/**
 * Analytics module initialization.
 *
 * Site Kit by Google, Copyright 2020 Google LLC
 *
 * Licensed under the Apache License, Version 2.0 (the "License");
 * you may not use this file except in compliance with the License.
 * You may obtain a copy of the License at
 *
 *     https://www.apache.org/licenses/LICENSE-2.0
 *
 * Unless required by applicable law or agreed to in writing, software
 * distributed under the License is distributed on an "AS IS" BASIS,
 * WITHOUT WARRANTIES OR CONDITIONS OF ANY KIND, either express or implied.
 * See the License for the specific language governing permissions and
 * limitations under the License.
 */

/**
<<<<<<< HEAD
 * External dependencies
=======
 * WordPress dependencies
>>>>>>> a3bfdf3e
 */
import domReady from '@wordpress/dom-ready';

/**
 * Internal dependencies
 */
import './datastore';
import Widgets from 'googlesitekit-widgets';
import { AREA_DASHBOARD_ALL_TRAFFIC, AREA_PAGE_DASHBOARD_ALL_TRAFFIC } from '../../googlesitekit/widgets/default-areas';
import { fillFilterWithComponent } from '../../util';
import { SetupMain as AnalyticsSetup } from './components/setup';
import { SettingsMain as AnalyticsSettings } from './components/settings';
import DashboardAllTrafficWidget from './components/dashboard/DashboardAllTrafficWidget';

/**
 * WordPress dependencies
 */
import { compose } from '@wordpress/compose';
import { addFilter } from '@wordpress/hooks';

addFilter(
	'googlesitekit.ModuleSetup-analytics',
	'googlesitekit.AnalyticsModuleSetup',
	compose( fillFilterWithComponent )( AnalyticsSetup )
);

addFilter(
	'googlesitekit.ModuleSettingsDetails-analytics',
	'googlesitekit.AnalyticsModuleSettings',
	compose( fillFilterWithComponent )( AnalyticsSettings )
);

domReady( () => {
	Widgets.registerWidget(
		'analyticsAllTraffic',
		{
			component: DashboardAllTrafficWidget,
			width: Widgets.WIDGET_WIDTHS.FULL,
			priority: 1,
<<<<<<< HEAD
			wrapWidget: true,
=======
			wrapWidget: false,
>>>>>>> a3bfdf3e
		},
		[
			AREA_DASHBOARD_ALL_TRAFFIC,
			AREA_PAGE_DASHBOARD_ALL_TRAFFIC,
		],
	);
} );<|MERGE_RESOLUTION|>--- conflicted
+++ resolved
@@ -17,11 +17,7 @@
  */
 
 /**
-<<<<<<< HEAD
- * External dependencies
-=======
  * WordPress dependencies
->>>>>>> a3bfdf3e
  */
 import domReady from '@wordpress/dom-ready';
 
@@ -61,11 +57,7 @@
 			component: DashboardAllTrafficWidget,
 			width: Widgets.WIDGET_WIDTHS.FULL,
 			priority: 1,
-<<<<<<< HEAD
-			wrapWidget: true,
-=======
 			wrapWidget: false,
->>>>>>> a3bfdf3e
 		},
 		[
 			AREA_DASHBOARD_ALL_TRAFFIC,
