--- conflicted
+++ resolved
@@ -204,15 +204,8 @@
 										VisuallyHidden: <VisuallyHidden />,
 									}
 								) }
-<<<<<<< HEAD
 							</Link>
 						</p>
-=======
-							</h5>
-							<p className="googlesitekit-settings-module__meta-item-data">
-								<DisplaySetting value={ ga4MeasurementID } />
-							</p>
-						</div>
 						<div className="googlesitekit-settings-module__meta-item googlesitekit-settings-module__meta-item--data-only">
 							<p className="googlesitekit-settings-module__meta-item-data googlesitekit-settings-module__meta-item-data--tiny">
 								<Link
@@ -232,7 +225,6 @@
 								</Link>
 							</p>
 						</div>
->>>>>>> bc3fb291
 					</div>
 				</div>
 			) }
