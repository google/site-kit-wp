--- conflicted
+++ resolved
@@ -41,11 +41,7 @@
 } from '../common';
 import GA4PropertySelect from '../../../analytics-4/components/common/PropertySelect';
 import StoreErrorNotices from '../../../../components/StoreErrorNotices';
-<<<<<<< HEAD
 import GA4Notice from '../common/GA4Notice';
-import { STORE_NAME } from '../../datastore/constants';
-import { MODULES_TAGMANAGER } from '../../../tagmanager/datastore/constants';
-=======
 import {
 	SETUP_FLOW_MODE_GA4,
 	SETUP_FLOW_MODE_GA4_TRANSITIONAL,
@@ -55,8 +51,8 @@
 	PROFILE_CREATE,
 } from '../../datastore/constants';
 import { MODULES_ANALYTICS_4 } from '../../../analytics-4/datastore/constants';
+import { MODULES_TAGMANAGER } from '../../../tagmanager/datastore/constants';
 import { useFeature } from '../../../../hooks/useFeature';
->>>>>>> 80868c07
 const { useSelect } = Data;
 
 export default function SettingsForm() {
@@ -114,15 +110,10 @@
 				<GA4PropertyNotice notice={ __( 'A Google Analytics 4 property will also be created.', 'google-site-kit' ) } />
 			) }
 
-<<<<<<< HEAD
-				{ shouldShowTrackingExclusionSwitches && <TrackingExclusionSwitches /> }
-
-=======
 			<div className="googlesitekit-setup-module__inputs googlesitekit-setup-module__inputs--multiline">
 				<UseSnippetSwitch />
 				<AnonymizeIPSwitch />
-				<TrackingExclusionSwitches />
->>>>>>> 80868c07
+				{ shouldShowTrackingExclusionSwitches && <TrackingExclusionSwitches /> }
 				<AdsConversionIDTextField />
 			</div>
 		</div>
