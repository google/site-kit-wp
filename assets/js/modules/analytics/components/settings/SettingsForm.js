/**
 * Analytics Settings form.
 *
 * Site Kit by Google, Copyright 2021 Google LLC
 *
 * Licensed under the Apache License, Version 2.0 (the "License");
 * you may not use this file except in compliance with the License.
 * You may obtain a copy of the License at
 *
 *     https://www.apache.org/licenses/LICENSE-2.0
 *
 * Unless required by applicable law or agreed to in writing, software
 * distributed under the License is distributed on an "AS IS" BASIS,
 * WITHOUT WARRANTIES OR CONDITIONS OF ANY KIND, either express or implied.
 * See the License for the specific language governing permissions and
 * limitations under the License.
 */

/**
 * WordPress dependencies
 */
import { __ } from '@wordpress/i18n';

/**
 * Internal dependencies
 */
import Data from 'googlesitekit-data';
import {
	AccountSelect,
	AdsConversionIDTextField,
	AnonymizeIPSwitch,
	ExistingTagNotice,
	ProfileSelect,
	PropertySelect,
	TrackingExclusionSwitches,
	UseSnippetSwitch,
	ProfileNameTextField,
	ExistingGTMPropertyNotice,
	GA4Notice,
	GA4PropertyNotice,
} from '../common';
import GA4PropertySelect from '../../../analytics-4/components/common/PropertySelect';
import StoreErrorNotices from '../../../../components/StoreErrorNotices';
import {
	SETUP_FLOW_MODE_GA4,
	SETUP_FLOW_MODE_GA4_TRANSITIONAL,
	SETUP_FLOW_MODE_LEGACY,
	SETUP_FLOW_MODE_UA,
	STORE_NAME,
	PROFILE_CREATE,
} from '../../datastore/constants';
<<<<<<< HEAD
import { MODULES_ANALYTICS_4 } from '../../../analytics-4/datastore/constants';
import { MODULES_TAGMANAGER } from '../../../tagmanager/datastore/constants';
=======
>>>>>>> 4e5395ef
import { useFeature } from '../../../../hooks/useFeature';
const { useSelect } = Data;

export default function SettingsForm() {
	const isGA4Enabled = useFeature( 'ga4setup' );
	const setupFlowMode = useSelect( ( select ) => select( STORE_NAME ).getSetupFlowMode() );
	const hasExistingTag = useSelect( ( select ) => select( STORE_NAME ).hasExistingTag() );
<<<<<<< HEAD
	const useAnalyticsSnippet = useSelect( ( select ) => select( STORE_NAME ).getUseSnippet() );
	const useTagManagerSnippet = useSelect( ( select ) => select( MODULES_TAGMANAGER ).getUseSnippet() );
	const analyticsSinglePropertyID = useSelect( ( select ) => select( MODULES_TAGMANAGER ).getSingleAnalyticsPropertyID() );
	const shouldShowTrackingExclusionSwitches = useAnalyticsSnippet || ( useTagManagerSnippet && analyticsSinglePropertyID );

=======
>>>>>>> 4e5395ef
	const profileID = useSelect( ( select ) => select( STORE_NAME ).getProfileID() );

	return (
		<div className="googlesitekit-analytics-settings-fields">
			{ SETUP_FLOW_MODE_LEGACY === setupFlowMode && (
				<GA4Notice />
			) }

			<StoreErrorNotices moduleSlug="analytics" storeName={ STORE_NAME } />
			<ExistingTagNotice />
			{ ! hasExistingTag && <ExistingGTMPropertyNotice /> }

			<div className="googlesitekit-setup-module__inputs">
				<AccountSelect />
				<PropertySelect />
				<ProfileSelect />
			</div>

			{ ( profileID === PROFILE_CREATE ) && (
				<div className="googlesitekit-setup-module__inputs googlesitekit-setup-module__inputs--multiline">
					<ProfileNameTextField />
				</div>
			) }

			{ ( isGA4Enabled && ( SETUP_FLOW_MODE_GA4_TRANSITIONAL === setupFlowMode || SETUP_FLOW_MODE_GA4 === setupFlowMode ) ) && (
				<GA4PropertyNotice notice={ __( 'You’ll need to connect the Google Analytics 4 property that’s associated with this Universal Analytics property.', 'google-site-kit' ) }>
					<div className="googlesitekit-setup-module__inputs">
						<GA4PropertySelect />
					</div>
				</GA4PropertyNotice>
			) }

			{ ( isGA4Enabled && SETUP_FLOW_MODE_UA === setupFlowMode ) && (
				<GA4PropertyNotice notice={ __( 'A Google Analytics 4 property will also be created.', 'google-site-kit' ) } />
			) }

			<div className="googlesitekit-setup-module__inputs googlesitekit-setup-module__inputs--multiline">
				<UseSnippetSwitch />
				<AnonymizeIPSwitch />
				{ shouldShowTrackingExclusionSwitches && <TrackingExclusionSwitches /> }
				<AdsConversionIDTextField />
			</div>
		</div>
	);
}<|MERGE_RESOLUTION|>--- conflicted
+++ resolved
@@ -49,11 +49,7 @@
 	STORE_NAME,
 	PROFILE_CREATE,
 } from '../../datastore/constants';
-<<<<<<< HEAD
-import { MODULES_ANALYTICS_4 } from '../../../analytics-4/datastore/constants';
 import { MODULES_TAGMANAGER } from '../../../tagmanager/datastore/constants';
-=======
->>>>>>> 4e5395ef
 import { useFeature } from '../../../../hooks/useFeature';
 const { useSelect } = Data;
 
@@ -61,15 +57,12 @@
 	const isGA4Enabled = useFeature( 'ga4setup' );
 	const setupFlowMode = useSelect( ( select ) => select( STORE_NAME ).getSetupFlowMode() );
 	const hasExistingTag = useSelect( ( select ) => select( STORE_NAME ).hasExistingTag() );
-<<<<<<< HEAD
+	const profileID = useSelect( ( select ) => select( STORE_NAME ).getProfileID() );
+
 	const useAnalyticsSnippet = useSelect( ( select ) => select( STORE_NAME ).getUseSnippet() );
 	const useTagManagerSnippet = useSelect( ( select ) => select( MODULES_TAGMANAGER ).getUseSnippet() );
 	const analyticsSinglePropertyID = useSelect( ( select ) => select( MODULES_TAGMANAGER ).getSingleAnalyticsPropertyID() );
 	const shouldShowTrackingExclusionSwitches = useAnalyticsSnippet || ( useTagManagerSnippet && analyticsSinglePropertyID );
-
-=======
->>>>>>> 4e5395ef
-	const profileID = useSelect( ( select ) => select( STORE_NAME ).getProfileID() );
 
 	return (
 		<div className="googlesitekit-analytics-settings-fields">
