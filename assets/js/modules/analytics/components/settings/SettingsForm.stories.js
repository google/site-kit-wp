/**
 * Analytics SettingsView component stories.
 *
 * Site Kit by Google, Copyright 2021 Google LLC
 *
 * Licensed under the Apache License, Version 2.0 (the "License");
 * you may not use this file except in compliance with the License.
 * You may obtain a copy of the License at
 *
 *     https://www.apache.org/licenses/LICENSE-2.0
 *
 * Unless required by applicable law or agreed to in writing, software
 * distributed under the License is distributed on an "AS IS" BASIS,
 * WITHOUT WARRANTIES OR CONDITIONS OF ANY KIND, either express or implied.
 * See the License for the specific language governing permissions and
 * limitations under the License.
 */

/**
 * Internal dependencies
 */
import SettingsForm from './SettingsForm';
import { Cell, Grid, Row } from '../../../../material-components';
import { CORE_USER } from '../../../../googlesitekit/datastore/user/constants';
import { MODULES_ANALYTICS } from '../../datastore/constants';
import { MODULES_ANALYTICS_4 } from '../../../analytics-4/datastore/constants';
import { GA4_AUTO_SWITCH_DATE } from '../../..//analytics-4/constants';
import { createBuildAndReceivers } from '../../../../modules/tagmanager/datastore/__factories__/utils';
import {
	provideModules,
	provideModuleRegistrations,
	provideSiteInfo,
} from '../../../../../../tests/js/utils';
import WithRegistrySetup from '../../../../../../tests/js/WithRegistrySetup';
import * as fixtures from '../../datastore/__fixtures__';
import * as ga4Fixtures from '../../../analytics-4/datastore/__fixtures__';

const account = fixtures.accountsPropertiesProfiles.accounts[ 0 ];
const properties = [
	{
		...fixtures.accountsPropertiesProfiles.properties[ 0 ],
		websiteUrl: 'http://example.com', // eslint-disable-line sitekit/acronym-case
	},
	{
		...fixtures.accountsPropertiesProfiles.properties[ 1 ],
	},
];

const accountID = account.id;

function Template( args ) {
	return (
		<div className="googlesitekit-layout">
			<div className="googlesitekit-settings-module googlesitekit-settings-module--active googlesitekit-settings-module--analytics">
				<div className="googlesitekit-setup-module">
					<div className="googlesitekit-settings-module__content googlesitekit-settings-module__content--open">
						<Grid>
							<Row>
								<Cell size={ 12 }>
									<SettingsForm { ...args } />
								</Cell>
							</Row>
						</Grid>
					</div>
				</div>
			</div>
		</div>
	);
}

export const WithGA4andUASnippet = Template.bind( null );
WithGA4andUASnippet.storyName = 'Settings w/ all switches';
WithGA4andUASnippet.scenario = {
	label: 'Modules/Analytics/Settings/SettingsEdit/WithGA4andUASnippet',
	delay: 250,
};

export const WithoutUAToggleGA4Enabled = Template.bind( null );
WithoutUAToggleGA4Enabled.storyName = 'Settings w/o UA toggle, GA4 enabled';
WithoutUAToggleGA4Enabled.decorators = [
	( Story ) => {
		const setupRegistry = ( registry ) => {
			registry
				.dispatch( MODULES_ANALYTICS )
				.receiveGetProperties( [], { accountID } );
		};

		return (
			<WithRegistrySetup func={ setupRegistry }>
				<Story />
			</WithRegistrySetup>
		);
	},
];
WithoutUAToggleGA4Enabled.scenario = {
	label: 'Modules/Analytics/Settings/SettingsEdit/WithoutUAToggleGA4Enabled',
	delay: 250,
};

export const PropertyNotAvailable = Template.bind( null );
PropertyNotAvailable.storyName =
	'Settings w/ selected GA4 property not available';
PropertyNotAvailable.args = {
	hasAnalyticsAccess: true,
	hasAnalytics4Access: true,
};
PropertyNotAvailable.decorators = [
	( Story ) => {
		const setupRegistry = ( registry ) => {
			registry.dispatch( MODULES_ANALYTICS_4 ).receiveGetProperties( [], {
				accountID,
			} );
		};

		return (
			<WithRegistrySetup func={ setupRegistry }>
				<Story />
			</WithRegistrySetup>
		);
	},
];
PropertyNotAvailable.scenario = {
	label: 'Modules/Analytics/Settings/SettingsEdit/PropertyNotAvailable',
	delay: 250,
};

export const WebDataStreamNotAvailable = Template.bind( null );
WebDataStreamNotAvailable.storyName =
	'Settings w/ selected GA4 webDataStream not available';
WebDataStreamNotAvailable.args = {
	hasAnalyticsAccess: true,
	hasAnalytics4Access: true,
};
WebDataStreamNotAvailable.decorators = [
	( Story ) => {
		const setupRegistry = ( registry ) => {
			registry
				.dispatch( MODULES_ANALYTICS_4 )
				.receiveGetWebDataStreamsBatch(
					{ 1000: [] },
					{
						propertyIDs: [ '1000' ],
					}
				);
		};

		return (
			<WithRegistrySetup func={ setupRegistry }>
				<Story />
			</WithRegistrySetup>
		);
	},
];
WebDataStreamNotAvailable.scenario = {
	label: 'Modules/Analytics/Settings/SettingsEdit/WebDataStreamNotAvailable',
	delay: 250,
};

export const WithoutUAAndGA4AccessGA4NotConnected = Template.bind( null );
WithoutUAAndGA4AccessGA4NotConnected.storyName =
	'Settings w/o UA access, GA4 not connected';
WithoutUAAndGA4AccessGA4NotConnected.args = {
	hasAnalyticsAccess: false,
	hasAnalytics4Access: true, // if GA4 is not connected, hasAnalytics4Access is assumed true
};
WithoutUAAndGA4AccessGA4NotConnected.decorators = [
	( Story ) => {
		const setupRegistry = ( registry ) => {
			provideModules( registry, [
				{
					slug: 'analytics',
					active: true,
					connected: true,
					owner: { login: 'analytics-owner-username' },
				},
				{
					slug: 'analytics-4',
					active: true,
					connected: false,
				},
			] );
			registry.dispatch( MODULES_ANALYTICS_4 ).receiveGetSettings( {} );
		};

		return (
			<WithRegistrySetup func={ setupRegistry }>
				<Story />
			</WithRegistrySetup>
		);
	},
];

export const WithoutUAAndGA4AccessFallbackOwnerName = Template.bind( null );
WithoutUAAndGA4AccessFallbackOwnerName.storyName =
	'Settings w/o UA access, GA4 not connected, fallback owner name';
WithoutUAAndGA4AccessFallbackOwnerName.args = {
	hasAnalyticsAccess: false,
	hasAnalytics4Access: true, // if GA4 is not connected, hasAnalytics4Access is assumed true
};
WithoutUAAndGA4AccessFallbackOwnerName.decorators = [
	( Story ) => {
		const setupRegistry = ( registry ) => {
			provideModules( registry, [
				{
					slug: 'analytics',
					active: true,
					connected: true,
				},
				{
					slug: 'analytics-4',
					active: true,
					connected: false,
				},
			] );
			registry.dispatch( MODULES_ANALYTICS_4 ).receiveGetSettings( {} );
		};

		return (
			<WithRegistrySetup func={ setupRegistry }>
				<Story />
			</WithRegistrySetup>
		);
	},
];

export const WithoutUAAndGA4AccessGA4Connected = Template.bind( null );
WithoutUAAndGA4AccessGA4Connected.storyName =
	'Settings w/o UA and GA4 access, GA4 connected';
WithoutUAAndGA4AccessGA4Connected.args = {
	hasAnalyticsAccess: false,
	hasAnalytics4Access: false,
};

export const WithoutUAAccessGA4Connected = Template.bind( null );
WithoutUAAccessGA4Connected.storyName = 'Settings w/o UA access, GA4 connected';
WithoutUAAccessGA4Connected.args = {
	hasAnalyticsAccess: false,
	hasAnalytics4Access: true,
};

export const WithoutGA4AccessGA4Connected = Template.bind( null );
WithoutGA4AccessGA4Connected.storyName =
	'Settings w/o GA4 access, GA4 connected';
WithoutGA4AccessGA4Connected.args = {
	hasAnalyticsAccess: true,
	hasAnalytics4Access: false,
};

export const OwnedSettingsChanged = Template.bind( null );
OwnedSettingsChanged.storyName = 'Owned Settings Changed';
OwnedSettingsChanged.args = {
	hasAnalyticsAccess: true,
	hasAnalytics4Access: true,
};

export const WithGA4Tag = Template.bind( null );
WithGA4Tag.storyName = 'With GA4 Tag, non-matching property selected';
WithGA4Tag.decorators = [
	( Story ) => {
		const setupRegistry = ( registry ) => {
			registry
				.dispatch( MODULES_ANALYTICS_4 )
				.selectProperty( ga4Fixtures.properties[ 1 ]._id );

			registry.dispatch( MODULES_ANALYTICS_4 ).receiveGetExistingTag(
				// eslint-disable-next-line sitekit/acronym-case
				ga4Fixtures.webDataStreams[ 0 ].webStreamData.measurementId
			);
		};

		return (
			<WithRegistrySetup func={ setupRegistry }>
				<Story />
			</WithRegistrySetup>
		);
	},
];
WithGA4Tag.scenario = {
	label: 'Modules/Analytics/Settings/SettingsEdit/WithGA4Tag',
	delay: 250,
};

export const WithBothTags = Template.bind( null );
WithBothTags.storyName =
	'With Both Tags, both UA+GA4 matching selected properties';
WithBothTags.decorators = [
	( Story ) => {
		const setupRegistry = ( registry ) => {
			registry
				.dispatch( MODULES_ANALYTICS )
				.receiveGetExistingTag( properties[ 0 ].id );

			registry.dispatch( MODULES_ANALYTICS_4 ).receiveGetExistingTag(
				// eslint-disable-next-line sitekit/acronym-case
				ga4Fixtures.webDataStreams[ 0 ].webStreamData.measurementId
			);
		};

		return (
			<WithRegistrySetup func={ setupRegistry }>
				<Story />
			</WithRegistrySetup>
		);
	},
];
WithBothTags.scenario = {
	label: 'Modules/Analytics/Settings/SettingsEdit/WithBothTags',
	delay: 250,
};

export const WithExistingGTMPropertyNonMatching = Template.bind( null );
WithExistingGTMPropertyNonMatching.storyName =
	'With GTM (UA) property that does not match the selected UA property ID';
WithExistingGTMPropertyNonMatching.decorators = [
	( Story ) => {
		const setupRegistry = ( registry ) => {
			const propertyID = properties[ 1 ].id;

			const { buildAndReceiveWebAndAMP } =
				createBuildAndReceivers( registry );
			buildAndReceiveWebAndAMP( {
				accountID,
				webPropertyID: propertyID,
				ampPropertyID: propertyID,
			} );
		};

		return (
			<WithRegistrySetup func={ setupRegistry }>
				<Story />
			</WithRegistrySetup>
		);
	},
];

export const WithExistingGTMPropertyMatching = Template.bind( null );
WithExistingGTMPropertyMatching.storyName =
	'With GTM (UA) property that does match the selected UA property ID';
WithExistingGTMPropertyMatching.decorators = [
	( Story ) => {
		const setupRegistry = ( registry ) => {
			const propertyID = properties[ 0 ].id;

			const { buildAndReceiveWebAndAMP } =
				createBuildAndReceivers( registry );
			buildAndReceiveWebAndAMP( {
				accountID,
				webPropertyID: propertyID,
				ampPropertyID: propertyID,
			} );
		};

		return (
			<WithRegistrySetup func={ setupRegistry }>
				<Story />
			</WithRegistrySetup>
		);
	},
];
WithExistingGTMPropertyMatching.scenario = {
	label: 'Modules/Analytics/Settings/SettingsEdit/WithExistingGTMPropertyMatching',
	delay: 250,
};

<<<<<<< HEAD
export const WithDashboardViewToggle = Template.bind( null );
WithDashboardViewToggle.storyName = 'With Dashboard View Toggle';
WithDashboardViewToggle.args = {
	hasAnalyticsAccess: true,
	hasAnalytics4Access: true,
};
WithDashboardViewToggle.parameters = {};
WithDashboardViewToggle.decorators = [
	( Story ) => {
		const setupRegistry = ( registry ) => {
			registry
				.dispatch( MODULES_ANALYTICS )
				.setDashboardView( DASHBOARD_VIEW_GA4 );

			registry.dispatch( MODULES_ANALYTICS ).selectProperty(
				properties[ 0 ].id,
				// eslint-disable-next-line sitekit/acronym-case
				properties[ 0 ].internalWebPropertyId
			);

			registry
				.dispatch( CORE_FORMS )
				.setValues( FORM_SETUP, { enableUA: true } );
		};

		return (
			<WithRegistrySetup func={ setupRegistry }>
				<Story />
			</WithRegistrySetup>
		);
	},
];
WithDashboardViewToggle.scenario = {
	label: 'Modules/Analytics/Settings/SettingsEdit/WithDashboardViewToggle',
	delay: 250,
};

export const WithDashboardViewLabel = Template.bind( null );
WithDashboardViewLabel.storyName = 'With Dashboard View Label';
WithDashboardViewLabel.args = {
	hasAnalyticsAccess: true,
	hasAnalytics4Access: true,
};
WithDashboardViewLabel.parameters = {};
WithDashboardViewLabel.decorators = [
	( Story ) => {
		const setupRegistry = ( registry ) => {
			// Ensure the analytics-4 module is not connected so that the Dashboard View label is shown rather than the toggle.
			provideModules( registry, [
				{
					slug: 'analytics',
					active: true,
					connected: true,
				},
				{
					slug: 'analytics-4',
					active: true,
					connected: false,
				},
			] );

			registry.dispatch( MODULES_ANALYTICS ).selectProperty(
				properties[ 0 ].id,
				// eslint-disable-next-line sitekit/acronym-case
				properties[ 0 ].internalWebPropertyId
			);

			registry
				.dispatch( CORE_FORMS )
				.setValues( FORM_SETUP, { enableUA: true } );
		};

		return (
			<WithRegistrySetup func={ setupRegistry }>
				<Story />
			</WithRegistrySetup>
		);
	},
];
WithDashboardViewLabel.scenario = {
	label: 'Modules/Analytics/Settings/SettingsEdit/WithDashboardViewLabel',
	delay: 250,
};

=======
>>>>>>> d3160769
export const PostGA4AutoSwitch = Template.bind( null );
PostGA4AutoSwitch.storyName = 'Post GA4 auto-switch';
PostGA4AutoSwitch.args = {
	hasAnalyticsAccess: true,
	hasAnalytics4Access: true,
};
PostGA4AutoSwitch.parameters = {};
PostGA4AutoSwitch.decorators = [
	( Story ) => {
		const setupRegistry = ( registry ) => {
			registry
				.dispatch( CORE_USER )
				.setReferenceDate( GA4_AUTO_SWITCH_DATE );
		};

		return (
			<WithRegistrySetup func={ setupRegistry }>
				<Story />
			</WithRegistrySetup>
		);
	},
];
PostGA4AutoSwitch.scenario = {
	label: 'Modules/Analytics/Settings/SettingsEdit/PostGA4AutoSwitch',
};

export default {
	title: 'Modules/Analytics/Settings/SettingsEdit',
	decorators: [
		( Story ) => {
			const setupRegistry = async ( registry ) => {
				provideModules( registry, [
					{
						slug: 'analytics',
						active: true,
						connected: true,
						owner: { login: 'analytics-owner-username' },
					},
					{
						slug: 'analytics-4',
						active: true,
						connected: true,
						owner: { login: 'analytics_4-owner-username' },
					},
				] );
				provideSiteInfo( registry );
				provideModuleRegistrations( registry );

				registry
					.dispatch( MODULES_ANALYTICS_4 )
					.receiveGetSettings( {} );
				registry
					.dispatch( MODULES_ANALYTICS_4 )
					.receiveGetProperties( ga4Fixtures.properties, {
						accountID,
					} );
				registry
					.dispatch( MODULES_ANALYTICS_4 )
					.receiveGetWebDataStreamsBatch(
						ga4Fixtures.webDataStreamsBatchSetup,
						{
							propertyIDs: Object.keys(
								ga4Fixtures.webDataStreamsBatchSetup
							),
						}
					);
				registry.dispatch( MODULES_ANALYTICS_4 ).receiveGetSettings( {
					useSnippet: true,
				} );

				registry.dispatch( MODULES_ANALYTICS ).receiveGetSettings( {
					useSnippet: true,
					canUseSnippet: true,
					anonymizeIP: true,
					trackingDisabled: [ 'loggedinUsers' ],
				} );
				registry
					.dispatch( MODULES_ANALYTICS )
					.receiveGetAccounts( [ account ] );
				registry
					.dispatch( MODULES_ANALYTICS )
					.receiveGetProperties( properties, { accountID } );
				registry
					.dispatch( MODULES_ANALYTICS )
					.receiveGetProfiles(
						fixtures.accountsPropertiesProfiles.profiles,
						{ accountID, propertyID: properties[ 0 ].id }
					);
				registry
					.dispatch( MODULES_ANALYTICS )
					.receiveGetProfiles(
						fixtures.accountsPropertiesProfiles.profiles,
						{ accountID, propertyID: properties[ 1 ].id }
					);

				await registry
					.dispatch( MODULES_ANALYTICS )
					.selectAccount( accountID );
			};

			return (
				<WithRegistrySetup func={ setupRegistry }>
					<Story />
				</WithRegistrySetup>
			);
		},
	],
};<|MERGE_RESOLUTION|>--- conflicted
+++ resolved
@@ -362,93 +362,6 @@
 	delay: 250,
 };
 
-<<<<<<< HEAD
-export const WithDashboardViewToggle = Template.bind( null );
-WithDashboardViewToggle.storyName = 'With Dashboard View Toggle';
-WithDashboardViewToggle.args = {
-	hasAnalyticsAccess: true,
-	hasAnalytics4Access: true,
-};
-WithDashboardViewToggle.parameters = {};
-WithDashboardViewToggle.decorators = [
-	( Story ) => {
-		const setupRegistry = ( registry ) => {
-			registry
-				.dispatch( MODULES_ANALYTICS )
-				.setDashboardView( DASHBOARD_VIEW_GA4 );
-
-			registry.dispatch( MODULES_ANALYTICS ).selectProperty(
-				properties[ 0 ].id,
-				// eslint-disable-next-line sitekit/acronym-case
-				properties[ 0 ].internalWebPropertyId
-			);
-
-			registry
-				.dispatch( CORE_FORMS )
-				.setValues( FORM_SETUP, { enableUA: true } );
-		};
-
-		return (
-			<WithRegistrySetup func={ setupRegistry }>
-				<Story />
-			</WithRegistrySetup>
-		);
-	},
-];
-WithDashboardViewToggle.scenario = {
-	label: 'Modules/Analytics/Settings/SettingsEdit/WithDashboardViewToggle',
-	delay: 250,
-};
-
-export const WithDashboardViewLabel = Template.bind( null );
-WithDashboardViewLabel.storyName = 'With Dashboard View Label';
-WithDashboardViewLabel.args = {
-	hasAnalyticsAccess: true,
-	hasAnalytics4Access: true,
-};
-WithDashboardViewLabel.parameters = {};
-WithDashboardViewLabel.decorators = [
-	( Story ) => {
-		const setupRegistry = ( registry ) => {
-			// Ensure the analytics-4 module is not connected so that the Dashboard View label is shown rather than the toggle.
-			provideModules( registry, [
-				{
-					slug: 'analytics',
-					active: true,
-					connected: true,
-				},
-				{
-					slug: 'analytics-4',
-					active: true,
-					connected: false,
-				},
-			] );
-
-			registry.dispatch( MODULES_ANALYTICS ).selectProperty(
-				properties[ 0 ].id,
-				// eslint-disable-next-line sitekit/acronym-case
-				properties[ 0 ].internalWebPropertyId
-			);
-
-			registry
-				.dispatch( CORE_FORMS )
-				.setValues( FORM_SETUP, { enableUA: true } );
-		};
-
-		return (
-			<WithRegistrySetup func={ setupRegistry }>
-				<Story />
-			</WithRegistrySetup>
-		);
-	},
-];
-WithDashboardViewLabel.scenario = {
-	label: 'Modules/Analytics/Settings/SettingsEdit/WithDashboardViewLabel',
-	delay: 250,
-};
-
-=======
->>>>>>> d3160769
 export const PostGA4AutoSwitch = Template.bind( null );
 PostGA4AutoSwitch.storyName = 'Post GA4 auto-switch';
 PostGA4AutoSwitch.args = {
