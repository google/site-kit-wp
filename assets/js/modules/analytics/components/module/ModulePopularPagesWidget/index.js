--- conflicted
+++ resolved
@@ -95,12 +95,6 @@
 		);
 	}
 
-<<<<<<< HEAD
-	if ( ! report ) {
-		return null;
-	}
-
-=======
 	if ( isZeroReport( report ) ) {
 		return (
 			<Widget Header={ Header } Footer={ Footer }>
@@ -151,7 +145,6 @@
 		},
 	];
 
->>>>>>> cfcf8b68
 	return (
 		<Widget Header={ Header } Footer={ Footer } noPadding>
 			<TableOverflowContainer>
