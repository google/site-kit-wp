/**
 * ModulePopularPagesWidget component.
 *
 * Site Kit by Google, Copyright 2021 Google LLC
 *
 * Licensed under the Apache License, Version 2.0 (the "License");
 * you may not use this file except in compliance with the License.
 * You may obtain a copy of the License at
 *
 *     https://www.apache.org/licenses/LICENSE-2.0
 *
 * Unless required by applicable law or agreed to in writing, software
 * distributed under the License is distributed on an "AS IS" BASIS,
 * WITHOUT WARRANTIES OR CONDITIONS OF ANY KIND, either express or implied.
 * See the License for the specific language governing permissions and
 * limitations under the License.
 */

/**
 * External dependencies
 */
import PropTypes from 'prop-types';
import cloneDeep from 'lodash/cloneDeep';

/**
 * WordPress dependencies
 */
import { __ } from '@wordpress/i18n';

/**
 * Internal dependencies
 */
import Data from 'googlesitekit-data';
import { CORE_USER } from '../../../../../googlesitekit/datastore/user/constants';
import {
	DATE_RANGE_OFFSET,
	MODULES_ANALYTICS,
} from '../../../datastore/constants';
import { numFmt } from '../../../../../util';
import whenActive from '../../../../../util/when-active';
import { generateDateRangeArgs } from '../../../util/report-date-range-args';
import TableOverflowContainer from '../../../../../components/TableOverflowContainer';
import DetailsPermaLinks from '../../../../../components/DetailsPermaLinks';
import ReportTable from '../../../../../components/ReportTable';
import PreviewTable from '../../../../../components/PreviewTable';
import { ZeroDataMessage } from '../../common';
import Header from './Header';
import Footer from './Footer';
<<<<<<< HEAD
=======
import { useFeature } from '../../../../../hooks/useFeature';
import useViewOnly from '../../../../../hooks/useViewOnly';
>>>>>>> ecbc9dc7
const { useSelect, useInViewSelect } = Data;

function ModulePopularPagesWidget( props ) {
	const { Widget, WidgetReportError } = props;

	const isGatheringData = useInViewSelect( ( select ) =>
		select( MODULES_ANALYTICS ).isGatheringData()
	);

	const dates = useSelect( ( select ) =>
		select( CORE_USER ).getDateRangeDates( {
			offsetDays: DATE_RANGE_OFFSET,
		} )
	);

<<<<<<< HEAD
=======
	const zeroDataStates = useFeature( 'zeroDataStates' );

	const viewOnlyDashboard = useViewOnly();

>>>>>>> ecbc9dc7
	const args = {
		...dates,
		dimensions: [ 'ga:pagePath' ],
		metrics: [
			{
				expression: 'ga:pageviews',
				alias: 'Pageviews',
			},
			{
				expression: 'ga:uniquePageviews',
				alias: 'Unique Pageviews',
			},
			{
				expression: 'ga:bounceRate',
				alias: 'Bounce rate',
			},
			{
				expression: 'ga:avgSessionDuration',
				alias: 'Session Duration',
			},
		],
		orderby: [
			{
				fieldName: 'ga:pageviews',
				sortOrder: 'DESCENDING',
			},
		],
		limit: 10,
	};

	const error = useSelect( ( select ) =>
		select( MODULES_ANALYTICS ).getErrorForSelector( 'getReport', [ args ] )
	);

	const report = useInViewSelect( ( select ) =>
		select( MODULES_ANALYTICS ).getReport( args )
	);

	const titles = useInViewSelect( ( select ) =>
		! error
			? select( MODULES_ANALYTICS ).getPageTitles( report, args )
			: undefined
	);

	const loaded = useSelect( ( select ) => {
		const reportLoaded = select(
			MODULES_ANALYTICS
		).hasFinishedResolution( 'getReport', [ args ] );

		return undefined !== error || ( reportLoaded && undefined !== titles );
	} );

	if ( ! loaded || isGatheringData === undefined ) {
		return (
			<Widget Header={ Header } Footer={ Footer } noPadding>
				<PreviewTable padding />
			</Widget>
		);
	}

	if ( error ) {
		return (
			<Widget Header={ Header } Footer={ Footer }>
				<WidgetReportError moduleSlug="analytics" error={ error } />
			</Widget>
		);
	}

	const tableColumns = [
		{
			title: __( 'Title', 'google-site-kit' ),
			description: __( 'Page Title', 'google-site-kit' ),
			primary: true,
			Component: ( { row } ) => {
				const [ title, url ] = row.dimensions;
				const serviceURL = useSelect( ( select ) => {
					if ( viewOnlyDashboard ) {
						return null;
					}

					return select( MODULES_ANALYTICS ).getServiceReportURL(
						'content-drilldown',
						{
							'explorer-table.plotKeys': '[]',
							'_r.drilldown': `analytics.pagePath:${ url }`,
							...generateDateRangeArgs( dates ),
						}
					);
				} );

				return (
					<DetailsPermaLinks
						title={ title }
						path={ url }
						serviceURL={ serviceURL }
					/>
				);
			},
		},
		{
			title: __( 'Pageviews', 'google-site-kit' ),
			description: __( 'Pageviews', 'google-site-kit' ),
			field: 'metrics.0.values.0',
			Component: ( { fieldValue } ) => (
				<span>{ numFmt( fieldValue, { style: 'decimal' } ) }</span>
			),
		},
		{
			title: __( 'Unique Pageviews', 'google-site-kit' ),
			description: __( 'Unique Pageviews', 'google-site-kit' ),
			hideOnMobile: true,
			field: 'metrics.0.values.1',
			Component: ( { fieldValue } ) => (
				<span>{ numFmt( fieldValue, { style: 'decimal' } ) }</span>
			),
		},
		{
			title: __( 'Bounce Rate', 'google-site-kit' ),
			description: __( 'Bounce Rate', 'google-site-kit' ),
			hideOnMobile: true,
			field: 'metrics.0.values.2',
			Component: ( { fieldValue } ) => (
				<span>{ numFmt( Number( fieldValue ) / 100, '%' ) }</span>
			),
		},
		{
			title: __( 'Session Duration', 'google-site-kit' ),
			description: __( 'Session Duration', 'google-site-kit' ),
			hideOnMobile: true,
			field: 'metrics.0.values.3',
			Component: ( { fieldValue } ) => (
				<span>{ numFmt( fieldValue, 's' ) }</span>
			),
		},
	];

	const rows = report?.[ 0 ]?.data?.rows?.length
		? cloneDeep( report[ 0 ].data.rows )
		: [];
	// Combine the titles from the pageTitles with the rows from the metrics report.
	rows.forEach( ( row ) => {
		const url = row.dimensions[ 0 ];
		row.dimensions.unshift( titles[ url ] ); // We always have an entry for titles[url].
	} );

	return (
		<Widget Header={ Header } Footer={ Footer } noPadding>
			<TableOverflowContainer>
				<ReportTable
					rows={ rows }
					columns={ tableColumns }
					zeroState={ ZeroDataMessage }
					gatheringData={ isGatheringData }
				/>
			</TableOverflowContainer>
		</Widget>
	);
}

ModulePopularPagesWidget.propTypes = {
	Widget: PropTypes.elementType.isRequired,
	WidgetReportError: PropTypes.elementType.isRequired,
	WidgetReportZero: PropTypes.elementType.isRequired,
};

export default whenActive( { moduleName: 'analytics' } )(
	ModulePopularPagesWidget
);<|MERGE_RESOLUTION|>--- conflicted
+++ resolved
@@ -46,11 +46,7 @@
 import { ZeroDataMessage } from '../../common';
 import Header from './Header';
 import Footer from './Footer';
-<<<<<<< HEAD
-=======
-import { useFeature } from '../../../../../hooks/useFeature';
 import useViewOnly from '../../../../../hooks/useViewOnly';
->>>>>>> ecbc9dc7
 const { useSelect, useInViewSelect } = Data;
 
 function ModulePopularPagesWidget( props ) {
@@ -66,13 +62,8 @@
 		} )
 	);
 
-<<<<<<< HEAD
-=======
-	const zeroDataStates = useFeature( 'zeroDataStates' );
-
 	const viewOnlyDashboard = useViewOnly();
 
->>>>>>> ecbc9dc7
 	const args = {
 		...dates,
 		dimensions: [ 'ga:pagePath' ],
