--- conflicted
+++ resolved
@@ -89,13 +89,8 @@
 						<UserCountGraph dimensionName={ dimensionName } dimensionValue={ dimensionValue } />
 					</Cell>
 					<Cell size={ 4 }>
-<<<<<<< HEAD
 						<DimensionTabs dimensionName={ dimensionName } />
-						<UserDimensionsPieChart />
-=======
-						<DimensionTabs />
 						<UserDimensionsPieChart sourceLink={ serviceReportURL } />
->>>>>>> d101434e
 					</Cell>
 				</Row>
 			</Grid>
