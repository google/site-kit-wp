/**
 * DashboardAllTrafficWidget component.
 *
 * Site Kit by Google, Copyright 2020 Google LLC
 *
 * Licensed under the Apache License, Version 2.0 (the "License");
 * you may not use this file except in compliance with the License.
 * You may obtain a copy of the License at
 *
 *     https://www.apache.org/licenses/LICENSE-2.0
 *
 * Unless required by applicable law or agreed to in writing, software
 * distributed under the License is distributed on an "AS IS" BASIS,
 * WITHOUT WARRANTIES OR CONDITIONS OF ANY KIND, either express or implied.
 * See the License for the specific language governing permissions and
 * limitations under the License.
 */

/**
 * Internal dependencies
 */
import Data from 'googlesitekit-data';
import Widgets from 'googlesitekit-widgets';
import { STORE_NAME } from '../../datastore/constants';
import { STORE_NAME as CORE_SITE } from '../../../../googlesitekit/datastore/site/constants';
import { STORE_NAME as CORE_USER } from '../../../../googlesitekit/datastore/user/constants';
import PreviewBlock from '../../../../components/PreviewBlock';
import PreviewTable from '../../../../components/PreviewTable';
import ReportZero from '../../../../components/ReportZero';
import ReportError from '../../../../components/ReportError';
import AcquisitionPieChart from '../common/AcquisitionPieChart';
import AcquisitionSources from '../common/AcquisitionSources';
<<<<<<< HEAD
import { isDataZeroForReporting } from '../../util';
import { Cell, Grid, Row } from '../../../../material-components';
=======
import { isZeroReport } from '../../util';
>>>>>>> f481e2f1
const { useSelect } = Data;
const { Widget } = Widgets.components;

export default function DashboardAllTrafficWidget() {
	const dateRange = useSelect( ( select ) => select( CORE_USER ).getDateRange() );
	const url = useSelect( ( select ) => select( CORE_SITE ).getCurrentEntityURL() );

	const args = {
		dateRange,
		dimensions: 'ga:channelGrouping',
		orderby: {
			fieldName: 'ga:users',
			sortOrder: 'DESCENDING',
		},
		limit: 10,
	};

	if ( url ) {
		args.url = url;
		args.metrics = [
			{
				expression: 'ga:sessions',
				alias: 'Sessions',
			},
			{
				expression: 'ga:users',
				alias: 'Users',
			},
			{
				expression: 'ga:newUsers',
				alias: 'New Users',
			},
		];
	} else {
		args.metrics = [
			{
				expression: 'ga:users',
				alias: 'Users',
			},
		];
	}

	const resolvedReport = useSelect( ( select ) => select( STORE_NAME ).hasFinishedResolution( 'getReport', [ args ] ) );
	const { report, error } = useSelect( ( select ) => ( {
		report: select( STORE_NAME ).getReport( args ),
		error: select( STORE_NAME ).getErrorForSelector( 'getReport', [ args ] ),
	} ) );

	if ( resolvedReport && error ) {
		return (
			<Cell size={ 12 }>
				<ReportError moduleSlug="analytics" error={ error } />
			</Cell>
		);
	}

<<<<<<< HEAD
	if ( resolvedReport && isDataZeroForReporting( report ) ) {
=======
	if ( isZeroReport( report ) ) {
>>>>>>> f481e2f1
		return (
			<Cell size={ 12 }>
				<ReportZero moduleSlug="analytics" />;
			</Cell>
		);
	}

	return (
		<Widget slug="analyticsAllTraffic" noPadding>
			<Grid>
				<Row>
					<Cell lgSize={ 4 } mdSize={ 4 } smSize={ 4 }>
						{ ! resolvedReport
							? <PreviewBlock width="282px" height="282px" shape="circular" />
							: <AcquisitionPieChart data={ report } args={ args } source />
						}
					</Cell>
					<Cell lgSize={ 8 } mdSize={ 4 } smSize={ 4 }>
						{ ! resolvedReport
							? <PreviewTable rows={ 3 } rowHeight={ 50 } />
							: <AcquisitionSources data={ report } args={ args } />
						}
					</Cell>
				</Row>
			</Grid>
		</Widget>
	);
}<|MERGE_RESOLUTION|>--- conflicted
+++ resolved
@@ -30,12 +30,8 @@
 import ReportError from '../../../../components/ReportError';
 import AcquisitionPieChart from '../common/AcquisitionPieChart';
 import AcquisitionSources from '../common/AcquisitionSources';
-<<<<<<< HEAD
-import { isDataZeroForReporting } from '../../util';
 import { Cell, Grid, Row } from '../../../../material-components';
-=======
 import { isZeroReport } from '../../util';
->>>>>>> f481e2f1
 const { useSelect } = Data;
 const { Widget } = Widgets.components;
 
@@ -92,11 +88,7 @@
 		);
 	}
 
-<<<<<<< HEAD
-	if ( resolvedReport && isDataZeroForReporting( report ) ) {
-=======
-	if ( isZeroReport( report ) ) {
->>>>>>> f481e2f1
+	if ( resolvedReport && isZeroReport( report ) ) {
 		return (
 			<Cell size={ 12 }>
 				<ReportZero moduleSlug="analytics" />;
