--- conflicted
+++ resolved
@@ -39,7 +39,6 @@
 import parseDimensionStringToDate from '../../util/parseDimensionStringToDate';
 import applyEntityToReportPath from '../../util/applyEntityToReportPath';
 import { isZeroReport } from '../../util';
-// import { isZeroReport } from '../../util';
 
 const { useSelect } = Data;
 
@@ -109,13 +108,8 @@
 		return <ReportError moduleSlug="analytics" error={ error } />;
 	}
 
-<<<<<<< HEAD
 	if ( ( isZeroReport( sparkData ) || isZeroReport( sparkData ) === undefined ) || ( isZeroReport( visitorsData ) || isZeroReport( visitorsData ) ) ) {
-		return getNoDataComponent( _x( 'Analytics', 'Service name', 'google-site-kit' ) );
-=======
-	if ( ( ! sparkData || ! sparkData.length ) && ( ! visitorsData || ! visitorsData.length ) ) {
 		return <ReportZero moduleSlug="analytics" />;
->>>>>>> 07d95edd
 	}
 
 	const sparkLineData = [
