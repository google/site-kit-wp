/**
 * AnalyticsDashboardWidgetTopLevel component.
 *
 * Site Kit by Google, Copyright 2019 Google LLC
 *
 * Licensed under the Apache License, Version 2.0 (the "License");
 * you may not use this file except in compliance with the License.
 * You may obtain a copy of the License at
 *
 *     https://www.apache.org/licenses/LICENSE-2.0
 *
 * Unless required by applicable law or agreed to in writing, software
 * distributed under the License is distributed on an "AS IS" BASIS,
 * WITHOUT WARRANTIES OR CONDITIONS OF ANY KIND, either express or implied.
 * See the License for the specific language governing permissions and
 * limitations under the License.
 */

/**
 * External dependencies
 */
import { isEmpty } from 'lodash';

/**
 * WordPress dependencies
 */
import { __, _x } from '@wordpress/i18n';
import { Fragment, useState, useEffect } from '@wordpress/element';

/**
 * Internal dependencies
 */
import {
	getTimeInSeconds,
	readableLargeNumber,
	extractForSparkline,
	changeToPercent,
} from '../../../../util';
import {
	calculateOverviewData,
	extractAnalyticsDashboardSparklineData,
	getAnalyticsErrorMessageFromData,
	siteAnalyticsReportDataDefaults,
	overviewReportDataDefaults,
	isDataZeroForReporting,
	userReportDataDefaults,
	parseTotalUsersData,
} from '../../util';
import Data from 'googlesitekit-data';
import DataBlock from '../../../../components/data-block';
import withData from '../../../../components/higherorder/withdata';
import { TYPE_MODULES } from '../../../../components/data';
import Sparkline from '../../../../components/sparkline';
import CTA from '../../../../components/notifications/cta';
import PreviewBlock from '../../../../components/preview-block';
import { STORE_NAME as CORE_SITE } from '../../../../googlesitekit/datastore/site/constants';
import { STORE_NAME } from '../../datastore/constants';

const { useSelect } = Data;

function LegacyAnalyticsDashboardWidgetTopLevel( { data, requestDataToState } ) {
	const [ goals, setGoals ] = useState( false );
	const [ totalUsers, setTotalUsers ] = useState( false );
	const [ previousTotalUsers, setPreviousTotalUsers ] = useState( false );
	const [ overview, setOverview ] = useState( false );
	const [ extractedAnalytics, setExtractedAnalytics ] = useState( false );

	useEffect( () => {
		if ( data && ! data.error && 'function' === typeof requestDataToState ) {
			const {
				goals: goalsData,
				overview: overviewData,
				extractedAnalytics: extractedAnalyticsData,
				totalUsers: totalUsersData,
				previousTotalUsers: previousTotalUsersData,
			} = requestDataToState( { goals, overview, extractedAnalytics, totalUsers, previousTotalUsers }, { data } ) || {};

			if ( undefined !== goalsData ) {
				setGoals( goalsData );
			}

			if ( undefined !== overviewData ) {
				setOverview( overviewData );
			}

			if ( undefined !== extractedAnalyticsData ) {
				setExtractedAnalytics( extractedAnalyticsData );
			}

			if ( undefined !== totalUsersData ) {
				setTotalUsers( totalUsersData );
			}

			if ( undefined !== previousTotalUsersData ) {
				setPreviousTotalUsers( previousTotalUsersData );
			}
		}
	}, [ data, requestDataToState, goals, overview, extractedAnalytics, totalUsers, previousTotalUsers, setGoals, setOverview, setExtractedAnalytics, setTotalUsers, setPreviousTotalUsers ] );

	const { permaLink } = global._googlesitekitLegacyData;

	const accountID = useSelect( ( select ) => select( STORE_NAME ).getAccountID() );
	const profileID = useSelect( ( select ) => select( STORE_NAME ).getProfileID() );
	const internalWebPropertyID = useSelect( ( select ) => select( STORE_NAME ).getInternalWebPropertyID() );
	const url = useSelect( ( select ) => select( CORE_SITE ).getCurrentEntityURL() );

	const pathIDSegment = `a${ accountID }w${ internalWebPropertyID }p${ profileID }/`;
	let pathPageSegment = '';

	if ( url ) {
		const parsedURL = new URL( url );
		pathPageSegment += `_r.drilldown=analytics.pagePath:${ parsedURL.pathname.replace( /\//g, '~2F' ) }`;
	}

	const uniqueVisitorsServiceUrl = useSelect( ( select ) => select( STORE_NAME ).getServiceURL(
		{
			path: `/report/visitors-overview/${ pathIDSegment }${ pathPageSegment }`,
		}
	) );
	const goalsServiceUrl = useSelect( ( select ) => select( STORE_NAME ).getServiceURL(
		{ path: `/report/conversions-goals-overview/${ pathIDSegment }${ pathPageSegment }` }
	) );

	const goalURL = 'https://support.google.com/analytics/answer/1032415?hl=en#create_or_edit_goals';

	let goalCompletions = '',
		goalCompletionsChange = '',
		averageBounceRate = '',
		averageBounceRateChange = '';

	if ( overview ) {
		goalCompletions = overview.goalCompletions;
		goalCompletionsChange = overview.goalCompletionsChange;
		averageBounceRate = overview.averageBounceRate;
		averageBounceRateChange = overview.averageBounceRateChange;
	}

	const totalUsersChange = changeToPercent( previousTotalUsers, totalUsers );

	return (
		<Fragment>
			<div className="
					mdc-layout-grid__cell
					mdc-layout-grid__cell--align-bottom
					mdc-layout-grid__cell--span-2-phone
					mdc-layout-grid__cell--span-2-tablet
					mdc-layout-grid__cell--span-3-desktop
				">
				<DataBlock
					className="overview-total-users"
					title={ __( 'Unique Visitors from Search', 'google-site-kit' ) }
					datapoint={ readableLargeNumber( totalUsers ) }
					change={ totalUsersChange }
					changeDataUnit="%"
					source={ {
						name: _x( 'Analytics', 'Service name', 'google-site-kit' ),
						link: uniqueVisitorsServiceUrl,
						external: true,
					} }
					sparkline={
						extractedAnalytics &&
						<Sparkline
							data={ extractForSparkline( extractedAnalytics, 1 ) }
							change={ totalUsersChange }
						/>
					}
				/>
			</div>
			<div className="
					mdc-layout-grid__cell
					mdc-layout-grid__cell--align-bottom
					mdc-layout-grid__cell--span-2-phone
					mdc-layout-grid__cell--span-2-tablet
					mdc-layout-grid__cell--span-3-desktop
				">
<<<<<<< HEAD
				{
					/**
					 * The forth block shows goals for general view, and average time on page for detail view.
					 */
				}
				{
					permaLink && (
=======
					{
						/**
						 * The forth block shows goals for general view, and average time on page for detail view.
						 */
					}
					{
						permaLink && (
							<DataBlock
								className="overview-bounce-rate"
								title={ __( 'Bounce Rate', 'google-site-kit' ) }
								datapoint={ Number( averageBounceRate ).toFixed( 2 ) }
								datapointUnit="%"
								change={ averageBounceRateChange }
								changeDataUnit="%"
								invertChangeColor
								source={ {
									name: _x( 'Analytics', 'Service name', 'google-site-kit' ),
									link: href,
								} }
								sparkline={
									extractedAnalytics &&
										<Sparkline
											data={ extractForSparkline( extractedAnalytics, 2 ) }
											change={ averageBounceRateChange }
										/>
								}
							/>
						) }
					{ ! permaLink && goals && isEmpty( goals.items ) && (
						<CTA
							title={ __( 'Use goals to measure success.', 'google-site-kit' ) }
							description={ __( 'Goals measure how well your site or app fulfills your target objectives.', 'google-site-kit' ) }
							ctaLink={ goalURL }
							ctaLabel={ __( 'Create a new goal', 'google-site-kit' ) }
						/>
					)
					}
					{ ! permaLink && goals && ! isEmpty( goals.items ) && (
>>>>>>> c2693a86
						<DataBlock
							className="overview-bounce-rate"
							title={ __( 'Bounce Rate', 'google-site-kit' ) }
							datapoint={ Number( averageBounceRate ).toFixed( 2 ) }
							datapointUnit={ __( '%', 'google-site-kit' ) }
							change={ averageBounceRateChange }
							changeDataUnit="%"
							invertChangeColor
							source={ {
								name: _x( 'Analytics', 'Service name', 'google-site-kit' ),
								link: uniqueVisitorsServiceUrl,
								external: true,
							} }
							sparkline={
								extractedAnalytics &&
								<Sparkline
									data={ extractForSparkline( extractedAnalytics, 2 ) }
									change={ averageBounceRateChange }
								/>
							}
						/>
					) }
				{ ! permaLink && goals && isEmpty( goals.items ) && (
					<CTA
						title={ __( 'Use goals to measure success.', 'google-site-kit' ) }
						description={ __( 'Goals measure how well your site or app fulfills your target objectives.', 'google-site-kit' ) }
						ctaLink={ goalURL }
						ctaLabel={ __( 'Create a new goal', 'google-site-kit' ) }
					/>
				)
				}
				{ ! permaLink && goals && ! isEmpty( goals.items ) && (
					<DataBlock
						className="overview-goals-completed"
						title={ __( 'Goals Completed', 'google-site-kit' ) }
						datapoint={ readableLargeNumber( goalCompletions ) }
						change={ goalCompletionsChange }
						changeDataUnit="%"
						source={ {
							name: _x( 'Analytics', 'Service name', 'google-site-kit' ),
							link: goalsServiceUrl,
							external: true,
						} }
						sparkline={
							extractedAnalytics &&
								<Sparkline
									data={ extractForSparkline( extractedAnalytics, 3 ) }
									change={ goalCompletionsChange }
								/>
						}
					/>
				) }
				{ ! permaLink && ! goals && (
					<PreviewBlock width="100%" height="202px" />
				) }
			</div>
		</Fragment>
	);
	//}
}

const isDataZero = ( data, datapoint ) => {
	if ( 'report' === datapoint ) {
		return isDataZeroForReporting( data );
	}

	return false;
};

/*
Note: toState callbacks below accept the current data and state into an object which is passed to setState.
This is because withData changes the props passed to the child for each request.
*/

export default withData(
	LegacyAnalyticsDashboardWidgetTopLevel,
	[
		{
			type: TYPE_MODULES,
			identifier: 'analytics',
			datapoint: 'report',
			data: {
				...overviewReportDataDefaults,
				url: global._googlesitekitLegacyData.permaLink,
			},
			priority: 1,
			maxAge: getTimeInSeconds( 'day' ),
			context: 'Dashboard',
			toState( state, { data } ) {
				if ( ! state.overview ) {
					return {
						overview: calculateOverviewData( data ),
					};
				}
			},
		},
		{
			type: TYPE_MODULES,
			identifier: 'analytics',
			datapoint: 'report',
			data: {
				...userReportDataDefaults,
				url: global._googlesitekitLegacyData.permaLink,
			},
			priority: 1,
			maxAge: getTimeInSeconds( 'day' ),
			context: 'Dashboard',
			toState( state, { data } ) {
				if ( false === state.totalUsers ) {
					return parseTotalUsersData( data );
				}
			},
		},
		{
			type: TYPE_MODULES,
			identifier: 'analytics',
			datapoint: 'report',
			data: {
				...siteAnalyticsReportDataDefaults,
				url: global._googlesitekitLegacyData.permaLink,
			},
			priority: 1,
			maxAge: getTimeInSeconds( 'day' ),
			context: 'Dashboard',
			toState( state, { data } ) {
				if ( ! state.extractedAnalytics ) {
					return {
						extractedAnalytics: extractAnalyticsDashboardSparklineData( data ),
					};
				}
			},
		},
		{
			type: TYPE_MODULES,
			identifier: 'analytics',
			datapoint: 'goals',
			data: {
				url: global._googlesitekitLegacyData.permaLink,
			},
			priority: 1,
			maxAge: getTimeInSeconds( 'hour' ),
			context: 'Dashboard',
			toState( state, { data } ) {
				if ( ! state.goals ) {
					return {
						goals: data,
					};
				}
			},
		},
	],
	<Fragment>
		<div className="
			mdc-layout-grid__cell
			mdc-layout-grid__cell--align-bottom
			mdc-layout-grid__cell--span-2-phone
			mdc-layout-grid__cell--span-2-tablet
			mdc-layout-grid__cell--span-3-desktop
		">
			<PreviewBlock width="100%" height="202px" />
		</div>
		<div className="
			mdc-layout-grid__cell
			mdc-layout-grid__cell--align-bottom
			mdc-layout-grid__cell--span-2-phone
			mdc-layout-grid__cell--span-2-tablet
			mdc-layout-grid__cell--span-3-desktop
		">
			<PreviewBlock width="100%" height="202px" />
		</div>
	</Fragment>,
	{
		inGrid: true,
	},
	isDataZero,
	getAnalyticsErrorMessageFromData
);<|MERGE_RESOLUTION|>--- conflicted
+++ resolved
@@ -173,7 +173,6 @@
 					mdc-layout-grid__cell--span-2-tablet
 					mdc-layout-grid__cell--span-3-desktop
 				">
-<<<<<<< HEAD
 				{
 					/**
 					 * The forth block shows goals for general view, and average time on page for detail view.
@@ -181,51 +180,11 @@
 				}
 				{
 					permaLink && (
-=======
-					{
-						/**
-						 * The forth block shows goals for general view, and average time on page for detail view.
-						 */
-					}
-					{
-						permaLink && (
-							<DataBlock
-								className="overview-bounce-rate"
-								title={ __( 'Bounce Rate', 'google-site-kit' ) }
-								datapoint={ Number( averageBounceRate ).toFixed( 2 ) }
-								datapointUnit="%"
-								change={ averageBounceRateChange }
-								changeDataUnit="%"
-								invertChangeColor
-								source={ {
-									name: _x( 'Analytics', 'Service name', 'google-site-kit' ),
-									link: href,
-								} }
-								sparkline={
-									extractedAnalytics &&
-										<Sparkline
-											data={ extractForSparkline( extractedAnalytics, 2 ) }
-											change={ averageBounceRateChange }
-										/>
-								}
-							/>
-						) }
-					{ ! permaLink && goals && isEmpty( goals.items ) && (
-						<CTA
-							title={ __( 'Use goals to measure success.', 'google-site-kit' ) }
-							description={ __( 'Goals measure how well your site or app fulfills your target objectives.', 'google-site-kit' ) }
-							ctaLink={ goalURL }
-							ctaLabel={ __( 'Create a new goal', 'google-site-kit' ) }
-						/>
-					)
-					}
-					{ ! permaLink && goals && ! isEmpty( goals.items ) && (
->>>>>>> c2693a86
 						<DataBlock
 							className="overview-bounce-rate"
 							title={ __( 'Bounce Rate', 'google-site-kit' ) }
 							datapoint={ Number( averageBounceRate ).toFixed( 2 ) }
-							datapointUnit={ __( '%', 'google-site-kit' ) }
+							datapointUnit="%"
 							change={ averageBounceRateChange }
 							changeDataUnit="%"
 							invertChangeColor
@@ -236,10 +195,10 @@
 							} }
 							sparkline={
 								extractedAnalytics &&
-								<Sparkline
-									data={ extractForSparkline( extractedAnalytics, 2 ) }
-									change={ averageBounceRateChange }
-								/>
+									<Sparkline
+										data={ extractForSparkline( extractedAnalytics, 2 ) }
+										change={ averageBounceRateChange }
+									/>
 							}
 						/>
 					) }
