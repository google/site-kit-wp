/**
 * OverallPageMetricsWidget component.
 *
 * Site Kit by Google, Copyright 2021 Google LLC
 *
 * Licensed under the Apache License, Version 2.0 (the "License");
 * you may not use this file except in compliance with the License.
 * You may obtain a copy of the License at
 *
 *     https://www.apache.org/licenses/LICENSE-2.0
 *
 * Unless required by applicable law or agreed to in writing, software
 * distributed under the License is distributed on an "AS IS" BASIS,
 * WITHOUT WARRANTIES OR CONDITIONS OF ANY KIND, either express or implied.
 * See the License for the specific language governing permissions and
 * limitations under the License.
 */

/**
 * WordPress dependencies
 */
import { __, _x, sprintf, _n } from '@wordpress/i18n';
import { isURL } from '@wordpress/url';

/**
 * Internal dependencies
 */
import Data from 'googlesitekit-data';
import {
	DATE_RANGE_OFFSET,
	MODULES_ANALYTICS,
} from '../../datastore/constants';
import { CORE_USER } from '../../../../googlesitekit/datastore/user/constants';
import { CORE_SITE } from '../../../../googlesitekit/datastore/site/constants';
import { Grid, Row, Cell } from '../../../../material-components/layout';
import PreviewBlock from '../../../../components/PreviewBlock';
import DataBlock from '../../../../components/DataBlock';
import Sparkline from '../../../../components/Sparkline';
import SourceLink from '../../../../components/SourceLink';
import whenActive from '../../../../util/when-active';
import { generateDateRangeArgs } from '../../util/report-date-range-args';
import { calculateChange, getURLPath } from '../../../../util';
import parseDimensionStringToDate from '../../util/parseDimensionStringToDate';
import { isZeroReport } from '../../util';
<<<<<<< HEAD
const { useSelect, useInViewSelect } = Data;
=======
import WidgetHeaderTitle from '../../../../googlesitekit/widgets/components/WidgetHeaderTitle';

const { useSelect } = Data;
>>>>>>> e4a9980d

/**
 * Fetches Analytics report data and state for the Overall Page Metrics widget.
 *
 * @since 1.45.0
 *
 * @typedef {Object} OverallPageMetricsReport
 * @property {Array.<Object>|undefined} report     - Analytics report data if exists, otherwise undefined.
 * @property {string}                   serviceURL - Link to relevant Google Analytics page for the report.
 * @property {boolean}                  isLoading  - Loading status for report.
 * @property {(Object|undefined)}       error      - Error object if exists, otherwise undefined.
 * @return {OverallPageMetricsReport} Analytics report data and state.
 */
function useOverallPageMetricsReport() {
	const dates = useSelect( ( select ) =>
		select( CORE_USER ).getDateRangeDates( {
			offsetDays: DATE_RANGE_OFFSET,
			compare: true,
		} )
	);

	const url = useSelect( ( select ) =>
		select( CORE_SITE ).getCurrentEntityURL()
	);

	const args = {
		...dates,
		dimensions: [ 'ga:date' ],
		metrics: [
			{
				expression: 'ga:pageviews',
				alias: 'Pageviews',
			},
			{
				expression: 'ga:uniquePageviews',
				alias: 'Unique Pageviews',
			},
			{
				expression: 'ga:bounceRate',
				alias: 'Bounce Rate',
			},
			{
				expression: 'ga:avgSessionDuration',
				alias: 'Session Duration',
			},
		],
		url,
	};

	const reportArgs = generateDateRangeArgs( dates );

	if ( isURL( url ) ) {
		reportArgs[ 'explorer-table.plotKeys' ] = '[]';
		reportArgs[ '_r.drilldown' ] = `analytics.pagePath:${ getURLPath(
			url
		) }`;
	}

	const isLoading = useSelect(
		( select ) =>
			! select( MODULES_ANALYTICS ).hasFinishedResolution( 'getReport', [
				args,
			] )
	);

	const error = useSelect( ( select ) =>
		select( MODULES_ANALYTICS ).getErrorForSelector( 'getReport', [ args ] )
	);

	const serviceURL = useSelect( ( select ) =>
		select( MODULES_ANALYTICS ).getServiceReportURL(
			'visitors-overview',
			reportArgs
		)
	);

	const report = useInViewSelect( ( select ) =>
		select( MODULES_ANALYTICS ).getReport( args )
	);

	return {
		report,
		serviceURL,
		isLoading,
		error,
	};
}

/**
 * Parse Analytics report into data suitable for rendering the data blocks in the Overall Page Metrics widget.
 *
 * @typedef {Object} OverallPageMetricsData
 * @property {string}         metric          - Google Analytics metric identifier.
 * @property {string}         title           - Translated metric title.
 * @property {Array.<Object>} sparkLineData   - Data for rendering the sparkline.
 * @property {string}         [datapointUnit] - Optional datapoint unit, e.g. '%', 's'.
 * @property {number}         total           - Total count for the metric.
 * @property {number}         change          - Monthly change for the metric.
 *
 * @since 1.45.0
 *
 * @param {Object} report Analytics report data.
 * @return {Array.<OverallPageMetricsData>} Array of data for rendering the data blocks in the Overall Page Metrics widget.
 */

function calculateOverallPageMetricsData( report ) {
	const metricsData = [
		{
			metric: 'ga:pageviews',
			title: __( 'Pageviews', 'google-site-kit' ),
			sparkLineData: [
				[
					{ type: 'date', label: 'Day' },
					{ type: 'number', label: 'Pageviews' },
				],
			],
			total: 0,
			change: 0,
		},
		{
			metric: 'ga:uniquePageviews',
			title: __( 'Unique Pageviews', 'google-site-kit' ),
			sparkLineData: [
				[
					{ type: 'date', label: 'Day' },
					{ type: 'number', label: 'Unique Pageviews' },
				],
			],
			total: 0,
			change: 0,
		},
		{
			metric: 'ga:bounceRate',
			title: __( 'Bounce Rate', 'google-site-kit' ),
			sparkLineData: [
				[
					{ type: 'date', label: 'Day' },
					{ type: 'number', label: 'Bounce Rate' },
				],
			],
			datapointUnit: '%',
			datapointDivider: 100,
			total: 0,
			change: 0,
		},
		{
			metric: 'ga:avgSessionDuration',
			title: __( 'Session Duration', 'google-site-kit' ),
			sparkLineData: [
				[
					{ type: 'date', label: 'Day' },
					{ type: 'number', label: 'Session Duration' },
				],
			],
			datapointUnit: 's',
			total: 0,
			change: 0,
		},
	];

	const { totals = [], rows = [] } = report?.[ 0 ]?.data || {};

	const lastMonth = totals[ 0 ]?.values || [];
	const previousMonth = totals[ 1 ]?.values || [];

	return metricsData.map(
		( { datapointDivider = 1, ...metricData }, index ) => {
			// We only want half the date range, having a comparison date range in the query doubles the range.
			for ( let i = Math.ceil( rows.length / 2 ); i < rows.length; i++ ) {
				const { values } = rows[ i ].metrics[ 0 ];
				const dateString = rows[ i ].dimensions[ 0 ];
				const date = parseDimensionStringToDate( dateString );

				metricData.sparkLineData.push( [ date, values[ index ] ] );
			}

			metricData.total = ( lastMonth[ index ] || 0 ) / datapointDivider;
			metricData.change = calculateChange(
				previousMonth[ index ] || 0,
				lastMonth[ index ] || 0
			);

			return metricData;
		}
	);
}

function DashboardOverallPageMetricsWidget( {
	Widget,
	WidgetReportZero,
	WidgetReportError,
} ) {
	const isGatheringData = useInViewSelect( ( select ) =>
		select( MODULES_ANALYTICS ).isGatheringData()
	);

	const {
		report,
		serviceURL,
		isLoading,
		error,
	} = useOverallPageMetricsReport();

	const currentDayCount = useSelect( ( select ) =>
		select( CORE_USER ).getDateRangeNumberOfDays()
	);

	const Header = () => (
		<WidgetHeaderTitle
			title={ sprintf(
				/* translators: %s: number of days */
				_n(
					'Overall page metrics over the last %s day',
					'Overall page metrics over the last %s days',
					currentDayCount,
					'google-site-kit'
				),
				currentDayCount
			) }
		/>
	);

	const Footer = () => (
		<SourceLink
			className="googlesitekit-data-block__source"
			name={ _x( 'Analytics', 'Service name', 'google-site-kit' ) }
			href={ serviceURL }
			external
		/>
	);

	if ( isLoading || isGatheringData === undefined ) {
		return (
			<Widget Footer={ Footer }>
				<PreviewBlock width="100%" height="222px" />
			</Widget>
		);
	}

	if ( error ) {
		return (
			<Widget Footer={ Footer }>
				<WidgetReportError moduleSlug="analytics" error={ error } />
			</Widget>
		);
	}

	if ( isGatheringData && isZeroReport( report ) ) {
		return (
			<Widget Footer={ Footer }>
				<WidgetReportZero moduleSlug="analytics" />
			</Widget>
		);
	}

	const data = calculateOverallPageMetricsData( report );

	return (
		<Widget Header={ Header } Footer={ Footer }>
			<Grid>
				<Row>
					{ data.map(
						( {
							metric,
							title,
							sparkLineData,
							datapointUnit,
							total,
							change,
						} ) => (
							<Cell key={ metric } smSize={ 2 } lgSize={ 3 }>
								<DataBlock
									title={ title }
									datapoint={ total }
									datapointUnit={ datapointUnit }
									change={ change }
									changeDataUnit="%"
									sparkline={
										<Sparkline
											data={ sparkLineData }
											change={ change }
										/>
									}
								/>
							</Cell>
						)
					) }
				</Row>
			</Grid>
		</Widget>
	);
}

export default whenActive( { moduleName: 'analytics' } )(
	DashboardOverallPageMetricsWidget
);<|MERGE_RESOLUTION|>--- conflicted
+++ resolved
@@ -42,13 +42,8 @@
 import { calculateChange, getURLPath } from '../../../../util';
 import parseDimensionStringToDate from '../../util/parseDimensionStringToDate';
 import { isZeroReport } from '../../util';
-<<<<<<< HEAD
+import WidgetHeaderTitle from '../../../../googlesitekit/widgets/components/WidgetHeaderTitle';
 const { useSelect, useInViewSelect } = Data;
-=======
-import WidgetHeaderTitle from '../../../../googlesitekit/widgets/components/WidgetHeaderTitle';
-
-const { useSelect } = Data;
->>>>>>> e4a9980d
 
 /**
  * Fetches Analytics report data and state for the Overall Page Metrics widget.
