/**
 * DashboardAllTrafficWidget component.
 *
 * Site Kit by Google, Copyright 2020 Google LLC
 *
 * Licensed under the Apache License, Version 2.0 (the "License");
 * you may not use this file except in compliance with the License.
 * You may obtain a copy of the License at
 *
 *     https://www.apache.org/licenses/LICENSE-2.0
 *
 * Unless required by applicable law or agreed to in writing, software
 * distributed under the License is distributed on an "AS IS" BASIS,
 * WITHOUT WARRANTIES OR CONDITIONS OF ANY KIND, either express or implied.
 * See the License for the specific language governing permissions and
 * limitations under the License.
 */

/**
 * WordPress dependencies
 */
import { __, _x } from '@wordpress/i18n';

/**
 * Internal dependencies
 */
import Data from 'googlesitekit-data';
import { DATE_RANGE_OFFSET, STORE_NAME } from '../../datastore/constants';
import { STORE_NAME as CORE_SITE } from '../../../../googlesitekit/datastore/site/constants';
import { STORE_NAME as CORE_USER } from '../../../../googlesitekit/datastore/user/constants';
import whenActive from '../../../../util/when-active';
import PreviewBlock from '../../../../components/PreviewBlock';
import DataBlock from '../../../../components/DataBlock';
import Sparkline from '../../../../components/Sparkline';
import AnalyticsInactiveCTA from '../../../../components/AnalyticsInactiveCTA';
<<<<<<< HEAD
import { changeToPercent } from '../../../../util';
=======
import { calculateChange } from '../../../../util';
import applyEntityToReportPath from '../../util/applyEntityToReportPath';
>>>>>>> 68d67153
import ReportError from '../../../../components/ReportError';
import ReportZero from '../../../../components/ReportZero';
import parseDimensionStringToDate from '../../util/parseDimensionStringToDate';
import { isZeroReport } from '../../util';
import CompleteModuleActivationCTA from '../../../../components/CompleteModuleActivationCTA';

const { useSelect } = Data;

function DashboardBounceRateWidget() {
	const {
		data,
		error,
		loading,
		serviceURL,
	} = useSelect( ( select ) => {
		const store = select( STORE_NAME );

<<<<<<< HEAD
=======
		const accountID = store.getAccountID();
		const profileID = store.getProfileID();
		const internalWebPropertyID = store.getInternalWebPropertyID();

		const {
			compareStartDate,
			compareEndDate,
			startDate,
			endDate,
		} = select( CORE_USER ).getDateRangeDates( {
			offsetDays: DATE_RANGE_OFFSET,
			compare: true,
			weekdayAlign: true,
		} );

>>>>>>> 68d67153
		const args = {
			compareStartDate,
			compareEndDate,
			startDate,
			endDate,
			dimensions: 'ga:date',
			metrics: [
				{
					expression: 'ga:bounceRate',
					alias: 'Bounce Rate',
				},
			],
		};

		const url = select( CORE_SITE ).getCurrentEntityURL();
		if ( url ) {
			args.url = url;
		}
		return {
			data: store.getReport( args ),
			error: store.getErrorForSelector( 'getReport', [ args ] ),
			loading: ! store.hasFinishedResolution( 'getReport', [ args ] ),
			serviceURL: store.getServiceReportURL( 'visitors-overview', url ? {
				'_r.drilldown': `analytics.pagePath:${ url }`,
			} : undefined ),
		};
	} );

	if ( loading ) {
		return <PreviewBlock width="100%" height="202px" />;
	}

	if ( error ) {
		return <ReportError moduleSlug="analytics" error={ error } />;
	}

	if ( isZeroReport( data ) ) {
		return <ReportZero moduleSlug="analytics" />;
	}

	const sparkLineData = [
		[
			{ type: 'date', label: 'Day' },
			{ type: 'number', label: 'Bounce Rate' },
		],
	];

	const dataRows = data[ 0 ].data.rows;
	// We only want half the date range, having `multiDateRange` in the query doubles the range.
	for ( let i = Math.ceil( dataRows.length / 2 ); i < dataRows.length; i++ ) {
		const { values } = dataRows[ i ].metrics[ 0 ];
		const dateString = dataRows[ i ].dimensions[ 0 ];
		const date = parseDimensionStringToDate( dateString );
		sparkLineData.push( [
			date,
			values[ 0 ],
		] );
	}

	const { totals } = data[ 0 ].data;
	const bounceRate = totals[ 0 ].values[ 0 ] / 100.0;
	const previousBounceRate = totals[ 1 ].values[ 0 ] / 100.0;
	const bounceRateChange = calculateChange( previousBounceRate, bounceRate );

	return (
		<DataBlock
			className="overview-bounce-rate"
			title={ __( 'Bounce Rate', 'google-site-kit' ) }
			datapoint={ bounceRate }
			datapointUnit="%"
			change={ bounceRateChange }
			changeDataUnit="%"
			invertChangeColor
			source={ {
				name: _x( 'Analytics', 'Service name', 'google-site-kit' ),
				link: serviceURL,
				external: true,
			} }
			sparkline={
				sparkLineData &&
					<Sparkline
						data={ sparkLineData }
						change={ bounceRateChange }
					/>
			}
		/>
	);
}

export default whenActive( {
	moduleName: 'analytics',
	FallbackComponent: () => <AnalyticsInactiveCTA />,
	IncompleteComponent: () => <CompleteModuleActivationCTA slug="analytics" />,
} )( DashboardBounceRateWidget );<|MERGE_RESOLUTION|>--- conflicted
+++ resolved
@@ -33,12 +33,7 @@
 import DataBlock from '../../../../components/DataBlock';
 import Sparkline from '../../../../components/Sparkline';
 import AnalyticsInactiveCTA from '../../../../components/AnalyticsInactiveCTA';
-<<<<<<< HEAD
-import { changeToPercent } from '../../../../util';
-=======
 import { calculateChange } from '../../../../util';
-import applyEntityToReportPath from '../../util/applyEntityToReportPath';
->>>>>>> 68d67153
 import ReportError from '../../../../components/ReportError';
 import ReportZero from '../../../../components/ReportZero';
 import parseDimensionStringToDate from '../../util/parseDimensionStringToDate';
@@ -56,12 +51,6 @@
 	} = useSelect( ( select ) => {
 		const store = select( STORE_NAME );
 
-<<<<<<< HEAD
-=======
-		const accountID = store.getAccountID();
-		const profileID = store.getProfileID();
-		const internalWebPropertyID = store.getInternalWebPropertyID();
-
 		const {
 			compareStartDate,
 			compareEndDate,
@@ -73,7 +62,6 @@
 			weekdayAlign: true,
 		} );
 
->>>>>>> 68d67153
 		const args = {
 			compareStartDate,
 			compareEndDate,
