--- conflicted
+++ resolved
@@ -30,11 +30,7 @@
 /**
  * Internal dependencies
  */
-<<<<<<< HEAD
-import { Option, Select } from 'googlesitekit-components';
-=======
-import { Tab, TabBar } from 'googlesitekit-components';
->>>>>>> ce5a6cfb
+import { Option, Select, Tab, TabBar } from 'googlesitekit-components';
 import Data from 'googlesitekit-data';
 import { CORE_UI } from '../../../../../googlesitekit/datastore/ui/constants';
 import {
