--- conflicted
+++ resolved
@@ -25,13 +25,9 @@
 import { fireEvent, muteFetch, render, act } from '../../../../../../tests/js/test-utils';
 
 const setupRegistry = ( { dispatch } ) => {
-<<<<<<< HEAD
-	const accountID = fixtures.accountsPropertiesProfiles.properties[ 0 ].accountId; // eslint-disable-line sitekit/camelcase-acronyms
-=======
 	const { properties, profiles } = fixtures.accountsPropertiesProfiles;
 	const propertyID = properties[ 0 ].id;
-	const accountID = properties[ 0 ].accountId;
->>>>>>> c2693a86
+	const accountID = properties[ 0 ].accountId; // eslint-disable-line sitekit/camelcase-acronyms
 	dispatch( STORE_NAME ).setAccountID( accountID );
 	dispatch( STORE_NAME ).receiveGetProperties( fixtures.accountsPropertiesProfiles.properties, { accountID } );
 	dispatch( STORE_NAME ).receiveGetProfiles( profiles, { accountID, propertyID } );
@@ -48,12 +44,8 @@
 };
 
 const setupEmptyRegistry = ( { dispatch } ) => {
-<<<<<<< HEAD
-	const accountID = fixtures.accountsPropertiesProfiles.properties[ 0 ].accountId; // eslint-disable-line sitekit/camelcase-acronyms
-=======
 	const { properties } = fixtures.accountsPropertiesProfiles;
-	const accountID = properties[ 0 ].accountId;
->>>>>>> c2693a86
+	const accountID = properties[ 0 ].accountId; // eslint-disable-line sitekit/camelcase-acronyms
 	dispatch( STORE_NAME ).setSettings( {} );
 	dispatch( STORE_NAME ).receiveGetProperties( [], { accountID } );
 	dispatch( STORE_NAME ).receiveGetExistingTag( null );
