/**
 * AccountCreate component.
 *
 * Site Kit by Google, Copyright 2021 Google LLC
 *
 * Licensed under the Apache License, Version 2.0 (the "License");
 * you may not use this file except in compliance with the License.
 * You may obtain a copy of the License at
 *
 *     https://www.apache.org/licenses/LICENSE-2.0
 *
 * Unless required by applicable law or agreed to in writing, software
 * distributed under the License is distributed on an "AS IS" BASIS,
 * WITHOUT WARRANTIES OR CONDITIONS OF ANY KIND, either express or implied.
 * See the License for the specific language governing permissions and
 * limitations under the License.
 */

/**
 * WordPress dependencies
 */
import { __ } from '@wordpress/i18n';
import { useCallback, useState, useEffect } from '@wordpress/element';

/**
 * Internal dependencies
 */
import Data from 'googlesitekit-data';
import {
	MODULES_ANALYTICS,
	FORM_ACCOUNT_CREATE,
	PROVISIONING_SCOPE,
	EDIT_SCOPE,
} from '../../../datastore/constants';
import { CORE_SITE } from '../../../../../googlesitekit/datastore/site/constants';
import { CORE_USER } from '../../../../../googlesitekit/datastore/user/constants';
import { CORE_FORMS } from '../../../../../googlesitekit/datastore/forms/constants';
import { CORE_LOCATION } from '../../../../../googlesitekit/datastore/location/constants';
import { ERROR_CODE_MISSING_REQUIRED_SCOPE } from '../../../../../util/errors';
import { trackEvent } from '../../../../../util';
import { getAccountDefaults } from '../../../util/account';
import Button from '../../../../../components/Button';
import Link from '../../../../../components/Link';
import ProgressBar from '../../../../../components/ProgressBar';
import StoreErrorNotices from '../../../../../components/StoreErrorNotices';
import GA4PropertyNotice from '../GA4PropertyNotice';
import TimezoneSelect from './TimezoneSelect';
import AccountField from './AccountField';
import PropertyField from './PropertyField';
import ProfileField from './ProfileField';
import CountrySelect from './CountrySelect';
const { useDispatch, useSelect } = Data;

export default function AccountCreate() {
	const [ isNavigating, setIsNavigating ] = useState( false );
	const { accounts, hasResolvedAccounts } = useSelect( ( select ) => ( {
		accounts: select( MODULES_ANALYTICS ).getAccounts(),
		hasResolvedAccounts: select( MODULES_ANALYTICS ).hasFinishedResolution(
			'getAccounts'
		),
	} ) );
	const accountTicketTermsOfServiceURL = useSelect( ( select ) =>
		select( MODULES_ANALYTICS ).getAccountTicketTermsOfServiceURL()
	);
	const canSubmitAccountCreate = useSelect( ( select ) =>
		select( MODULES_ANALYTICS ).canSubmitAccountCreate()
	);
	const isDoingCreateAccount = useSelect( ( select ) =>
		select( MODULES_ANALYTICS ).isDoingCreateAccount()
	);
	const hasProvisioningScope = useSelect( ( select ) =>
		select( CORE_USER ).hasScope( PROVISIONING_SCOPE )
	);
	const hasEditScope = useSelect( ( select ) =>
		select( CORE_USER ).hasScope( EDIT_SCOPE )
	);
	const hasAccountCreateForm = useSelect( ( select ) =>
		select( CORE_FORMS ).hasForm( FORM_ACCOUNT_CREATE )
	);
	const autoSubmit = useSelect( ( select ) =>
		select( CORE_FORMS ).getValue( FORM_ACCOUNT_CREATE, 'autoSubmit' )
	);
	const siteURL = useSelect( ( select ) =>
		select( CORE_SITE ).getReferenceSiteURL()
	);
	const siteName = useSelect( ( select ) =>
		select( CORE_SITE ).getSiteName()
	);
	const timezone = useSelect( ( select ) =>
		select( CORE_SITE ).getTimezone()
	);

	const { setValues } = useDispatch( CORE_FORMS );
	const { navigateTo } = useDispatch( CORE_LOCATION );
	const { createAccount } = useDispatch( MODULES_ANALYTICS );
	const { setPermissionScopeError } = useDispatch( CORE_USER );

	// Redirect if the accountTicketTermsOfServiceURL is set.
	useEffect( () => {
		if ( accountTicketTermsOfServiceURL ) {
			navigateTo( accountTicketTermsOfServiceURL );
		}
	}, [ accountTicketTermsOfServiceURL, navigateTo ] );

	// Set form defaults on initial render.
	useEffect( () => {
		// Only set the form if not already present in store.
		// e.g. after a snapshot has been restored.
		if ( ! hasAccountCreateForm ) {
			setValues(
				FORM_ACCOUNT_CREATE,
				getAccountDefaults( {
					siteName,
					siteURL,
					timezone,
				} )
			);
		}
	}, [ hasAccountCreateForm, siteName, siteURL, timezone, setValues ] );

	const handleSubmit = useCallback( async () => {
		const scopes = [];

		if ( ! hasProvisioningScope ) {
			scopes.push( PROVISIONING_SCOPE );
		}

		if ( ! hasEditScope ) {
			scopes.push( EDIT_SCOPE );
		}

		// If scope not granted, trigger scope error right away. These are
		// typically handled automatically based on API responses, but
		// this particular case has some special handling to improve UX.
		if ( scopes.length > 0 ) {
			// When state is restored, auto-submit the request again.
			setValues( FORM_ACCOUNT_CREATE, { autoSubmit: true } );
			setPermissionScopeError( {
				code: ERROR_CODE_MISSING_REQUIRED_SCOPE,
				message: __(
					'Additional permissions are required to create a new Analytics account.',
					'google-site-kit'
				),
				data: {
					status: 403,
					scopes,
					skipModal: true,
				},
			} );
			return;
		}

		setValues( FORM_ACCOUNT_CREATE, { autoSubmit: false } );
		await trackEvent( 'analytics_setup', 'new_account_setup_clicked' );

		const { error } = await createAccount();
		if ( ! error ) {
			setIsNavigating( true );
		}
	}, [
		createAccount,
		setIsNavigating,
		hasProvisioningScope,
		hasEditScope,
		setPermissionScopeError,
		setValues,
	] );

	// If the user ends up back on this component with the provisioning scope granted,
	// and already submitted the form, trigger the submit again.
	useEffect( () => {
		if ( hasProvisioningScope && autoSubmit ) {
			handleSubmit();
		}
	}, [ hasProvisioningScope, autoSubmit, handleSubmit ] );

	// If the user clicks "Back", rollback settings to restore saved values, if any.
	const { rollbackSettings } = useDispatch( MODULES_ANALYTICS );
	const handleBack = useCallback( () => rollbackSettings(), [
		rollbackSettings,
	] );

	if (
		isDoingCreateAccount ||
		isNavigating ||
		! hasResolvedAccounts ||
		hasProvisioningScope === undefined
	) {
		return <ProgressBar />;
	}

	return (
		<div>
<<<<<<< HEAD
			<StoreErrorNotices moduleSlug="analytics" storeName={ MODULES_ANALYTICS } />
=======
			{ ! isGA4enabled && <GA4Notice /> }
			<StoreErrorNotices
				moduleSlug="analytics"
				storeName={ MODULES_ANALYTICS }
			/>
>>>>>>> 43e3866a

			<h3 className="googlesitekit-heading-4">
				{ __( 'Create your Analytics account', 'google-site-kit' ) }
			</h3>

			<p>
				{ __(
					'We’ve pre-filled the required information for your new account. Confirm or edit any details:',
					'google-site-kit'
				) }
			</p>

			<div className="googlesitekit-setup-module__inputs">
				<div className="mdc-layout-grid__cell mdc-layout-grid__cell--span-6">
					<AccountField />
				</div>
				<div className="mdc-layout-grid__cell mdc-layout-grid__cell--span-6">
					<PropertyField />
				</div>
				<div className="mdc-layout-grid__cell mdc-layout-grid__cell--span-6">
					<ProfileField />
				</div>
			</div>

			<div className="googlesitekit-setup-module__inputs">
				<CountrySelect />

				<TimezoneSelect />
			</div>

			<p>
				{ hasProvisioningScope && (
					<span>
						{ __(
							'You will be redirected to Google Analytics to accept the terms of service.',
							'google-site-kit'
						) }
					</span>
				) }
				{ ! hasProvisioningScope && (
					<span>
						{ __(
							'You will need to give Site Kit permission to create an Analytics account on your behalf and also accept the Google Analytics terms of service.',
							'google-site-kit'
						) }
					</span>
				) }
			</p>

<<<<<<< HEAD
			<GA4PropertyNotice notice={ __( 'This will create both a Google Analytics 4 and Universal Analytics property.', 'google-site-kit' ) } />
=======
			{ isGA4enabled && (
				<GA4PropertyNotice
					notice={ __(
						'This will create both a Google Analytics 4 and Universal Analytics property.',
						'google-site-kit'
					) }
				/>
			) }
>>>>>>> 43e3866a

			<div className="googlesitekit-setup-module__action">
				<Button
					disabled={ ! canSubmitAccountCreate }
					onClick={ handleSubmit }
				>
					{ __( 'Create Account', 'google-site-kit' ) }
				</Button>

				{ accounts && !! accounts.length && (
					<Link
						className="googlesitekit-setup-module__sub-action"
						onClick={ handleBack }
					>
						{ __( 'Back', 'google-site-kit' ) }
					</Link>
				) }
			</div>
		</div>
	);
}<|MERGE_RESOLUTION|>--- conflicted
+++ resolved
@@ -191,15 +191,10 @@
 
 	return (
 		<div>
-<<<<<<< HEAD
-			<StoreErrorNotices moduleSlug="analytics" storeName={ MODULES_ANALYTICS } />
-=======
-			{ ! isGA4enabled && <GA4Notice /> }
 			<StoreErrorNotices
 				moduleSlug="analytics"
 				storeName={ MODULES_ANALYTICS }
 			/>
->>>>>>> 43e3866a
 
 			<h3 className="googlesitekit-heading-4">
 				{ __( 'Create your Analytics account', 'google-site-kit' ) }
@@ -249,18 +244,12 @@
 				) }
 			</p>
 
-<<<<<<< HEAD
-			<GA4PropertyNotice notice={ __( 'This will create both a Google Analytics 4 and Universal Analytics property.', 'google-site-kit' ) } />
-=======
-			{ isGA4enabled && (
-				<GA4PropertyNotice
-					notice={ __(
-						'This will create both a Google Analytics 4 and Universal Analytics property.',
-						'google-site-kit'
-					) }
-				/>
-			) }
->>>>>>> 43e3866a
+			<GA4PropertyNotice
+				notice={ __(
+					'This will create both a Google Analytics 4 and Universal Analytics property.',
+					'google-site-kit'
+				) }
+			/>
 
 			<div className="googlesitekit-setup-module__action">
 				<Button
