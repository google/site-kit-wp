/**
 * Analytics Setup form.
 *
 * Site Kit by Google, Copyright 2021 Google LLC
 *
 * Licensed under the Apache License, Version 2.0 (the "License");
 * you may not use this file except in compliance with the License.
 * You may obtain a copy of the License at
 *
 *     https://www.apache.org/licenses/LICENSE-2.0
 *
 * Unless required by applicable law or agreed to in writing, software
 * distributed under the License is distributed on an "AS IS" BASIS,
 * WITHOUT WARRANTIES OR CONDITIONS OF ANY KIND, either express or implied.
 * See the License for the specific language governing permissions and
 * limitations under the License.
 */

/**
 * External dependencies
 */
import PropTypes from 'prop-types';

/**
 * WordPress dependencies
 */
import { useCallback, useEffect } from '@wordpress/element';
import { __ } from '@wordpress/i18n';

/**
 * Internal dependencies
 */
import Data from 'googlesitekit-data';
import { Button, ProgressBar } from 'googlesitekit-components';
import {
	SETUP_FLOW_MODE_UA,
	SETUP_FLOW_MODE_GA4,
	MODULES_ANALYTICS,
	FORM_SETUP,
	EDIT_SCOPE,
<<<<<<< HEAD
	DASHBOARD_VIEW_GA4,
=======
	SETUP_FLOW_MODE_GA4_LEGACY,
>>>>>>> d3160769
} from '../../datastore/constants';
import { CORE_USER } from '../../../../googlesitekit/datastore/user/constants';
import { CORE_FORMS } from '../../../../googlesitekit/datastore/forms/constants';
import { isPermissionScopeError } from '../../../../util/errors';
import SetupFormUA from './SetupFormUA';
import SetupFormGA4 from './SetupFormGA4';
import StoreErrorNotices from '../../../../components/StoreErrorNotices';
import { MODULES_ANALYTICS_4 } from '../../../analytics-4/datastore/constants';
const { useSelect, useDispatch } = Data;

export default function SetupForm( { finishSetup } ) {
	const canSubmitUAChanges = useSelect( ( select ) =>
		select( MODULES_ANALYTICS ).canSubmitChanges()
	);
	const hasEditScope = useSelect( ( select ) =>
		select( CORE_USER ).hasScope( EDIT_SCOPE )
	);
	const autoSubmit = useSelect( ( select ) =>
		select( CORE_FORMS ).getValue( FORM_SETUP, 'autoSubmit' )
	);
	const setupFlowMode = useSelect( ( select ) =>
		select( MODULES_ANALYTICS ).getSetupFlowMode()
	);
	const isUAEnabled = useSelect( ( select ) =>
		select( CORE_FORMS ).getValue( FORM_SETUP, 'enableUA' )
	);
	const canSubmitGA4Changes = useSelect( ( select ) => {
		const canSubmitChanges =
			select( MODULES_ANALYTICS_4 ).canSubmitChanges();

		if ( isUAEnabled ) {
			return canSubmitUAChanges && canSubmitChanges;
		}

		return canSubmitChanges;
	} );

	const { setValues } = useDispatch( CORE_FORMS );
	const { submitChanges } = useDispatch( MODULES_ANALYTICS );

	const submitForm = useCallback(
		async ( event ) => {
			event.preventDefault();
			// Disable autoSubmit unconditionally to prevent
			// automatic invocation more than once.
			setValues( FORM_SETUP, { autoSubmit: false } );

<<<<<<< HEAD
			// Automatically switch sites going through the new GA4
			// setup flow to the GA4 dashboard view.
			if ( setupFlowMode === SETUP_FLOW_MODE_GA4 ) {
				setDashboardView( DASHBOARD_VIEW_GA4 );
			}

=======
>>>>>>> d3160769
			const { error } = await submitChanges();

			if ( isPermissionScopeError( error ) ) {
				setValues( FORM_SETUP, { autoSubmit: true } );
			}

			if ( ! error ) {
				finishSetup();
			}
		},
<<<<<<< HEAD
		[
			finishSetup,
			setDashboardView,
			setValues,
			setupFlowMode,
			submitChanges,
		]
=======
		[ finishSetup, setValues, submitChanges ]
>>>>>>> d3160769
	);

	const gtmContainersResolved = useSelect( ( select ) =>
		select( MODULES_ANALYTICS ).hasFinishedLoadingGTMContainers()
	);

	// If the user lands back on this component with autoSubmit and the edit scope,
	// resubmit the form.
	useEffect( () => {
		if ( autoSubmit && hasEditScope ) {
			submitForm( { preventDefault: () => {} } );
		}
	}, [ hasEditScope, autoSubmit, submitForm ] );

	if ( ! gtmContainersResolved ) {
		return <ProgressBar />;
	}

	return (
		<form
			className="googlesitekit-analytics-setup__form"
			onSubmit={ submitForm }
		>
			<StoreErrorNotices
				moduleSlug="analytics"
				storeName={ MODULES_ANALYTICS }
			/>
			<StoreErrorNotices
				moduleSlug="analytics-4"
				storeName={ MODULES_ANALYTICS_4 }
			/>
			{ setupFlowMode === SETUP_FLOW_MODE_UA && <SetupFormUA /> }
			{ setupFlowMode === SETUP_FLOW_MODE_GA4 && <SetupFormGA4 /> }
			<div className="googlesitekit-setup-module__action">
				<Button disabled={ ! canSubmitGA4Changes }>
					{ __( 'Configure Analytics', 'google-site-kit' ) }
				</Button>
			</div>
		</form>
	);
}

SetupForm.propTypes = {
	finishSetup: PropTypes.func,
};

SetupForm.defaultProps = {
	finishSetup: () => {},
};<|MERGE_RESOLUTION|>--- conflicted
+++ resolved
@@ -38,11 +38,6 @@
 	MODULES_ANALYTICS,
 	FORM_SETUP,
 	EDIT_SCOPE,
-<<<<<<< HEAD
-	DASHBOARD_VIEW_GA4,
-=======
-	SETUP_FLOW_MODE_GA4_LEGACY,
->>>>>>> d3160769
 } from '../../datastore/constants';
 import { CORE_USER } from '../../../../googlesitekit/datastore/user/constants';
 import { CORE_FORMS } from '../../../../googlesitekit/datastore/forms/constants';
@@ -90,15 +85,6 @@
 			// automatic invocation more than once.
 			setValues( FORM_SETUP, { autoSubmit: false } );
 
-<<<<<<< HEAD
-			// Automatically switch sites going through the new GA4
-			// setup flow to the GA4 dashboard view.
-			if ( setupFlowMode === SETUP_FLOW_MODE_GA4 ) {
-				setDashboardView( DASHBOARD_VIEW_GA4 );
-			}
-
-=======
->>>>>>> d3160769
 			const { error } = await submitChanges();
 
 			if ( isPermissionScopeError( error ) ) {
@@ -109,17 +95,7 @@
 				finishSetup();
 			}
 		},
-<<<<<<< HEAD
-		[
-			finishSetup,
-			setDashboardView,
-			setValues,
-			setupFlowMode,
-			submitChanges,
-		]
-=======
 		[ finishSetup, setValues, submitChanges ]
->>>>>>> d3160769
 	);
 
 	const gtmContainersResolved = useSelect( ( select ) =>
