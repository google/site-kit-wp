--- conflicted
+++ resolved
@@ -51,10 +51,6 @@
 	const accountID = useSelect( ( select ) => select( STORE_NAME ).getAccountID() );
 	const hasExistingTag = useSelect( ( select ) => select( STORE_NAME ).hasExistingTag() );
 	const hasExistingTagPermission = useSelect( ( select ) => select( STORE_NAME ).hasExistingTagPermission() );
-<<<<<<< HEAD
-	const existingTagPermission = useSelect( ( select ) => select( STORE_NAME ).getTagPermission( existingTag ) );
-=======
->>>>>>> d194354d
 	const isDoingSubmitChanges = useSelect( ( select ) => select( STORE_NAME ).isDoingSubmitChanges() );
 	const hasResolvedAccounts = useSelect( ( select ) => select( STORE_NAME ).hasFinishedResolution( 'getAccounts' ) );
 	const usingProxy = useSelect( ( select ) => select( CORE_SITE ).isUsingProxy() );
