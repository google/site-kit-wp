--- conflicted
+++ resolved
@@ -19,10 +19,6 @@
 /**
  * External dependencies
  */
-<<<<<<< HEAD
-import { changeToPercent, getModulesData } from 'GoogleUtil';
-=======
->>>>>>> e83315c6
 import { each } from 'lodash';
 
 /**
@@ -33,7 +29,7 @@
 /**
  * Internal dependencies
  */
-import { changeToPercent } from '../../../util';
+import { changeToPercent, getModulesData } from '../../../util';
 
 export const extractAnalyticsDataForTrafficChart = ( reports ) => {
 	if ( ! reports || ! reports.length ) {
