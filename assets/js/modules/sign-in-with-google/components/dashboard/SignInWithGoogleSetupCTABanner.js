/**
 * Sign in with Google Setup CTA Banner component.
 *
 * Site Kit by Google, Copyright 2024 Google LLC
 *
 * Licensed under the Apache License, Version 2.0 (the "License");
 * you may not use this file except in compliance with the License.
 * You may obtain a copy of the License at
 *
 *     https://www.apache.org/licenses/LICENSE-2.0
 *
 * Unless required by applicable law or agreed to in writing, software
 * distributed under the License is distributed on an "AS IS" BASIS,
 * WITHOUT WARRANTIES OR CONDITIONS OF ANY KIND, either express or implied.
 * See the License for the specific language governing permissions and
 * limitations under the License.
 */

/**
 * External dependencies
 */
import PropTypes from 'prop-types';
import { useMount } from 'react-use';

/**
 * WordPress dependencies
 */
import { __, _x, sprintf } from '@wordpress/i18n';
import { useCallback, useState } from '@wordpress/element';

/**
 * Internal dependencies
 */
import { useSelect, useDispatch } from 'googlesitekit-data';
import { CORE_SITE } from '../../../../googlesitekit/datastore/site/constants';
import { CORE_USER } from '../../../../googlesitekit/datastore/user/constants';
import { MODULE_SLUG_SIGN_IN_WITH_GOOGLE } from '../../constants';
import useActivateModuleCallback from '../../../../hooks/useActivateModuleCallback';
import SetupCTA from '../../../../googlesitekit/notifications/components/layout/SetupCTA';
import BannerSVGDesktop from '@/svg/graphics/banner-sign-in-with-google-setup-cta.svg?url';
import BannerSVGMobile from '@/svg/graphics/banner-sign-in-with-google-setup-cta-mobile.svg?url';

export default function SignInWithGoogleSetupCTABanner( { id, Notification } ) {
	const [ isSaving, setIsSaving ] = useState( false );

	const learnMoreURL = useSelect( ( select ) => {
		return select( CORE_SITE ).getDocumentationLinkURL(
			MODULE_SLUG_SIGN_IN_WITH_GOOGLE
		);
	} );

	const { triggerSurvey } = useDispatch( CORE_USER );
	useMount( () => {
		triggerSurvey( 'view_siwg_setup_cta' );
	} );

	const onSetupActivate = useActivateModuleCallback(
		MODULE_SLUG_SIGN_IN_WITH_GOOGLE
	);

	const onSetupCallback = useCallback( () => {
		setIsSaving( true );
		onSetupActivate();
	}, [ onSetupActivate, setIsSaving ] );

	return (
		<Notification>
			<SetupCTA
				notificationID={ id }
				title={ sprintf(
					/* translators: %s: Sign in with Google service name */
					__(
						'Boost onboarding, security, and trust on your site using %s',
						'google-site-kit'
					),
					_x(
						'Sign in with Google',
						'Service name',
						'google-site-kit'
					)
				) }
				description={ sprintf(
					/* translators: %s: Sign in with Google service name */
					__(
						'Provide your site visitors with a simple, secure, and personalized experience by adding a %s button to your login page.',
						'google-site-kit'
					),
					_x(
						'Sign in with Google',
						'Service name',
						'google-site-kit'
					)
				) }
				learnMoreLink={ {
					href: learnMoreURL,
				} }
				ctaButton={ {
					label: sprintf(
						/* translators: %s: Sign in with Google service name */
						__( 'Set up %s', 'google-site-kit' ),
						_x(
							'Sign in with Google',
							'Service name',
							'google-site-kit'
						)
					),
<<<<<<< HEAD
					onClick: onSetupActivate,
					dismissOnClick: true,
					dismissOptions: {
						skipHidingFromQueue: true,
					},
=======
					onClick: onSetupCallback,
					inProgress: isSaving,
>>>>>>> 9561e4cf
				} }
				dismissButton={ {
					label: __( 'Maybe later', 'google-site-kit' ),
					disabled: isSaving,
				} }
				svg={ {
					desktop: BannerSVGDesktop,
					mobile: BannerSVGMobile,
					verticalPosition: 'bottom',
				} }
			/>
		</Notification>
	);
}

SignInWithGoogleSetupCTABanner.propTypes = {
	id: PropTypes.string,
	Notification: PropTypes.elementType,
};<|MERGE_RESOLUTION|>--- conflicted
+++ resolved
@@ -104,16 +104,12 @@
 							'google-site-kit'
 						)
 					),
-<<<<<<< HEAD
-					onClick: onSetupActivate,
+					onClick: onSetupCallback,
+					inProgress: isSaving,
 					dismissOnClick: true,
 					dismissOptions: {
 						skipHidingFromQueue: true,
 					},
-=======
-					onClick: onSetupCallback,
-					inProgress: isSaving,
->>>>>>> 9561e4cf
 				} }
 				dismissButton={ {
 					label: __( 'Maybe later', 'google-site-kit' ),
