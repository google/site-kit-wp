/**
 * Sign in with Google Setup form.
 *
 * Site Kit by Google, Copyright 2024 Google LLC
 *
 * Licensed under the Apache License, Version 2.0 (the "License");
 * you may not use this file except in compliance with the License.
 * You may obtain a copy of the License at
 *
 *     https://www.apache.org/licenses/LICENSE-2.0
 *
 * Unless required by applicable law or agreed to in writing, software
 * distributed under the License is distributed on an "AS IS" BASIS,
 * WITHOUT WARRANTIES OR CONDITIONS OF ANY KIND, either express or implied.
 * See the License for the specific language governing permissions and
 * limitations under the License.
 */

/**
 * External dependencies
 */
import { useMount } from 'react-use';

/**
 * WordPress dependencies
 */
<<<<<<< HEAD
import { lazy, Suspense, createInterpolateElement } from '@wordpress/element';
import { __, _x, sprintf } from '@wordpress/i18n';
=======
import {
	lazy,
	Suspense,
	createInterpolateElement,
	useState,
} from '@wordpress/element';
import { __ } from '@wordpress/i18n';
>>>>>>> 548bf6b5

/**
 * Internal dependencies
 */
import { useRegistry, useSelect } from 'googlesitekit-data';
import StoreErrorNotices from '../../../../components/StoreErrorNotices';
import { CORE_SITE } from '../../../../googlesitekit/datastore/site/constants';
import { MODULES_SIGN_IN_WITH_GOOGLE } from '../../datastore/constants';
import ClientIDTextField from '../common/ClientIDTextField';
import { Button } from 'googlesitekit-components';
import Link from '../../../../components/Link';
import ExternalIcon from '../../../../../svg/icons/external.svg';
import PreviewBlock from '../../../../components/PreviewBlock';
import MediaErrorHandler from '../../../../components/MediaErrorHandler';
const LazyGraphicSVG = lazy( () =>
	import( '../../../../../svg/graphics/sign-in-with-google-setup.svg' )
);

export default function SetupForm() {
	const registry = useRegistry();
	const [ existingClientID, setExistingClientID ] = useState();

	const learnMoreURL = useSelect( ( select ) => {
		return select( CORE_SITE ).getDocumentationLinkURL(
			'sign-in-with-google'
		);
	} );

	const serviceClientIDProvisioningURL = useSelect( ( select ) =>
		select(
			MODULES_SIGN_IN_WITH_GOOGLE
		).getServiceClientIDProvisioningURL()
	);

	// Prefill the clientID field with a value from a previous module connection, if it exists.
	useMount( async () => {
		// Allow default `settings` and `savedSettings` to load before updating
		// the `clientID` setting again.
		await registry
			.resolveSelect( MODULES_SIGN_IN_WITH_GOOGLE )
			.getSettings();

		// The clientID is fetched again as useMount does not receive the
		// updated clientID.
		const currentClientID = registry
			.select( MODULES_SIGN_IN_WITH_GOOGLE )
			.getClientID();

		if (
			currentClientID === '' &&
			global._googlesitekitModulesData?.[ 'sign-in-with-google' ]?.[
				'existingClientID'
			]
		) {
			setExistingClientID(
				global._googlesitekitModulesData[ 'sign-in-with-google' ]
					.existingClientID
			);
		}
	} );

	return (
		<div className="googlesitekit-sign-in-with-google-setup__form">
			<div className="googlesitekit-setup-module__panel-item">
				<StoreErrorNotices
					moduleSlug={ MODULES_SIGN_IN_WITH_GOOGLE }
					storeName={ MODULES_SIGN_IN_WITH_GOOGLE }
				/>
				<p className="googlesitekit-setup-module__step-description">
					{ createInterpolateElement(
						sprintf(
							/* translators: %1$s: Sign in with Google service name */
							__(
								'To set up %1$s, Site Kit will help you create an “OAuth Client ID“ that will be used to enable %1$s on your website. You will be directed to a page that will allow you to generate an “OAuth Client ID“. <a>Learn more</a>',
								'google-site-kit'
							),
							_x(
								'Sign in with Google',
								'Service name',
								'google-site-kit'
							)
						),
						{
							a: <Link href={ learnMoreURL } external />,
						}
					) }
				</p>
				<p className="googlesitekit-margin-bottom-0">
					{ __(
						'Add your client ID here to complete setup:',
						'google-site-kit'
					) }
				</p>
				<div className="googlesitekit-setup-module__inputs">
					<ClientIDTextField existingClientID={ existingClientID } />
				</div>
				<Button
					className="googlesitekit-sign-in-with-google-client-id-cta"
					href={ serviceClientIDProvisioningURL }
					target="_blank"
					trailingIcon={ <ExternalIcon width="15" height="15" /> }
					inverse
				>
					{ __( 'Get your client ID', 'google-site-kit' ) }
				</Button>
			</div>

			<div className="googlesitekit-setup-module__panel-item googlesitekit-setup-module__panel-item--with-svg">
				<Suspense
					fallback={ <PreviewBlock width="100%" height="235px" /> }
				>
					<MediaErrorHandler
						errorMessage={ __(
							'Failed to load graphic',
							'google-site-kit'
						) }
					>
						<LazyGraphicSVG />
					</MediaErrorHandler>
				</Suspense>
			</div>
		</div>
	);
}<|MERGE_RESOLUTION|>--- conflicted
+++ resolved
@@ -24,18 +24,13 @@
 /**
  * WordPress dependencies
  */
-<<<<<<< HEAD
-import { lazy, Suspense, createInterpolateElement } from '@wordpress/element';
-import { __, _x, sprintf } from '@wordpress/i18n';
-=======
 import {
 	lazy,
 	Suspense,
 	createInterpolateElement,
 	useState,
 } from '@wordpress/element';
-import { __ } from '@wordpress/i18n';
->>>>>>> 548bf6b5
+import { __, _x, sprintf } from '@wordpress/i18n';
 
 /**
  * Internal dependencies
