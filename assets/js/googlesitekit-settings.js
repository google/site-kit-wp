/**
 * Settings component.
 *
 * Site Kit by Google, Copyright 2021 Google LLC
 *
 * Licensed under the Apache License, Version 2.0 (the "License");
 * you may not use this file except in compliance with the License.
 * You may obtain a copy of the License at
 *
 *     https://www.apache.org/licenses/LICENSE-2.0
 *
 * Unless required by applicable law or agreed to in writing, software
 * distributed under the License is distributed on an "AS IS" BASIS,
 * WITHOUT WARRANTIES OR CONDITIONS OF ANY KIND, either express or implied.
 * See the License for the specific language governing permissions and
 * limitations under the License.
 */

/**
<<<<<<< HEAD
=======
 * External dependencies
 */
import { HashRouter } from 'react-router-dom';

/**
>>>>>>> 49c28ba0
 * WordPress dependencies
 */
import domReady from '@wordpress/dom-ready';
import { render } from '@wordpress/element';

/**
 * Internal dependencies
 */
import './components/legacy-notifications';
import Root from './components/Root';
import SettingsApp from './components/settings/SettingsApp';
import './modules';

// Initialize the app once the DOM is ready.
domReady( () => {
	const renderTarget = document.getElementById( 'googlesitekit-settings-wrapper' );

	if ( renderTarget ) {
		render(
			<Root dataAPIContext="Settings">
				<HashRouter>
					<SettingsApp />
				</HashRouter>
			</Root>,
			renderTarget
		);
	}
} );<|MERGE_RESOLUTION|>--- conflicted
+++ resolved
@@ -17,14 +17,11 @@
  */
 
 /**
-<<<<<<< HEAD
-=======
  * External dependencies
  */
 import { HashRouter } from 'react-router-dom';
 
 /**
->>>>>>> 49c28ba0
  * WordPress dependencies
  */
 import domReady from '@wordpress/dom-ready';
