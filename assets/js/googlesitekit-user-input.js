/**
 * User input.
 *
 * Site Kit by Google, Copyright 2021 Google LLC
 *
 * Licensed under the Apache License, Version 2.0 (the "License");
 * you may not use this file except in compliance with the License.
 * You may obtain a copy of the License at
 *
 *     https://www.apache.org/licenses/LICENSE-2.0
 *
 * Unless required by applicable law or agreed to in writing, software
 * distributed under the License is distributed on an "AS IS" BASIS,
 * WITHOUT WARRANTIES OR CONDITIONS OF ANY KIND, either express or implied.
 * See the License for the specific language governing permissions and
 * limitations under the License.
 */

/**
 * WordPress dependencies
 */
import domReady from '@wordpress/dom-ready';
import { render } from '@wordpress/element';

/**
 * Internal dependencies
 */
import './components/legacy-notifications';
import Root from './components/Root';
import UserInputApp from './components/user-input/UserInputApp';
import { VIEW_CONTEXT_USER_INPUT } from './googlesitekit/constants';

// Initialize the app once the DOM is ready.
domReady( () => {
	const renderTarget = document.getElementById(
		'js-googlesitekit-user-input'
	);

	if ( renderTarget ) {
		render(
<<<<<<< HEAD
			<Root dataAPIContext="UserInput" viewContext={ VIEW_CONTEXT_USER_INPUT }>
=======
			<Root>
>>>>>>> b1b4a269
				<UserInputApp />
			</Root>,
			renderTarget
		);
	}
} );<|MERGE_RESOLUTION|>--- conflicted
+++ resolved
@@ -38,11 +38,10 @@
 
 	if ( renderTarget ) {
 		render(
-<<<<<<< HEAD
-			<Root dataAPIContext="UserInput" viewContext={ VIEW_CONTEXT_USER_INPUT }>
-=======
-			<Root>
->>>>>>> b1b4a269
+			<Root
+				dataAPIContext="UserInput"
+				viewContext={ VIEW_CONTEXT_USER_INPUT }
+			>
 				<UserInputApp />
 			</Root>,
 			renderTarget
