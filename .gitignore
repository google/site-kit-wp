# Config files
.*
!.gemini/
.gemini/*
!.gemini/settings.json
!.github
!.vscode
.vscode/*
!.vscode/extensions.json
!.vscode/settings.json
!.editorconfig
!.eslintignore
!.eslintrc.json
!.eslintrc.staged.json
!.geminiignore
!.gitignore
!.nvmrc
!.prettierignore
!.prettierrc.js
!.stylelintrc
!.svgo.yml

# Other paths
node_modules
bower_components
vendor
!/assets/sass/vendor
/php-scoper/*
!/php-scoper/composer.*
!/php-scoper/README.md
/third-party
/release
phpunit.xml
.idea
npm-debug.log
/dist
/languages
/storybook-static
google-site-kit*.zip
.phpunit.result.cache

# Editors
*.esproj
*.tmproj
*.tmproject
tmtags
*.un~
Session.vim
*.swp
<<<<<<< HEAD
*.log
.vscode/*
!.vscode/extensions.json
!.vscode/settings.json

# Mac OSX
.DS_Store
._*
.Spotlight-V100
.Trashes
=======
>>>>>>> 5a0dc915

# Windows
Thumbs.db
Desktop.ini

# Backstop
tests/backstop/*_report/
tests/backstop/tests/

# Jest
coverage/
tests/e2e/screenshots<|MERGE_RESOLUTION|>--- conflicted
+++ resolved
@@ -47,19 +47,6 @@
 *.un~
 Session.vim
 *.swp
-<<<<<<< HEAD
-*.log
-.vscode/*
-!.vscode/extensions.json
-!.vscode/settings.json
-
-# Mac OSX
-.DS_Store
-._*
-.Spotlight-V100
-.Trashes
-=======
->>>>>>> 5a0dc915
 
 # Windows
 Thumbs.db
