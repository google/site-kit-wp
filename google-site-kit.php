--- conflicted
+++ resolved
@@ -11,13 +11,8 @@
  * Plugin Name:       Site Kit by Google
  * Plugin URI:        https://sitekit.withgoogle.com
  * Description:       Site Kit is a one-stop solution for WordPress users to use everything Google has to offer to make them successful on the web.
-<<<<<<< HEAD
- * Version:           1.84.0
+ * Version:           1.85.0
  * Requires at least: 5.2
-=======
- * Version:           1.85.0
- * Requires at least: 4.7
->>>>>>> ca9d10f5
  * Requires PHP:      5.6
  * Author:            Google
  * Author URI:        https://opensource.google.com
