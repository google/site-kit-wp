--- conflicted
+++ resolved
@@ -306,21 +306,9 @@
 		},
 		externals,
 		output: {
-<<<<<<< HEAD
-			filename: isProduction
-				? '[name]-[contenthash].min.js'
-				: '[name].js',
+			filename: isProduction ? '[name]-[contenthash].js' : '[name].js',
 			path: path.join( __dirname, 'dist/assets/js' ),
-			chunkFilename: isProduction
-				? '[name]-[chunkhash].min.js'
-				: '[name].js',
-=======
-			filename:
-				mode === 'production' ? '[name]-[contenthash].js' : '[name].js',
-			path: path.join( __dirname, 'dist/assets/js' ),
-			chunkFilename:
-				mode === 'production' ? '[name]-[chunkhash].js' : '[name].js',
->>>>>>> 680b90fe
+			chunkFilename: isProduction ? '[name]-[chunkhash].js' : '[name].js',
 			publicPath: '',
 			// If multiple webpack runtimes (from different compilations) are used on the
 			// same webpage, there is a risk of conflicts of on-demand chunks in the global
@@ -391,16 +379,9 @@
 					vendor: {
 						chunks: 'initial',
 						name: 'googlesitekit-vendor',
-<<<<<<< HEAD
 						filename: isProduction
-							? 'googlesitekit-vendor-[contenthash].min.js'
+							? 'googlesitekit-vendor-[contenthash].js'
 							: 'googlesitekit-vendor.js',
-=======
-						filename:
-							mode === 'production'
-								? 'googlesitekit-vendor-[contenthash].js'
-								: 'googlesitekit-vendor.js',
->>>>>>> 680b90fe
 						enforce: true,
 						test: /[\\/]node_modules[\\/]/,
 					},
