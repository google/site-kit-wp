--- conflicted
+++ resolved
@@ -22,11 +22,7 @@
 const { createRules } = require( './webpack/common' );
 const adminCssConfig = require( './webpack/adminCss.config' );
 const basicModulesConfig = require( './webpack/basicModules.config' );
-<<<<<<< HEAD
-const conversionEventProviders = require( './webpack/conversionEventProviders.config' );
-=======
 // const conversionEventProviders = require( './webpack/conversionEventProviders.config' );
->>>>>>> 17441530
 const modulesConfig = require( './webpack/modules.config' );
 const testBundleConfig = require( './webpack/testBundle.config' );
 
@@ -47,11 +43,7 @@
 	yield basicModulesConfig( mode );
 
 	// Build conversion event provider files.
-<<<<<<< HEAD
-	yield conversionEventProviders( mode );
-=======
 	// yield conversionEventProviders( mode );
->>>>>>> 17441530
 
 	// Build the main plugin admin css.
 	yield adminCssConfig( mode );
