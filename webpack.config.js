/**
 * Webpack config.
 *
 * Site Kit by Google, Copyright 2019 Google LLC
 *
 * Licensed under the Apache License, Version 2.0 (the "License");
 * you may not use this file except in compliance with the License.
 * You may obtain a copy of the License at
 *
 *     https://www.apache.org/licenses/LICENSE-2.0
 *
 * Unless required by applicable law or agreed to in writing, software
 * distributed under the License is distributed on an "AS IS" BASIS,
 * WITHOUT WARRANTIES OR CONDITIONS OF ANY KIND, either express or implied.
 * See the License for the specific language governing permissions and
 * limitations under the License.
 */

/**
 * Node dependencies
 */
const fs = require( 'fs' );
const path = require( 'path' );

/**
 * External dependencies
 */
const CircularDependencyPlugin = require( 'circular-dependency-plugin' );
const MiniCssExtractPlugin = require( 'mini-css-extract-plugin' );
const TerserPlugin = require( 'terser-webpack-plugin' );
const WebpackBar = require( 'webpackbar' );
const { ProvidePlugin } = require( 'webpack' );

const projectPath = ( relativePath ) => {
	return path.resolve( fs.realpathSync( process.cwd() ), relativePath );
};

const noAMDParserRule = { parser: { amd: false } };

const siteKitExternals = {
	'googlesitekit-api': [ 'googlesitekit', 'api' ],
	'googlesitekit-data': [ 'googlesitekit', 'data' ],
	'googlesitekit-modules': [ 'googlesitekit', 'modules' ],
	'googlesitekit-widgets': [ 'googlesitekit', 'widgets' ],
};

const externals = { ...siteKitExternals };

const rules = [
	noAMDParserRule,
	{
		test: /\.js$/,
		exclude: /node_modules/,
		use: [
			{
				loader: 'babel-loader',
				options: {
					babelrc: false,
					configFile: false,
					cacheDirectory: true,
					presets: [
<<<<<<< HEAD
						[
							'@babel/preset-env',
							{
								useBuiltIns: 'entry',
								corejs: 3,
							},
						],
						'@wordpress/default',
						'@babel/preset-react',
					],
					plugins: [
						'@babel/plugin-proposal-optional-chaining',
						'@babel/plugin-syntax-dynamic-import',
						'@babel/plugin-transform-runtime',
					],
=======
						'@wordpress/default',
						'@babel/preset-react',
					],
>>>>>>> f093949c
				},
			},
			{
				loader: 'eslint-loader',
				options: {
					quiet: true,
					formatter: require( 'eslint' ).CLIEngine.getFormatter( 'stylish' ),
				},
			},
		],
		...noAMDParserRule,
	},
];

const resolve = {
	alias: {
		'@wordpress/api-fetch__non-shim': require.resolve( '@wordpress/api-fetch' ),
		'@wordpress/api-fetch$': path.resolve( 'assets/js/api-fetch-shim.js' ),
		'@wordpress/element__non-shim': require.resolve( '@wordpress/element' ),
		'@wordpress/element$': path.resolve( 'assets/js/element-shim.js' ),
		'@wordpress/hooks__non-shim': require.resolve( '@wordpress/hooks' ),
		'@wordpress/hooks$': path.resolve( 'assets/js/hooks-shim.js' ),
	},
	modules: [ projectPath( '.' ), 'node_modules' ],
};

const webpackConfig = () => {
	return [
		// Build the settings js..
		{
			entry: {
				// New Modules (Post-JSR).
				'googlesitekit-api': './assets/js/googlesitekit-api.js',
				'googlesitekit-data': './assets/js/googlesitekit-data.js',
				'googlesitekit-datastore-site': './assets/js/googlesitekit-datastore-site.js',
				'googlesitekit-datastore-user': './assets/js/googlesitekit-datastore-user.js',
				'googlesitekit-datastore-forms': './assets/js/googlesitekit-datastore-forms.js',
				'googlesitekit-modules': './assets/js/googlesitekit-modules.js',
				'googlesitekit-widgets': './assets/js/googlesitekit-widgets.js',
				'googlesitekit-modules-adsense': './assets/js/googlesitekit-modules-adsense.js',
				'googlesitekit-modules-analytics': './assets/js/googlesitekit-modules-analytics.js',
				'googlesitekit-modules-pagespeed-insights': 'assets/js/googlesitekit-modules-pagespeed-insights.js',
				'googlesitekit-modules-search-console': './assets/js/googlesitekit-modules-search-console.js',
				'googlesitekit-modules-tagmanager': './assets/js/googlesitekit-modules-tagmanager.js',
				'googlesitekit-modules-optimize': './assets/js/googlesitekit-modules-optimize.js',
				// Old Modules
				'googlesitekit-activation': './assets/js/googlesitekit-activation.js',
				'googlesitekit-settings': './assets/js/googlesitekit-settings.js',
				'googlesitekit-dashboard': './assets/js/googlesitekit-dashboard.js',
				'googlesitekit-dashboard-details': './assets/js/googlesitekit-dashboard-details.js',
				'googlesitekit-dashboard-splash': './assets/js/googlesitekit-dashboard-splash.js',
				'googlesitekit-wp-dashboard': './assets/js/googlesitekit-wp-dashboard.js',
				'googlesitekit-adminbar-loader': './assets/js/googlesitekit-adminbar-loader.js',
				'googlesitekit-admin': './assets/js/googlesitekit-admin.js',
				'googlesitekit-module': './assets/js/googlesitekit-module.js',
				// Needed to test if a browser extension blocks this by naming convention.
				'pagead2.ads': './assets/js/pagead2.ads.js',
			},
			externals,
			output: {
				filename: '[name].js',
				path: __dirname + '/dist/assets/js',
				chunkFilename: '[name]-[chunkhash].js',
				publicPath: '',
				/**
				 * If multiple webpack runtimes (from different compilations) are used on the same webpage,
				 * there is a risk of conflicts of on-demand chunks in the global namespace.
				 *
				 * @see (@link https://webpack.js.org/configuration/output/#outputjsonpfunction)
				 */
				jsonpFunction: '__googlesitekit_webpackJsonp',
			},
			performance: {
				maxEntrypointSize: 175000,
			},
			module: {
				rules,
			},
			plugins: [
				new ProvidePlugin( {
					React: 'react',
				} ),
				new WebpackBar( {
					name: 'Module Entry Points',
					color: '#fbbc05',
				} ),
				new CircularDependencyPlugin( {
					exclude: /node_modules/,
					failOnError: true,
					allowAsyncCycles: false,
					cwd: process.cwd(),
				} ),
			],
			optimization: {
				minimizer: [
					new TerserPlugin( {
						parallel: true,
						sourceMap: false,
						cache: true,
						terserOptions: {
							// We preserve function names that start with capital letters as
							// they're _likely_ component names, and these are useful to have
							// in tracebacks and error messages.
							keep_fnames: /__|_x|_n|_nx|sprintf|^[A-Z].+$/,
							output: {
								comments: /translators:/i,
							},
						},
						extractComments: false,
					} ),
				],
				runtimeChunk: false,
				splitChunks: {
					cacheGroups: {
						vendor: {
							chunks: 'initial',
							name: 'googlesitekit-vendor',
							filename: 'googlesitekit-vendor.js',
							enforce: true,
							test: /[\\/]node_modules[\\/]/,
						},
					},
				},
			},
			resolve,
		},

		// Build the main plugin admin css.
		{
			entry: {
				admin: './assets/sass/admin.scss',
				adminbar: './assets/sass/adminbar.scss',
				wpdashboard: './assets/sass/wpdashboard.scss',
			},
			module: {
				rules: [
					{
						test: /\.scss$/,
						use: [
							MiniCssExtractPlugin.loader,
							'css-loader',
							'postcss-loader',
							{
								loader: 'sass-loader',
								options: {
									sassOptions: {
										includePaths: [ 'node_modules' ],
									},
								},
							},
						],
					},
					{
						test: /\.(png|woff|woff2|eot|ttf|svg|gif)$/,
						use: { loader: 'url-loader?limit=100000' },
					},
				],
			},
			plugins: [
				new MiniCssExtractPlugin( {
					filename: '/assets/css/[name].css',
				} ),
				new WebpackBar( {
					name: 'Plugin CSS',
					color: '#4285f4',
				} ),
			],
		},
	];
};

const testBundle = () => {
	return {
		entry: {
			'e2e-api-fetch': './tests/e2e/assets/e2e-api-fetch.js',
			'e2e-redux-logger': './tests/e2e/assets/e2e-redux-logger.js',
		},
		output: {
			filename: '[name].js',
			path: __dirname + '/dist/assets/js',
			chunkFilename: '[name].js',
			publicPath: '',
		},
		module: {
			rules,
		},
		plugins: [
			new WebpackBar( {
				name: 'Test files',
				color: '#34a853',
			} ),
		],
		externals,
		resolve,
	};
};

module.exports = {
	externals,
	noAMDParserRule,
	projectPath,
	resolve,
	rules,
	siteKitExternals,
};

module.exports.default = ( ...args ) => {
	const { includeTests, mode } = args[ 1 ];
	const config = webpackConfig();

	if ( mode !== 'production' || includeTests ) {
		// Build the test files if we aren't doing a production build.
		config.push( testBundle() );
	}

	return config;
};<|MERGE_RESOLUTION|>--- conflicted
+++ resolved
@@ -59,27 +59,9 @@
 					configFile: false,
 					cacheDirectory: true,
 					presets: [
-<<<<<<< HEAD
-						[
-							'@babel/preset-env',
-							{
-								useBuiltIns: 'entry',
-								corejs: 3,
-							},
-						],
 						'@wordpress/default',
 						'@babel/preset-react',
 					],
-					plugins: [
-						'@babel/plugin-proposal-optional-chaining',
-						'@babel/plugin-syntax-dynamic-import',
-						'@babel/plugin-transform-runtime',
-					],
-=======
-						'@wordpress/default',
-						'@babel/preset-react',
-					],
->>>>>>> f093949c
 				},
 			},
 			{
