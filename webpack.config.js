/**
 * Webpack config.
 *
 * Site Kit by Google, Copyright 2021 Google LLC
 *
 * Licensed under the Apache License, Version 2.0 (the "License");
 * you may not use this file except in compliance with the License.
 * You may obtain a copy of the License at
 *
 *     https://www.apache.org/licenses/LICENSE-2.0
 *
 * Unless required by applicable law or agreed to in writing, software
 * distributed under the License is distributed on an "AS IS" BASIS,
 * WITHOUT WARRANTIES OR CONDITIONS OF ANY KIND, either express or implied.
 * See the License for the specific language governing permissions and
 * limitations under the License.
 */

/**
 * Node dependencies
 */
const fs = require( 'fs' );
const path = require( 'path' );

/**
 * External dependencies
 */
const CircularDependencyPlugin = require( 'circular-dependency-plugin' );
const ESLintPlugin = require( 'eslint-webpack-plugin' );
const MiniCssExtractPlugin = require( 'mini-css-extract-plugin' );
const TerserPlugin = require( 'terser-webpack-plugin' );
const WebpackBar = require( 'webpackbar' );
const { DefinePlugin, ProvidePlugin } = require( 'webpack' );
const { BundleAnalyzerPlugin } = require( 'webpack-bundle-analyzer' );
const CreateFileWebpack = require( 'create-file-webpack' );
const ManifestPlugin = require( 'webpack-manifest-plugin' );
const features = require( './feature-flags.json' );

const projectPath = ( relativePath ) => {
	return path.resolve( fs.realpathSync( process.cwd() ), relativePath );
};

const manifestTemplate = `<?php
/**
 * Class Google\\Site_Kit\\Core\\Assets\\Manifest
 *
 * @package   Google\Site_Kit
 * @copyright ${ ( new Date() ).getFullYear() } Google LLC
 * @license   https://www.apache.org/licenses/LICENSE-2.0 Apache License 2.0
 * @link      https://sitekit.withgoogle.com
 */

namespace Google\\Site_Kit\\Core\\Assets;

/**
 * Assets manifest.
 *
 * @since 1.15.0
 * @access private
 * @ignore
 */
class Manifest {

	public static $assets = array(
		{{assets}}
	);

}
`;

const noAMDParserRule = { parser: { amd: false } };

const siteKitExternals = {
	'googlesitekit-api': [ 'googlesitekit', 'api' ],
	'googlesitekit-data': [ 'googlesitekit', 'data' ],
	'googlesitekit-modules': [ 'googlesitekit', 'modules' ],
	'googlesitekit-widgets': [ 'googlesitekit', 'widgets' ],
	'@wordpress/i18n': [ 'googlesitekit', 'i18n' ],
};

const externals = { ...siteKitExternals };

const svgRule = {
	test: /\.svg$/,
	use: [ {
		loader: '@svgr/webpack',
		options: {
			// strip width & height to allow manual override using props
			dimensions: false,
		},
	} ],
};

const rules = [
	noAMDParserRule,
	svgRule,
	{
		test: /\.js$/,
		exclude: /node_modules/,
		use: [
			{
				loader: 'babel-loader',
				options: {
					babelrc: false,
					configFile: false,
					cacheDirectory: true,
					presets: [
						'@wordpress/default',
						'@babel/preset-react',
					],
				},
			},
		],
		...noAMDParserRule,
	},
];

const resolve = {
	alias: {
		'@wordpress/api-fetch__non-shim': require.resolve( '@wordpress/api-fetch' ),
		'@wordpress/api-fetch$': path.resolve( 'assets/js/api-fetch-shim.js' ),
		'@wordpress/i18n__non-shim': require.resolve( '@wordpress/i18n' ),
	},
	modules: [ projectPath( '.' ), 'node_modules' ],
};

// Get the app version from the google-site-kit.php file - optional chaining operator not supported here
const googleSiteKitFile = fs.readFileSync( path.resolve( __dirname, 'google-site-kit.php' ), 'utf8' );
const googleSiteKitVersion = googleSiteKitFile.match( /(?<='GOOGLESITEKIT_VERSION',\s+')\d+.\d+.\d+(?=')/ig );
const GOOGLESITEKIT_VERSION = googleSiteKitVersion ? googleSiteKitVersion[ 0 ] : '';

function* webpackConfig( env, argv ) {
	const { mode, flagMode = mode } = argv;
	const { ANALYZE } = env || {};

<<<<<<< HEAD
	// Build the settings js..
	yield {
		entry: {
			// New Modules (Post-JSR).
			'googlesitekit-api': './assets/js/googlesitekit-api.js',
			'googlesitekit-data': './assets/js/googlesitekit-data.js',
			'googlesitekit-datastore-site': './assets/js/googlesitekit-datastore-site.js',
			'googlesitekit-datastore-user': './assets/js/googlesitekit-datastore-user.js',
			'googlesitekit-datastore-forms': './assets/js/googlesitekit-datastore-forms.js',
			'googlesitekit-datastore-location': './assets/js/googlesitekit-datastore-location.js',
			'googlesitekit-datastore-ui': './assets/js/googlesitekit-datastore-ui.js',
			'googlesitekit-modules': './assets/js/googlesitekit-modules.js',
			'googlesitekit-widgets': './assets/js/googlesitekit-widgets.js',
			'googlesitekit-modules-adsense': './assets/js/googlesitekit-modules-adsense.js',
			'googlesitekit-modules-analytics': './assets/js/googlesitekit-modules-analytics.js',
			'googlesitekit-modules-pagespeed-insights': 'assets/js/googlesitekit-modules-pagespeed-insights.js',
			'googlesitekit-modules-search-console': './assets/js/googlesitekit-modules-search-console.js',
			'googlesitekit-modules-tagmanager': './assets/js/googlesitekit-modules-tagmanager.js',
			'googlesitekit-modules-optimize': './assets/js/googlesitekit-modules-optimize.js',
			'googlesitekit-user-input': './assets/js/googlesitekit-user-input.js',
			// Old Modules
			'googlesitekit-activation': './assets/js/googlesitekit-activation.js',
			'googlesitekit-adminbar': './assets/js/googlesitekit-adminbar.js',
			'googlesitekit-settings': './assets/js/googlesitekit-settings.js',
			'googlesitekit-dashboard': './assets/js/googlesitekit-dashboard.js',
			'googlesitekit-dashboard-details': './assets/js/googlesitekit-dashboard-details.js',
			'googlesitekit-dashboard-splash': './assets/js/googlesitekit-dashboard-splash.js',
			'googlesitekit-wp-dashboard': './assets/js/googlesitekit-wp-dashboard.js',
			'googlesitekit-base': './assets/js/googlesitekit-base.js',
			'googlesitekit-module': './assets/js/googlesitekit-module.js',
		},
		externals,
		output: {
			filename: ( mode === 'production' ? '[name].[contenthash].js' : '[name].js' ),
			path: path.join( __dirname, 'dist/assets/js' ),
			chunkFilename: ( mode === 'production' ? '[name].[chunkhash].js' : '[name].js' ),
			publicPath: '',
			/*
				If multiple webpack runtimes (from different compilations) are used on the
				same webpage, there is a risk of conflicts of on-demand chunks in the global
				namespace.
				See: https://webpack.js.org/configuration/output/#outputjsonpfunction.
			*/
			jsonpFunction: '__googlesitekit_webpackJsonp',
		},
		performance: {
			maxEntrypointSize: 175000,
		},
		module: {
			rules: [
				...rules,
			],
		},
		plugins: [
			new ProvidePlugin( {
				React: 'react',
			} ),
			new WebpackBar( {
				name: 'Module Entry Points',
				color: '#fbbc05',
			} ),
			new CircularDependencyPlugin( {
				exclude: /node_modules/,
				failOnError: true,
				allowAsyncCycles: false,
				cwd: process.cwd(),
			} ),
			new CreateFileWebpack( {
				path: './dist',
				fileName: 'config.json',
				content: JSON.stringify( {
					buildMode: flagMode,
					features,
=======
	return [
		// Build the settings js..
		{
			entry: {
				// New Modules (Post-JSR).
				'googlesitekit-api': './assets/js/googlesitekit-api.js',
				'googlesitekit-data': './assets/js/googlesitekit-data.js',
				'googlesitekit-datastore-site': './assets/js/googlesitekit-datastore-site.js',
				'googlesitekit-datastore-user': './assets/js/googlesitekit-datastore-user.js',
				'googlesitekit-datastore-forms': './assets/js/googlesitekit-datastore-forms.js',
				'googlesitekit-datastore-location': './assets/js/googlesitekit-datastore-location.js',
				'googlesitekit-datastore-ui': './assets/js/googlesitekit-datastore-ui.js',
				'googlesitekit-modules': './assets/js/googlesitekit-modules.js',
				'googlesitekit-widgets': './assets/js/googlesitekit-widgets.js',
				'googlesitekit-modules-adsense': './assets/js/googlesitekit-modules-adsense.js',
				'googlesitekit-modules-analytics': './assets/js/googlesitekit-modules-analytics.js',
				'googlesitekit-modules-analytics-4': './assets/js/googlesitekit-modules-analytics-4.js',
				'googlesitekit-modules-idea-hub': './assets/js/googlesitekit-modules-idea-hub.js',
				'googlesitekit-modules-optimize': './assets/js/googlesitekit-modules-optimize.js',
				'googlesitekit-modules-pagespeed-insights': 'assets/js/googlesitekit-modules-pagespeed-insights.js',
				'googlesitekit-modules-search-console': './assets/js/googlesitekit-modules-search-console.js',
				'googlesitekit-modules-tagmanager': './assets/js/googlesitekit-modules-tagmanager.js',
				'googlesitekit-user-input': './assets/js/googlesitekit-user-input.js',
				// Old Modules
				'googlesitekit-activation': './assets/js/googlesitekit-activation.js',
				'googlesitekit-adminbar': './assets/js/googlesitekit-adminbar.js',
				'googlesitekit-settings': './assets/js/googlesitekit-settings.js',
				'googlesitekit-dashboard': './assets/js/googlesitekit-dashboard.js',
				'googlesitekit-dashboard-details': './assets/js/googlesitekit-dashboard-details.js',
				'googlesitekit-dashboard-splash': './assets/js/googlesitekit-dashboard-splash.js',
				'googlesitekit-wp-dashboard': './assets/js/googlesitekit-wp-dashboard.js',
				'googlesitekit-base': './assets/js/googlesitekit-base.js',
				'googlesitekit-module': './assets/js/googlesitekit-module.js',
			},
			externals,
			output: {
				filename: ( mode === 'production' ? '[name].[contenthash].js' : '[name].js' ),
				path: path.join( __dirname, 'dist/assets/js' ),
				chunkFilename: ( mode === 'production' ? '[name].[chunkhash].js' : '[name].js' ),
				publicPath: '',
				/*
					If multiple webpack runtimes (from different compilations) are used on the
					same webpage, there is a risk of conflicts of on-demand chunks in the global
					namespace.
					See: https://webpack.js.org/configuration/output/#outputjsonpfunction.
				*/
				jsonpFunction: '__googlesitekit_webpackJsonp',
			},
			performance: {
				maxEntrypointSize: 175000,
			},
			module: {
				rules: [
					...rules,
				],
			},
			plugins: [
				new ProvidePlugin( {
					React: 'react',
				} ),
				new WebpackBar( {
					name: 'Module Entry Points',
					color: '#fbbc05',
				} ),
				new CircularDependencyPlugin( {
					exclude: /node_modules/,
					failOnError: true,
					allowAsyncCycles: false,
					cwd: process.cwd(),
				} ),
				new CreateFileWebpack( {
					path: './dist',
					fileName: 'config.json',
					content: JSON.stringify( {
						buildMode: flagMode,
						features,
					} ),
>>>>>>> 37feada8
				} ),
			} ),
			new ManifestPlugin( {
				fileName: path.resolve( __dirname, 'includes/Core/Assets/Manifest.php' ),
				filter( file ) {
					return ( file.name || '' ).match( /\.js$/ );
				},
				serialize( manifest ) {
					const maxLen = Math.max( ...Object.keys( manifest ).map( ( key ) => key.length ) );
					const content = manifestTemplate.replace(
						'{{assets}}',
						Object.keys( manifest )
							.map( ( key ) => `"${ key.replace( '.js', '' ) }"${ ''.padEnd( maxLen - key.length, ' ' ) } => "${ manifest[ key ] }",` )
							.join( '\n\t\t' )
					);

					return content;
				},
			} ),
			new DefinePlugin( {
				'global.GOOGLESITEKIT_VERSION': JSON.stringify( GOOGLESITEKIT_VERSION ),
			} ),
			new ESLintPlugin( {
				emitError: true,
				emitWarning: true,
				failOnError: true,
			} ),
			...( ANALYZE ? [ new BundleAnalyzerPlugin() ] : [] ),
		],
		optimization: {
			minimizer: [
				new TerserPlugin( {
					parallel: true,
					sourceMap: false,
					cache: true,
					terserOptions: {
						// We preserve function names that start with capital letters as
						// they're _likely_ component names, and these are useful to have
						// in tracebacks and error messages.
						keep_fnames: /__|_x|_n|_nx|sprintf|^[A-Z].+$/,
						output: {
							comments: /translators:/i,
						},
					},
					extractComments: false,
				} ),
			],
			/*
				The runtimeChunk value 'single' creates a runtime file to be shared for all generated chunks.
				Without this, imported modules are initialized for each runtime chunk separately which
				results in duplicate module initialization when a shared module is imported by separate entries
				on the same page.
				See: https://v4.webpack.js.org/configuration/optimization/#optimizationruntimechunk
			*/
			runtimeChunk: 'single',
			splitChunks: {
				cacheGroups: {
					vendor: {
						chunks: 'initial',
						name: 'googlesitekit-vendor',
						filename: ( mode === 'production' ? 'googlesitekit-vendor.[contenthash].js' : 'googlesitekit-vendor.js' ),
						enforce: true,
						test: /[\\/]node_modules[\\/]/,
					},
				},
			},
		},
		resolve,
	};

	if ( ANALYZE ) {
		return;
	}

	// Build basic modules that don't require advanced optimizations, splitting chunks, and so on...
	yield {
		entry: {
			'googlesitekit-i18n': './assets/js/googlesitekit-i18n.js',
			// Analytics advanced tracking script to be injected in the frontend.
			'analytics-advanced-tracking': './assets/js/analytics-advanced-tracking.js',
		},
		externals,
		output: {
			filename: '[name].js',
			path: __dirname + '/dist/assets/js',
			publicPath: '',
		},
		module: {
			rules,
		},
		plugins: [
			new WebpackBar( {
				name: 'Basic Modules',
				color: '#fb1105',
			} ),
		],
		optimization: {
			concatenateModules: true,
		},
		resolve,
	};

	// Build the main plugin admin css.
	yield {
		entry: {
			admin: './assets/sass/admin.scss',
			adminbar: './assets/sass/adminbar.scss',
			wpdashboard: './assets/sass/wpdashboard.scss',
		},
		module: {
			rules: [
				{
					test: /\.scss$/,
					use: [
						MiniCssExtractPlugin.loader,
						'css-loader',
						'postcss-loader',
						{
							loader: 'sass-loader',
							options: {
								implementation: require( 'sass' ),
								sassOptions: {
									includePaths: [ 'node_modules' ],
								},
							},
						},
					],
				},
				{
					test: /\.(png|woff|woff2|eot|ttf|gif)$/,
					use: { loader: 'url-loader?limit=100000' },
				},
			],
		},
		plugins: [
			new MiniCssExtractPlugin( {
				filename: '/assets/css/[name].css',
			} ),
			new WebpackBar( {
				name: 'Plugin CSS',
				color: '#4285f4',
			} ),
		],
	};
}

const testBundle = () => {
	return {
		entry: {
			'e2e-api-fetch': './tests/e2e/assets/e2e-api-fetch.js',
			'e2e-redux-logger': './tests/e2e/assets/e2e-redux-logger.js',
		},
		output: {
			filename: '[name].js',
			path: __dirname + '/dist/assets/js',
			chunkFilename: '[name].js',
			publicPath: '',
		},
		module: {
			rules,
		},
		plugins: [
			new WebpackBar( {
				name: 'Test files',
				color: '#34a853',
			} ),
		],
		externals,
		resolve,
	};
};

module.exports = {
	externals,
	noAMDParserRule,
	projectPath,
	resolve,
	rules,
	siteKitExternals,
	svgRule,
};

module.exports.default = ( env, argv ) => {
	const configs = [];

	const configGenerator = webpackConfig( env, argv );
	for ( const config of configGenerator ) {
		configs.push( {
			...config,
			stats: 'errors-warnings',
		} );
	}

	const { includeTests, mode } = argv;
	if ( mode !== 'production' || includeTests ) {
		// Build the test files if we aren't doing a production build.
		configs.push( {
			...testBundle(),
			stats: 'errors-warnings',
		} );
	}

	return configs;
};<|MERGE_RESOLUTION|>--- conflicted
+++ resolved
@@ -133,7 +133,6 @@
 	const { mode, flagMode = mode } = argv;
 	const { ANALYZE } = env || {};
 
-<<<<<<< HEAD
 	// Build the settings js..
 	yield {
 		entry: {
@@ -149,10 +148,12 @@
 			'googlesitekit-widgets': './assets/js/googlesitekit-widgets.js',
 			'googlesitekit-modules-adsense': './assets/js/googlesitekit-modules-adsense.js',
 			'googlesitekit-modules-analytics': './assets/js/googlesitekit-modules-analytics.js',
+			'googlesitekit-modules-analytics-4': './assets/js/googlesitekit-modules-analytics-4.js',
+			'googlesitekit-modules-idea-hub': './assets/js/googlesitekit-modules-idea-hub.js',
+			'googlesitekit-modules-optimize': './assets/js/googlesitekit-modules-optimize.js',
 			'googlesitekit-modules-pagespeed-insights': 'assets/js/googlesitekit-modules-pagespeed-insights.js',
 			'googlesitekit-modules-search-console': './assets/js/googlesitekit-modules-search-console.js',
 			'googlesitekit-modules-tagmanager': './assets/js/googlesitekit-modules-tagmanager.js',
-			'googlesitekit-modules-optimize': './assets/js/googlesitekit-modules-optimize.js',
 			'googlesitekit-user-input': './assets/js/googlesitekit-user-input.js',
 			// Old Modules
 			'googlesitekit-activation': './assets/js/googlesitekit-activation.js',
@@ -207,85 +208,6 @@
 				content: JSON.stringify( {
 					buildMode: flagMode,
 					features,
-=======
-	return [
-		// Build the settings js..
-		{
-			entry: {
-				// New Modules (Post-JSR).
-				'googlesitekit-api': './assets/js/googlesitekit-api.js',
-				'googlesitekit-data': './assets/js/googlesitekit-data.js',
-				'googlesitekit-datastore-site': './assets/js/googlesitekit-datastore-site.js',
-				'googlesitekit-datastore-user': './assets/js/googlesitekit-datastore-user.js',
-				'googlesitekit-datastore-forms': './assets/js/googlesitekit-datastore-forms.js',
-				'googlesitekit-datastore-location': './assets/js/googlesitekit-datastore-location.js',
-				'googlesitekit-datastore-ui': './assets/js/googlesitekit-datastore-ui.js',
-				'googlesitekit-modules': './assets/js/googlesitekit-modules.js',
-				'googlesitekit-widgets': './assets/js/googlesitekit-widgets.js',
-				'googlesitekit-modules-adsense': './assets/js/googlesitekit-modules-adsense.js',
-				'googlesitekit-modules-analytics': './assets/js/googlesitekit-modules-analytics.js',
-				'googlesitekit-modules-analytics-4': './assets/js/googlesitekit-modules-analytics-4.js',
-				'googlesitekit-modules-idea-hub': './assets/js/googlesitekit-modules-idea-hub.js',
-				'googlesitekit-modules-optimize': './assets/js/googlesitekit-modules-optimize.js',
-				'googlesitekit-modules-pagespeed-insights': 'assets/js/googlesitekit-modules-pagespeed-insights.js',
-				'googlesitekit-modules-search-console': './assets/js/googlesitekit-modules-search-console.js',
-				'googlesitekit-modules-tagmanager': './assets/js/googlesitekit-modules-tagmanager.js',
-				'googlesitekit-user-input': './assets/js/googlesitekit-user-input.js',
-				// Old Modules
-				'googlesitekit-activation': './assets/js/googlesitekit-activation.js',
-				'googlesitekit-adminbar': './assets/js/googlesitekit-adminbar.js',
-				'googlesitekit-settings': './assets/js/googlesitekit-settings.js',
-				'googlesitekit-dashboard': './assets/js/googlesitekit-dashboard.js',
-				'googlesitekit-dashboard-details': './assets/js/googlesitekit-dashboard-details.js',
-				'googlesitekit-dashboard-splash': './assets/js/googlesitekit-dashboard-splash.js',
-				'googlesitekit-wp-dashboard': './assets/js/googlesitekit-wp-dashboard.js',
-				'googlesitekit-base': './assets/js/googlesitekit-base.js',
-				'googlesitekit-module': './assets/js/googlesitekit-module.js',
-			},
-			externals,
-			output: {
-				filename: ( mode === 'production' ? '[name].[contenthash].js' : '[name].js' ),
-				path: path.join( __dirname, 'dist/assets/js' ),
-				chunkFilename: ( mode === 'production' ? '[name].[chunkhash].js' : '[name].js' ),
-				publicPath: '',
-				/*
-					If multiple webpack runtimes (from different compilations) are used on the
-					same webpage, there is a risk of conflicts of on-demand chunks in the global
-					namespace.
-					See: https://webpack.js.org/configuration/output/#outputjsonpfunction.
-				*/
-				jsonpFunction: '__googlesitekit_webpackJsonp',
-			},
-			performance: {
-				maxEntrypointSize: 175000,
-			},
-			module: {
-				rules: [
-					...rules,
-				],
-			},
-			plugins: [
-				new ProvidePlugin( {
-					React: 'react',
-				} ),
-				new WebpackBar( {
-					name: 'Module Entry Points',
-					color: '#fbbc05',
-				} ),
-				new CircularDependencyPlugin( {
-					exclude: /node_modules/,
-					failOnError: true,
-					allowAsyncCycles: false,
-					cwd: process.cwd(),
-				} ),
-				new CreateFileWebpack( {
-					path: './dist',
-					fileName: 'config.json',
-					content: JSON.stringify( {
-						buildMode: flagMode,
-						features,
-					} ),
->>>>>>> 37feada8
 				} ),
 			} ),
 			new ManifestPlugin( {
