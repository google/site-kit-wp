<phpunit
        bootstrap="tests/phpunit/bootstrap.php"
        backupGlobals="false"
        processIsolation="false"
        colors="true">
    <testsuites>
        <testsuite name="Site Kit Test Suite">
            <directory suffix=".php">./tests/phpunit/integration</directory>
<<<<<<< HEAD
            <!-- @TODO: Remove these ignore patterns as part of #7843. -->
            <exclude>./tests/phpunit/integration/Modules/Analytics</exclude>
            <exclude>./tests/phpunit/integration/Modules/AnalyticsTest.php</exclude>
=======
>>>>>>> b75e87db
        </testsuite>
    </testsuites>
    <groups>
        <exclude>
            <group>ms-required</group>
        </exclude>
    </groups>
    <php>
        <ini name="error_reporting" value="32767" />
        <ini name="display_errors" value="1" />
        <ini name="display_startup_errors" value="1" />
        <const name="GOOGLESITEKIT_TESTS" value="1" />
        <const name="WP_HTTP_BLOCK_EXTERNAL" value="1" />
    </php>
</phpunit><|MERGE_RESOLUTION|>--- conflicted
+++ resolved
@@ -6,12 +6,6 @@
     <testsuites>
         <testsuite name="Site Kit Test Suite">
             <directory suffix=".php">./tests/phpunit/integration</directory>
-<<<<<<< HEAD
-            <!-- @TODO: Remove these ignore patterns as part of #7843. -->
-            <exclude>./tests/phpunit/integration/Modules/Analytics</exclude>
-            <exclude>./tests/phpunit/integration/Modules/AnalyticsTest.php</exclude>
-=======
->>>>>>> b75e87db
         </testsuite>
     </testsuites>
     <groups>
