--- conflicted
+++ resolved
@@ -41,17 +41,6 @@
 				if ( api === 'i18n' ) {
 					return require.resolve( '@wordpress/i18n' );
 				}
-<<<<<<< HEAD
-
-				// Set "googlesitekit-components" to the entry point which can load GM2 or GM3 components.
-				if ( api === 'components' ) {
-					return path.resolve(
-						rootDir,
-						'assets/js/googlesitekit-components-gm2'
-					);
-				}
-=======
->>>>>>> 4fd737c8
 			}
 
 			return path.resolve( rootDir, `assets/js/${ global }-${ api }.js` );
@@ -102,11 +91,7 @@
 					},
 				},
 			],
-<<<<<<< HEAD
 			include: rootDir,
-=======
-			include: path.resolve( __dirname, '../' ),
->>>>>>> 4fd737c8
 		},
 		{
 			test: /\.mjs$/,
