--- conflicted
+++ resolved
@@ -1,11 +1,7 @@
 {
 	"presets": [
-<<<<<<< HEAD
-		"@babel/preset-env"
-=======
 		"@babel/preset-env",
 		"@wordpress/default"
->>>>>>> f093949c
 	],
 	"plugins": [
 		"@babel/plugin-transform-runtime"
