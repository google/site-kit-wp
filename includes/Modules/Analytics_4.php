--- conflicted
+++ resolved
@@ -36,12 +36,9 @@
 use Google\Site_Kit\Core\Modules\Module_With_Owner;
 use Google\Site_Kit\Core\Modules\Module_With_Owner_Trait;
 use Google\Site_Kit\Core\Modules\Module_With_Service_Entity;
-<<<<<<< HEAD
 use Google\Site_Kit\Core\Permissions\Permissions;
-=======
 use Google\Site_Kit\Core\Modules\Module_With_Tag;
 use Google\Site_Kit\Core\Modules\Tags\Module_Tag_Matchers;
->>>>>>> e05000d0
 use Google\Site_Kit\Core\REST_API\Exception\Invalid_Datapoint_Exception;
 use Google\Site_Kit\Core\REST_API\Data_Request;
 use Google\Site_Kit\Core\REST_API\Exception\Missing_Required_Param_Exception;
@@ -92,13 +89,9 @@
  * @access private
  * @ignore
  */
-<<<<<<< HEAD
-class Analytics_4 extends Module
-	implements Module_With_Scopes, Module_With_Settings, Module_With_Debug_Fields, Module_With_Owner, Module_With_Assets, Module_With_Service_Entity, Module_With_Activation, Module_With_Deactivation, Module_With_Data_Available_State {
-=======
 final class Analytics_4 extends Module
 	implements Module_With_Scopes, Module_With_Settings, Module_With_Debug_Fields, Module_With_Owner, Module_With_Assets, Module_With_Service_Entity, Module_With_Activation, Module_With_Deactivation, Module_With_Data_Available_State, Module_With_Tag {
->>>>>>> e05000d0
+
 	use Method_Proxy_Trait;
 	use Module_With_Assets_Trait;
 	use Module_With_Owner_Trait;
@@ -348,16 +341,7 @@
 		$debug_fields = array(
 			// phpcs:disable
 			/*
-<<<<<<< HEAD
 			TODO: This can be uncommented when we support Ads Integration for Analytics 4.
-=======
-			TODO: This can be uncommented when Analytics and Analytics 4 modules are officially separated.
-			'analytics_4_account_id'         => array(
-				'label' => __( 'Analytics 4 account ID', 'google-site-kit' ),
-				'value' => $settings['accountID'],
-				'debug' => General_Data::redact_debug_value( $settings['accountID'] ),
-			),
->>>>>>> e05000d0
 			'analytics_4_ads_conversion_id'         => array(
 				'label' => __( 'Analytics 4 ads conversion ID', 'google-site-kit' ),
 				'value' => $settings['adsConversionID'],
@@ -368,7 +352,7 @@
 			'analytics_4_account_id'         => array(
 				'label' => __( 'Analytics 4 account ID', 'google-site-kit' ),
 				'value' => $settings['accountID'],
-				'debug' => Debug_Data::redact_debug_value( $settings['accountID'] ),
+				'debug' => General_Data::redact_debug_value( $settings['accountID'] ),
 			),
 			'analytics_4_property_id'        => array(
 				'label' => __( 'Analytics 4 property ID', 'google-site-kit' ),
