<?php
/**
 * Class Google\Site_Kit\Modules\Analytics_4
 *
 * @package   Google\Site_Kit
 * @copyright 2021 Google LLC
 * @license   https://www.apache.org/licenses/LICENSE-2.0 Apache License 2.0
 * @link      https://sitekit.withgoogle.com
 */

namespace Google\Site_Kit\Modules;

use Exception;
use Google\Site_Kit\Core\Assets\Asset;
use Google\Site_Kit\Core\Assets\Script;
use Google\Site_Kit\Core\Authentication\Clients\Google_Site_Kit_Client;
use Google\Site_Kit\Core\Modules\Module;
use Google\Site_Kit\Core\Modules\Module_Settings;
use Google\Site_Kit\Core\Modules\Module_Sharing_Settings;
use Google\Site_Kit\Core\Modules\Module_With_Deactivation;
use Google\Site_Kit\Core\Modules\Module_With_Debug_Fields;
use Google\Site_Kit\Core\Modules\Module_With_Assets;
use Google\Site_Kit\Core\Modules\Module_With_Assets_Trait;
use Google\Site_Kit\Core\Modules\Module_With_Data_Available_State;
use Google\Site_Kit\Core\Modules\Module_With_Data_Available_State_Trait;
use Google\Site_Kit\Core\Modules\Module_With_Scopes;
use Google\Site_Kit\Core\Modules\Module_With_Scopes_Trait;
use Google\Site_Kit\Core\Modules\Module_With_Settings;
use Google\Site_Kit\Core\Modules\Module_With_Settings_Trait;
use Google\Site_Kit\Core\Modules\Module_With_Owner;
use Google\Site_Kit\Core\Modules\Module_With_Owner_Trait;
use Google\Site_Kit\Core\Modules\Module_With_Service_Entity;
use Google\Site_Kit\Core\REST_API\Exception\Invalid_Datapoint_Exception;
use Google\Site_Kit\Core\REST_API\Data_Request;
use Google\Site_Kit\Core\REST_API\Exception\Missing_Required_Param_Exception;
use Google\Site_Kit\Core\Tags\Guards\Tag_Environment_Type_Guard;
use Google\Site_Kit\Core\Tags\Guards\Tag_Verify_Guard;
use Google\Site_Kit\Core\Util\BC_Functions;
use Google\Site_Kit\Core\Util\Debug_Data;
use Google\Site_Kit\Core\Util\Feature_Flags;
use Google\Site_Kit\Core\Util\Method_Proxy_Trait;
use Google\Site_Kit\Core\Util\Sort;
use Google\Site_Kit\Core\Util\URL;
use Google\Site_Kit\Modules\Analytics\Account_Ticket;
use Google\Site_Kit\Modules\Analytics\Settings as Analytics_Settings;
use Google\Site_Kit\Modules\Analytics_4\GoogleAnalyticsAdmin\AccountProvisioningService;
use Google\Site_Kit\Modules\Analytics_4\GoogleAnalyticsAdmin\Proxy_GoogleAnalyticsAdminProvisionAccountTicketRequest;
use Google\Site_Kit\Modules\Analytics_4\Report\Request as Analytics_4_Report_Request;
use Google\Site_Kit\Modules\Analytics_4\Report\Response as Analytics_4_Report_Response;
use Google\Site_Kit\Modules\Analytics_4\Settings;
use Google\Site_Kit\Modules\Analytics_4\Tag_Guard;
use Google\Site_Kit\Modules\Analytics_4\Web_Tag;
use Google\Site_Kit_Dependencies\Google\Model as Google_Model;
use Google\Site_Kit_Dependencies\Google\Service\AnalyticsData as Google_Service_AnalyticsData;
use Google\Site_Kit_Dependencies\Google\Service\GoogleAnalyticsAdmin as Google_Service_GoogleAnalyticsAdmin;
use Google\Site_Kit_Dependencies\Google\Service\GoogleAnalyticsAdmin\GoogleAnalyticsAdminV1betaAccount;
use Google\Site_Kit_Dependencies\Google\Service\GoogleAnalyticsAdmin\GoogleAnalyticsAdminV1betaDataStream;
use Google\Site_Kit_Dependencies\Google\Service\GoogleAnalyticsAdmin\GoogleAnalyticsAdminV1betaDataStreamWebStreamData;
use Google\Site_Kit_Dependencies\Google\Service\GoogleAnalyticsAdmin\GoogleAnalyticsAdminV1betaListDataStreamsResponse;
use Google\Site_Kit_Dependencies\Google\Service\GoogleAnalyticsAdmin\GoogleAnalyticsAdminV1betaProperty as Google_Service_GoogleAnalyticsAdmin_GoogleAnalyticsAdminV1betaProperty;
use Google\Site_Kit_Dependencies\Google\Service\TagManager as Google_Service_TagManager;
use Google\Site_Kit_Dependencies\Google_Service_TagManager_Container;
use Google\Site_Kit_Dependencies\Psr\Http\Message\RequestInterface;
use stdClass;
use WP_Error;

/**
 * Class representing the Analytics 4 module.
 *
 * @since 1.30.0
 * @access private
 * @ignore
 */
final class Analytics_4 extends Module
	implements Module_With_Scopes, Module_With_Settings, Module_With_Debug_Fields, Module_With_Owner, Module_With_Assets, Module_With_Service_Entity, Module_With_Deactivation, Module_With_Data_Available_State {
	use Method_Proxy_Trait;
	use Module_With_Assets_Trait;
	use Module_With_Owner_Trait;
	use Module_With_Scopes_Trait;
	use Module_With_Settings_Trait;
	use Module_With_Data_Available_State_Trait;

	/**
	 * Module slug name.
	 */
	const MODULE_SLUG = 'analytics-4';

	/**
	 * Registers functionality through WordPress hooks.
	 *
	 * @since 1.30.0
	 */
	public function register() {
		$this->register_scopes_hook();

		add_action(
			'googlesitekit_analytics_handle_provisioning_callback',
			$this->get_method_proxy( 'handle_provisioning_callback' ),
			10,
			2
		);
		// Analytics 4 tag placement logic.
		add_action( 'template_redirect', $this->get_method_proxy( 'register_tag' ) );
		add_action( 'googlesitekit_analytics_tracking_opt_out', $this->get_method_proxy( 'analytics_tracking_opt_out' ) );

		// Ensure that the data available state is reset when the measurement ID changes.
		add_action(
			'update_option_googlesitekit_analytics-4_settings',
			function( $old_value, $new_value ) {
				if ( $old_value['measurementID'] !== $new_value['measurementID'] ) {
					$this->reset_data_available();
				}
			},
			10,
			2
		);

		// Ensure both Analytics modules always reference the same owner.
		//
		// The filter for Analytics (UA) is added in this class, and
		// and the filter for Analytics 4 is added in Analytics class.
		// This is to prevent an infinite loop, see:
		// https://github.com/google/site-kit-wp/issues/6465#issuecomment-1483120333.
		add_filter(
			'pre_update_option_' . Analytics_Settings::OPTION,
			function( $new_value, $old_value ) {
				if ( $old_value['ownerID'] !== $new_value['ownerID'] ) {
					$settings = $this->get_settings()->get();

					if ( $settings['ownerID'] && $new_value['ownerID'] !== $settings['ownerID'] ) {
						$this->get_settings()->merge(
							array( 'ownerID' => $new_value['ownerID'] )
						);
					}
				}

				return $new_value;
			},
			20,
			2
		);

		if ( Feature_Flags::enabled( 'ga4Reporting' ) ) {
			// Replicate Analytics settings for Analytics-4 if not set.
			add_filter(
				'option_' . Module_Sharing_Settings::OPTION,
				$this->get_method_proxy( 'replicate_analytics_sharing_settings' )
			);
		}
	}

	/**
	 * Gets required Google OAuth scopes for the module.
	 *
	 * @since 1.30.0
	 *
	 * @return array List of Google OAuth scopes.
	 */
	public function get_scopes() {
		$scopes = array(
			Analytics::READONLY_SCOPE,
		);
		if ( Feature_Flags::enabled( 'gteSupport' ) ) {
			$scopes[] = 'https://www.googleapis.com/auth/tagmanager.readonly';
		}
		return $scopes;
	}

	/**
	 * Checks whether the module is connected.
	 *
	 * A module being connected means that all steps required as part of its activation are completed.
	 *
	 * @since 1.30.0
	 *
	 * @return bool True if module is connected, false otherwise.
	 */
	public function is_connected() {
		$required_keys = array(
			// TODO: These can be uncommented when Analytics and Analytics 4 modules are officially separated.
			/* 'accountID', */ // phpcs:ignore Squiz.PHP.CommentedOutCode.Found
			/* 'adsConversionID', */ // phpcs:ignore Squiz.PHP.CommentedOutCode.Found
			'propertyID',
			'webDataStreamID',
			'measurementID',
		);

		$options = $this->get_settings()->get();
		foreach ( $required_keys as $required_key ) {
			if ( empty( $options[ $required_key ] ) ) {
				return false;
			}
		}

		return parent::is_connected();
	}

	/**
	 * Cleans up when the module is deactivated.
	 *
	 * @since 1.30.0
	 */
	public function on_deactivation() {
		$this->get_settings()->delete();
		$this->reset_data_available();
	}

	/**
	 * Gets an array of debug field definitions.
	 *
	 * @since 1.30.0
	 *
	 * @return array
	 */
	public function get_debug_fields() {
		$settings = $this->get_settings()->get();

		return array(
			// phpcs:disable
			/*
			TODO: This can be uncommented when Analytics and Analytics 4 modules are officially separated.
			'analytics_4_account_id'         => array(
				'label' => __( 'Analytics 4 account ID', 'google-site-kit' ),
				'value' => $settings['accountID'],
				'debug' => Debug_Data::redact_debug_value( $settings['accountID'] ),
			),
			'analytics_4_ads_conversion_id'         => array(
				'label' => __( 'Analytics 4 ads conversion ID', 'google-site-kit' ),
				'value' => $settings['adsConversionID'],
				'debug' => Debug_Data::redact_debug_value( $settings['adsConversionID'] ),
			),
			*/
			// phpcs:enable
			'analytics_4_property_id'        => array(
				'label' => __( 'Analytics 4 property ID', 'google-site-kit' ),
				'value' => $settings['propertyID'],
				'debug' => Debug_Data::redact_debug_value( $settings['propertyID'], 7 ),
			),
			'analytics_4_web_data_stream_id' => array(
				'label' => __( 'Analytics 4 web data stream ID', 'google-site-kit' ),
				'value' => $settings['webDataStreamID'],
				'debug' => Debug_Data::redact_debug_value( $settings['webDataStreamID'] ),
			),
			'analytics_4_measurement_id'     => array(
				'label' => __( 'Analytics 4 measurement ID', 'google-site-kit' ),
				'value' => $settings['measurementID'],
				'debug' => Debug_Data::redact_debug_value( $settings['measurementID'] ),
			),
			'analytics_4_use_snippet'        => array(
				'label' => __( 'Analytics 4 snippet placed', 'google-site-kit' ),
				'value' => $settings['useSnippet'] ? __( 'Yes', 'google-site-kit' ) : __( 'No', 'google-site-kit' ),
				'debug' => $settings['useSnippet'] ? 'yes' : 'no',
			),
		);
	}

	/**
	 * Gets map of datapoint to definition data for each.
	 *
	 * @since 1.30.0
	 *
	 * @return array Map of datapoints to their definitions.
	 */
	protected function get_datapoint_definitions() {
		$datapoints = array(
			'GET:account-summaries'      => array( 'service' => 'analyticsadmin' ),
			'GET:accounts'               => array( 'service' => 'analyticsadmin' ),
			'GET:container-lookup'       => array( 'service' => 'tagmanager' ),
			'GET:container-destinations' => array( 'service' => 'tagmanager' ),
			'POST:create-account-ticket' => array(
				'service'                => 'analyticsprovisioning',
				'scopes'                 => array( Analytics::EDIT_SCOPE ),
				'request_scopes_message' => __( 'You’ll need to grant Site Kit permission to create a new Analytics account on your behalf.', 'google-site-kit' ),
			),
			'GET:google-tag-settings'    => array( 'service' => 'tagmanager' ),
			'POST:create-property'       => array(
				'service'                => 'analyticsadmin',
				'scopes'                 => array( Analytics::EDIT_SCOPE ),
				'request_scopes_message' => __( 'You’ll need to grant Site Kit permission to create a new Analytics 4 property on your behalf.', 'google-site-kit' ),
			),
			'POST:create-webdatastream'  => array(
				'service'                => 'analyticsadmin',
				'scopes'                 => array( Analytics::EDIT_SCOPE ),
				'request_scopes_message' => __( 'You’ll need to grant Site Kit permission to create a new Analytics 4 web data stream for this site on your behalf.', 'google-site-kit' ),
			),
			'GET:properties'             => array( 'service' => 'analyticsadmin' ),
			'GET:property'               => array( 'service' => 'analyticsadmin' ),
			'GET:webdatastreams'         => array( 'service' => 'analyticsadmin' ),
			'GET:webdatastreams-batch'   => array( 'service' => 'analyticsadmin' ),
			'GET:conversion-events'      => array( 'service' => 'analyticsadmin' ),
		);

		if ( Feature_Flags::enabled( 'ga4Reporting' ) ) {
			$datapoints['GET:report'] = array(
				'service'   => 'analyticsdata',
				'shareable' => Feature_Flags::enabled( 'dashboardSharing' ),
			);
		}

		return $datapoints;
	}

	/**
	 * Creates a new property for provided account.
	 *
	 * @since 1.35.0
	 * @since n.e.x.t Added `$options` parameter.
	 *
	 * @param string $account_id Account ID.
	 * @param array  $options {
	 *     Property options.
	 *
	 *     @type string $displayName Display name.
	 *     @type string $timezone    Timezone.
	 * }
	 * @return Google_Service_GoogleAnalyticsAdmin_GoogleAnalyticsAdminV1betaProperty A new property.
	 */
	private function create_property( $account_id, $options = array() ) {
		if ( ! empty( $options['displayName'] ) ) {
			$display_name = sanitize_text_field( $options['displayName'] );
		} else {
			$display_name = URL::parse( $this->context->get_reference_site_url(), PHP_URL_HOST );
		}

		if ( ! empty( $options['timezone'] ) ) {
			$timezone = $options['timezone'];
		} else {
			$timezone = get_option( 'timezone_string' ) ?: 'UTC';
		}

		$property = new Google_Service_GoogleAnalyticsAdmin_GoogleAnalyticsAdminV1betaProperty();
		$property->setParent( self::normalize_account_id( $account_id ) );
		$property->setDisplayName( $display_name );
		$property->setTimeZone( $timezone );

		return $this->get_service( 'analyticsadmin' )->properties->create( $property );
	}

	/**
	 * Creates a new web data stream for provided property.
	 *
	 * @since 1.35.0
	 * @since n.e.x.t Added `$options` parameter.
	 *
	 * @param string $property_id Property ID.
	 * @param array  $options {
	 *     Web data stream options.
	 *
	 *     @type string $displayName Display name.
	 * }
	 * @return GoogleAnalyticsAdminV1betaDataStream A new web data stream.
	 */
	private function create_webdatastream( $property_id, $options = array() ) {
		$site_url = $this->context->get_reference_site_url();

		if ( ! empty( $options['displayName'] ) ) {
			$display_name = sanitize_text_field( $options['displayName'] );
		} else {
			$display_name = URL::parse( $site_url, PHP_URL_HOST );
		}

		$data = new GoogleAnalyticsAdminV1betaDataStreamWebStreamData();
		$data->setDefaultUri( $site_url );

		$datastream = new GoogleAnalyticsAdminV1betaDataStream();
		$datastream->setDisplayName( $display_name );
		$datastream->setType( 'WEB_DATA_STREAM' );
		$datastream->setWebStreamData( $data );

		/* @var Google_Service_GoogleAnalyticsAdmin $analyticsadmin phpcs:ignore Squiz.PHP.CommentedOutCode.Found */
		$analyticsadmin = $this->get_service( 'analyticsadmin' );

		return $analyticsadmin
			->properties_dataStreams // phpcs:ignore WordPress.NamingConventions.ValidVariableName.UsedPropertyNotSnakeCase
			->create(
				self::normalize_property_id( $property_id ),
				$datastream
			);
	}

	/**
	 * Handles Analytics measurement opt-out for a GA4 property.
	 *
	 * @since 1.41.0
	 */
	private function analytics_tracking_opt_out() {
		$tag_id = $this->get_tag_id();
		if ( empty( $tag_id ) ) {
			return;
		}
		BC_Functions::wp_print_inline_script_tag( sprintf( 'window["ga-disable-%s"] = true;', esc_attr( $tag_id ) ) );
	}

	/**
	 * Provisions new GA4 property and web data stream for provided account.
	 *
	 * @since 1.35.0
	 * @since n.e.x.t Added $account_ticket.
	 *
	 * @param string         $account_id     Account ID.
	 * @param Account_Ticket $account_ticket Account ticket instance.
	 */
	private function handle_provisioning_callback( $account_id, $account_ticket ) {
		// Reset the current GA4 settings.
		$this->get_settings()->merge(
			array(
				'propertyID'      => '',
				'webDataStreamID' => '',
				'measurementID'   => '',
			)
		);

		$property = $this->create_property(
			$account_id,
			array(
				'displayName' => $account_ticket->get_property_name(),
				'timezone'    => $account_ticket->get_timezone(),
			)
		);
		$property = self::filter_property_with_ids( $property );

		if ( empty( $property->_id ) ) {
			return;
		}

		$this->get_settings()->merge( array( 'propertyID' => $property->_id ) );

		$web_datastream = $this->create_webdatastream(
			$property->_id,
			array(
				'displayName' => $account_ticket->get_data_stream_name(),
			)
		);
		$web_datastream = self::filter_webdatastream_with_ids( $web_datastream );

		if ( empty( $web_datastream->_id ) ) {
			return;
		}

		$measurement_id = $web_datastream->webStreamData->measurementId; // phpcs:ignore WordPress.NamingConventions.ValidVariableName.UsedPropertyNotSnakeCase

		$this->get_settings()->merge(
			array(
				'webDataStreamID' => $web_datastream->_id,
				'measurementID'   => $measurement_id,
			)
		);

		if ( Feature_Flags::enabled( 'gteSupport' ) ) {
			$container           = $this->get_tagmanager_service()->accounts_containers->lookup( array( 'destinationId' => $measurement_id ) );
			$google_tag_settings = $this->get_google_tag_settings_for_measurement_id( $container, $measurement_id );
			$this->get_settings()->merge( $google_tag_settings );
		}
	}

	/**
	 * Creates a request object for the given datapoint.
	 *
	 * @since 1.30.0
	 *
	 * @param Data_Request $data Data request object.
	 * @return RequestInterface|callable|WP_Error Request object or callable on success, or WP_Error on failure.
	 *
	 * @throws Invalid_Datapoint_Exception Thrown if the datapoint does not exist.
	 * @throws Missing_Required_Param_Exception Thrown if a required parameter is missing or empty.
	 * phpcs:ignore Squiz.Commenting.FunctionCommentThrowTag.WrongNumber
	 */
	protected function create_data_request( Data_Request $data ) {
		switch ( "{$data->method}:{$data->datapoint}" ) {
			case 'GET:accounts':
				return $this->get_service( 'analyticsadmin' )->accounts->listAccounts();
			case 'GET:account-summaries':
				return $this->get_service( 'analyticsadmin' )->accountSummaries->listAccountSummaries( array( 'pageSize' => 200 ) );
			case 'POST:create-account-ticket':
				if ( empty( $data['displayName'] ) ) {
					throw new Missing_Required_Param_Exception( 'displayName' );
				}
				if ( empty( $data['regionCode'] ) ) {
					throw new Missing_Required_Param_Exception( 'regionCode' );
				}
				if ( empty( $data['propertyName'] ) ) {
					throw new Missing_Required_Param_Exception( 'propertyName' );
				}
				if ( empty( $data['dataStreamName'] ) ) {
					throw new Missing_Required_Param_Exception( 'dataStreamName' );
				}
				if ( empty( $data['timezone'] ) ) {
					throw new Missing_Required_Param_Exception( 'timezone' );
				}

				$account = new GoogleAnalyticsAdminV1betaAccount();
				$account->setDisplayName( $data['displayName'] );
				$account->setRegionCode( $data['regionCode'] );

				$credentials            = $this->authentication->credentials()->get();
				$account_ticket_request = new Proxy_GoogleAnalyticsAdminProvisionAccountTicketRequest();
				$account_ticket_request->setSiteId( $credentials['oauth2_client_id'] );
				$account_ticket_request->setSiteSecret( $credentials['oauth2_client_secret'] );
				$account_ticket_request->setRedirectUri( $this->get_provisioning_redirect_uri() );
				$account_ticket_request->setAccount( $account );

				return $this->get_service( 'analyticsprovisioning' )
					->accounts->provisionAccountTicket( $account_ticket_request );
			case 'POST:create-property':
				if ( ! isset( $data['accountID'] ) ) {
					return new WP_Error(
						'missing_required_param',
						/* translators: %s: Missing parameter name */
						sprintf( __( 'Request parameter is empty: %s.', 'google-site-kit' ), 'accountID' ),
						array( 'status' => 400 )
					);
				}

				$options = array(
					'displayName' => $data['displayName'],
					'timezone'    => $data['timezone'],
				);

				return $this->create_property( $data['accountID'], $options );
			case 'POST:create-webdatastream':
				if ( ! isset( $data['propertyID'] ) ) {
					return new WP_Error(
						'missing_required_param',
						/* translators: %s: Missing parameter name */
						sprintf( __( 'Request parameter is empty: %s.', 'google-site-kit' ), 'propertyID' ),
						array( 'status' => 400 )
					);
				}

				$options = array(
					'displayName' => $data['displayName'],
				);

				return $this->create_webdatastream( $data['propertyID'], $options );
			case 'GET:properties':
				if ( ! isset( $data['accountID'] ) ) {
					return new WP_Error(
						'missing_required_param',
						/* translators: %s: Missing parameter name */
						sprintf( __( 'Request parameter is empty: %s.', 'google-site-kit' ), 'accountID' ),
						array( 'status' => 400 )
					);
				}

				return $this->get_service( 'analyticsadmin' )->properties->listProperties(
					array(
						'filter' => 'parent:' . self::normalize_account_id( $data['accountID'] ),
					)
				);
			case 'GET:property':
				if ( ! isset( $data['propertyID'] ) ) {
					return new WP_Error(
						'missing_required_param',
						/* translators: %s: Missing parameter name */
						sprintf( __( 'Request parameter is empty: %s.', 'google-site-kit' ), 'propertyID' ),
						array( 'status' => 400 )
					);
				}

				return $this->get_service( 'analyticsadmin' )->properties->get( self::normalize_property_id( $data['propertyID'] ) );
			case 'GET:report':
				if ( empty( $data['metrics'] ) ) {
					return new WP_Error(
						'missing_required_param',
						/* translators: %s: Missing parameter name */
						sprintf( __( 'Request parameter is empty: %s.', 'google-site-kit' ), 'metrics' ),
						array( 'status' => 400 )
					);
				}

				$settings = $this->get_settings()->get();
				if ( empty( $settings['propertyID'] ) ) {
					return new WP_Error(
						'missing_required_setting',
						__( 'No connected Google Analytics 4 property ID.', 'google-site-kit' ),
						array( 'status' => 500 )
					);
				}

				$report  = new Analytics_4_Report_Request( $this->context );
				$request = $report->create_request( $data, $this->is_shared_data_request( $data ) );
				if ( is_wp_error( $request ) ) {
					return $request;
				}

				$property_id = self::normalize_property_id( $settings['propertyID'] );
				$request->setProperty( $property_id );

				return $this->get_analyticsdata_service()->properties->runReport( $property_id, $request );
			case 'GET:webdatastreams':
				if ( ! isset( $data['propertyID'] ) ) {
					return new WP_Error(
						'missing_required_param',
						/* translators: %s: Missing parameter name */
						sprintf( __( 'Request parameter is empty: %s.', 'google-site-kit' ), 'propertyID' ),
						array( 'status' => 400 )
					);
				}

				/* @var Google_Service_GoogleAnalyticsAdmin $analyticsadmin phpcs:ignore Squiz.PHP.CommentedOutCode.Found */
				$analyticsadmin = $this->get_service( 'analyticsadmin' );

				return $analyticsadmin
					->properties_dataStreams // phpcs:ignore WordPress.NamingConventions.ValidVariableName.UsedPropertyNotSnakeCase
					->listPropertiesDataStreams(
						self::normalize_property_id( $data['propertyID'] )
					);
			case 'GET:webdatastreams-batch':
				if ( ! isset( $data['propertyIDs'] ) ) {
					return new WP_Error(
						'missing_required_param',
						/* translators: %s: Missing parameter name */
						sprintf( __( 'Request parameter is empty: %s.', 'google-site-kit' ), 'propertyIDs' ),
						array( 'status' => 400 )
					);
				}

				if ( ! is_array( $data['propertyIDs'] ) || count( $data['propertyIDs'] ) > 10 ) {
					return new WP_Error(
						'rest_invalid_param',
						/* translators: %s: List of invalid parameters. */
						sprintf( __( 'Invalid parameter(s): %s', 'google-site-kit' ), 'propertyIDs' ),
						array( 'status' => 400 )
					);
				}

				/* @var Google_Service_GoogleAnalyticsAdmin $analyticsadmin phpcs:ignore Squiz.PHP.CommentedOutCode.Found */
				$analyticsadmin = $this->get_service( 'analyticsadmin' );
				$batch_request  = $analyticsadmin->createBatch();

				foreach ( $data['propertyIDs'] as $property_id ) {
					$batch_request->add(
						$analyticsadmin
							->properties_dataStreams // phpcs:ignore WordPress.NamingConventions.ValidVariableName.UsedPropertyNotSnakeCase
							->listPropertiesDataStreams(
								self::normalize_property_id( $property_id )
							)
					);
				}

				return function() use ( $batch_request ) {
					return $batch_request->execute();
				};
			case 'GET:container-lookup':
				if ( ! isset( $data['destinationID'] ) ) {
					return new WP_Error(
						'missing_required_param',
						/* translators: %s: Missing parameter name */
						sprintf( __( 'Request parameter is empty: %s.', 'google-site-kit' ), 'destinationID' ),
						array( 'status' => 400 )
					);
				}

				return $this->get_tagmanager_service()->accounts_containers->lookup( array( 'destinationId' => $data['destinationID'] ) );
			case 'GET:container-destinations':
				if ( ! isset( $data['accountID'] ) ) {
					return new WP_Error(
						'missing_required_param',
						/* translators: %s: Missing parameter name */
						sprintf( __( 'Request parameter is empty: %s.', 'google-site-kit' ), 'accountID' ),
						array( 'status' => 400 )
					);
				}
				if ( ! isset( $data['containerID'] ) ) {
					return new WP_Error(
						'missing_required_param',
						/* translators: %s: Missing parameter name */
						sprintf( __( 'Request parameter is empty: %s.', 'google-site-kit' ), 'containerID' ),
						array( 'status' => 400 )
					);
				}

				return $this->get_tagmanager_service()->accounts_containers_destinations->listAccountsContainersDestinations(
					"accounts/{$data['accountID']}/containers/{$data['containerID']}"
				);
			case 'GET:google-tag-settings':
				if ( ! isset( $data['measurementID'] ) ) {
					return new WP_Error(
						'missing_required_param',
						/* translators: %s: Missing parameter name */
						sprintf( __( 'Request parameter is empty: %s.', 'google-site-kit' ), 'measurementID' ),
						array( 'status' => 400 )
					);
				}

				return $this->get_tagmanager_service()->accounts_containers->lookup( array( 'destinationId' => $data['measurementID'] ) );
			case 'GET:conversion-events':
				if ( ! isset( $data['propertyID'] ) ) {
					return new WP_Error(
						'missing_required_param',
						/* translators: %s: Missing parameter name */
						sprintf( __( 'Request parameter is empty: %s.', 'google-site-kit' ), 'propertyID' ),
						array( 'status' => 400 )
					);
				}

				$analyticsadmin = $this->get_service( 'analyticsadmin' );
				$property_id    = self::normalize_property_id( $data['propertyID'] );

				return $analyticsadmin
					->properties_conversionEvents // phpcs:ignore WordPress.NamingConventions.ValidVariableName.UsedPropertyNotSnakeCase
					->listPropertiesConversionEvents( $property_id );
		}

		return parent::create_data_request( $data );
	}

	/**
	 * Parses a response for the given datapoint.
	 *
	 * @since 1.30.0
	 *
	 * @param Data_Request $data     Data request object.
	 * @param mixed        $response Request response.
	 *
	 * @return mixed Parsed response data on success, or WP_Error on failure.
	 */
	protected function parse_data_response( Data_Request $data, $response ) {
		switch ( "{$data->method}:{$data->datapoint}" ) {
			case 'GET:accounts':
				return array_map( array( self::class, 'filter_account_with_ids' ), $response->getAccounts() );
			case 'GET:account-summaries':
				return array_map(
					function( $account ) {
						$obj                    = self::filter_account_with_ids( $account, 'account' );
						$obj->propertySummaries = array_map( // phpcs:ignore WordPress.NamingConventions.ValidVariableName.UsedPropertyNotSnakeCase
							function( $property ) {
								return self::filter_property_with_ids( $property, 'property' );
							},
							$account->getPropertySummaries()
						);

						return $obj;
					},
					$response->getAccountSummaries()
				);
			case 'POST:create-account-ticket':
				$account_ticket = new Account_Ticket();
				$account_ticket->set_id( $response->getAccountTicketId() );
				// Required in create_data_request.
				$account_ticket->set_property_name( $data['propertyName'] );
				$account_ticket->set_data_stream_name( $data['dataStreamName'] );
				$account_ticket->set_timezone( $data['timezone'] );
				// Cache the create ticket id long enough to verify it upon completion of the terms of service.
				set_transient(
					Analytics::PROVISION_ACCOUNT_TICKET_ID . '::' . get_current_user_id(),
					$account_ticket->to_array(),
					15 * MINUTE_IN_SECONDS
				);

				return $response;
			case 'POST:create-property':
				return self::filter_property_with_ids( $response );
			case 'POST:create-webdatastream':
				return self::filter_webdatastream_with_ids( $response );
			case 'GET:properties':
				return Sort::case_insensitive_list_sort(
					array_map( array( self::class, 'filter_property_with_ids' ), $response->getProperties() ),
					'displayName'
				);
			case 'GET:property':
				return self::filter_property_with_ids( $response );
			case 'GET:webdatastreams':
				/* @var GoogleAnalyticsAdminV1betaListDataStreamsResponse $response phpcs:ignore Squiz.PHP.CommentedOutCode.Found */
				$webdatastreams = self::filter_web_datastreams( $response->getDataStreams() );
				return array_map( array( self::class, 'filter_webdatastream_with_ids' ), $webdatastreams );
			case 'GET:webdatastreams-batch':
				return self::parse_webdatastreams_batch( $response );
			case 'GET:container-destinations':
				return (array) $response->getDestination();
			case 'GET:google-tag-settings':
				return $this->get_google_tag_settings_for_measurement_id( $response, $data['measurementID'] );
			case 'GET:conversion-events':
				return (array) $response->getConversionEvents();
			case 'GET:report':
				$report = new Analytics_4_Report_Response( $this->context );
				return $report->parse_response( $data, $response );
		}

		return parent::parse_data_response( $data, $response );
	}

	/**
	 * Gets the configured TagManager service instance.
	 *
	 * @since 1.92.0
	 *
	 * @return Google_Service_TagManager instance.
	 * @throws Exception Thrown if the module did not correctly set up the service.
	 */
	private function get_tagmanager_service() {
		return $this->get_service( 'tagmanager' );
	}

	/**
	 * Sets up information about the module.
	 *
	 * @since 1.30.0
	 *
	 * @return array Associative array of module info.
	 */
	protected function setup_info() {
		return array(
			'slug'        => self::MODULE_SLUG,
			'name'        => _x( 'Analytics 4', 'Service name', 'google-site-kit' ),
			'description' => __( 'Get a deeper understanding of your customers. Google Analytics gives you the free tools you need to analyze data for your business in one place.', 'google-site-kit' ),
			'order'       => 3,
			'homepage'    => __( 'https://analytics.google.com/analytics/web', 'google-site-kit' ),
			'internal'    => true,
			'depends_on'  => array( 'analytics' ),
		);
	}

	/**
	 * Gets the configured Analytics Data service object instance.
	 *
	 * @since 1.93.0
	 *
	 * @return Google_Service_AnalyticsData The Analytics Data API service.
	 */
	protected function get_analyticsdata_service() {
		return $this->get_service( 'analyticsdata' );
	}

	/**
	 * Sets up the Google services the module should use.
	 *
	 * This method is invoked once by {@see Module::get_service()} to lazily set up the services when one is requested
	 * for the first time.
	 *
	 * @since 1.30.0
	 *
	 * @param Google_Site_Kit_Client $client Google client instance.
	 * @return array Google services as $identifier => $service_instance pairs. Every $service_instance must be an
	 *               instance of Google_Service.
	 */
	protected function setup_services( Google_Site_Kit_Client $client ) {
		$google_proxy = $this->authentication->get_google_proxy();

		return array(
			'analyticsadmin'        => new Google_Service_GoogleAnalyticsAdmin( $client ),
			'analyticsdata'         => new Google_Service_AnalyticsData( $client ),
			'analyticsprovisioning' => new AccountProvisioningService( $client, $google_proxy->url() ),
			'tagmanager'            => new Google_Service_TagManager( $client ),
		);
	}

	/**
	 * Sets up the module's settings instance.
	 *
	 * @since 1.30.0
	 *
	 * @return Module_Settings
	 */
	protected function setup_settings() {
		return new Settings( $this->options );
	}

	/**
	 * Sets up the module's assets to register.
	 *
	 * @since 1.31.0
	 *
	 * @return Asset[] List of Asset objects.
	 */
	protected function setup_assets() {
		$base_url = $this->context->url( 'dist/assets/' );

		return array(
			new Script(
				'googlesitekit-modules-analytics-4',
				array(
					'src'          => $base_url . 'js/googlesitekit-modules-analytics-4.js',
					'dependencies' => array(
						'googlesitekit-vendor',
						'googlesitekit-api',
						'googlesitekit-data',
						'googlesitekit-modules',
						'googlesitekit-datastore-site',
						'googlesitekit-datastore-forms',
						'googlesitekit-components',
						'googlesitekit-modules-data',
					),
				)
			),
		);
	}

	/**
	 * Gets the provisioning redirect URI that listens for the Terms of Service redirect.
	 *
	 * @since n.e.x.t
	 *
	 * @return string Provisioning redirect URI.
	 */
	private function get_provisioning_redirect_uri() {
		return $this->authentication->get_google_proxy()
			->get_site_fields()['analytics_redirect_uri'];
	}

	/**
	 * Registers the Analytics 4 tag.
	 *
	 * @since 1.31.0
	 */
	private function register_tag() {
		if ( $this->context->is_amp() ) {
			return;
		}

		$tag = new Web_Tag( $this->get_tag_id(), self::MODULE_SLUG );

		if ( $tag->is_tag_blocked() ) {
			return;
		}

		$tag->use_guard( new Tag_Verify_Guard( $this->context->input() ) );
		$tag->use_guard( new Tag_Guard( $this->get_settings() ) );
		$tag->use_guard( new Tag_Environment_Type_Guard() );

		if ( $tag->can_register() ) {
			// Here we need to retrieve the ads conversion ID from the
			// classic/UA Analytics settings as it does not exist yet for this module.
			// TODO: Update the value to be sourced from GA4 module settings once decoupled.
			$ua_settings = ( new Analytics_Settings( $this->options ) )->get();
			$tag->set_ads_conversion_id( $ua_settings['adsConversionID'] );

			$tag->register();
		}
	}

	/**
	 * Parses account ID, adds it to the model object and returns updated model.
	 *
	 * @since 1.31.0
	 *
	 * @param Google_Model $account Account model.
	 * @param string       $id_key   Attribute name that contains account id.
	 * @return stdClass Updated model with _id attribute.
	 */
	public static function filter_account_with_ids( $account, $id_key = 'name' ) {
		$obj = $account->toSimpleObject();

		$matches = array();
		if ( preg_match( '#accounts/([^/]+)#', $account[ $id_key ], $matches ) ) {
			$obj->_id = $matches[1];
		}

		return $obj;
	}

	/**
	 * Parses account and property IDs, adds it to the model object and returns updated model.
	 *
	 * @since 1.31.0
	 *
	 * @param Google_Model $property Property model.
	 * @param string       $id_key   Attribute name that contains property id.
	 * @return stdClass Updated model with _id and _accountID attributes.
	 */
	public static function filter_property_with_ids( $property, $id_key = 'name' ) {
		$obj = $property->toSimpleObject();

		$matches = array();
		if ( preg_match( '#properties/([^/]+)#', $property[ $id_key ], $matches ) ) {
			$obj->_id = $matches[1];
		}

		$matches = array();
		if ( preg_match( '#accounts/([^/]+)#', $property['parent'], $matches ) ) {
			$obj->_accountID = $matches[1]; // phpcs:ignore WordPress.NamingConventions.ValidVariableName.UsedPropertyNotSnakeCase
		}

		return $obj;
	}

	/**
	 * Parses property and web datastream IDs, adds it to the model object and returns updated model.
	 *
	 * @since 1.31.0
	 *
	 * @param Google_Model $webdatastream Web datastream model.
	 * @return stdClass Updated model with _id and _propertyID attributes.
	 */
	public static function filter_webdatastream_with_ids( $webdatastream ) {
		$obj = $webdatastream->toSimpleObject();

		$matches = array();
		if ( preg_match( '#properties/([^/]+)/dataStreams/([^/]+)#', $webdatastream['name'], $matches ) ) {
			$obj->_id         = $matches[2];
			$obj->_propertyID = $matches[1]; // phpcs:ignore WordPress.NamingConventions.ValidVariableName.UsedPropertyNotSnakeCase
		}

		return $obj;
	}

	/**
	 * Filters a list of data stream objects and returns only web data streams.
	 *
	 * @since 1.49.1
	 *
	 * @param GoogleAnalyticsAdminV1betaDataStream[] $datastreams Data streams to filter.
	 * @return GoogleAnalyticsAdminV1betaDataStream[] Web data streams.
	 */
	public static function filter_web_datastreams( array $datastreams ) {
		return array_filter(
			$datastreams,
			function ( GoogleAnalyticsAdminV1betaDataStream $datastream ) {
				return $datastream->getType() === 'WEB_DATA_STREAM';
			}
		);
	}

	/**
	 * Parses a response, adding the _id and _propertyID params and converting to an array keyed by the propertyID and web datastream IDs.
	 *
	 * @since 1.39.0
	 *
	 * @param GoogleAnalyticsAdminV1betaListDataStreamsResponse[] $batch_response Array of GoogleAnalyticsAdminV1betaListWebDataStreamsResponse objects.
	 * @return stdClass[] Array of models containing _id and _propertyID attributes, keyed by the propertyID.
	 */
	public static function parse_webdatastreams_batch( $batch_response ) {
		$mapped = array();

		foreach ( $batch_response as $response ) {
			if ( $response instanceof Exception ) {
				continue;
			}

			$webdatastreams = self::filter_web_datastreams( $response->getDataStreams() );

			foreach ( $webdatastreams as $webdatastream ) {
				$value            = self::filter_webdatastream_with_ids( $webdatastream );
				$key              = $value->_propertyID; // phpcs:ignore WordPress.NamingConventions.ValidVariableName.UsedPropertyNotSnakeCase
				$mapped[ $key ]   = isset( $mapped[ $key ] ) ? $mapped[ $key ] : array();
				$mapped[ $key ][] = $value;
			}
		}

		return $mapped;
	}

	/**
	 * Normalizes account ID and returns it.
	 *
	 * @since 1.31.0
	 *
	 * @param string $account_id Account ID.
	 * @return string Updated account ID with "accounts/" prefix.
	 */
	public static function normalize_account_id( $account_id ) {
		return 'accounts/' . $account_id;
	}

	/**
	 * Normalizes property ID and returns it.
	 *
	 * @since 1.31.0
	 *
	 * @param string $property_id Property ID.
	 * @return string Updated property ID with "properties/" prefix.
	 */
	public static function normalize_property_id( $property_id ) {
		return 'properties/' . $property_id;
	}

	/**
	 * Checks if the current user has access to the current configured service entity.
	 *
	 * @since 1.70.0
	 *
	 * @return boolean|WP_Error
	 */
	public function check_service_entity_access() {
		/* @var Google_Service_GoogleAnalyticsAdmin $analyticsadmin phpcs:ignore Squiz.PHP.CommentedOutCode.Found */
		$analyticsadmin = $this->get_service( 'analyticsadmin' );
		$settings       = $this->settings->get();

		try {
			$analyticsadmin
			->properties_dataStreams // phpcs:ignore WordPress.NamingConventions.ValidVariableName.UsedPropertyNotSnakeCase
			->listPropertiesDataStreams(
				self::normalize_property_id( $settings['propertyID'] )
			);
		} catch ( Exception $e ) {
			if ( $e->getCode() === 403 ) {
				return false;
			}
			return $this->exception_to_error( $e );
		}

		return true;
	}

	/**
	 * Gets the Google Tag Settings for the given measurement ID.
	 *
	 * @since 1.94.0
	 *
	 * @param Google_Service_TagManager_Container $container Tag Manager container.
	 * @param string                              $measurement_id Measurement ID.
	 * @return array Google Tag Settings.
	 */
	protected function get_google_tag_settings_for_measurement_id( $container, $measurement_id ) {
		return array(
			'googleTagAccountID'   => $container->getAccountId(),
			'googleTagContainerID' => $container->getContainerId(),
			'googleTagID'          => $this->determine_google_tag_id_from_tag_ids( $container->getTagIds(), $measurement_id ),
		);
	}

	/**
	 * Determines Google Tag ID from the given Tag IDs.
	 *
	 * @since 1.94.0
	 *
	 * @param array  $tag_ids Tag IDs.
	 * @param string $measurement_id Measurement ID.
	 * @return string Google Tag ID.
	 */
	private function determine_google_tag_id_from_tag_ids( $tag_ids, $measurement_id ) {
		// If there is only one tag id in the array, return it.
		if ( count( $tag_ids ) === 1 ) {
			return $tag_ids[0];
		}

		// If there are multiple tags, return the first one that starts with `GT-`.
		foreach ( $tag_ids as $tag_id ) {
			if ( substr( $tag_id, 0, 3 ) === 'GT-' ) { // strlen( 'GT-' ) === 3.
				return $tag_id;
			}
		}

		// Otherwise, return the `$measurement_id` if it is in the array.
		if ( in_array( $measurement_id, $tag_ids, true ) ) {
			return $measurement_id;
		}

		// Otherwise, return the first one that starts with `G-`.
		foreach ( $tag_ids as $tag_id ) {
			if ( substr( $tag_id, 0, 2 ) === 'G-' ) { // strlen( 'G-' ) === 2.
				return $tag_id;
			}
		}

		// If none of the above, return the first one.
		return $tag_ids[0];
	}

	/**
	 * Gets the Google Analytics 4 tag ID.
	 *
	 * @since 1.96.0
	 *
	 * @return string Google Analytics 4 tag ID.
	 */
	private function get_tag_id() {
		$settings = $this->get_settings()->get();

		if ( Feature_Flags::enabled( 'gteSupport' ) && ! empty( $settings['googleTagID'] ) ) {
			return $settings['googleTagID'];
		}
		return $settings['measurementID'];
	}

<<<<<<< HEAD
	/**
	 * Creates and executes a new Analytics 4 report request.
	 *
	 * @since 1.93.0
	 *
	 * @param Data_Request $data Data request object.
	 * @return RequestInterface|WP_Error Request object on success, or WP_Error on failure.
	 */
	protected function create_report_request( Data_Request $data ) {
		$request_args = array();

		$option = $this->get_settings()->get();

		if ( empty( $data['metrics'] ) ) {
			return new WP_Error(
				'missing_required_param',
				/* translators: %s: Missing parameter name */
				sprintf( __( 'Request parameter is empty: %s.', 'google-site-kit' ), 'metrics' ),
				array( 'status' => 400 )
			);
		}

		if ( empty( $option['propertyID'] ) ) {
			return new WP_Error(
				'missing_required_setting',
				__( 'No connected Google Analytics 4 property ID.', 'google-site-kit' ),
				array( 'status' => 500 )
			);
		}

		if ( ! empty( $data['url'] ) ) {
			$request_args['page'] = $data['url'];
		}

		if ( ! empty( $data['limit'] ) ) {
			$request_args['row_limit'] = $data['limit'];
		}

		$dimensions = $data['dimensions'];
		if ( ! empty( $dimensions ) && ( is_string( $dimensions ) || is_array( $dimensions ) ) ) {
			if ( is_string( $dimensions ) ) {
				$dimensions = explode( ',', $dimensions );
			} elseif ( is_array( $dimensions ) && ! wp_is_numeric_array( $dimensions ) ) { // If single object is passed.
				$dimensions = array( $dimensions );
			}

			$dimensions = array_filter(
				array_map(
					function ( $dimension_def ) {
						$dimension = new Google_Service_AnalyticsData_Dimension();

						if ( is_string( $dimension_def ) ) {
							$dimension->setName( $dimension_def );
						} elseif ( is_array( $dimension_def ) && ! empty( $dimension_def['name'] ) ) {
							$dimension->setName( $dimension_def['name'] );
						} else {
							return null;
						}

						return $dimension;
					},
					array_filter( $dimensions )
				)
			);

			if ( ! empty( $dimensions ) ) {
				if ( $this->is_shared_data_request( $data ) ) {
					try {
						$this->validate_shared_report_dimensions( $dimensions );
					} catch ( Invalid_Report_Dimensions_Exception $exception ) {
						return new WP_Error(
							'invalid_analytics_4_report_dimensions',
							$exception->getMessage()
						);
					}
				}

				$request_args['dimensions'] = $dimensions;
			}
		}

		$dimension_filters            = $data['dimensionFilters'];
		$dimension_filter_expressions = array();
		if ( ! empty( $dimension_filters ) && is_array( $dimension_filters ) ) {
			foreach ( $dimension_filters as $dimension_name => $dimension_value ) {
				$dimension_filter = new Google_Service_AnalyticsData_Filter();
				$dimension_filter->setFieldName( $dimension_name );
				if ( is_array( $dimension_value ) ) {
					$dimension_in_list_filter = new Google_Service_AnalyticsData_InListFilter();
					$dimension_in_list_filter->setValues( $dimension_value );
					$dimension_filter->setInListFilter( $dimension_in_list_filter );
				} else {
					$dimension_string_filter = new Google_Service_AnalyticsData_StringFilter();
					$dimension_string_filter->setMatchType( 'EXACT' );
					$dimension_string_filter->setValue( $dimension_value );
					$dimension_filter->setStringFilter( $dimension_string_filter );
				}
				$dimension_filter_expression = new Google_Service_AnalyticsData_FilterExpression();
				$dimension_filter_expression->setFilter( $dimension_filter );
				$dimension_filter_expressions[] = $dimension_filter_expression;
			}

			if ( ! empty( $dimension_filter_expressions ) ) {
				$request_args['dimension_filters'] = $dimension_filter_expressions;
			}
		}

		$request = $this->create_analytics_site_data_request( $option['propertyID'], $request_args );

		if ( is_wp_error( $request ) ) {
			return $request;
		}

		$date_ranges = array();
		$start_date  = $data['startDate'];
		$end_date    = $data['endDate'];
		if ( strtotime( $start_date ) && strtotime( $end_date ) ) {
			$compare_start_date = $data['compareStartDate'];
			$compare_end_date   = $data['compareEndDate'];
			$date_ranges[]      = array( $start_date, $end_date );

			// When using multiple date ranges, it changes the structure of the response:
			// Aggregate properties (minimum, maximum, totals) will have an entry per date range.
			// The rows property will have additional row entries for each date range.
			if ( strtotime( $compare_start_date ) && strtotime( $compare_end_date ) ) {
				$date_ranges[] = array( $compare_start_date, $compare_end_date );
			}
		} else {
			// Default the date range to the last 28 days.
			$date_ranges[] = $this->parse_date_range( 'last-28-days', 1 );
		}

		$date_ranges = array_map(
			function ( $date_range ) {
				list ( $start_date, $end_date ) = $date_range;
				$date_range                     = new Google_Service_AnalyticsData_DateRange();
				$date_range->setStartDate( $start_date );
				$date_range->setEndDate( $end_date );

				return $date_range;
			},
			$date_ranges
		);
		$request->setDateRanges( $date_ranges );

		$metrics = $data['metrics'];
		if ( is_string( $metrics ) || is_array( $metrics ) ) {
			if ( is_string( $metrics ) ) {
				$metrics = explode( ',', $data['metrics'] );
			} elseif ( is_array( $metrics ) && ! wp_is_numeric_array( $metrics ) ) { // If single object is passed.
				$metrics = array( $metrics );
			}

			$metrics = array_filter(
				array_map(
					function ( $metric_def ) {
						$metric = new Google_Service_AnalyticsData_Metric();

						if ( is_string( $metric_def ) ) {
							$metric->setName( $metric_def );
						} elseif ( is_array( $metric_def ) ) {
							$metric->setName( $metric_def['name'] );
							if ( ! empty( $metric_def['expression'] ) ) {
								$metric->setExpression( $metric_def['expression'] );
							}
						} else {
							return null;
						}

						return $metric;
					},
					$metrics
				)
			);

			if ( ! empty( $metrics ) ) {
				try {
					$this->validate_report_metrics( $metrics );
				} catch ( Invalid_Report_Metrics_Exception $exception ) {
					return new WP_Error(
						'invalid_analytics_4_report_metrics',
						$exception->getMessage()
					);
				}

				if ( $this->is_shared_data_request( $data ) ) {
					try {
						$this->validate_shared_report_metrics( $metrics );
					} catch ( Invalid_Report_Metrics_Exception $exception ) {
						return new WP_Error(
							'invalid_analytics_4_report_metrics',
							$exception->getMessage()
						);
					}
				}

				$request->setMetrics( $metrics );
			}
		}

		// Order by.
		$orderby = $this->parse_reporting_orderby( $data['orderby'] );
		if ( ! empty( $orderby ) ) {
			$request->setOrderBys( $orderby );
		}

		// Ensure the total, minimum and maximum metric aggregations are included in order to match what is returned by the UA reports. We may wish to make this optional in future.
		$request->setMetricAggregations(
			array(
				'TOTAL',
				'MINIMUM',
				'MAXIMUM',
			)
		);

		return $this->get_analyticsdata_service()->properties->runReport( self::normalize_property_id( $option['propertyID'] ), $request );
	}

	/**
	 * Parses the orderby value of the data request into an array of AnalyticsData OrderBy object instances.
	 *
	 * @since 1.93.0
	 * @since 1.95.0 Updated to provide support for ordering by dimensions.
	 *
	 * @param array|null $orderby Data request orderby value.
	 * @return Google_Service_AnalyticsData_OrderBy[] An array of AnalyticsData OrderBy objects.
	 */
	protected function parse_reporting_orderby( $orderby ) {
		if ( empty( $orderby ) || ! is_array( $orderby ) || ! wp_is_numeric_array( $orderby ) ) {
			return array();
		}

		$results = array_map(
			function ( $order_def ) {
				$order_by = new Google_Service_AnalyticsData_OrderBy();
				$order_by->setDesc( ! empty( $order_def['desc'] ) );

				if ( isset( $order_def['metric'] ) && isset( $order_def['metric']['metricName'] ) ) {
					$metric_order_by = new Google_Service_AnalyticsData_MetricOrderBy();
					$metric_order_by->setMetricName( $order_def['metric']['metricName'] );
					$order_by->setMetric( $metric_order_by );
				} elseif ( isset( $order_def['dimension'] ) && isset( $order_def['dimension']['dimensionName'] ) ) {
					$dimension_order_by = new Google_Service_AnalyticsData_DimensionOrderBy();
					$dimension_order_by->setDimensionName( $order_def['dimension']['dimensionName'] );
					$order_by->setDimension( $dimension_order_by );
				} else {
					return null;
				}

				return $order_by;
			},
			$orderby
		);

		$results = array_filter( $results );
		$results = array_values( $results );

		return $results;
	}

	/**
	 * Creates a new Analytics 4 site request for the current site and given arguments.
	 *
	 * @since 1.93.0
	 *
	 * @param string $property_id Analytics 4 property ID.
	 * @param array  $args {
	 *     Optional. Additional arguments.
	 *
	 *     @type array                                           $dimensions        List of request dimensions. Default empty array.
	 *     @type Google_Service_AnalyticsData_FilterExpression[] $dimension_filters List of dimension filter instances for the specified request dimensions. Default empty array.
	 *     @type string                                          $start_date        Start date in 'Y-m-d' format. Default empty string.
	 *     @type string                                          $end_date          End date in 'Y-m-d' format. Default empty string.
	 *     @type string                                          $page              Specific page URL to filter by. Default empty string.
	 *     @type int                                             $row_limit         Limit of rows to return. Default empty string.
	 * }
	 * @return Google_Service_AnalyticsData_RunReportRequest|WP_Error Analytics 4 site request instance.
	 */
	protected function create_analytics_site_data_request( $property_id, array $args = array() ) {
		$args = wp_parse_args(
			$args,
			array(
				'dimensions'        => array(),
				'dimension_filters' => array(),
				'start_date'        => '',
				'end_date'          => '',
				'page'              => '',
				'row_limit'         => '',
			)
		);

		$request = new Google_Service_AnalyticsData_RunReportRequest();
		$request->setProperty( self::normalize_property_id( $property_id ) );

		$request->setKeepEmptyRows( true );

		if ( ! empty( $args['dimensions'] ) ) {
			$request->setDimensions( (array) $args['dimensions'] );
		}

		if ( ! empty( $args['start_date'] ) && ! empty( $args['end_date'] ) ) {
			$date_range = new Google_Service_AnalyticsData_DateRange();
			$date_range->setStartDate( $args['start_date'] );
			$date_range->setEndDate( $args['end_date'] );
			$request->setDateRanges( array( $date_range ) );
		}

		$dimension_filter_expressions = array();

		$hostnames = $this->permute_site_hosts( URL::parse( $this->context->get_reference_site_url(), PHP_URL_HOST ) );

		$dimension_in_list_filter = new Google_Service_AnalyticsData_InListFilter();
		$dimension_in_list_filter->setValues( $hostnames );
		$dimension_filter = new Google_Service_AnalyticsData_Filter();
		$dimension_filter->setFieldName( 'hostName' );
		$dimension_filter->setInListFilter( $dimension_in_list_filter );
		$dimension_filter_expression = new Google_Service_AnalyticsData_FilterExpression();
		$dimension_filter_expression->setFilter( $dimension_filter );
		$dimension_filter_expressions[] = $dimension_filter_expression;

		if ( ! empty( $args['dimension_filters'] ) ) {
			$dimension_filter_expressions = array_merge( $dimension_filter_expressions, $args['dimension_filters'] );
		}

		if ( ! empty( $args['page'] ) ) {
			$args['page']            = str_replace( trim( $this->context->get_reference_site_url(), '/' ), '', esc_url_raw( $args['page'] ) );
			$dimension_string_filter = new Google_Service_AnalyticsData_StringFilter();
			$dimension_string_filter->setMatchType( 'EXACT' );
			$dimension_string_filter->setValue( rawurldecode( $args['page'] ) );
			$dimension_filter = new Google_Service_AnalyticsData_Filter();
			$dimension_filter->setFieldName( 'pagePath' );
			$dimension_filter->setStringFilter( $dimension_string_filter );
			$dimension_filter_expression = new Google_Service_AnalyticsData_FilterExpression();
			$dimension_filter_expression->setFilter( $dimension_filter );
			$dimension_filter_expressions[] = $dimension_filter_expression;
		}

		$dimension_filter_expression_list = new Google_Service_AnalyticsData_FilterExpressionList();
		$dimension_filter_expression_list->setExpressions( $dimension_filter_expressions );
		$dimension_filter_expression = new Google_Service_AnalyticsData_FilterExpression();
		$dimension_filter_expression->setAndGroup( $dimension_filter_expression_list );
		$request->setDimensionFilter( $dimension_filter_expression );

		if ( ! empty( $args['row_limit'] ) ) {
			$request->setLimit( $args['row_limit'] );
		}

		return $request;
	}

	/**
	 * Validates the given metrics for a report.
	 *
	 * Metrics must have valid names, matching the regular expression ^[a-zA-Z0-9_]+$ in keeping with the GA4 API.
	 *
	 * @since n.e.x.t
	 *
	 * @param Google_Service_AnalyticsData_Metric[] $metrics The metrics to validate.
	 * @throws Invalid_Report_Metrics_Exception Thrown if the metrics are invalid.
	 */
	protected function validate_report_metrics( $metrics ) {
		$valid_name_expression = '^[a-zA-Z0-9_]+$';

		$invalid_metrics = array_map(
			function ( $metric ) {
				return $metric->getName();
			},
			array_filter(
				$metrics,
				function ( $metric ) use ( $valid_name_expression ) {
					return ! preg_match( "#$valid_name_expression#", $metric->getName() );
				}
			)
		);

		if ( count( $invalid_metrics ) > 0 ) {
			$message = count( $invalid_metrics ) > 1 ? sprintf(
				/* translators: 1: the regular expression for a valid name, 2: a comma separated list of the invalid metrics. */
				__(
					'Metric names should match the expression %1$s: %2$s',
					'google-site-kit'
				),
				$valid_name_expression,
				join(
					/* translators: used between list items, there is a space after the comma. */
					__( ', ', 'google-site-kit' ),
					$invalid_metrics
				)
			) : sprintf(
				/* translators: 1: the regular expression for a valid name, 2: the invalid metric. */
				__(
					'Metric name should match the expression %1$s: %2$s',
					'google-site-kit'
				),
				$valid_name_expression,
				$invalid_metrics[0]
			);

			throw new Invalid_Report_Metrics_Exception( $message );
		}
	}

	/**
	 * Validates the report metrics for a shared request.
	 *
	 * @since 1.93.0
	 * @since n.e.x.t Renamed the method, and moved the check for being a shared request to the caller.
	 *
	 * @param Google_Service_AnalyticsData_Metric[] $metrics The metrics to validate.
	 * @throws Invalid_Report_Metrics_Exception Thrown if the metrics are invalid.
	 */
	protected function validate_shared_report_metrics( $metrics ) {
		$valid_metrics = apply_filters(
			'googlesitekit_shareable_analytics_4_metrics',
			array(
				// TODO: Add metrics to this allow-list as they are used in the plugin.
			)
		);

		$invalid_metrics = array_diff(
			array_map(
				function ( $metric ) {
					// If there is an expression, it means the name is there as an alias, otherwise the name should be a valid metric name.
					// Therefore, the expression takes precedence to the name for the purpose of allow-list validation.
					return ! empty( $metric->getExpression() ) ? $metric->getExpression() : $metric->getName();
				},
				$metrics
			),
			$valid_metrics
		);

		if ( count( $invalid_metrics ) > 0 ) {
			$message = count( $invalid_metrics ) > 1 ? sprintf(
				/* translators: %s: is replaced with a comma separated list of the invalid metrics. */
				__(
					'Unsupported metrics requested: %s',
					'google-site-kit'
				),
				join(
					/* translators: used between list items, there is a space after the comma. */
					__( ', ', 'google-site-kit' ),
					$invalid_metrics
				)
			) : sprintf(
				/* translators: %s: is replaced with the invalid metric. */
				__(
					'Unsupported metric requested: %s',
					'google-site-kit'
				),
				$invalid_metrics[0]
			);

			throw new Invalid_Report_Metrics_Exception( $message );
		}
	}

	/**
	 * Validates the report dimensions for a shared request.
	 *
	 * @since 1.93.0
	 * @since n.e.x.t Renamed the method, and moved the check for being a shared request to the caller.
	 *
	 * @param Google_Service_AnalyticsData_Dimension[] $dimensions The dimensions to validate.
	 * @throws Invalid_Report_Dimensions_Exception Thrown if the dimensions are invalid.
	 */
	protected function validate_shared_report_dimensions( $dimensions ) {
		$valid_dimensions = apply_filters(
			'googlesitekit_shareable_analytics_4_dimensions',
			array(
				// TODO: Add dimensions to this allow-list as they are used in the plugin.
			)
		);

		$invalid_dimensions = array_diff(
			array_map(
				function ( $dimension ) {
					return $dimension->getName();
				},
				$dimensions
			),
			$valid_dimensions
		);

		if ( count( $invalid_dimensions ) > 0 ) {
			$message = count( $invalid_dimensions ) > 1 ? sprintf(
				/* translators: %s: is replaced with a comma separated list of the invalid dimensions. */
				__(
					'Unsupported dimensions requested: %s',
					'google-site-kit'
				),
				join(
					/* translators: used between list items, there is a space after the comma. */
					__( ', ', 'google-site-kit' ),
					$invalid_dimensions
				)
			) : sprintf(
				/* translators: %s: is replaced with the invalid dimension. */
				__(
					'Unsupported dimension requested: %s',
					'google-site-kit'
				),
				$invalid_dimensions[0]
			);

			throw new Invalid_Report_Dimensions_Exception( $message );
		}
	}

	/**
	 * Returns sharing settings with settings for Analytics-4 replicated from Analytics.
	 *
	 * Module sharing settings for Analytics and Analytics-4 are always kept "in-sync" when
	 * setting these settings in the datastore. However, this function ensures backwards
	 * compatibility before this replication was introduced, i.e. when sharing settings were
	 * saved for Analytics but not copied to Analytics-4.
	 *
	 * @since n.e.x.t
	 *
	 * @param array $sharing_settings The dashboard_sharing settings option fetched from the database.
	 * @return array Dashboard sharing settings option with Analytics-4 settings.
	 */
	protected function replicate_analytics_sharing_settings( $sharing_settings ) {
		if ( ! isset( $sharing_settings[ self::MODULE_SLUG ] ) && isset( $sharing_settings[ Analytics::MODULE_SLUG ] ) ) {
			$sharing_settings[ self::MODULE_SLUG ] = $sharing_settings[ Analytics::MODULE_SLUG ];
		}

		return $sharing_settings;
	}
=======
>>>>>>> a886611a
}<|MERGE_RESOLUTION|>--- conflicted
+++ resolved
@@ -1163,515 +1163,6 @@
 		return $settings['measurementID'];
 	}
 
-<<<<<<< HEAD
-	/**
-	 * Creates and executes a new Analytics 4 report request.
-	 *
-	 * @since 1.93.0
-	 *
-	 * @param Data_Request $data Data request object.
-	 * @return RequestInterface|WP_Error Request object on success, or WP_Error on failure.
-	 */
-	protected function create_report_request( Data_Request $data ) {
-		$request_args = array();
-
-		$option = $this->get_settings()->get();
-
-		if ( empty( $data['metrics'] ) ) {
-			return new WP_Error(
-				'missing_required_param',
-				/* translators: %s: Missing parameter name */
-				sprintf( __( 'Request parameter is empty: %s.', 'google-site-kit' ), 'metrics' ),
-				array( 'status' => 400 )
-			);
-		}
-
-		if ( empty( $option['propertyID'] ) ) {
-			return new WP_Error(
-				'missing_required_setting',
-				__( 'No connected Google Analytics 4 property ID.', 'google-site-kit' ),
-				array( 'status' => 500 )
-			);
-		}
-
-		if ( ! empty( $data['url'] ) ) {
-			$request_args['page'] = $data['url'];
-		}
-
-		if ( ! empty( $data['limit'] ) ) {
-			$request_args['row_limit'] = $data['limit'];
-		}
-
-		$dimensions = $data['dimensions'];
-		if ( ! empty( $dimensions ) && ( is_string( $dimensions ) || is_array( $dimensions ) ) ) {
-			if ( is_string( $dimensions ) ) {
-				$dimensions = explode( ',', $dimensions );
-			} elseif ( is_array( $dimensions ) && ! wp_is_numeric_array( $dimensions ) ) { // If single object is passed.
-				$dimensions = array( $dimensions );
-			}
-
-			$dimensions = array_filter(
-				array_map(
-					function ( $dimension_def ) {
-						$dimension = new Google_Service_AnalyticsData_Dimension();
-
-						if ( is_string( $dimension_def ) ) {
-							$dimension->setName( $dimension_def );
-						} elseif ( is_array( $dimension_def ) && ! empty( $dimension_def['name'] ) ) {
-							$dimension->setName( $dimension_def['name'] );
-						} else {
-							return null;
-						}
-
-						return $dimension;
-					},
-					array_filter( $dimensions )
-				)
-			);
-
-			if ( ! empty( $dimensions ) ) {
-				if ( $this->is_shared_data_request( $data ) ) {
-					try {
-						$this->validate_shared_report_dimensions( $dimensions );
-					} catch ( Invalid_Report_Dimensions_Exception $exception ) {
-						return new WP_Error(
-							'invalid_analytics_4_report_dimensions',
-							$exception->getMessage()
-						);
-					}
-				}
-
-				$request_args['dimensions'] = $dimensions;
-			}
-		}
-
-		$dimension_filters            = $data['dimensionFilters'];
-		$dimension_filter_expressions = array();
-		if ( ! empty( $dimension_filters ) && is_array( $dimension_filters ) ) {
-			foreach ( $dimension_filters as $dimension_name => $dimension_value ) {
-				$dimension_filter = new Google_Service_AnalyticsData_Filter();
-				$dimension_filter->setFieldName( $dimension_name );
-				if ( is_array( $dimension_value ) ) {
-					$dimension_in_list_filter = new Google_Service_AnalyticsData_InListFilter();
-					$dimension_in_list_filter->setValues( $dimension_value );
-					$dimension_filter->setInListFilter( $dimension_in_list_filter );
-				} else {
-					$dimension_string_filter = new Google_Service_AnalyticsData_StringFilter();
-					$dimension_string_filter->setMatchType( 'EXACT' );
-					$dimension_string_filter->setValue( $dimension_value );
-					$dimension_filter->setStringFilter( $dimension_string_filter );
-				}
-				$dimension_filter_expression = new Google_Service_AnalyticsData_FilterExpression();
-				$dimension_filter_expression->setFilter( $dimension_filter );
-				$dimension_filter_expressions[] = $dimension_filter_expression;
-			}
-
-			if ( ! empty( $dimension_filter_expressions ) ) {
-				$request_args['dimension_filters'] = $dimension_filter_expressions;
-			}
-		}
-
-		$request = $this->create_analytics_site_data_request( $option['propertyID'], $request_args );
-
-		if ( is_wp_error( $request ) ) {
-			return $request;
-		}
-
-		$date_ranges = array();
-		$start_date  = $data['startDate'];
-		$end_date    = $data['endDate'];
-		if ( strtotime( $start_date ) && strtotime( $end_date ) ) {
-			$compare_start_date = $data['compareStartDate'];
-			$compare_end_date   = $data['compareEndDate'];
-			$date_ranges[]      = array( $start_date, $end_date );
-
-			// When using multiple date ranges, it changes the structure of the response:
-			// Aggregate properties (minimum, maximum, totals) will have an entry per date range.
-			// The rows property will have additional row entries for each date range.
-			if ( strtotime( $compare_start_date ) && strtotime( $compare_end_date ) ) {
-				$date_ranges[] = array( $compare_start_date, $compare_end_date );
-			}
-		} else {
-			// Default the date range to the last 28 days.
-			$date_ranges[] = $this->parse_date_range( 'last-28-days', 1 );
-		}
-
-		$date_ranges = array_map(
-			function ( $date_range ) {
-				list ( $start_date, $end_date ) = $date_range;
-				$date_range                     = new Google_Service_AnalyticsData_DateRange();
-				$date_range->setStartDate( $start_date );
-				$date_range->setEndDate( $end_date );
-
-				return $date_range;
-			},
-			$date_ranges
-		);
-		$request->setDateRanges( $date_ranges );
-
-		$metrics = $data['metrics'];
-		if ( is_string( $metrics ) || is_array( $metrics ) ) {
-			if ( is_string( $metrics ) ) {
-				$metrics = explode( ',', $data['metrics'] );
-			} elseif ( is_array( $metrics ) && ! wp_is_numeric_array( $metrics ) ) { // If single object is passed.
-				$metrics = array( $metrics );
-			}
-
-			$metrics = array_filter(
-				array_map(
-					function ( $metric_def ) {
-						$metric = new Google_Service_AnalyticsData_Metric();
-
-						if ( is_string( $metric_def ) ) {
-							$metric->setName( $metric_def );
-						} elseif ( is_array( $metric_def ) ) {
-							$metric->setName( $metric_def['name'] );
-							if ( ! empty( $metric_def['expression'] ) ) {
-								$metric->setExpression( $metric_def['expression'] );
-							}
-						} else {
-							return null;
-						}
-
-						return $metric;
-					},
-					$metrics
-				)
-			);
-
-			if ( ! empty( $metrics ) ) {
-				try {
-					$this->validate_report_metrics( $metrics );
-				} catch ( Invalid_Report_Metrics_Exception $exception ) {
-					return new WP_Error(
-						'invalid_analytics_4_report_metrics',
-						$exception->getMessage()
-					);
-				}
-
-				if ( $this->is_shared_data_request( $data ) ) {
-					try {
-						$this->validate_shared_report_metrics( $metrics );
-					} catch ( Invalid_Report_Metrics_Exception $exception ) {
-						return new WP_Error(
-							'invalid_analytics_4_report_metrics',
-							$exception->getMessage()
-						);
-					}
-				}
-
-				$request->setMetrics( $metrics );
-			}
-		}
-
-		// Order by.
-		$orderby = $this->parse_reporting_orderby( $data['orderby'] );
-		if ( ! empty( $orderby ) ) {
-			$request->setOrderBys( $orderby );
-		}
-
-		// Ensure the total, minimum and maximum metric aggregations are included in order to match what is returned by the UA reports. We may wish to make this optional in future.
-		$request->setMetricAggregations(
-			array(
-				'TOTAL',
-				'MINIMUM',
-				'MAXIMUM',
-			)
-		);
-
-		return $this->get_analyticsdata_service()->properties->runReport( self::normalize_property_id( $option['propertyID'] ), $request );
-	}
-
-	/**
-	 * Parses the orderby value of the data request into an array of AnalyticsData OrderBy object instances.
-	 *
-	 * @since 1.93.0
-	 * @since 1.95.0 Updated to provide support for ordering by dimensions.
-	 *
-	 * @param array|null $orderby Data request orderby value.
-	 * @return Google_Service_AnalyticsData_OrderBy[] An array of AnalyticsData OrderBy objects.
-	 */
-	protected function parse_reporting_orderby( $orderby ) {
-		if ( empty( $orderby ) || ! is_array( $orderby ) || ! wp_is_numeric_array( $orderby ) ) {
-			return array();
-		}
-
-		$results = array_map(
-			function ( $order_def ) {
-				$order_by = new Google_Service_AnalyticsData_OrderBy();
-				$order_by->setDesc( ! empty( $order_def['desc'] ) );
-
-				if ( isset( $order_def['metric'] ) && isset( $order_def['metric']['metricName'] ) ) {
-					$metric_order_by = new Google_Service_AnalyticsData_MetricOrderBy();
-					$metric_order_by->setMetricName( $order_def['metric']['metricName'] );
-					$order_by->setMetric( $metric_order_by );
-				} elseif ( isset( $order_def['dimension'] ) && isset( $order_def['dimension']['dimensionName'] ) ) {
-					$dimension_order_by = new Google_Service_AnalyticsData_DimensionOrderBy();
-					$dimension_order_by->setDimensionName( $order_def['dimension']['dimensionName'] );
-					$order_by->setDimension( $dimension_order_by );
-				} else {
-					return null;
-				}
-
-				return $order_by;
-			},
-			$orderby
-		);
-
-		$results = array_filter( $results );
-		$results = array_values( $results );
-
-		return $results;
-	}
-
-	/**
-	 * Creates a new Analytics 4 site request for the current site and given arguments.
-	 *
-	 * @since 1.93.0
-	 *
-	 * @param string $property_id Analytics 4 property ID.
-	 * @param array  $args {
-	 *     Optional. Additional arguments.
-	 *
-	 *     @type array                                           $dimensions        List of request dimensions. Default empty array.
-	 *     @type Google_Service_AnalyticsData_FilterExpression[] $dimension_filters List of dimension filter instances for the specified request dimensions. Default empty array.
-	 *     @type string                                          $start_date        Start date in 'Y-m-d' format. Default empty string.
-	 *     @type string                                          $end_date          End date in 'Y-m-d' format. Default empty string.
-	 *     @type string                                          $page              Specific page URL to filter by. Default empty string.
-	 *     @type int                                             $row_limit         Limit of rows to return. Default empty string.
-	 * }
-	 * @return Google_Service_AnalyticsData_RunReportRequest|WP_Error Analytics 4 site request instance.
-	 */
-	protected function create_analytics_site_data_request( $property_id, array $args = array() ) {
-		$args = wp_parse_args(
-			$args,
-			array(
-				'dimensions'        => array(),
-				'dimension_filters' => array(),
-				'start_date'        => '',
-				'end_date'          => '',
-				'page'              => '',
-				'row_limit'         => '',
-			)
-		);
-
-		$request = new Google_Service_AnalyticsData_RunReportRequest();
-		$request->setProperty( self::normalize_property_id( $property_id ) );
-
-		$request->setKeepEmptyRows( true );
-
-		if ( ! empty( $args['dimensions'] ) ) {
-			$request->setDimensions( (array) $args['dimensions'] );
-		}
-
-		if ( ! empty( $args['start_date'] ) && ! empty( $args['end_date'] ) ) {
-			$date_range = new Google_Service_AnalyticsData_DateRange();
-			$date_range->setStartDate( $args['start_date'] );
-			$date_range->setEndDate( $args['end_date'] );
-			$request->setDateRanges( array( $date_range ) );
-		}
-
-		$dimension_filter_expressions = array();
-
-		$hostnames = $this->permute_site_hosts( URL::parse( $this->context->get_reference_site_url(), PHP_URL_HOST ) );
-
-		$dimension_in_list_filter = new Google_Service_AnalyticsData_InListFilter();
-		$dimension_in_list_filter->setValues( $hostnames );
-		$dimension_filter = new Google_Service_AnalyticsData_Filter();
-		$dimension_filter->setFieldName( 'hostName' );
-		$dimension_filter->setInListFilter( $dimension_in_list_filter );
-		$dimension_filter_expression = new Google_Service_AnalyticsData_FilterExpression();
-		$dimension_filter_expression->setFilter( $dimension_filter );
-		$dimension_filter_expressions[] = $dimension_filter_expression;
-
-		if ( ! empty( $args['dimension_filters'] ) ) {
-			$dimension_filter_expressions = array_merge( $dimension_filter_expressions, $args['dimension_filters'] );
-		}
-
-		if ( ! empty( $args['page'] ) ) {
-			$args['page']            = str_replace( trim( $this->context->get_reference_site_url(), '/' ), '', esc_url_raw( $args['page'] ) );
-			$dimension_string_filter = new Google_Service_AnalyticsData_StringFilter();
-			$dimension_string_filter->setMatchType( 'EXACT' );
-			$dimension_string_filter->setValue( rawurldecode( $args['page'] ) );
-			$dimension_filter = new Google_Service_AnalyticsData_Filter();
-			$dimension_filter->setFieldName( 'pagePath' );
-			$dimension_filter->setStringFilter( $dimension_string_filter );
-			$dimension_filter_expression = new Google_Service_AnalyticsData_FilterExpression();
-			$dimension_filter_expression->setFilter( $dimension_filter );
-			$dimension_filter_expressions[] = $dimension_filter_expression;
-		}
-
-		$dimension_filter_expression_list = new Google_Service_AnalyticsData_FilterExpressionList();
-		$dimension_filter_expression_list->setExpressions( $dimension_filter_expressions );
-		$dimension_filter_expression = new Google_Service_AnalyticsData_FilterExpression();
-		$dimension_filter_expression->setAndGroup( $dimension_filter_expression_list );
-		$request->setDimensionFilter( $dimension_filter_expression );
-
-		if ( ! empty( $args['row_limit'] ) ) {
-			$request->setLimit( $args['row_limit'] );
-		}
-
-		return $request;
-	}
-
-	/**
-	 * Validates the given metrics for a report.
-	 *
-	 * Metrics must have valid names, matching the regular expression ^[a-zA-Z0-9_]+$ in keeping with the GA4 API.
-	 *
-	 * @since n.e.x.t
-	 *
-	 * @param Google_Service_AnalyticsData_Metric[] $metrics The metrics to validate.
-	 * @throws Invalid_Report_Metrics_Exception Thrown if the metrics are invalid.
-	 */
-	protected function validate_report_metrics( $metrics ) {
-		$valid_name_expression = '^[a-zA-Z0-9_]+$';
-
-		$invalid_metrics = array_map(
-			function ( $metric ) {
-				return $metric->getName();
-			},
-			array_filter(
-				$metrics,
-				function ( $metric ) use ( $valid_name_expression ) {
-					return ! preg_match( "#$valid_name_expression#", $metric->getName() );
-				}
-			)
-		);
-
-		if ( count( $invalid_metrics ) > 0 ) {
-			$message = count( $invalid_metrics ) > 1 ? sprintf(
-				/* translators: 1: the regular expression for a valid name, 2: a comma separated list of the invalid metrics. */
-				__(
-					'Metric names should match the expression %1$s: %2$s',
-					'google-site-kit'
-				),
-				$valid_name_expression,
-				join(
-					/* translators: used between list items, there is a space after the comma. */
-					__( ', ', 'google-site-kit' ),
-					$invalid_metrics
-				)
-			) : sprintf(
-				/* translators: 1: the regular expression for a valid name, 2: the invalid metric. */
-				__(
-					'Metric name should match the expression %1$s: %2$s',
-					'google-site-kit'
-				),
-				$valid_name_expression,
-				$invalid_metrics[0]
-			);
-
-			throw new Invalid_Report_Metrics_Exception( $message );
-		}
-	}
-
-	/**
-	 * Validates the report metrics for a shared request.
-	 *
-	 * @since 1.93.0
-	 * @since n.e.x.t Renamed the method, and moved the check for being a shared request to the caller.
-	 *
-	 * @param Google_Service_AnalyticsData_Metric[] $metrics The metrics to validate.
-	 * @throws Invalid_Report_Metrics_Exception Thrown if the metrics are invalid.
-	 */
-	protected function validate_shared_report_metrics( $metrics ) {
-		$valid_metrics = apply_filters(
-			'googlesitekit_shareable_analytics_4_metrics',
-			array(
-				// TODO: Add metrics to this allow-list as they are used in the plugin.
-			)
-		);
-
-		$invalid_metrics = array_diff(
-			array_map(
-				function ( $metric ) {
-					// If there is an expression, it means the name is there as an alias, otherwise the name should be a valid metric name.
-					// Therefore, the expression takes precedence to the name for the purpose of allow-list validation.
-					return ! empty( $metric->getExpression() ) ? $metric->getExpression() : $metric->getName();
-				},
-				$metrics
-			),
-			$valid_metrics
-		);
-
-		if ( count( $invalid_metrics ) > 0 ) {
-			$message = count( $invalid_metrics ) > 1 ? sprintf(
-				/* translators: %s: is replaced with a comma separated list of the invalid metrics. */
-				__(
-					'Unsupported metrics requested: %s',
-					'google-site-kit'
-				),
-				join(
-					/* translators: used between list items, there is a space after the comma. */
-					__( ', ', 'google-site-kit' ),
-					$invalid_metrics
-				)
-			) : sprintf(
-				/* translators: %s: is replaced with the invalid metric. */
-				__(
-					'Unsupported metric requested: %s',
-					'google-site-kit'
-				),
-				$invalid_metrics[0]
-			);
-
-			throw new Invalid_Report_Metrics_Exception( $message );
-		}
-	}
-
-	/**
-	 * Validates the report dimensions for a shared request.
-	 *
-	 * @since 1.93.0
-	 * @since n.e.x.t Renamed the method, and moved the check for being a shared request to the caller.
-	 *
-	 * @param Google_Service_AnalyticsData_Dimension[] $dimensions The dimensions to validate.
-	 * @throws Invalid_Report_Dimensions_Exception Thrown if the dimensions are invalid.
-	 */
-	protected function validate_shared_report_dimensions( $dimensions ) {
-		$valid_dimensions = apply_filters(
-			'googlesitekit_shareable_analytics_4_dimensions',
-			array(
-				// TODO: Add dimensions to this allow-list as they are used in the plugin.
-			)
-		);
-
-		$invalid_dimensions = array_diff(
-			array_map(
-				function ( $dimension ) {
-					return $dimension->getName();
-				},
-				$dimensions
-			),
-			$valid_dimensions
-		);
-
-		if ( count( $invalid_dimensions ) > 0 ) {
-			$message = count( $invalid_dimensions ) > 1 ? sprintf(
-				/* translators: %s: is replaced with a comma separated list of the invalid dimensions. */
-				__(
-					'Unsupported dimensions requested: %s',
-					'google-site-kit'
-				),
-				join(
-					/* translators: used between list items, there is a space after the comma. */
-					__( ', ', 'google-site-kit' ),
-					$invalid_dimensions
-				)
-			) : sprintf(
-				/* translators: %s: is replaced with the invalid dimension. */
-				__(
-					'Unsupported dimension requested: %s',
-					'google-site-kit'
-				),
-				$invalid_dimensions[0]
-			);
-
-			throw new Invalid_Report_Dimensions_Exception( $message );
-		}
-	}
-
 	/**
 	 * Returns sharing settings with settings for Analytics-4 replicated from Analytics.
 	 *
@@ -1692,6 +1183,5 @@
 
 		return $sharing_settings;
 	}
-=======
->>>>>>> a886611a
+
 }