--- conflicted
+++ resolved
@@ -365,19 +365,6 @@
 			2
 		);
 
-<<<<<<< HEAD
-		add_filter( 'googlesitekit_inline_modules_data', $this->get_method_proxy( 'inline_custom_dimensions_data' ), 10 );
-
-		add_filter( 'googlesitekit_inline_modules_data', $this->get_method_proxy( 'inline_tag_id_mismatch' ), 15 );
-
-		add_filter( 'googlesitekit_inline_modules_data', $this->get_method_proxy( 'inline_resource_availability_dates_data' ) );
-
-		add_filter( 'googlesitekit_inline_modules_data', $this->get_method_proxy( 'inline_conversion_reporting_events_detection' ), 15 );
-
-		add_filter( 'googlesitekit_inline_modules_data', $this->get_method_proxy( 'inline_webdatastream_availability' ), 15 );
-
-=======
->>>>>>> 9561e4cf
 		add_filter(
 			'googlesitekit_auth_scopes',
 			function ( array $scopes ) {
