--- conflicted
+++ resolved
@@ -154,7 +154,6 @@
 	protected $custom_dimensions_data_available;
 
 	/**
-<<<<<<< HEAD
 	 * Reset_Audiences instance.
 	 *
 	 * @since n.e.x.t
@@ -163,8 +162,6 @@
 	protected $reset_audiences;
 
 	/**
-=======
->>>>>>> ee34866a
 	 * Resource_Data_Availability_Date instance.
 	 *
 	 * @since 1.127.0
@@ -192,10 +189,7 @@
 	) {
 		parent::__construct( $context, $options, $user_options, $authentication, $assets );
 		$this->custom_dimensions_data_available = new Custom_Dimensions_Data_Available( $this->transients );
-<<<<<<< HEAD
 		$this->reset_audiences                  = new Reset_Audiences( $this->user_options, $this );
-=======
->>>>>>> ee34866a
 		$this->resource_data_availability_date  = new Resource_Data_Availability_Date( $this->transients, $this->get_settings() );
 	}
 
