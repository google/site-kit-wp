--- conflicted
+++ resolved
@@ -572,12 +572,7 @@
 		);
 
 		if ( Feature_Flags::enabled( 'audienceSegmentation' ) ) {
-<<<<<<< HEAD
-			$datapoints['GET:audiences']                             = array( 'service' => 'analyticsaudiences' );
 			$datapoints['POST:create-audience']                      = array(
-=======
-			$datapoints['POST:create-audience']   = array(
->>>>>>> 17441530
 				'service'                => 'analyticsaudiences',
 				'scopes'                 => array( self::EDIT_SCOPE ),
 				'request_scopes_message' => __( 'You’ll need to grant Site Kit permission to create new audiences for your Analytics property on your behalf.', 'google-site-kit' ),
