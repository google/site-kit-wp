<?php
/**
 * Class Google\Site_Kit\Modules\AdSense
 *
 * @package   Google\Site_Kit
 * @copyright 2021 Google LLC
 * @license   https://www.apache.org/licenses/LICENSE-2.0 Apache License 2.0
 * @link      https://sitekit.withgoogle.com
 */

namespace Google\Site_Kit\Modules;

use Google\Site_Kit\Core\Modules\Module;
use Google\Site_Kit\Core\Modules\Module_Settings;
use Google\Site_Kit\Core\Modules\Module_With_Deactivation;
use Google\Site_Kit\Core\Modules\Module_With_Debug_Fields;
use Google\Site_Kit\Core\Modules\Module_With_Screen;
use Google\Site_Kit\Core\Modules\Module_With_Screen_Trait;
use Google\Site_Kit\Core\Modules\Module_With_Scopes;
use Google\Site_Kit\Core\Modules\Module_With_Scopes_Trait;
use Google\Site_Kit\Core\Modules\Module_With_Settings;
use Google\Site_Kit\Core\Modules\Module_With_Settings_Trait;
use Google\Site_Kit\Core\Modules\Module_With_Assets;
use Google\Site_Kit\Core\Modules\Module_With_Assets_Trait;
use Google\Site_Kit\Core\Modules\Module_With_Owner;
use Google\Site_Kit\Core\Modules\Module_With_Owner_Trait;
use Google\Site_Kit\Core\REST_API\Exception\Invalid_Datapoint_Exception;
use Google\Site_Kit\Core\Assets\Asset;
use Google\Site_Kit\Core\Assets\Script;
use Google\Site_Kit\Core\Authentication\Clients\Google_Site_Kit_Client;
use Google\Site_Kit\Core\REST_API\Data_Request;
use Google\Site_Kit\Core\Tags\Guards\Tag_Production_Guard;
use Google\Site_Kit\Core\Tags\Guards\Tag_Verify_Guard;
use Google\Site_Kit\Core\Util\Debug_Data;
use Google\Site_Kit\Core\Util\Method_Proxy_Trait;
use Google\Site_Kit\Modules\AdSense\AMP_Tag;
use Google\Site_Kit\Modules\AdSense\Settings;
use Google\Site_Kit\Modules\AdSense\Tag_Guard;
use Google\Site_Kit\Modules\AdSense\Auto_Ad_Guard;
use Google\Site_Kit\Modules\AdSense\Web_Tag;
use Google\Site_Kit_Dependencies\Google\Model as Google_Model;
use Google\Site_Kit_Dependencies\Google\Service\Adsense as Google_Service_Adsense;
use Google\Site_Kit_Dependencies\Google\Service\Adsense\Alert as Google_Service_Adsense_Alert;
use Google\Site_Kit_Dependencies\Psr\Http\Message\RequestInterface;
use WP_Error;

/**
 * Class representing the AdSense module.
 *
 * @since 1.0.0
 * @access private
 * @ignore
 */
final class AdSense extends Module
	implements Module_With_Screen, Module_With_Scopes, Module_With_Settings, Module_With_Assets, Module_With_Debug_Fields, Module_With_Owner, Module_With_Deactivation {
	use Method_Proxy_Trait;
	use Module_With_Assets_Trait;
	use Module_With_Owner_Trait;
	use Module_With_Scopes_Trait;
	use Module_With_Screen_Trait;
	use Module_With_Settings_Trait;

	/**
	 * Module slug name.
	 */
	const MODULE_SLUG = 'adsense';

	/**
	 * Registers functionality through WordPress hooks.
	 *
	 * @since 1.0.0
	 */
	public function register() {
		$this->register_scopes_hook();

		$this->register_screen_hook();

		add_action( 'wp_head', $this->get_method_proxy_once( 'render_platform_meta_tags' ) );

		if ( $this->is_connected() ) {
			/**
			 * Release filter forcing unlinked state.
			 *
			 * This is hooked into 'init' (default priority of 10), so that it
			 * runs after the original filter is added.
			 *
			 * @see \Google\Site_Kit\Modules\Analytics::register()
			 * @see \Google\Site_Kit\Modules\Analytics\Settings::register()
			 */
			add_action(
				'googlesitekit_init',
				function () {
					remove_filter( 'googlesitekit_analytics_adsense_linked', '__return_false' );
				}
			);
		}

		// AdSense tag placement logic.
		add_action( 'template_redirect', $this->get_method_proxy( 'register_tag' ) );
	}

	/**
	 * Gets required Google OAuth scopes for the module.
	 *
	 * @since 1.0.0
	 * @since 1.9.0 Changed to `adsense.readonly` variant.
	 *
	 * @return array List of Google OAuth scopes.
	 */
	public function get_scopes() {
		return array(
			'https://www.googleapis.com/auth/adsense.readonly',
		);
	}

	/**
	 * Checks whether the module is connected.
	 *
	 * A module being connected means that all steps required as part of its activation are completed.
	 *
	 * @since 1.0.0
	 *
	 * @return bool True if module is connected, false otherwise.
	 */
	public function is_connected() {
		$settings = $this->get_settings()->get();

		if ( empty( $settings['accountSetupComplete'] ) || empty( $settings['siteSetupComplete'] ) ) {
			return false;
		}

		return parent::is_connected();
	}

	/**
	 * Cleans up when the module is deactivated.
	 *
	 * @since 1.0.0
	 */
	public function on_deactivation() {
		$this->get_settings()->delete();
	}

	/**
	 * Gets an array of debug field definitions.
	 *
	 * @since 1.5.0
	 *
	 * @return array
	 */
	public function get_debug_fields() {
		$settings = $this->get_settings()->get();

		return array(
			'adsense_account_id'            => array(
				'label' => __( 'AdSense account ID', 'google-site-kit' ),
				'value' => $settings['accountID'],
				'debug' => Debug_Data::redact_debug_value( $settings['accountID'], 7 ),
			),
			'adsense_client_id'             => array(
				'label' => __( 'AdSense client ID', 'google-site-kit' ),
				'value' => $settings['clientID'],
				'debug' => Debug_Data::redact_debug_value( $settings['clientID'], 10 ),
			),
			'adsense_account_status'        => array(
				'label' => __( 'AdSense account status', 'google-site-kit' ),
				'value' => $settings['accountStatus'],
			),
			'adsense_use_snippet'           => array(
				'label' => __( 'AdSense snippet placed', 'google-site-kit' ),
				'value' => $settings['useSnippet'] ? __( 'Yes', 'google-site-kit' ) : __( 'No', 'google-site-kit' ),
				'debug' => $settings['useSnippet'] ? 'yes' : 'no',
			),
			'adsense_web_stories_adunit_id' => array(
				'label' => __( 'Web Stories Ad Unit ID', 'google-site-kit' ),
				'value' => $settings['webStoriesAdUnit'],
				'debug' => $settings['webStoriesAdUnit'],
			),
		);
	}

	/**
	 * Gets map of datapoint to definition data for each.
	 *
	 * @since 1.12.0
	 *
	 * @return array Map of datapoints to their definitions.
	 */
	protected function get_datapoint_definitions() {
		return array(
			'GET:adunits'        => array( 'service' => 'adsense' ),
			'GET:accounts'       => array( 'service' => 'adsense' ),
			'GET:alerts'         => array( 'service' => 'adsense' ),
			'GET:clients'        => array( 'service' => 'adsense' ),
			'GET:earnings'       => array( 'service' => 'adsense' ),
			'GET:notifications'  => array( 'service' => '' ),
			'GET:tag-permission' => array( 'service' => '' ),
			'GET:urlchannels'    => array( 'service' => 'adsense' ),
		);
	}

	/**
	 * Creates a request object for the given datapoint.
	 *
	 * @since 1.0.0
	 *
	 * @param Data_Request $data Data request object.
	 * @return RequestInterface|callable|WP_Error Request object or callable on success, or WP_Error on failure.
	 *
	 * @throws Invalid_Datapoint_Exception Thrown if the datapoint does not exist.
	 */
	protected function create_data_request( Data_Request $data ) {
		switch ( "{$data->method}:{$data->datapoint}" ) {
			case 'GET:accounts':
				$service = $this->get_service( 'adsense' );
				return $service->accounts->listAccounts();
			case 'GET:adunits':
				if ( ! isset( $data['accountID'] ) || ! isset( $data['clientID'] ) ) {
					$option            = $this->get_settings()->get();
					$data['accountID'] = $option['accountID'];
					if ( empty( $data['accountID'] ) ) {
						/* translators: %s: Missing parameter name */
						return new WP_Error( 'missing_required_param', sprintf( __( 'Request parameter is empty: %s.', 'google-site-kit' ), 'accountID' ), array( 'status' => 400 ) );
					}
					$data['clientID'] = $option['clientID'];
					if ( empty( $data['clientID'] ) ) {
						/* translators: %s: Missing parameter name */
						return new WP_Error( 'missing_required_param', sprintf( __( 'Request parameter is empty: %s.', 'google-site-kit' ), 'clientID' ), array( 'status' => 400 ) );
					}
				}
				$service = $this->get_service( 'adsense' );
				return $service->accounts_adclients_adunits->listAccountsAdclientsAdunits( self::normalize_client_id( $data['accountID'], $data['clientID'] ) );
			case 'GET:alerts':
				if ( ! isset( $data['accountID'] ) ) {
					$option            = $this->get_settings()->get();
					$data['accountID'] = $option['accountID'];
					if ( empty( $data['accountID'] ) ) {
						/* translators: %s: Missing parameter name */
						return new WP_Error( 'missing_required_param', sprintf( __( 'Request parameter is empty: %s.', 'google-site-kit' ), 'accountID' ), array( 'status' => 400 ) );
					}
				}
				$service = $this->get_service( 'adsense' );
				return $service->accounts_alerts->listAccountsAlerts( self::normalize_account_id( $data['accountID'] ) );
			case 'GET:clients':
				if ( ! isset( $data['accountID'] ) ) {
					return new WP_Error(
						'missing_required_param',
						/* translators: %s: Missing parameter name */
						sprintf( __( 'Request parameter is empty: %s.', 'google-site-kit' ), 'accountID' ),
						array( 'status' => 400 )
					);
				}
				$service = $this->get_service( 'adsense' );
				return $service->accounts_adclients->listAccountsAdclients( self::normalize_account_id( $data['accountID'] ) );
			case 'GET:earnings':
				$start_date = $data['startDate'];
				$end_date   = $data['endDate'];
				if ( ! strtotime( $start_date ) || ! strtotime( $end_date ) ) {
					$dates = $this->date_range_to_dates( $data['dateRange'] ?: 'last-28-days' );
					if ( is_wp_error( $dates ) ) {
						return $dates;
					}

					list ( $start_date, $end_date ) = $dates;
				}

				$args = array(
					'start_date' => $start_date,
					'end_date'   => $end_date,
				);

				$metrics = $this->parse_string_list( $data['metrics'] );
				if ( ! empty( $metrics ) ) {
					$args['metrics'] = $metrics;
				}

				$dimensions = $this->parse_string_list( $data['dimensions'] );
				if ( ! empty( $dimensions ) ) {
					$args['dimensions'] = $dimensions;
				}

				$orderby = $this->parse_earnings_orderby( $data['orderby'] );
				if ( ! empty( $orderby ) ) {
					$args['sort'] = $orderby;
				}

				if ( ! empty( $data['limit'] ) ) {
					$args['limit'] = $data['limit'];
				}

				return $this->create_adsense_earning_data_request( array_filter( $args ) );
			case 'GET:notifications':
				return function() {
					$alerts = $this->get_data( 'alerts' );
					if ( is_wp_error( $alerts ) || empty( $alerts ) ) {
						return array();
					}
					$alerts = array_filter(
						$alerts,
						function( Google_Service_Adsense_Alert $alert ) {
							return 'SEVERE' === $alert->getSeverity();
						}
					);

					// There is no SEVERE alert, return empty.
					if ( empty( $alerts ) ) {
						return array();
					}

					/**
					 * First Alert
					 *
					 * @var Google_Service_Adsense_Alert $alert
					 */
					$alert = array_shift( $alerts );
					return array(
						array(
							'id'            => 'adsense-notification',
							'description'   => $alert->getMessage(),
							'isDismissible' => true,
							'format'        => 'large',
							'severity'      => 'win-info',
							'ctaURL'        => $this->get_account_url(),
							'ctaLabel'      => __( 'Go to AdSense', 'google-site-kit' ),
							'ctaTarget'     => '_blank',
						),
					);
				};
			case 'GET:tag-permission':
				return function() use ( $data ) {
					if ( ! isset( $data['clientID'] ) ) {
						return new WP_Error(
							'missing_required_param',
							/* translators: %s: Missing parameter name */
							sprintf( __( 'Request parameter is empty: %s.', 'google-site-kit' ), 'clientID' ),
							array( 'status' => 400 )
						);
					}

					return array_merge(
						array( 'clientID' => $data['clientID'] ),
						$this->has_access_to_client( $data['clientID'] )
					);
				};
			case 'GET:urlchannels':
				if ( ! isset( $data['accountID'] ) ) {
					return new WP_Error(
						'missing_required_param',
						/* translators: %s: Missing parameter name */
						sprintf( __( 'Request parameter is empty: %s.', 'google-site-kit' ), 'accountID' ),
						array( 'status' => 400 )
					);
				}
				if ( ! isset( $data['clientID'] ) ) {
					return new WP_Error(
						'missing_required_param',
						/* translators: %s: Missing parameter name */
						sprintf( __( 'Request parameter is empty: %s.', 'google-site-kit' ), 'clientID' ),
						array( 'status' => 400 )
					);
				}
				$service = $this->get_service( 'adsense' );
				return $service->accounts_adclients_urlchannels->listAccountsAdclientsUrlchannels( self::normalize_client_id( $data['accountID'], $data['clientID'] ) );
		}

		return parent::create_data_request( $data );
	}

	/**
	 * Parses a response for the given datapoint.
	 *
	 * @since 1.0.0
	 *
	 * @param Data_Request $data Data request object.
	 * @param mixed        $response Request response.
	 *
	 * @return mixed Parsed response data on success, or WP_Error on failure.
	 */
	protected function parse_data_response( Data_Request $data, $response ) {
		switch ( "{$data->method}:{$data->datapoint}" ) {
			case 'GET:accounts':
				return array_map( array( self::class, 'filter_account_with_ids' ), $response->getAccounts() );
			case 'GET:adunits':
				return array_map( array( self::class, 'filter_adunit_with_ids' ), $response->getAdUnits() );
			case 'GET:alerts':
				return $response->getAlerts();
			case 'GET:clients':
				return array_map( array( self::class, 'filter_client_with_ids' ), $response->getAdClients() );
			case 'GET:urlchannels':
				return $response->getUrlChannels();
			case 'GET:earnings':
				return $response;
		}

		return parent::parse_data_response( $data, $response );
	}

	/**
	 * Gets the service URL for the current account or signup if none.
	 *
	 * @since 1.25.0
	 *
	 * @return string
	 */
	protected function get_account_url() {
		$profile = $this->authentication->profile();
		$option  = $this->get_settings()->get();
		$query   = array(
			'source'     => 'site-kit',
			'utm_source' => 'site-kit',
			'utm_medium' => 'wordpress_signup',
			'url'        => rawurlencode( $this->context->get_reference_site_url() ),
		);

		if ( ! empty( $option['accountID'] ) ) {
			$url = sprintf( 'https://www.google.com/adsense/new/%s/home', $option['accountID'] );
		} else {
			$url = 'https://www.google.com/adsense/signup';
		}

		if ( $profile->has() ) {
			$query['authuser'] = $profile->get()['email'];
		}

		return add_query_arg( $query, $url );
	}

	/**
	 * Parses the orderby value of the data request into an array of earning orderby format.
	 *
	 * @since 1.15.0
	 *
	 * @param array|null $orderby Data request orderby value.
	 * @return string[] An array of reporting orderby strings.
	 */
	protected function parse_earnings_orderby( $orderby ) {
		if ( empty( $orderby ) || ! is_array( $orderby ) ) {
			return array();
		}

		$results = array_map(
			function ( $order_def ) {
				$order_def = array_merge(
					array(
						'fieldName' => '',
						'sortOrder' => '',
					),
					(array) $order_def
				);

				if ( empty( $order_def['fieldName'] ) || empty( $order_def['sortOrder'] ) ) {
					return null;
				}

				return ( 'ASCENDING' === $order_def['sortOrder'] ? '+' : '-' ) . $order_def['fieldName'];
			},
			// When just object is passed we need to convert it to an array of objects.
			wp_is_numeric_array( $orderby ) ? $orderby : array( $orderby )
		);

		$results = array_filter( $results );
		$results = array_values( $results );

		return $results;
	}

	/**
	 * Gets an array of dates for the given named date range.
	 *
	 * @param string $date_range Named date range.
	 *                           E.g. 'last-28-days'.
	 *
	 * @return array|WP_Error Array of [startDate, endDate] or WP_Error if invalid named range.
	 */
	private function date_range_to_dates( $date_range ) {
		switch ( $date_range ) {
			case 'today':
				return array(
					gmdate( 'Y-m-d', strtotime( 'today' ) ),
					gmdate( 'Y-m-d', strtotime( 'today' ) ),
				);
			// Intentional fallthrough.
			case 'last-7-days':
			case 'last-14-days':
			case 'last-28-days':
			case 'last-90-days':
				return $this->parse_date_range( $date_range );
		}

		return new WP_Error( 'invalid_date_range', __( 'Invalid date range.', 'google-site-kit' ) );
	}

	/**
	 * Creates a new AdSense earning request for the current account, site and given arguments.
	 *
	 * @since 1.0.0
	 *
	 * @param array $args {
	 *     Optional. Additional arguments.
	 *
	 *     @type array  $dimensions List of request dimensions. Default empty array.
	 *     @type array  $metrics    List of request metrics. Default empty array.
	 *     @type string $start_date Start date in 'Y-m-d' format. Default empty string.
	 *     @type string $end_date   End date in 'Y-m-d' format. Default empty string.
	 *     @type int    $row_limit  Limit of rows to return. Default none (will be skipped).
	 * }
	 * @return RequestInterface|WP_Error AdSense earning request instance.
	 */
	protected function create_adsense_earning_data_request( array $args = array() ) {
		$args = wp_parse_args(
			$args,
			array(
				'dimensions' => array(),
				'metrics'    => array(),
				'start_date' => '',
				'end_date'   => '',
				'limit'      => '',
				'sort'       => array(),
			)
		);

		$option     = $this->get_settings()->get();
		$account_id = $option['accountID'];
		if ( empty( $account_id ) ) {
			return new WP_Error( 'account_id_not_set', __( 'AdSense account ID not set.', 'google-site-kit' ) );
		}

		list( $start_year, $start_month, $start_day ) = explode( '-', $args['start_date'] );
		list( $end_year, $end_month, $end_day )       = explode( '-', $args['end_date'] );

		$opt_params = array(
			// In the AdSense API v2, date parameters require the individual pieces to be specified as integers.
			// See https://developers.google.com/adsense/management/reference/rest/v2/accounts.reports/generate.
			'dateRange'       => 'CUSTOM',
			'startDate.year'  => (int) $start_year,
			'startDate.month' => (int) $start_month,
			'startDate.day'   => (int) $start_day,
			'endDate.year'    => (int) $end_year,
			'endDate.month'   => (int) $end_month,
			'endDate.day'     => (int) $end_day,
			'languageCode'    => $this->context->get_locale( 'site', 'language-code' ),
			// Include default metrics only for backward-compatibility.
			'metrics'         => array( 'ESTIMATED_EARNINGS', 'PAGE_VIEWS_RPM', 'IMPRESSIONS' ),
		);

		if ( ! empty( $args['dimensions'] ) ) {
			$opt_params['dimensions'] = (array) $args['dimensions'];
		}

		if ( ! empty( $args['metrics'] ) ) {
			$opt_params['metrics'] = (array) $args['metrics'];
		}

		if ( ! empty( $args['sort'] ) ) {
			$opt_params['orderBy'] = (array) $args['sort'];
		}

		if ( ! empty( $args['limit'] ) ) {
			$opt_params['limit'] = (int) $args['limit'];
		}

		// @see https://developers.google.com/adsense/management/reporting/filtering?hl=en#OR
		$site_hostname         = wp_parse_url( $this->context->get_reference_site_url(), PHP_URL_HOST );
		$opt_params['filters'] = join(
			',',
			array_map(
				function ( $hostname ) {
					return 'DOMAIN_NAME==' . $hostname;
				},
				$this->permute_site_hosts( $site_hostname )
			)
		);

		return $this->get_service( 'adsense' )
			->accounts_reports
			->generate(
				self::normalize_account_id( $account_id ),
				$opt_params
			);
	}

	/**
	 * Sets up information about the module.
	 *
	 * @since 1.0.0
	 *
	 * @return array Associative array of module info.
	 */
	protected function setup_info() {
		$idenfifier_args = array(
			'source' => 'site-kit',
			'url'    => $this->context->get_reference_site_url(),
		);

		return array(
			'slug'        => self::MODULE_SLUG,
			'name'        => _x( 'AdSense', 'Service name', 'google-site-kit' ),
			'description' => __( 'Earn money by placing ads on your website. It’s free and easy.', 'google-site-kit' ),
			'order'       => 2,
			'homepage'    => add_query_arg( $idenfifier_args, 'https://www.google.com/adsense/start' ),
		);
	}

	/**
	 * Sets up the Google services the module should use.
	 *
	 * This method is invoked once by {@see Module::get_service()} to lazily set up the services when one is requested
	 * for the first time.
	 *
	 * @since 1.0.0
	 * @since 1.2.0 Now requires Google_Site_Kit_Client instance.
	 *
	 * @param Google_Site_Kit_Client $client Google client instance.
	 * @return array Google services as $identifier => $service_instance pairs. Every $service_instance must be an
	 *               instance of Google_Service.
	 */
	protected function setup_services( Google_Site_Kit_Client $client ) {
		return array(
			'adsense' => new Google_Service_Adsense( $client ),
		);
	}

	/**
	 * Sets up the module's settings instance.
	 *
	 * @since 1.2.0
	 *
	 * @return Module_Settings
	 */
	protected function setup_settings() {
		return new Settings( $this->options );
	}

	/**
	 * Sets up the module's assets to register.
	 *
	 * @since 1.9.0
	 *
	 * @return Asset[] List of Asset objects.
	 */
	protected function setup_assets() {
		$base_url = $this->context->url( 'dist/assets/' );

		return array(
			new Script(
				'googlesitekit-modules-adsense',
				array(
					'src'          => $base_url . 'js/googlesitekit-modules-adsense.js',
					'dependencies' => array(
						'googlesitekit-vendor',
						'googlesitekit-api',
						'googlesitekit-data',
						'googlesitekit-modules',
						'googlesitekit-datastore-site',
						'googlesitekit-datastore-user',
					),
				)
			),
		);
	}

	/**
	 * Verifies that user has access to the given client and account.
	 *
	 * @since 1.9.0
	 *
	 * @param string $client_id  Client found in the existing tag.
	 * @return array {
	 *      AdSense account access data.
	 *      @type string $account_id The AdSense account ID for the given client.
	 *      @type bool   $permission Whether the user has access to this account and client.
	 * }
	 */
	protected function has_access_to_client( $client_id ) {
		if ( empty( $client_id ) ) {
			return array(
				'account_id' => '',
				'permission' => false,
			);
		}

		$account_has_client = function ( $account_id ) use ( $client_id ) {
			// Try to get clients for that account.
			$clients = $this->get_data( 'clients', array( 'accountID' => $account_id ) );
			if ( is_wp_error( $clients ) ) {
				// No access to the account.
				return false;
			}
			// Ensure there is access to the client.
			foreach ( $clients as $client ) {
				if ( $client->_id === $client_id ) {
					return true;
				}
			}

			return false;
		};

		$parsed_account_id = $this->parse_account_id( $client_id );

		if ( $account_has_client( $parsed_account_id ) ) {
			return array(
				'account_id' => $parsed_account_id,
				'permission' => true,
			);
		}

		$accounts = $this->get_data( 'accounts' );
		if ( is_wp_error( $accounts ) ) {
			$accounts = array();
		}

		foreach ( $accounts as $account ) {
			if ( $account->_id === $parsed_account_id ) {
				continue;
			}
			if ( $account_has_client( $account->_id ) ) {
				return array(
					'account_id' => $account->_id,
					'permission' => true,
				);
			}
		}

		return array(
			'account_id' => $parsed_account_id,
			'permission' => false,
		);
	}

	/**
	 * Determines the AdSense account ID from a given AdSense client ID.
	 *
	 * @since 1.9.0
	 *
	 * @param string $client_id AdSense client ID.
	 * @return string AdSense account ID, or empty string if invalid client ID.
	 */
	protected function parse_account_id( $client_id ) {
		if ( ! preg_match( '/^ca-(pub-[0-9]+)$/', $client_id, $matches ) ) {
			return '';
		}
		return $matches[1];
	}

	/**
	 * Registers the AdSense tag.
	 *
	 * @since 1.24.0
	 */
	private function register_tag() {
		// TODO: 'amp_story' support can be phased out in the long term.
		if ( is_singular( array( 'amp_story' ) ) ) {
			return;
		}

		$module_settings = $this->get_settings();
		$settings        = $module_settings->get();

		if ( $this->context->is_amp() ) {
			$tag = new AMP_Tag( $settings['clientID'], self::MODULE_SLUG );
			$tag->set_story_ad_slot_id( $settings['webStoriesAdUnit'] );
		} else {
			$tag = new Web_Tag( $settings['clientID'], self::MODULE_SLUG );
		}

		if ( ! $tag->is_tag_blocked() ) {
			$tag->use_guard( new Tag_Verify_Guard( $this->context->input() ) );
			$tag->use_guard( new Tag_Guard( $module_settings ) );
			$tag->use_guard( new Auto_Ad_Guard( $module_settings ) );
			$tag->use_guard( new Tag_Production_Guard() );

			if ( $tag->can_register() ) {
				$tag->register();
			}
		}
	}

	/**
	 * Parses account ID, adds it to the model object and returns updated model.
	 *
	 * @since 1.36.0
	 *
	 * @param Google_Model $account Account model.
	 * @param string       $id_key Attribute name that contains account ID.
	 * @return \stdClass Updated model with _id attribute.
	 */
	public static function filter_account_with_ids( $account, $id_key = 'name' ) {
		$obj = $account->toSimpleObject();

		$matches = array();
		if ( preg_match( '#accounts/([^/]+)#', $account[ $id_key ], $matches ) ) {
			$obj->_id = $matches[1];
		}

		return $obj;
	}

	/**
	 * Parses account and client IDs, adds it to the model object and returns updated model.
	 *
	 * @since 1.36.0
	 *
	 * @param Google_Model $client Client model.
	 * @param string       $id_key Attribute name that contains client ID.
	 * @return \stdClass Updated model with _id and _accountID attributes.
	 */
	public static function filter_client_with_ids( $client, $id_key = 'name' ) {
		$obj = $client->toSimpleObject();

		$matches = array();
		if ( preg_match( '#accounts/([^/]+)/adclients/([^/]+)#', $client[ $id_key ], $matches ) ) {
			$obj->_id        = $matches[2];
			$obj->_accountID = $matches[1]; // phpcs:ignore WordPress.NamingConventions.ValidVariableName.UsedPropertyNotSnakeCase
		}

		return $obj;
	}

	/**
	 * Parses account, client and ad unit IDs, adds it to the model object and returns updated model.
	 *
	 * @since 1.36.0
	 *
	 * @param Google_Model $adunit Ad unit model.
	 * @param string       $id_key Attribute name that contains ad unit ID.
	 * @return \stdClass Updated model with _id, _clientID and _accountID attributes.
	 */
	public static function filter_adunit_with_ids( $adunit, $id_key = 'name' ) {
		$obj = $adunit->toSimpleObject();

		$matches = array();
		if ( preg_match( '#accounts/([^/]+)/adclients/([^/]+)/adunits/([^/]+)#', $adunit[ $id_key ], $matches ) ) {
			$obj->_id        = $matches[3];
			$obj->_clientID  = $matches[2]; // phpcs:ignore WordPress.NamingConventions.ValidVariableName.UsedPropertyNotSnakeCase
			$obj->_accountID = $matches[1]; // phpcs:ignore WordPress.NamingConventions.ValidVariableName.UsedPropertyNotSnakeCase
		}

		return $obj;
	}

	/**
	 * Normalizes account ID and returns it.
	 *
	 * @since 1.36.0
	 *
	 * @param string $account_id Account ID.
	 * @return string Updated account ID with "accounts/" prefix.
	 */
	public static function normalize_account_id( $account_id ) {
		return 'accounts/' . $account_id;
	}

	/**
	 * Normalizes ad client ID and returns it.
	 *
	 * @since 1.36.0
	 *
	 * @param string $account_id Account ID.
	 * @param string $client_id  Ad client ID.
	 * @return string Account ID and ad client ID in "accounts/{accountID}/adclients/{clientID}" format.
	 */
	public static function normalize_client_id( $account_id, $client_id ) {
		return 'accounts/' . $account_id . '/adclients/' . $client_id;
	}

	/**
	 * Outputs the Adsense for Platforms meta tags.
	 *
<<<<<<< HEAD
	 * @since n.e.x.t
=======
	 * @since 1.43.0
>>>>>>> 97b5e01b
	 */
	private function render_platform_meta_tags() {
		printf( "\n<!-- %s -->\n", esc_html__( 'Google AdSense snippet added by Site Kit', 'google-site-kit' ) );
		echo '<meta name="google-adsense-platform-account" content="ca-host-pub-2644536267352236">';
		echo "\n";
		echo '<meta name="google-adsense-platform-domain" content="sitekit.withgoogle.com">';
		printf( "\n<!-- %s -->\n", esc_html__( 'End Google AdSense snippet added by Site Kit', 'google-site-kit' ) );
	}

}<|MERGE_RESOLUTION|>--- conflicted
+++ resolved
@@ -867,11 +867,7 @@
 	/**
 	 * Outputs the Adsense for Platforms meta tags.
 	 *
-<<<<<<< HEAD
-	 * @since n.e.x.t
-=======
 	 * @since 1.43.0
->>>>>>> 97b5e01b
 	 */
 	private function render_platform_meta_tags() {
 		printf( "\n<!-- %s -->\n", esc_html__( 'Google AdSense snippet added by Site Kit', 'google-site-kit' ) );
