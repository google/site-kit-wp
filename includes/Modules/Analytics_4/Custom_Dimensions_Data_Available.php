<?php
/**
 * Class Google\Site_Kit\Modules\Analytics_4\Custom_Dimensions_Data_Available
 *
 * @package   Google\Site_Kit\Modules\Analytics_4
 * @copyright 2023 Google LLC
 * @license   https://www.apache.org/licenses/LICENSE-2.0 Apache License 2.0
 * @link      https://sitekit.withgoogle.com
 */

namespace Google\Site_Kit\Modules\Analytics_4;

use Google\Site_Kit\Core\Storage\Transients;

/**
 * Class for updating Analytics 4 custom dimension data availability state.
 *
 * @since 1.113.0
 * @access private
 * @ignore
 */
class Custom_Dimensions_Data_Available {

	/**
	 * List of valid custom dimension slugs.
	 *
	 * @since 1.113.0
	 * @var array
	 */
	const CUSTOM_DIMENSION_SLUGS = array(
		'googlesitekit_post_date',
		'googlesitekit_post_author',
		'googlesitekit_post_categories',
		'googlesitekit_post_type',
	);

	/**
	 * Transients instance.
	 *
	 * @since 1.113.0
	 * @var Transients
	 */
	protected $transients;

	/**
	 * Constructor.
	 *
	 * @since 1.113.0
	 *
	 * @param Transients $transients Transients instance.
	 */
	public function __construct( Transients $transients ) {
		$this->transients = $transients;
	}

	/**
	 * Gets data available transient name for the custom dimension.
	 *
	 * @since 1.113.0
	 *
	 * @param string $custom_dimension Custom dimension slug.
	 * @return string Data available transient name.
	 */
	protected function get_data_available_transient_name( $custom_dimension ) {
		return "googlesitekit_custom_dimension_{$custom_dimension}_data_available";
	}

	/**
	 * Gets data availability for all custom dimensions.
	 *
	 * @since 1.113.0
	 *
	 * @return array Associative array of custom dimension names and their data availability state.
	 */
	public function get_data_availability() {
		return array_reduce(
			self::CUSTOM_DIMENSION_SLUGS,
			function ( $data_availability, $custom_dimension ) {
				$data_availability[ $custom_dimension ] = $this->is_data_available( $custom_dimension );
				return $data_availability;
			},
			array()
		);
	}

	/**
	 * Checks whether the data is available for the custom dimension.
	 *
	 * @since 1.113.0
	 *
	 * @param string $custom_dimension Custom dimension slug.
	 * @return bool True if data is available, false otherwise.
	 */
	protected function is_data_available( $custom_dimension ) {
		return (bool) $this->transients->get( $this->get_data_available_transient_name( $custom_dimension ) );
	}

	/**
	 * Sets the data available state for the custom dimension.
	 *
	 * @since 1.113.0
	 *
	 * @param string $custom_dimension Custom dimension slug.
	 * @return bool True on success, false otherwise.
	 */
	public function set_data_available( $custom_dimension ) {
		return $this->transients->set( $this->get_data_available_transient_name( $custom_dimension ), true );
	}

	/**
	 * Resets the data available state for all custom dimensions.
	 *
<<<<<<< HEAD
	 * @since 1.113.0
=======
	 * @since n.e.x.t
	 *
	 * @param array $custom_dimensions Optional. List of custom dimension slugs to reset.
>>>>>>> 651717bb
	 */
	public function reset_data_available(
		$custom_dimensions = self::CUSTOM_DIMENSION_SLUGS
	) {
		foreach ( $custom_dimensions as $custom_dimension ) {
			$this->transients->delete( $this->get_data_available_transient_name( $custom_dimension ) );
		}
	}

	/**
	 * Checks whether the custom dimension is valid.
	 *
	 * @since 1.113.0
	 *
	 * @param string $custom_dimension Custom dimension slug.
	 * @return bool True if valid, false otherwise.
	 */
	public function is_valid_custom_dimension( $custom_dimension ) {
		return in_array( $custom_dimension, self::CUSTOM_DIMENSION_SLUGS, true );
	}
}<|MERGE_RESOLUTION|>--- conflicted
+++ resolved
@@ -110,13 +110,10 @@
 	/**
 	 * Resets the data available state for all custom dimensions.
 	 *
-<<<<<<< HEAD
 	 * @since 1.113.0
-=======
-	 * @since n.e.x.t
+	 * @since n.e.x.t Added optional $custom_dimensions parameter.
 	 *
 	 * @param array $custom_dimensions Optional. List of custom dimension slugs to reset.
->>>>>>> 651717bb
 	 */
 	public function reset_data_available(
 		$custom_dimensions = self::CUSTOM_DIMENSION_SLUGS
