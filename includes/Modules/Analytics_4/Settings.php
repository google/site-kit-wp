--- conflicted
+++ resolved
@@ -86,7 +86,6 @@
 	 */
 	protected function get_default() {
 		return array(
-<<<<<<< HEAD
 			'ownerID'                           => 0,
 			'accountID'                         => '',
 			'adsConversionID'                   => '',
@@ -110,31 +109,7 @@
 			'availableAudiences'                => null,
 			'availableAudiencesLastSyncedAt'    => 0,
 			'audienceSegmentationSetupComplete' => false,
-=======
-			'ownerID'                          => 0,
-			'accountID'                        => '',
-			'adsConversionID'                  => '',
-			'propertyID'                       => '',
-			'webDataStreamID'                  => '',
-			'measurementID'                    => '',
-			'trackingDisabled'                 => array( 'loggedinUsers' ),
-			'useSnippet'                       => true,
-			'googleTagID'                      => '',
-			'googleTagAccountID'               => '',
-			'googleTagContainerID'             => '',
-			'googleTagContainerDestinationIDs' => null,
-			'googleTagLastSyncedAtMs'          => 0,
-			'availableCustomDimensions'        => null,
-			'propertyCreateTime'               => 0,
-			'adSenseLinked'                    => false,
-			'adSenseLinkedLastSyncedAt'        => 0,
-			'adsConversionIDMigratedAtMs'      => 0,
-			'adsLinked'                        => false,
-			'adsLinkedLastSyncedAt'            => 0,
-			'availableAudiences'               => null,
-			'availableAudiencesLastSyncedAt'   => 0,
-			'detectedEvents'                   => array(),
->>>>>>> d90ac7ab
+			'detectedEvents'                    => array(),
 		);
 	}
 
