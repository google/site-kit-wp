<?php
/**
 * Class Google\Site_Kit\Modules\Subscribe_With_Google
 *
 * @package   Google\Site_Kit
 * @copyright 2021 Google LLC
 * @license   https://www.apache.org/licenses/LICENSE-2.0 Apache License 2.0
 * @link      https://sitekit.withgoogle.com
 */

namespace Google\Site_Kit\Modules;

use Google\Site_Kit\Context;
use Google\Site_Kit\Core\Assets\Asset;
use Google\Site_Kit\Core\Assets\Assets;
use Google\Site_Kit\Core\Assets\Script;
use Google\Site_Kit\Core\Authentication\Authentication;
use Google\Site_Kit\Core\Modules\Module;
use Google\Site_Kit\Core\Modules\Module_Settings;
use Google\Site_Kit\Core\Modules\Module_With_Assets_Trait;
use Google\Site_Kit\Core\Modules\Module_With_Assets;
use Google\Site_Kit\Core\Modules\Module_With_Owner_Trait;
use Google\Site_Kit\Core\Modules\Module_With_Owner;
use Google\Site_Kit\Core\Modules\Module_With_Settings_Trait;
use Google\Site_Kit\Core\Modules\Module_With_Settings;
use Google\Site_Kit\Core\Storage\Options;
use Google\Site_Kit\Core\Storage\Post_Meta;
use Google\Site_Kit\Core\Storage\User_Options;
use Google\Site_Kit\Core\Tags\Guards\Tag_Production_Guard;
use Google\Site_Kit\Core\Tags\Guards\Tag_Verify_Guard;
use Google\Site_Kit\Core\Util\Method_Proxy_Trait;
use Google\Site_Kit\Modules\Subscribe_With_Google\Post_Access;
use Google\Site_Kit\Modules\Subscribe_With_Google\Settings;
use Google\Site_Kit\Modules\Subscribe_With_Google\Tag_Guard;
use Google\Site_Kit\Modules\Subscribe_With_Google\Web_Tag;

/**
 * Class representing the Subscribe with Google module.
 *
 * @since 1.41.0
 * @access private
 * @ignore
 */
final class Subscribe_With_Google extends Module
	implements Module_With_Assets, Module_With_Owner, Module_With_Settings {
	use Method_Proxy_Trait;
	use Module_With_Assets_Trait;
	use Module_With_Owner_Trait;
	use Module_With_Settings_Trait;

	/**
	 * Module slug name.
	 */
	const MODULE_SLUG = 'subscribe-with-google';

	/**
	 * Post_Access instance.
	 *
	 * @since n.e.x.t
	 * @var Post_Access
	 */
	private $post_access_setting;

	/**
	 * Constructor.
	 *
	 * @since n.e.x.t
	 *
	 * @param Context        $context        Plugin context.
	 * @param Options        $options        Optional. Option API instance. Default is a new instance.
	 * @param User_Options   $user_options   Optional. User Option API instance. Default is a new instance.
	 * @param Authentication $authentication Optional. Authentication instance. Default is a new instance.
	 * @param Assets         $assets         Optional. Assets API instance. Default is a new instance.
	 */
	public function __construct(
		Context $context,
		Options $options = null,
		User_Options $user_options = null,
		Authentication $authentication = null,
		Assets $assets = null
	) {
		parent::__construct( $context, $options, $user_options, $authentication, $assets );

		$post_meta                 = new Post_Meta();
		$this->post_access_setting = new Post_Access( $post_meta );
	}

	/**
	 * Registers functionality through WordPress hooks.
	 *
	 * @since 1.41.0
	 */
	public function register() {
		if ( ! $this->is_connected() ) {
			return;
		}

<<<<<<< HEAD
		$this->post_access_setting->register();

		// Add "Set access to..." bulk edit option.
		add_filter(
			'bulk_actions-edit-post',
			function( $bulk_actions ) {
				$bulk_actions['googlesitekit-swg-access'] = __( 'Set access to&hellip;', 'google-site-kit' );
				return $bulk_actions;
			}
		);

		// Update posts.
		add_filter(
			'handle_bulk_actions-edit-post',
			function ( $redirect_to, $action, $post_ids ) {
				if ( 'googlesitekit-swg-access' !== $action ) {
					return $redirect_to;
				}

				$input  = $this->context->input();
				$access = $input->filter( INPUT_GET, 'googlesitekit-swg-access-selector', FILTER_SANITIZE_STRING );
				if ( ! $access ) {
					return $redirect_to;
				}

				// Update access for selected posts.
				foreach ( $post_ids as $post_id ) {
					$this->post_access_setting->set( $post_id, $access );
				}
				return $redirect_to;
			},
			10,
			3
		);

		// Add column.
		add_filter(
			'manage_post_posts_columns',
			function( $columns ) {
				return array_merge( $columns, array( Post_Access::META_KEY => __( 'Access', 'google-site-kit' ) ) );
			}
		);

		// Render column.
		add_action(
			'manage_post_posts_custom_column',
			function( $column_key, $post_id ) {
				if ( Post_Access::META_KEY === $column_key ) {
					$access = $this->post_access_setting->get( $post_id );
					if ( $access && 'openaccess' !== $access ) {
						echo esc_html( $access );
					} else {
						esc_html_e( '— Free —', 'google-site-kit' );
					}
				}
			},
			10,
			2
		);

		// Register post meta field(s).
		$this->post_access_setting->register();

		// SwG tag placement logic.
		add_action( 'template_redirect', $this->get_method_proxy( 'register_tag' ) );
=======
		add_action( 'wp_head', array( __CLASS__, 'render_paywall_css' ) );
		add_filter( 'the_content', array( __CLASS__, 'filter_the_content' ) );
	}

	/**
	 * Filters content of Posts.
	 *
	 * @since n.e.x.t
	 *
	 * @param string $content Initial content of Post.
	 * @return string Filtered content of Post.
	 */
	public function filter_the_content( $content ) {
		// Check if we're inside the main loop in a single post page.
		if ( ! is_single() || ! is_main_query() ) {
			return $content;
		}

		// Mocking disabling paywall for free posts.
		$access = get_post_meta( get_the_ID(), 'googlesitekitpersistent_access', true );
		if ( ! $access || 'openaccess' === $access ) {
			return $content;
		}

		$more_tag         = '<span id="more-' . get_the_ID() . '"></span>';
		$content_segments = explode( $more_tag, $content );

		// Add Paywall wrapper.
		if ( count( $content_segments ) > 1 ) {
			$content_segments[1] = '
<div class="swg--locked-content">
' . $content_segments[1] . '
</div>
	';
		}

		$content = implode( $more_tag, $content_segments );

		// Mocked styles and script.
		$content = '
<script>
setTimeout(() => {
	const unlocked = confirm("Unlock page?");
	document.body.classList.toggle("swg--unlocked", unlocked);
}, 1234);
</script>
' . $content;

		return $content;
	}

	/**
	 * Renders CSS for paywalls.
	 *
	 * @since n.e.x.t
	 */
	public function render_paywall_css() {
		echo '
<!-- Google Reader revenue CSS added by Site Kit -->
<style>
.swg--locked-content {
	display: none;
}
body.swg--unlocked .swg--locked-content {
	display: initial;
}
</style>
<!-- End Google Reader revenue CSS added by Site Kit -->
';
>>>>>>> f513f5d6
	}

	/**
	 * Checks whether the module is connected.
	 *
	 * A module being connected means that all steps required as part of its activation are completed.
	 *
	 * @since 1.41.0
	 *
	 * @return bool True if module is connected, false otherwise.
	 */
	public function is_connected() {
		$settings = $this->get_settings()->get();

		if ( ! $settings ) {
			return false;
		}

		if ( ! $settings['products'] ) {
			return false;
		}

		if ( ! $settings['publicationID'] ) {
			return false;
		}

		if ( ! $settings['revenueModel'] ) {
			return false;
		}

		return parent::is_connected();
	}

	/**
	 * Cleans up when the module is deactivated.
	 *
	 * @since 1.41.0
	 */
	public function on_deactivation() {
		$this->get_settings()->delete();
	}

	/**
	 * Sets up information about the module.
	 *
	 * @since 1.41.0
	 *
	 * @return array Associative array of module info.
	 */
	protected function setup_info() {
		return array(
			'slug'        => 'subscribe-with-google',
			'name'        => _x( 'Subscribe with Google', 'Service name', 'google-site-kit' ),
			'description' => __( 'Generate revenue through your content by adding subscriptions or contributions to your publication', 'google-site-kit' ),
			'order'       => 7,
			'homepage'    => __( 'https://publishercenter.google.com/', 'google-site-kit' ),
		);
	}

	/**
	 * Sets up the module's settings instance.
	 *
	 * @since 1.41.0
	 *
	 * @return Module_Settings
	 */
	protected function setup_settings() {
		return new Settings( $this->options );
	}

	/**
	 * Sets up the module's assets to register.
	 *
	 * @since 1.41.0
	 *
	 * @return Asset[] List of Asset objects.
	 */
	protected function setup_assets() {
		$base_url = $this->context->url( 'dist/assets/' );

		return array(
			new Script(
				'googlesitekit-modules-subscribe-with-google',
				array(
					'src'          => $base_url . 'js/googlesitekit-modules-subscribe-with-google.js',
					'dependencies' => array(
						'googlesitekit-api',
						'googlesitekit-data',
						'googlesitekit-datastore-site',
						'googlesitekit-modules',
						'googlesitekit-vendor',
					),
				)
			),
			new Script(
				'googlesitekit-subscribe-with-google-gutenberg',
				array(
					'src'          => $base_url . 'js/googlesitekit-subscribe-with-google-gutenberg.js',
					'dependencies' => array(
						'load_contexts' => array( Asset::CONTEXT_ADMIN_POST_EDITOR ),
					),
				)
			),
			new Script(
				'googlesitekit-subscribe-with-google-bulk-edit',
				array(
					'src'           => $base_url . 'js/googlesitekit-subscribe-with-google-bulk-edit.js',
					'dependencies'  => array(
						'googlesitekit-datastore-forms',
						'googlesitekit-datastore-location',
						'googlesitekit-datastore-user',
						'googlesitekit-modules-subscribe-with-google',
					),
					'load_contexts' => array( Asset::CONTEXT_ADMIN_POSTS ),
				)
			),
		);
	}

	/**
	 * Registers the SwG tag.
	 *
	 * @since n.e.x.t
	 */
	private function register_tag() {
		// Only add Swgjs to Posts.
		if ( ! is_single() ) {
			return;
		}

		// TODO: Support AMP.
		if ( $this->context->is_amp() ) {
			return;
		}

		global $post;
		// TODO: Use Site Kit method to access post meta.
		$product_name    = $this->post_access_setting->get( $post->ID );
		$product_name    = $product_name ? $product_name : 'openaccess'; // Default to free.
		$module_settings = $this->get_settings();
		$settings        = $module_settings->get();
		$publication_id  = $settings['publicationID'];
		$product_id      = $publication_id . ':' . $product_name;
		$free            = 'openaccess' === $product_name;

		$tag = new Web_Tag( $product_id, self::MODULE_SLUG );
		$tag->set_free( $free );

		if ( $tag->is_tag_blocked() ) {
			return;
		}

		$tag->use_guard( new Tag_Verify_Guard( $this->context->input() ) );
		$tag->use_guard( new Tag_Guard( $module_settings ) );
		$tag->use_guard( new Tag_Production_Guard() );

		if ( ! $tag->can_register() ) {
			return;
		}

		$tag->register();
	}

}<|MERGE_RESOLUTION|>--- conflicted
+++ resolved
@@ -95,7 +95,6 @@
 			return;
 		}
 
-<<<<<<< HEAD
 		$this->post_access_setting->register();
 
 		// Add "Set access to..." bulk edit option.
@@ -161,7 +160,6 @@
 
 		// SwG tag placement logic.
 		add_action( 'template_redirect', $this->get_method_proxy( 'register_tag' ) );
-=======
 		add_action( 'wp_head', array( __CLASS__, 'render_paywall_css' ) );
 		add_filter( 'the_content', array( __CLASS__, 'filter_the_content' ) );
 	}
@@ -231,7 +229,6 @@
 </style>
 <!-- End Google Reader revenue CSS added by Site Kit -->
 ';
->>>>>>> f513f5d6
 	}
 
 	/**
