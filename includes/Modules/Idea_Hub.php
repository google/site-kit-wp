--- conflicted
+++ resolved
@@ -289,20 +289,11 @@
 		$notices[] = new Notice(
 			self::SLUG_SAVED_IDEAS,
 			array(
-<<<<<<< HEAD
-				'content'         => function() {
-					return sprintf(
-						'<p>%s <a href="%s" class="googlesitekit-idea-hub__saved-ideas">%s</a></p>',
-						esc_html__( 'Need some inspiration? Revisit your saved ideas in Site Kit.', 'google-site-kit' ),
-						esc_url( $this->context->admin_url() . '#saved-ideas' ),
-						esc_html__( 'See saved ideas', 'google-site-kit' )
-=======
 				'content'         => function() use ( $escape_and_wrap_notice_content ) {
 					$message = sprintf(
 						/* translators: %s: URL to saved ideas */
 						__( 'Want some inspiration for a new post? <a href="%s">Revisit your saved ideas</a> in Site Kit.', 'google-site-kit' ),
 						esc_url( $this->context->admin_url() . '#saved-ideas' )
->>>>>>> f46f548d
 					);
 
 					return $escape_and_wrap_notice_content( $message );
@@ -332,20 +323,11 @@
 		$notices[] = new Notice(
 			self::SLUG_NEW_IDEAS,
 			array(
-<<<<<<< HEAD
-				'content'         => function() {
-					return sprintf(
-						'<p>%s <a href="%s" class="googlesitekit-idea-hub__new-ideas">%s</a></p>',
-						esc_html__( 'Need some inspiration? Here are some new ideas from Site Kit’s Idea Hub.', 'google-site-kit' ),
-						esc_url( $this->context->admin_url() . '#new-ideas' ),
-						esc_html__( 'See new ideas', 'google-site-kit' )
-=======
 				'content'         => function() use ( $escape_and_wrap_notice_content ) {
 					$message = sprintf(
 						/* translators: %s: URL to new ideas */
 						__( 'Want some inspiration for a new post? <a href="%s">Revisit your new ideas</a> in Site Kit.', 'google-site-kit' ),
 						esc_url( $this->context->admin_url() . '#new-ideas' )
->>>>>>> f46f548d
 					);
 
 					return $escape_and_wrap_notice_content( $message );
@@ -1021,4 +1003,5 @@
 
 		return array_values( $ideas );
 	}
+
 }