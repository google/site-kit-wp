--- conflicted
+++ resolved
@@ -46,12 +46,6 @@
 use Google\Site_Kit\Modules\Idea_Hub\Post_Idea_Topics;
 use Google\Site_Kit\Modules\Idea_Hub\Settings;
 use Google\Site_Kit_Dependencies\Google\Model as Google_Model;
-<<<<<<< HEAD
-=======
-use Google\Site_Kit_Dependencies\Google\Service\Ideahub as Google_Service_Ideahub;
-use Google\Site_Kit_Dependencies\Google\Service\Ideahub\GoogleSearchIdeahubV1betaIdeaActivity as Google_Service_Ideahub_GoogleSearchIdeahubV1betaIdeaActivity;
-use Google\Site_Kit_Dependencies\Google\Service\Ideahub\GoogleSearchIdeahubV1betaIdeaState as Google_Service_Ideahub_GoogleSearchIdeahubV1betaIdeaState;
->>>>>>> c1a7b895
 use Google\Site_Kit_Dependencies\Psr\Http\Message\RequestInterface;
 use Google\Site_Kit\Core\Util\Method_Proxy_Trait;
 use WP_Error;
@@ -539,47 +533,9 @@
 			case 'GET:saved-ideas':
 				return $this->ideahub_saved_ideas->fetch();
 			case 'POST:update-idea-state':
-<<<<<<< HEAD
 				$err = $this->ideahub_idea_state->validate_request_data( $data );
 				if ( is_wp_error( $err ) ) {
 					return $err;
-=======
-				if ( ! isset( $data['name'] ) ) {
-					return new WP_Error(
-						'missing_required_param',
-						/* translators: %s: Missing parameter name */
-						sprintf( __( 'Request parameter is empty: %s.', 'google-site-kit' ), 'name' ),
-						array( 'status' => 400 )
-					);
-				}
-
-				if ( ! isset( $data['saved'] ) && ! isset( $data['dismissed'] ) ) {
-					return new WP_Error(
-						'missing_required_param',
-						__( 'Either "saved" or "dismissed" parameter must be provided.', 'google-site-kit' ),
-						array( 'status' => 400 )
-					);
-				}
-
-				$idea_name       = $data['name'];
-				$idea_name_parts = explode( '/', $data['name'] );
-
-				$parent = $this->get_parent_slug();
-				$parent = sprintf(
-					'%s/ideaStates/%s',
-					untrailingslashit( $parent ),
-					array_pop( $idea_name_parts )
-				);
-
-				$update_mask = array();
-
-				$body = new Google_Service_Ideahub_GoogleSearchIdeahubV1betaIdeaState();
-				$body->setName( $idea_name );
-
-				if ( isset( $data['saved'] ) ) {
-					$body->setSaved( filter_var( $data['saved'], FILTER_VALIDATE_BOOLEAN ) );
-					$update_mask[] = 'saved';
->>>>>>> c1a7b895
 				}
 
 				$params = $this->ideahub_idea_state->parse_request_data( $data );
@@ -978,19 +934,10 @@
 			return;
 		}
 
-<<<<<<< HEAD
 		$params = array(
 			'name' => $name,
 			'type' => $type,
 		);
-=======
-		$parent   = $this->get_parent_slug();
-		$activity = new Google_Service_Ideahub_GoogleSearchIdeahubV1betaIdeaActivity();
-
-		$activity->setIdeas( array( $name ) );
-		$activity->setTopics( array() );
-		$activity->setType( $type );
->>>>>>> c1a7b895
 
 		if ( 'publish' === $post->post_status ) {
 			$uri = get_permalink( $post );
