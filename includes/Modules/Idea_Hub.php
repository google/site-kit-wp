<?php
/**
 * Class Google\Site_Kit\Modules\Idea_Hub
 *
 * @package   Google\Site_Kit
 * @copyright 2021 Google LLC
 * @license   https://www.apache.org/licenses/LICENSE-2.0 Apache License 2.0
 * @link      https://sitekit.withgoogle.com
 */

namespace Google\Site_Kit\Modules;

use Google\Site_Kit\Core\Assets\Asset;
use Google\Site_Kit\Core\Modules\Module;
use Google\Site_Kit\Core\Modules\Module_Settings;
use Google\Site_Kit\Core\Modules\Module_With_Debug_Fields;
use Google\Site_Kit\Core\Modules\Module_With_Assets;
use Google\Site_Kit\Core\Modules\Module_With_Assets_Trait;
use Google\Site_Kit\Core\Modules\Module_With_Scopes;
use Google\Site_Kit\Core\Modules\Module_With_Scopes_Trait;
use Google\Site_Kit\Core\Modules\Module_With_Settings;
use Google\Site_Kit\Core\Modules\Module_With_Settings_Trait;
use Google\Site_Kit\Core\Assets\Script;
use Google\Site_Kit\Core\REST_API\Exception\Invalid_Datapoint_Exception;
use Google\Site_Kit\Core\REST_API\Data_Request;
use Google\Site_Kit\Core\Storage\Post_Meta;
use Google\Site_Kit\Core\Util\Debug_Data;
use Google\Site_Kit\Modules\Idea_Hub\Post_Idea_Name;
use Google\Site_Kit\Modules\Idea_Hub\Post_Idea_Text;
use Google\Site_Kit\Modules\Idea_Hub\Post_Idea_Topics;
use Google\Site_Kit\Modules\Idea_Hub\Settings;
use Google\Site_Kit_Dependencies\Psr\Http\Message\RequestInterface;
use WP_Error;

/**
 * Class representing the Idea Hub module.
 *
 * @since 1.32.0
 * @access private
 * @ignore
 */
final class Idea_Hub extends Module
	implements Module_With_Scopes, Module_With_Settings, Module_With_Debug_Fields, Module_With_Assets {
	use Module_With_Assets_Trait;
	use Module_With_Scopes_Trait;
	use Module_With_Settings_Trait;

	/**
	 * Module slug name.
	 */
	const MODULE_SLUG = 'idea-hub';

	/**
	 * Post_Idea_Name instance.
	 *
	 * @var Post_Idea_Name
	 */
	private $post_name_setting;

	/**
	 * Post_Idea_Text instance.
	 *
	 * @var Post_Idea_Text
	 */
	private $post_text_setting;

	/**
	 * Post_Idea_Topics instance.
	 *
	 * @var Post_Idea_Topics
	 */
	private $post_topic_setting;

	/**
	 * Registers functionality through WordPress hooks.
	 *
	 * @since 1.32.0
	 */
	public function register() {
		$post_meta = new Post_Meta();

		$this->register_scopes_hook();
		if ( $this->is_connected() ) {
			/**
			 * Changes the posts view to have a custom label in place of Draft for Idea Hub Drafts.
			 */
			add_filter(
				'display_post_states',
				function( $post_states, $post ) {
					if ( 'draft' !== $post->post_status ) {
						return $post_states;
					}
					$idea = $this->get_post_idea( $post->ID );
					if ( is_null( $idea ) ) {
						return $post_states;
					}
					/* translators: %s: Idea Hub Idea Title */
					$post_states['draft'] = sprintf( __( 'Idea Hub Draft “%s”', 'google-site-kit' ), $idea['text'] );
					return $post_states;
				},
				10,
				2
			);
		}

		$this->post_name_setting = new Post_Idea_Name( $post_meta );
		$this->post_name_setting->register();

		$this->post_text_setting = new Post_Idea_Text( $post_meta );
		$this->post_text_setting->register();

		$this->post_topic_setting = new Post_Idea_Topics( $post_meta );
		$this->post_topic_setting->register();
	}

	/**
	 * Gets required Google OAuth scopes for the module.
	 *
	 * @since 1.32.0
	 *
	 * @return array List of Google OAuth scopes.
	 */
	public function get_scopes() {
		return array(
			'https://www.googleapis.com/auth/ideahub.read',
		);
	}

	/**
	 * Checks whether the module is connected.
	 *
	 * A module being connected means that all steps required as part of its activation are completed.
	 *
	 * @since 1.32.0
	 *
	 * @return bool True if module is connected, false otherwise.
	 */
	public function is_connected() {
		$required_keys = array(
			'ideaLocale',
		);

		$options = $this->get_settings()->get();
		foreach ( $required_keys as $required_key ) {
			if ( empty( $options[ $required_key ] ) ) {
				return false;
			}
		}

		return parent::is_connected();
	}

	/**
	 * Cleans up when the module is deactivated.
	 *
	 * @since 1.32.0
	 */
	public function on_deactivation() {
		$this->get_settings()->delete();
	}

	/**
	 * Gets an array of debug field definitions.
	 *
	 * @since 1.32.0
	 *
	 * @return array
	 */
	public function get_debug_fields() {
		$settings = $this->get_settings()->get();

		return array(
			'idea_hub_idea_locale' => array(
				'label' => __( 'Idea Hub idea locale', 'google-site-kit' ),
				'value' => $settings['ideaLocale'],
				'debug' => Debug_Data::redact_debug_value( $settings['ideaLocale'] ),
			),
		);
	}

	/**
	 * Gets map of datapoint to definition data for each.
	 *
	 * @since 1.32.0
	 *
	 * @return array Map of datapoints to their definitions.
	 */
	protected function get_datapoint_definitions() {
		return array(
			'POST:create-idea-draft-post' => array( 'service' => '' ),
			'GET:draft-post-ideas'        => array( 'service' => '' ),
			'GET:new-ideas'               => array( 'service' => '' ),
			'GET:published-post-ideas'    => array( 'service' => '' ),
			'GET:saved-ideas'             => array( 'service' => '' ),
			'POST:update-idea-state'      => array( 'service' => '' ),
		);
	}

	/**
	 * Creates a request object for the given datapoint.
	 *
	 * @since 1.32.0
	 *
	 * @param Data_Request $data Data request object.
	 * @return RequestInterface|callable|WP_Error Request object or callable on success, or WP_Error on failure.
	 *
	 * @throws Invalid_Datapoint_Exception Thrown if the datapoint does not exist.
	 */
	protected function create_data_request( Data_Request $data ) {
		switch ( "{$data->method}:{$data->datapoint}" ) {
			case 'POST:create-idea-draft-post':
				$expected_parameters = array(
					'name'   => 'string',
					'text'   => 'string',
					'topics' => 'array',
				);
				if ( ! isset( $data['idea'] ) ) {
					return new WP_Error(
						'missing_required_param',
						/* translators: %s: Missing parameter name */
						sprintf( __( 'Request parameter is empty: %s.', 'google-site-kit' ), 'idea' ),
						array( 'status' => 400 )
					);
				}
				$idea = $data['idea'];
				foreach ( $expected_parameters as $parameter_name => $expected_parameter_type ) {
					if ( ! isset( $idea[ $parameter_name ] ) ) {
						return new WP_Error(
							'missing_required_param',
							/* translators: %s: Missing parameter name */
							sprintf( __( 'Request idea parameter is empty: %s.', 'google-site-kit' ), $parameter_name ),
							array( 'status' => 400 )
						);
					}
					$parameter_type = gettype( $idea[ $parameter_name ] );
					if ( $parameter_type !== $expected_parameter_type ) {
						return new WP_Error(
							'wrong_parameter_type',
							sprintf(
								/* translators: %1$s: parameter name, %2$s expected type, %3$s received type */
								__( 'Wrong parameter type for %1$s, expected %2$s, received %3$s', 'google-site-kit' ),
								$parameter_name,
								$expected_parameter_type,
								$parameter_type
							),
							array( 'status' => 400 )
						);
					}
				}

				// Allows us to create a blank post.
				add_filter( 'wp_insert_post_empty_content', '__return_false' );

				$post_id = wp_insert_post( array(), false );
				if ( 0 === $post_id ) {
					return new WP_Error(
						'unable_to_draft_post',
						__( 'Unable to draft post.', 'google-site-kit' ),
						array( 'status' => 400 )
					);
				}

				$this->set_post_idea( $post_id, $idea );

				return function() use ( $post_id ) {
					return $post_id;
				};
			case 'GET:draft-post-ideas':
				return function() {
					$wp_query = new \WP_Query();

					return $wp_query->query(
						array(
							'fields'         => 'ids',
							'no_found_rows'  => true,
							'post_status'    => 'draft',
							'posts_per_page' => -1,
							'meta_query'     => array( // phpcs:ignore WordPress.DB.SlowDBQuery.slow_db_query_meta_query
								'relation' => 'AND',
								array(
									'key' => Post_Idea_Name::META_KEY,
								),
								array(
									'key' => Post_Idea_Text::META_KEY,
								),
								array(
									'key' => Post_Idea_Topics::META_KEY,
								),
							),
						)
					);
				};
			case 'GET:new-ideas':
				// @TODO: Implement this with the real API endpoint.
				return function() {
					return array(
						array(
							'name'   => 'ideas/17450692223393508734',
							'text'   => 'Why Penguins are guanotelic?',
							'topics' =>
								array(
									array(
										'mid'          => '/m/05z6w',
										'display_name' => 'Penguins',
									),
								),
						),
						array(
							'name'   => 'ideas/14025103994557865535',
							'text'   => 'When was sushi Kalam introduced?',
							'topics' =>
								array(
									array(
										'mid'          => '/m/07030',
										'display_name' => 'Sushi',
									),
								),
						),
						array(
							'name'   => 'ideas/7612031899179595408',
							'text'   => 'How to speed up your WordPress site',
							'topics' =>
								array(
									array(
										'mid'          => '/m/09kqc',
										'display_name' => 'Websites',
									),
								),
						),
						array(
							'name'   => 'ideas/2285812891948871921',
							'text'   => 'Using Site Kit to analyze your success',
							'topics' =>
								array(
									array(
										'mid'          => '/m/080ag',
										'display_name' => 'Analytics',
									),
								),
						),
						array(
							'name'   => 'ideas/68182298994557866271',
							'text'   => 'How to make carne asada',
							'topics' =>
								array(
									array(
										'mid'          => '/m/07fhc',
										'display_name' => 'Cooking',
									),
								),
						),
					);
				};
			case 'GET:published-post-ideas':
				return function() {
					$wp_query = new \WP_Query();

					return $wp_query->query(
						array(
							'fields'         => 'ids',
							'no_found_rows'  => true,
							'posts_per_page' => -1,
							'meta_query'     => array( // phpcs:ignore WordPress.DB.SlowDBQuery.slow_db_query_meta_query
								'relation' => 'AND',
								array(
									'key' => Post_Idea_Name::META_KEY,
								),
								array(
									'key' => Post_Idea_Text::META_KEY,
								),
								array(
									'key' => Post_Idea_Topics::META_KEY,
								),
							),
						)
					);
				};
			case 'GET:saved-ideas':
				// @TODO: Implement this with the real API endpoint.
				return function() {
					return array();
				};
			case 'POST:update-idea-state':
				// @TODO implementation
				return function() {
					return null;
				};
		}

		return parent::create_data_request( $data );
	}

	/**
	 * Parses a response for the given datapoint.
	 *
	 * @since n.e.x.t
	 *
	 * @param Data_Request $data     Data request object.
	 * @param mixed        $response Request response.
	 *
	 * @return mixed Parsed response data on success, or WP_Error on failure.
	 */
	protected function parse_data_response( Data_Request $data, $response ) {
		switch ( "{$data->method}:{$data->datapoint}" ) {
<<<<<<< HEAD
			case 'GET:draft-post-ideas':
				return array_filter(
					array_map(
						function( $post_id ) {
							return array_merge(
								array(
									'postID'      => $post_id,
									'postEditURL' => get_edit_post_link( $post_id ),
								),
								$this->get_post_idea( $post_id )
							);
						},
						is_array( $response ) ? $response : array( $response )
					)
				);
			case 'GET:published-post-ideas':
				return array_filter(
					array_map(
						function( $post_id ) {
							return array_merge(
								array(
									'postID'      => $post_id,
									'postEditURL' => get_edit_post_link( $post_id ),
									'postURL'     => get_permalink( $post_id ),
								),
								$this->get_post_idea( $post_id )
							);
						},
						is_array( $response ) ? $response : array( $response )
					)
=======
			case 'POST:create-idea-draft-post':
				$idea = $data['idea'];
				return array(
					'idea' => array(
						'name'        => $idea['name'],
						'text'        => $idea['text'],
						'topics'      => $idea['topics'],
						'postID'      => $response,
						'postEditURL' => get_edit_post_link( $response, '' ),
					),
>>>>>>> 1181d49b
				);
		}

		return parent::parse_data_response( $data, $response );
	}

	/**
	 * Sets up information about the module.
	 *
	 * @since 1.32.0
	 *
	 * @return array Associative array of module info.
	 */
	protected function setup_info() {
		return array(
			'slug'        => self::MODULE_SLUG,
			'name'        => _x( 'Idea Hub', 'Service name', 'google-site-kit' ),
			'description' => 'TODO.',
			'cta'         => 'TODO.',
			'order'       => 7,
			'homepage'    => 'https://www.google.com',
			'learn_more'  => 'https://www.google.com',
		);
	}

	/**
	 * Sets up the module's settings instance.
	 *
	 * @since 1.32.0
	 *
	 * @return Module_Settings
	 */
	protected function setup_settings() {
		return new Settings( $this->options );
	}

	/**
	 * Sets up the module's assets to register.
	 *
	 * @since 1.32.0
	 *
	 * @return Asset[] List of Asset objects.
	 */
	protected function setup_assets() {
		$base_url = $this->context->url( 'dist/assets/' );

		return array(
			new Script(
				'googlesitekit-modules-idea-hub',
				array(
					'src'          => $base_url . 'js/googlesitekit-modules-idea-hub.js',
					'dependencies' => array(
						'googlesitekit-vendor',
						'googlesitekit-api',
						'googlesitekit-data',
						'googlesitekit-modules',
					),
				)
			),
		);
	}

	/**
	 * Saves post idea settings.
	 *
	 * @since n.e.x.t
	 *
	 * @param int   $post_id Post ID.
	 * @param array $idea    Idea settings.
	 */
	public function set_post_idea( $post_id, array $idea ) {
		$idea = wp_parse_args(
			$idea,
			array(
				'name'   => '',
				'text'   => '',
				'topics' => array(),
			)
		);

		$this->post_name_setting->set( $post_id, $idea['name'] );
		$this->post_text_setting->set( $post_id, $idea['text'] );
		$this->post_topic_setting->set( $post_id, $idea['topics'] );
	}

	/**
	 * Gets post idea settings.
	 *
	 * @since n.e.x.t
	 *
	 * @param int $post_id Post ID.
	 * @return array|null Post idea settings array. Returns NULL if a post doesn't have an associated idea.
	 */
	public function get_post_idea( $post_id ) {
		$name   = $this->post_name_setting->get( $post_id );
		$text   = $this->post_text_setting->get( $post_id );
		$topics = $this->post_topic_setting->get( $post_id );
		if ( empty( $name ) || empty( $text ) || empty( $topics ) ) {
			return null;
		}

		return array(
			'name'   => $name,
			'text'   => $text,
			'topics' => $topics,
		);
	}

}<|MERGE_RESOLUTION|>--- conflicted
+++ resolved
@@ -402,7 +402,6 @@
 	 */
 	protected function parse_data_response( Data_Request $data, $response ) {
 		switch ( "{$data->method}:{$data->datapoint}" ) {
-<<<<<<< HEAD
 			case 'GET:draft-post-ideas':
 				return array_filter(
 					array_map(
@@ -433,7 +432,7 @@
 						},
 						is_array( $response ) ? $response : array( $response )
 					)
-=======
+				);
 			case 'POST:create-idea-draft-post':
 				$idea = $data['idea'];
 				return array(
@@ -444,7 +443,6 @@
 						'postID'      => $response,
 						'postEditURL' => get_edit_post_link( $response, '' ),
 					),
->>>>>>> 1181d49b
 				);
 		}
 
