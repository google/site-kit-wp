<?php
/**
 * Class Google\Site_Kit\Modules\Idea_Hub
 *
 * @package   Google\Site_Kit
 * @copyright 2021 Google LLC
 * @license   https://www.apache.org/licenses/LICENSE-2.0 Apache License 2.0
 * @link      https://sitekit.withgoogle.com
 */

namespace Google\Site_Kit\Modules;

use Google\Site_Kit\Context;
use Google\Site_Kit\Core\Admin\Notice;
use Google\Site_Kit\Core\Assets\Asset;
use Google\Site_Kit\Core\Assets\Assets;
use Google\Site_Kit\Core\Authentication\Authentication;
use Google\Site_Kit\Core\Authentication\Clients\Google_Site_Kit_Client;
use Google\Site_Kit\Core\Dismissals\Dismissed_Items;
use Google\Site_Kit\Core\Modules\Module;
use Google\Site_Kit\Core\Modules\Module_Settings;
use Google\Site_Kit\Core\Modules\Module_With_Deactivation;
use Google\Site_Kit\Core\Modules\Module_With_Debug_Fields;
use Google\Site_Kit\Core\Modules\Module_With_Assets;
use Google\Site_Kit\Core\Modules\Module_With_Assets_Trait;
use Google\Site_Kit\Core\Modules\Module_With_Persistent_Registration;
use Google\Site_Kit\Core\Modules\Module_With_Scopes;
use Google\Site_Kit\Core\Modules\Module_With_Scopes_Trait;
use Google\Site_Kit\Core\Modules\Module_With_Settings;
use Google\Site_Kit\Core\Modules\Module_With_Settings_Trait;
use Google\Site_Kit\Core\Assets\Script;
use Google\Site_Kit\Core\Assets\Script_Data;
use Google\Site_Kit\Core\REST_API\Exception\Invalid_Datapoint_Exception;
use Google\Site_Kit\Core\REST_API\Data_Request;
use Google\Site_Kit\Core\Storage\Options;
use Google\Site_Kit\Core\Storage\Post_Meta;
use Google\Site_Kit\Core\Storage\Transients;
use Google\Site_Kit\Core\Storage\User_Options;
use Google\Site_Kit\Modules\Idea_Hub\Post_Idea_Name;
use Google\Site_Kit\Modules\Idea_Hub\Post_Idea_Text;
use Google\Site_Kit\Modules\Idea_Hub\Post_Idea_Topics;
use Google\Site_Kit\Modules\Idea_Hub\Settings;
use Google\Site_Kit_Dependencies\Google\Model as Google_Model;
use Google\Site_Kit_Dependencies\Google\Service\Ideahub as Google_Service_Ideahub;
use Google\Site_Kit_Dependencies\Google\Service\Ideahub\GoogleSearchIdeahubV1alphaIdeaState as Google_Service_Ideahub_GoogleSearchIdeahubV1alphaIdeaState;
use Google\Site_Kit_Dependencies\Psr\Http\Message\RequestInterface;
use Google\Site_Kit\Core\Util\Method_Proxy_Trait;
use WP_Error;
use WP_Post;

/**
 * Class representing the Idea Hub module.
 *
 * @since 1.32.0
 * @access private
 * @ignore
 */
final class Idea_Hub extends Module
	implements Module_With_Scopes, Module_With_Settings, Module_With_Debug_Fields, Module_With_Assets, Module_With_Deactivation, Module_With_Persistent_Registration {

	use Module_With_Assets_Trait;
	use Module_With_Scopes_Trait;
	use Module_With_Settings_Trait;
	use Method_Proxy_Trait;

	/**
	 * Module slug name.
	 */
	const MODULE_SLUG = 'idea-hub';

	/**
	 * Saved ideas cache key.
	 */
	const TRANSIENT_SAVED_IDEAS = 'googlesitekit_idea_hub_saved_ideas';

	/**
	 * New ideas cache key.
	 */
	const TRANSIENT_NEW_IDEAS = 'googlesitekit_idea_hub_new_ideas';

	/**
	 * New ideas notice slug and dismissible item key.
	 */
	const SLUG_NEW_IDEAS = 'idea-hub_new-ideas';

	/**
	 * Saved ideas notice slug and dismissible item key.
	 */
	const SLUG_SAVED_IDEAS = 'idea-hub_saved-ideas';

	/**
	 * Last changed cache key.
	 */
	const IDEA_HUB_LAST_CHANGED = 'googlesitekit_idea_hub_last_changed';

	/**
	 * Post_Idea_Name instance.
	 *
	 * @var Post_Idea_Name
	 */
	private $post_name_setting;

	/**
	 * Post_Idea_Text instance.
	 *
	 * @var Post_Idea_Text
	 */
	private $post_text_setting;

	/**
	 * Post_Idea_Topics instance.
	 *
	 * @var Post_Idea_Topics
	 */
	private $post_topic_setting;

	/**
	 * Transients instance.
	 *
	 * @since 1.40.0
	 *
	 * @var Transients
	 */
	private $transients;

	/**
	 * Constructor.
	 *
	 * @since 1.38.0
	 *
	 * @param Context        $context        Plugin context.
	 * @param Options        $options        Optional. Option API instance. Default is a new instance.
	 * @param User_Options   $user_options   Optional. User Option API instance. Default is a new instance.
	 * @param Authentication $authentication Optional. Authentication instance. Default is a new instance.
	 * @param Assets         $assets         Optional. Assets API instance. Default is a new instance.
	 */
	public function __construct(
		Context $context,
		Options $options = null,
		User_Options $user_options = null,
		Authentication $authentication = null,
		Assets $assets = null
	) {
		parent::__construct( $context, $options, $user_options, $authentication, $assets );

		$post_meta                = new Post_Meta();
		$this->post_name_setting  = new Post_Idea_Name( $post_meta );
		$this->post_text_setting  = new Post_Idea_Text( $post_meta );
		$this->post_topic_setting = new Post_Idea_Topics( $post_meta );
		$this->transients         = new Transients( $this->context );
	}

	/**
	 * Registers functionality through WordPress hooks.
	 *
	 * @since 1.38.0
	 */
	public function register_persistent() {
		/**
		 * Changes the posts view to have a custom label in place of Draft for Idea Hub Drafts.
		 */
		add_filter(
			'display_post_states',
			function( $post_states, $post ) {
				if ( 'draft' !== $post->post_status ) {
					return $post_states;
				}
				$idea = $this->get_post_idea( $post->ID );
				if ( is_null( $idea ) ) {
					return $post_states;
				}
				/* translators: %s: Idea Hub Idea Title */
				$post_states['draft'] = sprintf( __( 'Idea Hub Draft “%s”', 'google-site-kit' ), $idea['text'] );
				return $post_states;
			},
			10,
			2
		);

		/**
		 * Allows us to trash / modify empty idea posts.
		 */
		add_filter(
			'wp_insert_post_empty_content',
			function( $maybe_empty, $postarr ) {
				if ( isset( $postarr['ID'] ) && $this->is_idea_post( $postarr['ID'] ) ) {
					return false;
				}
				return $maybe_empty;
			},
			10,
			2
		);
	}

	/**
	 * Registers functionality through WordPress hooks.
	 *
	 * @since 1.32.0
	 */
	public function register() {
		$this->register_scopes_hook();

		if ( $this->is_connected() ) {
			/**
			 * Show admin notices on the posts page if we have saved / new ideas.
			 */
			add_filter( 'googlesitekit_admin_notices', $this->get_method_proxy( 'admin_notice_idea_hub_ideas' ) );

			/**
			 * Adds a special class name to idea posts.
			 */
			add_filter( 'post_class', $this->get_method_proxy( 'update_post_classes' ), 10, 3 );

			add_filter(
				'googlesitekit_inline_base_data',
				function( $data ) {
					if (
						// Do nothing if tracking is disabled or if it is enabled and already allowed.
						empty( $data['trackingEnabled'] ) ||
						! empty( $data['trackingAllowed'] ) ||
						// Also do nothing if the get_current_screen function is not available.
						! function_exists( 'get_current_screen' )
					) {
						return $data;
					}

					$screen = get_current_screen();
					if ( ! is_null( $screen ) ) {
						$data['trackingAllowed'] =
							( 'post' === $screen->post_type && 'edit-post' === $screen->id ) ||
							'dashboard' === $screen->id;
					}

					return $data;
				},
				100
			);

			add_action(
				'admin_footer-edit.php',
				function() {
					$screen = get_current_screen();
					if ( ! is_null( $screen ) && 'post' === $screen->post_type ) {
						echo '<div id="js-googlesitekit-post-list" class="googlesitekit-plugin"></div>';
					}
				}
			);

			/**
			 * Watches for Idea Hub post state changes.
			 */
			add_action( 'transition_post_status', $this->get_method_proxy( 'on_idea_hub_post_status_transition' ), 10, 3 );
		}

		$this->post_name_setting->register();
		$this->post_text_setting->register();
		$this->post_topic_setting->register();
	}

	/**
	 * Shows admin notification for idea hub ideas on post list screen.
	 *
	 * @since 1.38.0
	 *
	 * @param array $notices Array of admin notices.
	 * @return array Array of admin notices.
	 */
	private function admin_notice_idea_hub_ideas( $notices ) {
		$screen = get_current_screen();
		if ( is_null( $screen ) || 'edit-post' !== $screen->id || 'post' !== $screen->post_type ) {
			return $notices;
		}

		$dismissed_items                = new Dismissed_Items( $this->user_options );
		$escape_and_wrap_notice_content = function( $message ) {
			$message = wp_kses(
				$message,
				array(
					'a' => array(
						'href' => array(),
					),
				)
			);

			return '<p>' . $message . '</p>';
		};

		$notices[] = new Notice(
			self::SLUG_SAVED_IDEAS,
			array(
<<<<<<< HEAD
				'content'         => function() {
					return sprintf(
						'<p>%s <a href="%s">%s</a></p>',
						esc_html__( 'Need some inspiration? Revisit your saved ideas in Site Kit.', 'google-site-kit' ),
						esc_url( $this->context->admin_url( 'dashboard', array( 'idea-hub-tab' => 'saved-ideas' ) ) ),
						esc_html__( 'See saved ideas', 'google-site-kit' )
=======
				'content'         => function() use ( $escape_and_wrap_notice_content ) {
					$message = sprintf(
						/* translators: %s: URL to saved ideas */
						__( 'Want some inspiration for a new post? <a href="%s">Revisit your saved ideas</a> in Site Kit.', 'google-site-kit' ),
						esc_url( $this->context->admin_url() . '#saved-ideas' )
>>>>>>> 5512147b
					);

					return $escape_and_wrap_notice_content( $message );
				},
				'type'            => Notice::TYPE_INFO,
				'active_callback' => function() use ( $dismissed_items ) {
					$saved_ideas = $this->transients->get( self::TRANSIENT_SAVED_IDEAS );
					if ( false === $saved_ideas ) {
						$saved_ideas = $this->get_data( 'saved-ideas' );
						$this->transients->set( self::TRANSIENT_SAVED_IDEAS, $saved_ideas, HOUR_IN_SECONDS );
					}
					$has_saved_ideas = count( $saved_ideas ) > 0;
					if ( ! $has_saved_ideas && $dismissed_items->is_dismissed( self::SLUG_SAVED_IDEAS ) ) {
						// Saved items no longer need to be dismissed as there are none currently.
						$dismissed_items->add( self::SLUG_SAVED_IDEAS, -1 );
					}
					if ( $dismissed_items->is_dismissed( self::SLUG_SAVED_IDEAS ) ) {
						return false;
					}

					return $has_saved_ideas;
				},
				'dismissible'     => true,
			)
		);

		$notices[] = new Notice(
			self::SLUG_NEW_IDEAS,
			array(
<<<<<<< HEAD
				'content'         => function() {
					return sprintf(
						'<p>%s <a href="%s">%s</a></p>',
						esc_html__( 'Need some inspiration? Here are some new ideas from Site Kit’s Idea Hub.', 'google-site-kit' ),
						esc_url( $this->context->admin_url( 'dashboard', array( 'idea-hub-tab' => 'saved-ideas' ) ) ),
						esc_html__( 'See new ideas', 'google-site-kit' )
=======
				'content'         => function() use ( $escape_and_wrap_notice_content ) {
					$message = sprintf(
						/* translators: %s: URL to new ideas */
						__( 'Want some inspiration for a new post? <a href="%s">Review your new ideas</a> in Site Kit.', 'google-site-kit' ),
						esc_url( $this->context->admin_url() . '#new-ideas' )
>>>>>>> 5512147b
					);

					return $escape_and_wrap_notice_content( $message );
				},
				'type'            => Notice::TYPE_INFO,
				'active_callback' => function() use ( $dismissed_items ) {
					if ( $dismissed_items->is_dismissed( self::SLUG_NEW_IDEAS ) || $dismissed_items->is_dismissed( self::SLUG_SAVED_IDEAS ) ) {
						return false;
					}
					$saved_ideas = $this->transients->get( self::TRANSIENT_SAVED_IDEAS );
					if ( false === $saved_ideas ) {
						$saved_ideas = $this->get_data( 'saved-ideas' );
						$this->transients->set( self::TRANSIENT_SAVED_IDEAS, $saved_ideas, HOUR_IN_SECONDS );
					}
					$has_saved_ideas = count( $saved_ideas ) > 0;

					if ( $has_saved_ideas ) {
						// Don't show new ideas notice if there are saved ideas,
						// irrespective of whether we show them the saved ideas notice.
						return false;
					}

					$new_ideas = $this->transients->get( self::TRANSIENT_NEW_IDEAS );
					if ( false === $new_ideas ) {
						$new_ideas = $this->get_data( 'new-ideas' );
						$this->transients->set( self::TRANSIENT_NEW_IDEAS, $new_ideas, HOUR_IN_SECONDS );
					}

					$has_new_ideas = count( $new_ideas ) > 0;

					return $has_new_ideas;
				},
				'dismissible'     => true,
			)
		);

		return $notices;
	}

	/**
	 * Gets required Google OAuth scopes for the module.
	 *
	 * @since 1.32.0
	 *
	 * @return array List of Google OAuth scopes.
	 */
	public function get_scopes() {
		return array(
			'https://www.googleapis.com/auth/ideahub.read',
		);
	}

	/**
	 * Checks whether the module is connected.
	 *
	 * A module being connected means that all steps required as part of its activation are completed.
	 *
	 * @since 1.32.0
	 *
	 * @return bool True if module is connected, false otherwise.
	 */
	public function is_connected() {
		$required_keys = array( 'tosAccepted' );

		$options = $this->get_settings()->get();
		foreach ( $required_keys as $required_key ) {
			if ( empty( $options[ $required_key ] ) ) {
				return false;
			}
		}

		return parent::is_connected();
	}

	/**
	 * Cleans up when the module is deactivated.
	 *
	 * @since 1.32.0
	 */
	public function on_deactivation() {
		$this->get_settings()->delete();
	}

	/**
	 * Gets an array of debug field definitions.
	 *
	 * @since 1.32.0
	 *
	 * @return array
	 */
	public function get_debug_fields() {
		$settings = $this->get_settings()->get();

		return array();
	}

	/**
	 * Gets map of datapoint to definition data for each.
	 *
	 * @since 1.32.0
	 *
	 * @return array Map of datapoints to their definitions.
	 */
	protected function get_datapoint_definitions() {
		return array(
			'POST:create-idea-draft-post' => array( 'service' => '' ),
			'GET:draft-post-ideas'        => array( 'service' => '' ),
			'GET:new-ideas'               => array( 'service' => 'ideahub' ),
			'GET:published-post-ideas'    => array( 'service' => '' ),
			'GET:saved-ideas'             => array( 'service' => 'ideahub' ),
			'POST:update-idea-state'      => array( 'service' => 'ideahub' ),
		);
	}

	/**
	 * Creates a request object for the given datapoint.
	 *
	 * @since 1.32.0
	 *
	 * @param Data_Request $data Data request object.
	 * @return RequestInterface|callable|WP_Error Request object or callable on success, or WP_Error on failure.
	 *
	 * @throws Invalid_Datapoint_Exception Thrown if the datapoint does not exist.
	 */
	protected function create_data_request( Data_Request $data ) {
		switch ( "{$data->method}:{$data->datapoint}" ) {
			case 'POST:create-idea-draft-post':
				$expected_parameters = array(
					'name'   => 'string',
					'text'   => 'string',
					'topics' => 'array',
				);
				if ( ! isset( $data['idea'] ) ) {
					return new WP_Error(
						'missing_required_param',
						/* translators: %s: Missing parameter name */
						sprintf( __( 'Request parameter is empty: %s.', 'google-site-kit' ), 'idea' ),
						array( 'status' => 400 )
					);
				}
				$idea = $data['idea'];
				foreach ( $expected_parameters as $parameter_name => $expected_parameter_type ) {
					if ( ! isset( $idea[ $parameter_name ] ) ) {
						return new WP_Error(
							'missing_required_param',
							/* translators: %s: Missing parameter name */
							sprintf( __( 'Request idea parameter is empty: %s.', 'google-site-kit' ), $parameter_name ),
							array( 'status' => 400 )
						);
					}
					$parameter_type = gettype( $idea[ $parameter_name ] );
					if ( $parameter_type !== $expected_parameter_type ) {
						return new WP_Error(
							'wrong_parameter_type',
							sprintf(
								/* translators: %1$s: parameter name, %2$s expected type, %3$s received type */
								__( 'Wrong parameter type for %1$s, expected %2$s, received %3$s', 'google-site-kit' ),
								$parameter_name,
								$expected_parameter_type,
								$parameter_type
							),
							array( 'status' => 400 )
						);
					}
				}

				return function() use ( $idea ) {
					// Allows us to create a blank post.
					add_filter( 'wp_insert_post_empty_content', '__return_false' );
					$post_id = wp_insert_post( array(), false );
					remove_filter( 'wp_insert_post_empty_content', '__return_false' );

					if ( 0 === $post_id ) {
						return new WP_Error(
							'unable_to_draft_post',
							__( 'Unable to draft post.', 'google-site-kit' ),
							array( 'status' => 400 )
						);
					}

					$this->set_post_idea( $post_id, $idea );

					$this->transients->delete( self::TRANSIENT_SAVED_IDEAS );
					$this->transients->delete( self::TRANSIENT_NEW_IDEAS );

					return $post_id;
				};
			case 'GET:draft-post-ideas':
				return function() {
					return $this->query_idea_posts( 'draft' );
				};
			case 'GET:new-ideas':
				return $this->fetch_ideas( 'new' );
			case 'GET:published-post-ideas':
				return function() {
					$statuses = array( 'publish', 'future', 'private' );
					return $this->query_idea_posts( $statuses );
				};
			case 'GET:saved-ideas':
				return $this->fetch_ideas( 'saved' );
			case 'POST:update-idea-state':
				if ( ! isset( $data['name'] ) ) {
					return new WP_Error(
						'missing_required_param',
						/* translators: %s: Missing parameter name */
						sprintf( __( 'Request parameter is empty: %s.', 'google-site-kit' ), 'name' ),
						array( 'status' => 400 )
					);
				}

				if ( ! isset( $data['saved'] ) && ! isset( $data['dismissed'] ) ) {
					return new WP_Error(
						'missing_required_param',
						__( 'Either "saved" or "dismissed" parameter must be provided.', 'google-site-kit' ),
						array( 'status' => 400 )
					);
				}

				$idea_name       = $data['name'];
				$idea_name_parts = explode( '/', $data['name'] );

				$parent = $this->get_parent_slug();
				$parent = sprintf(
					'%s/ideaStates/%s',
					untrailingslashit( $parent ),
					array_pop( $idea_name_parts )
				);

				$update_mask = array();

				$body = new Google_Service_Ideahub_GoogleSearchIdeahubV1alphaIdeaState();
				$body->setName( $idea_name );

				if ( isset( $data['saved'] ) ) {
					$body->setSaved( filter_var( $data['saved'], FILTER_VALIDATE_BOOLEAN ) );
					$update_mask[] = 'saved';
				}

				if ( isset( $data['dismissed'] ) ) {
					$body->setDismissed( filter_var( $data['dismissed'], FILTER_VALIDATE_BOOLEAN ) );
					$update_mask[] = 'dismissed';
				}

				$params = array(
					'updateMask' => implode( ',', $update_mask ),
				);

				return $this->get_service( 'ideahub' )->platforms_properties_ideaStates->patch( $parent, $body, $params );
		}

		return parent::create_data_request( $data );
	}

	/**
	 * Parses a response for the given datapoint.
	 *
	 * @since 1.34.0
	 *
	 * @param Data_Request $data     Data request object.
	 * @param mixed        $response Request response.
	 *
	 * @return mixed Parsed response data on success, or WP_Error on failure.
	 */
	protected function parse_data_response( Data_Request $data, $response ) {
		$filter_draft_post_response = function( $post_id ) {
			return array_merge(
				array(
					'postID'      => $post_id,
					'postEditURL' => get_edit_post_link( $post_id, null ),
				),
				$this->get_post_idea( $post_id )
			);
		};

		switch ( "{$data->method}:{$data->datapoint}" ) {
			case 'POST:create-idea-draft-post':
				return $filter_draft_post_response( $response );
			case 'GET:draft-post-ideas':
				return array_filter(
					array_map(
						$filter_draft_post_response,
						is_array( $response ) ? $response : array( $response )
					)
				);
			case 'GET:new-ideas':
				$ideas = $this->filter_out_ideas_with_posts( $response->getIdeas() );
				return array_map( array( self::class, 'filter_idea_with_id' ), $ideas );
			case 'GET:published-post-ideas':
				return array_filter(
					array_map(
						function( $post_id ) {
							return array_merge(
								array(
									'postID'      => $post_id,
									'postEditURL' => get_edit_post_link( $post_id ),
									'postURL'     => get_permalink( $post_id ),
								),
								$this->get_post_idea( $post_id )
							);
						},
						is_array( $response ) ? $response : array( $response )
					)
				);
			case 'GET:saved-ideas':
				$ideas = $this->filter_out_ideas_with_posts( $response->getIdeas() );
				return array_map( array( self::class, 'filter_idea_with_id' ), $ideas );
			case 'POST:update-idea-state':
				$this->transients->delete( self::TRANSIENT_SAVED_IDEAS );
				$this->transients->delete( self::TRANSIENT_NEW_IDEAS );
				return self::filter_idea_state_with_id( $response );
		}

		return parent::parse_data_response( $data, $response );
	}

	/**
	 * Sets up information about the module.
	 *
	 * @since 1.32.0
	 *
	 * @return array Associative array of module info.
	 */
	protected function setup_info() {
		return array(
			'slug'        => self::MODULE_SLUG,
			'name'        => _x( 'Idea Hub', 'Service name', 'google-site-kit' ),
			'description' => __( 'Idea Hub suggests what you can write about next, from actual questions people asked on Google Search', 'google-site-kit' ),
			'order'       => 7,
		);
	}

	/**
	 * Sets up the module's settings instance.
	 *
	 * @since 1.32.0
	 *
	 * @return Module_Settings
	 */
	protected function setup_settings() {
		return new Settings( $this->options );
	}

	/**
	 * Sets up the module's assets to register.
	 *
	 * @since 1.32.0
	 *
	 * @return Asset[] List of Asset objects.
	 */
	protected function setup_assets() {
		$base_url = $this->context->url( 'dist/assets/' );

		return array(
			new Script(
				'googlesitekit-modules-idea-hub',
				array(
					'src'          => $base_url . 'js/googlesitekit-modules-idea-hub.js',
					'dependencies' => array(
						'googlesitekit-vendor',
						'googlesitekit-api',
						'googlesitekit-data',
						'googlesitekit-modules',
					),
				)
			),
			new Script(
				'googlesitekit-idea-hub-post-list',
				array(
					'src'           => $base_url . 'js/googlesitekit-idea-hub-post-list.js',
					'load_contexts' => array( Asset::CONTEXT_ADMIN_POSTS ),
					'dependencies'  => array(
						'googlesitekit-i18n',
						'googlesitekit-datastore-location',
						'googlesitekit-datastore-ui',
						'googlesitekit-datastore-user',
						'googlesitekit-modules',
					),
				)
			),
			new Script(
				'googlesitekit-idea-hub-notice',
				array(
					'src'           => $base_url . 'js/googlesitekit-idea-hub-notice.js',
					'dependencies'  => array(
						'googlesitekit-i18n',
						'googlesitekit-runtime',
						'googlesitekit-vendor',
					),
					'load_contexts' => array( Asset::CONTEXT_ADMIN_POST_EDITOR ),
				)
			),
			new Script_Data(
				'googlesitekit-idea-hub-data',
				array(
					'global'        => '_googlesitekitIdeaHub',
					'data_callback' => function () {
						$last_idea_post_updated_at = $this->transients->get( self::IDEA_HUB_LAST_CHANGED );
						return array(
							'lastIdeaPostUpdatedAt' => $last_idea_post_updated_at,
						);
					},
				)
			),
		);
	}

	/**
	 * Sets up the Google services the module should use.
	 *
	 * This method is invoked once by {@see Module::get_service()} to lazily set up the services when one is requested
	 * for the first time.
	 *
	 * @since 1.40.0
	 *
	 * @param Google_Site_Kit_Client $client Google client instance.
	 * @return array Google services as $identifier => $service_instance pairs.
	 */
	protected function setup_services( Google_Site_Kit_Client $client ) {
		return array(
			'ideahub' => new Google_Service_Ideahub( $client ),
		);
	}

	/**
	 * Saves post idea settings.
	 *
	 * @since 1.33.0
	 *
	 * @param int   $post_id Post ID.
	 * @param array $idea    Idea settings.
	 */
	public function set_post_idea( $post_id, array $idea ) {
		$idea = wp_parse_args(
			$idea,
			array(
				'name'   => '',
				'text'   => '',
				'topics' => array(),
			)
		);

		$this->post_name_setting->set( $post_id, $idea['name'] );
		$this->post_text_setting->set( $post_id, $idea['text'] );
		$this->post_topic_setting->set( $post_id, $idea['topics'] );
	}

	/**
	 * Parses an idea ID, adds it to the model object and returns updated model.
	 *
	 * @since 1.40.0
	 *
	 * @param Google_Model $idea Idea model.
	 * @return \stdClass Updated model with _id attribute.
	 */
	public static function filter_idea_with_id( $idea ) {
		$obj = $idea->toSimpleObject();

		$matches = array();
		if ( preg_match( '#ideas/([^/]+)#', $idea['name'], $matches ) ) {
			$obj->_id = $matches[1];
		}

		return $obj;
	}

	/**
	 * Parses an idea state ID, adds it to the model object and returns updated model.
	 *
	 * @since 1.40.0
	 *
	 * @param Google_Model $idea_state Idea state model.
	 * @return \stdClass Updated model with _id attribute.
	 */
	public static function filter_idea_state_with_id( $idea_state ) {
		$obj = $idea_state->toSimpleObject();

		$matches = array();
		if ( preg_match( '#platforms/([^/]+)/properties/([^/]+)/ideaStates/([^/]+)#', $idea_state['name'], $matches ) ) {
			$obj->_id = $matches[3];
		}

		return $obj;
	}

	/**
	 * Gets post idea settings.
	 *
	 * @since 1.33.0
	 *
	 * @param int $post_id Post ID.
	 * @return array|null Post idea settings array. Returns NULL if a post doesn't have an associated idea.
	 */
	public function get_post_idea( $post_id ) {
		$name   = $this->post_name_setting->get( $post_id );
		$text   = $this->post_text_setting->get( $post_id );
		$topics = $this->post_topic_setting->get( $post_id );
		if ( empty( $name ) || empty( $text ) || empty( $topics ) ) {
			return null;
		}

		return array(
			'name'   => $name,
			'text'   => $text,
			'topics' => $topics,
		);
	}

	/**
	 * Checks whether the post is an Idea Hub post.
	 *
	 * @since 1.36.0
	 *
	 * @param int $post_id Post ID.
	 * @return bool True if the post with supplied ID is an Idea Hub post.
	 */
	private function is_idea_post( $post_id ) {
		return is_array( $this->get_post_idea( $post_id ) );
	}

	/**
	 * Hook to check whether an Idea Hub post status has changed.
	 *
	 * @since 1.40.0
	 *
	 * @param string  $new_status Updated post status.
	 * @param string  $old_status Previous post status.
	 * @param WP_Post $post The post in question.
	 */
	private function on_idea_hub_post_status_transition( $new_status, $old_status, $post ) {
		if ( ! $this->is_idea_post( $post->ID ) ) {
			return;
		}

		if ( $new_status !== $old_status ) {
			$this->transients->set( self::IDEA_HUB_LAST_CHANGED, time() );
		}
	}

	/**
	 * Adds .googlesitekit-idea-hub__draft class to idea posts on the posts page.
	 *
	 * @since 1.40.0
	 *
	 * @param array $classes An array of post class names.
	 * @param array $class An array of additional class names added to the post.
	 * @param int   $post_id The post ID.
	 * @return array An array of post class names.
	 */
	private function update_post_classes( $classes, $class, $post_id ) {
		// Do nothing on the frontend.
		if ( ! is_admin() ) {
			return $classes;
		}

		$screen = get_current_screen();
		if ( is_null( $screen ) || 'edit-post' !== $screen->id || 'post' !== $screen->post_type ) {
			return $classes;
		}

		if ( $this->is_idea_post( $post_id ) ) {
			$classes[] = 'googlesitekit-idea-hub__post';

			if ( ! wp_style_is( 'googlesitekit-admin-css' ) ) {
				// Enqueue fonts.
				$this->assets->enqueue_fonts();
				// Enqueue base admin screen stylesheet.
				$this->assets->enqueue_asset( 'googlesitekit-admin-css' );
			}
		}

		return $classes;
	}

	/**
	 * Gets the parent slug to use for Idea Hub API requests.
	 *
	 * @since 1.40.0
	 *
	 * @return string Parent slug.
	 */
	private function get_parent_slug() {
		$reference_url = $this->context->get_reference_site_url();
		$reference_url = rawurlencode( $reference_url );

		return "platforms/sitekit/properties/{$reference_url}";
	}

	/**
	 * Pulls posts created for an idea from the database.
	 *
	 * @since 1.40.0
	 *
	 * @param string|array $post_status Post status or statuses.
	 * @return array An array of post IDs.
	 */
	private function query_idea_posts( $post_status ) {
		$wp_query = new \WP_Query();

		return $wp_query->query(
			array(
				'fields'                 => 'ids',
				'post_status'            => $post_status,
				'posts_per_page'         => 500, // phpcs:ignore WordPress.WP.PostsPerPage.posts_per_page_posts_per_page
				'no_found_rows'          => true,
				'update_post_term_cache' => false,
				'order'                  => 'DESC',
				'orderby'                => 'ID',
				'meta_query'             => array( // phpcs:ignore WordPress.DB.SlowDBQuery.slow_db_query_meta_query
					array(
						'key'     => Post_Idea_Name::META_KEY,
						'compare' => 'EXISTS',
					),
				),
			)
		);
	}

	/**
	 * Fetches ideas from the Idea Hub API.
	 *
	 * @since 1.40.0
	 *
	 * @param string $type Ideas type. Valid values "saved", "new" or an empty string which means all ideas.
	 * @return mixed List ideas request.
	 */
	private function fetch_ideas( $type ) {
		$parent = $this->get_parent_slug();
		$params = array(
			'pageSize' => 100,
		);

		if ( 'saved' === $type ) {
			$params['filter'] = 'saved(true)';
		} elseif ( 'new' === $type ) {
			$params['filter'] = 'saved(false)';
		}

		return $this->get_service( 'ideahub' )
			->platforms_properties_ideas
			->listPlatformsPropertiesIdeas( $parent, $params );
	}

	/**
	 * Filters out ideas for which we have already created a post.
	 *
	 * @since 1.40.0
	 *
	 * @param array $ideas Ideas list to filter.
	 * @return array Filtered ideas list.
	 */
	private function filter_out_ideas_with_posts( $ideas ) {
		if ( empty( $ideas ) ) {
			return $ideas;
		}

		$names = wp_list_pluck( $ideas, 'name' );

		$statuses = array( 'publish', 'pending', 'draft', 'future', 'private' );
		$posts    = $this->query_idea_posts( $statuses );
		if ( empty( $posts ) ) {
			return $ideas;
		}

		$ideas_with_posts = array();
		foreach ( $posts as $post_id ) {
			$idea = $this->get_post_idea( $post_id );
			if ( ! empty( $idea['name'] ) ) {
				$ideas_with_posts[] = $idea['name'];
			}
		}

		$ideas = array_filter(
			$ideas,
			function( $idea ) use ( $ideas_with_posts ) {
				return ! in_array( $idea->getName(), $ideas_with_posts, true );
			}
		);

		return array_values( $ideas );
	}

}<|MERGE_RESOLUTION|>--- conflicted
+++ resolved
@@ -289,20 +289,11 @@
 		$notices[] = new Notice(
 			self::SLUG_SAVED_IDEAS,
 			array(
-<<<<<<< HEAD
-				'content'         => function() {
-					return sprintf(
-						'<p>%s <a href="%s">%s</a></p>',
-						esc_html__( 'Need some inspiration? Revisit your saved ideas in Site Kit.', 'google-site-kit' ),
-						esc_url( $this->context->admin_url( 'dashboard', array( 'idea-hub-tab' => 'saved-ideas' ) ) ),
-						esc_html__( 'See saved ideas', 'google-site-kit' )
-=======
 				'content'         => function() use ( $escape_and_wrap_notice_content ) {
 					$message = sprintf(
 						/* translators: %s: URL to saved ideas */
 						__( 'Want some inspiration for a new post? <a href="%s">Revisit your saved ideas</a> in Site Kit.', 'google-site-kit' ),
-						esc_url( $this->context->admin_url() . '#saved-ideas' )
->>>>>>> 5512147b
+						esc_url( $this->context->admin_url( 'dashboard', array( 'idea-hub-tab' => 'saved-ideas' ) ) )
 					);
 
 					return $escape_and_wrap_notice_content( $message );
@@ -332,20 +323,11 @@
 		$notices[] = new Notice(
 			self::SLUG_NEW_IDEAS,
 			array(
-<<<<<<< HEAD
-				'content'         => function() {
-					return sprintf(
-						'<p>%s <a href="%s">%s</a></p>',
-						esc_html__( 'Need some inspiration? Here are some new ideas from Site Kit’s Idea Hub.', 'google-site-kit' ),
-						esc_url( $this->context->admin_url( 'dashboard', array( 'idea-hub-tab' => 'saved-ideas' ) ) ),
-						esc_html__( 'See new ideas', 'google-site-kit' )
-=======
 				'content'         => function() use ( $escape_and_wrap_notice_content ) {
 					$message = sprintf(
 						/* translators: %s: URL to new ideas */
 						__( 'Want some inspiration for a new post? <a href="%s">Review your new ideas</a> in Site Kit.', 'google-site-kit' ),
-						esc_url( $this->context->admin_url() . '#new-ideas' )
->>>>>>> 5512147b
+						esc_url( $this->context->admin_url( 'dashboard', array( 'idea-hub-tab' => 'saved-ideas' ) ) )
 					);
 
 					return $escape_and_wrap_notice_content( $message );
