<?php
/**
 * Class Google\Site_Kit\Modules\Sign_In_With_Google\Settings
 *
 * @package   Google\Site_Kit\Modules\Sign_In_With_Google
 * @copyright 2024 Google LLC
 * @license   https://www.apache.org/licenses/LICENSE-2.0 Apache License 2.0
 * @link      https://sitekit.withgoogle.com
 */

namespace Google\Site_Kit\Modules\Sign_In_With_Google;

use Google\Site_Kit\Core\Modules\Module_Settings;

/**
 * Class for Sign_In_With_Google settings.
 *
 * @since 1.137.0
 * @access private
 * @ignore
 */
class Settings extends Module_Settings {

	const OPTION = 'googlesitekit_sign-in-with-google_settings';

<<<<<<< HEAD
	const TEXT_CONTINUE_WITH_GOOGLE = 'Continue with Google';
	const TEXT_SIGN_IN              = 'Sign in';
	const TEXT_SIGN_IN_WITH_GOOGLE  = 'Sign in with Google';
	const TEXT_SIGN_UP_WITH_GOOGLE  = 'Sign up with Google';

	const THEME_LIGHT   = 'light';
	const THEME_NEUTRAL = 'neutral';
	const THEME_DARK    = 'dark';

	const SHAPE_RECTANGULAR = 'rectangular';
	const SHAPE_PILL        = 'pill';
=======
	/**
	 * Registers the setting in WordPress.
	 *
	 * @since 1.137.0
	 */
	public function register() {
		parent::register();
		$this->register_owned_keys();
	}
>>>>>>> 3a6fd17f

	/**
	 * Gets the default value.
	 *
	 * @since 1.137.0
	 *
	 * @return array An array of default settings values.
	 */
	protected function get_default() {
		return array(
			'clientID' => '',
			'text'     => self::TEXT_SIGN_IN_WITH_GOOGLE,
			'theme'    => self::THEME_LIGHT,
			'shape'    => self::SHAPE_RECTANGULAR,
		);
	}

	/**
	 * Gets the callback for sanitizing the setting's value before saving.
	 *
	 * @since 1.137.0
	 *
	 * @return callable|null
	 */
	protected function get_sanitize_callback() {
		return function ( $option ) {
			if ( ! is_array( $option ) ) {
				return $option;
			}

			if ( isset( $option['clientID'] ) ) {
				$option['clientID'] = (string) $option['clientID'];
			}

			if ( isset( $option['text'] ) ) {
				$text_options = array(
					self::TEXT_CONTINUE_WITH_GOOGLE,
					self::TEXT_SIGN_IN,
					self::TEXT_SIGN_IN_WITH_GOOGLE,
					self::TEXT_SIGN_UP_WITH_GOOGLE,
				);

				if ( ! in_array( $option['text'], $text_options, true ) ) {
					$option['text'] = self::TEXT_SIGN_IN_WITH_GOOGLE;
				}
			}

			if ( isset( $option['theme'] ) ) {
				$theme_options = array(
					self::THEME_LIGHT,
					self::THEME_NEUTRAL,
					self::THEME_DARK,
				);

				if ( ! in_array( $option['theme'], $theme_options, true ) ) {
					$option['theme'] = self::THEME_LIGHT;
				}
			}

			if ( isset( $option['shape'] ) ) {
				$shape_options = array(
					self::SHAPE_RECTANGULAR,
					self::SHAPE_PILL,
				);

				if ( ! in_array( $option['shape'], $shape_options, true ) ) {
					$option['shape'] = self::SHAPE_RECTANGULAR;
				}
			}

			return $option;
		};
	}
}<|MERGE_RESOLUTION|>--- conflicted
+++ resolved
@@ -23,7 +23,6 @@
 
 	const OPTION = 'googlesitekit_sign-in-with-google_settings';
 
-<<<<<<< HEAD
 	const TEXT_CONTINUE_WITH_GOOGLE = 'Continue with Google';
 	const TEXT_SIGN_IN              = 'Sign in';
 	const TEXT_SIGN_IN_WITH_GOOGLE  = 'Sign in with Google';
@@ -35,7 +34,7 @@
 
 	const SHAPE_RECTANGULAR = 'rectangular';
 	const SHAPE_PILL        = 'pill';
-=======
+
 	/**
 	 * Registers the setting in WordPress.
 	 *
@@ -45,7 +44,6 @@
 		parent::register();
 		$this->register_owned_keys();
 	}
->>>>>>> 3a6fd17f
 
 	/**
 	 * Gets the default value.
