<?php
/**
 * Class Google\Site_Kit\Modules\Sign_In_With_Google\Compatibility_Checks\Conflicting_Plugins_Check
 *
 * @package   Google\Site_Kit\Modules\Sign_In_With_Google
 * @copyright 2025 Google LLC
 * @license   https://www.apache.org/licenses/LICENSE-2.0 Apache License 2.0
 * @link      https://sitekit.withgoogle.com
 */

namespace Google\Site_Kit\Modules\Sign_In_With_Google\Compatibility_Checks;

/**
 * Compatibility check for conflicting plugins.
 *
 * @since n.e.x.t
 */
class Conflicting_Plugins_Check extends Compatibility_Check {

	/**
	 * Gets the unique slug for this compatibility check.
	 *
	 * @since n.e.x.t
	 *
	 * @return string The unique slug for this compatibility check.
	 */
	public function get_slug() {
		return 'conflicting_plugins';
	}

	/**
	 * Runs the compatibility check.
	 *
	 * @since n.e.x.t
	 *
	 * @return array|false Array of conflicting plugins data if found, false otherwise.
	 */
	public function run() {
		$conflicting_plugins = array();
		$active_plugins      = get_option( 'active_plugins', array() );
		$security_plugins    = array(
			'better-wp-security/better-wp-security.php',
			'security-malware-firewall/security-malware-firewall.php',
			'sg-security/sg-security.php',
			'hide-my-wp/index.php',
			'hide-wp-login/hide-wp-login.php',
			'all-in-one-wp-security-and-firewall/wp-security.php',
			'sucuri-scanner/sucuri.php',
			'wordfence/wordfence.php',
			'wps-hide-login/wps-hide-login.php',
		);

		foreach ( $active_plugins as $plugin_slug ) {
<<<<<<< HEAD
			if ( ! in_array( $plugin_slug, $security_plugins, true ) ) {
				continue;
=======

			if ( in_array( $plugin_slug, $security_plugins, true ) ) {
				$plugin_data = get_plugin_data( WP_PLUGIN_DIR . '/' . $plugin_slug );
				$plugin_name = $plugin_data['Name'];

				$conflicting_plugins[ $plugin_slug ] = array(
					'pluginName'      => $plugin_name,
					'conflictMessage' => sprintf(
						/* translators: %s: plugin name */
						__( '%s may prevent Sign in with Google from working properly.', 'google-site-kit' ),
						$plugin_name
					),
				);
>>>>>>> 226152e7
			}

			$plugin_data = get_plugin_data( WP_PLUGIN_DIR . '/' . $plugin_slug );
			$plugin_name = $plugin_data['Name'];

			$conflicting_plugins[ $plugin_slug ] = array(
				'pluginName'      => $plugin_name,
				'conflictMessage' => sprintf(
					/* translators: %s: plugin name */
					__( '%s may prevent Sign in with Google from working properly.', 'google-site-kit' ),
					$plugin_name
				),
			);
		}

		return ! empty( $conflicting_plugins ) ? $conflicting_plugins : false;
	}
}<|MERGE_RESOLUTION|>--- conflicted
+++ resolved
@@ -51,37 +51,24 @@
 		);
 
 		foreach ( $active_plugins as $plugin_slug ) {
-<<<<<<< HEAD
+      // If the plugin isn't in our array of known plugins with issues,
+      // try the next plugin slug in the list of active plugins 
+      // (eg. "exit early").
 			if ( ! in_array( $plugin_slug, $security_plugins, true ) ) {
-				continue;
-=======
+        continue;
+      }
 
-			if ( in_array( $plugin_slug, $security_plugins, true ) ) {
-				$plugin_data = get_plugin_data( WP_PLUGIN_DIR . '/' . $plugin_slug );
-				$plugin_name = $plugin_data['Name'];
+      $plugin_data = get_plugin_data( WP_PLUGIN_DIR . '/' . $plugin_slug );
+      $plugin_name = $plugin_data['Name'];
 
-				$conflicting_plugins[ $plugin_slug ] = array(
-					'pluginName'      => $plugin_name,
-					'conflictMessage' => sprintf(
-						/* translators: %s: plugin name */
-						__( '%s may prevent Sign in with Google from working properly.', 'google-site-kit' ),
-						$plugin_name
-					),
-				);
->>>>>>> 226152e7
-			}
-
-			$plugin_data = get_plugin_data( WP_PLUGIN_DIR . '/' . $plugin_slug );
-			$plugin_name = $plugin_data['Name'];
-
-			$conflicting_plugins[ $plugin_slug ] = array(
-				'pluginName'      => $plugin_name,
-				'conflictMessage' => sprintf(
-					/* translators: %s: plugin name */
-					__( '%s may prevent Sign in with Google from working properly.', 'google-site-kit' ),
-					$plugin_name
-				),
-			);
+      $conflicting_plugins[ $plugin_slug ] = array(
+        'pluginName'      => $plugin_name,
+        'conflictMessage' => sprintf(
+          /* translators: %s: plugin name */
+          __( '%s may prevent Sign in with Google from working properly.', 'google-site-kit' ),
+          $plugin_name
+        ),
+      );
 		}
 
 		return ! empty( $conflicting_plugins ) ? $conflicting_plugins : false;
