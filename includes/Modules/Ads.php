<?php
/**
 * Class Google\Site_Kit\Modules\Ads
 *
 * @package   Google\Site_Kit
 * @copyright 2024 Google LLC
 * @license   https://www.apache.org/licenses/LICENSE-2.0 Apache License 2.0
 * @link      https://sitekit.withgoogle.com
 */

namespace Google\Site_Kit\Modules;

use Google\Site_Kit\Context;
use Google\Site_Kit\Core\Assets\Asset;
use Google\Site_Kit\Core\Assets\Assets;
use Google\Site_Kit\Core\Assets\Script;
use Google\Site_Kit\Core\Assets\Script_Data;
use Google\Site_Kit\Core\Authentication\Authentication;
use Google\Site_Kit\Core\Modules\Module;
use Google\Site_Kit\Core\Modules\Module_Settings;
use Google\Site_Kit\Core\Modules\Module_With_Assets;
use Google\Site_Kit\Core\Modules\Module_With_Assets_Trait;
use Google\Site_Kit\Core\Modules\Module_With_Debug_Fields;
use Google\Site_Kit\Core\Modules\Module_With_Deactivation;
use Google\Site_Kit\Core\Modules\Module_With_Scopes;
use Google\Site_Kit\Core\Modules\Module_With_Scopes_Trait;
use Google\Site_Kit\Core\Modules\Module_With_Settings;
use Google\Site_Kit\Core\Modules\Module_With_Settings_Trait;
use Google\Site_Kit\Core\Modules\Module_With_Tag;
use Google\Site_Kit\Core\Modules\Module_With_Tag_Trait;
use Google\Site_Kit\Core\Modules\Tags\Module_Tag_Matchers;
use Google\Site_Kit\Core\Permissions\Permissions;
use Google\Site_Kit\Core\Site_Health\Debug_Data;
use Google\Site_Kit\Core\Storage\Options;
use Google\Site_Kit\Core\Storage\User_Options;
use Google\Site_Kit\Modules\Ads\Settings;
use Google\Site_Kit\Modules\Ads\Tag_Guard;
use Google\Site_Kit\Modules\Ads\Tag_Matchers;
use Google\Site_Kit\Modules\Ads\Web_Tag;
use Google\Site_Kit\Core\Tags\Guards\Tag_Environment_Type_Guard;
use Google\Site_Kit\Core\Tags\Guards\Tag_Verify_Guard;
use Google\Site_Kit\Core\Util\Feature_Flags;
use Google\Site_Kit\Core\Util\Input;
use Google\Site_Kit\Core\Util\Method_Proxy_Trait;
use Google\Site_Kit\Core\Util\URL;
use Google\Site_Kit\Modules\Ads\AMP_Tag;

/**
 * Class representing the Ads module.
 *
 * @since 1.121.0
 * @access private
 * @ignore
 */
final class Ads extends Module implements Module_With_Assets, Module_With_Debug_Fields, Module_With_Scopes, Module_With_Settings, Module_With_Tag, Module_With_Deactivation {
	use Module_With_Assets_Trait;
	use Module_With_Scopes_Trait;
	use Module_With_Settings_Trait;
	use Module_With_Tag_Trait;
	use Method_Proxy_Trait;

	/**
	 * Module slug name.
	 */
	const MODULE_SLUG = 'ads';

	const SCOPE = 'https://www.googleapis.com/auth/adwords';

	/**
	 * Input access abstraction.
	 *
	 * @since n.e.x.t
	 * @var Input
	 */
	private $input;

	/**
	 * Constructor.
	 *
	 * @since n.e.x.t
	 *
	 * @param Context        $context        Plugin context.
	 * @param Options        $options        Optional. Option API instance. Default is a new instance.
	 * @param User_Options   $user_options   Optional. User Option API instance. Default is a new instance.
	 * @param Authentication $authentication Optional. Authentication instance. Default is a new instance.
	 * @param Assets         $assets  Optional. Assets API instance. Default is a new instance.
	 */
	public function __construct(
		Context $context,
		Options $options = null,
		User_Options $user_options = null,
		Authentication $authentication = null,
		Assets $assets = null
	) {
		parent::__construct( $context, $options, $user_options, $authentication, $assets );
		$this->input = new Input();
	}

	/**
	 * Registers functionality through WordPress hooks.
	 *
	 * @since 1.121.0
	 */
	public function register() {
		$this->register_scopes_hook();
		// Ads tag placement logic.
		add_action( 'template_redirect', array( $this, 'register_tag' ) );

		add_filter( 'googlesitekit_inline_modules_data', $this->get_method_proxy( 'inline_modules_data' ) );
	}

	/**
	 * Sets up the module's assets to register.
	 *
	 * @since 1.122.0
	 * @since 1.126.0 Added PAX assets.
	 *
	 * @return Asset[] List of Asset objects.
	 */
	protected function setup_assets() {
		$base_url = $this->context->url( 'dist/assets/' );

		$assets = array(
			new Script(
				'googlesitekit-modules-ads',
				array(
					'src'          => $base_url . 'js/googlesitekit-modules-ads.js',
					'dependencies' => array(
						'googlesitekit-vendor',
						'googlesitekit-api',
						'googlesitekit-data',
						'googlesitekit-modules',
						'googlesitekit-datastore-site',
						'googlesitekit-datastore-user',
						'googlesitekit-components',
					),
				)
			),
		);

		if ( Feature_Flags::enabled( 'adsPax' ) ) {
			$assets[] = new Script_Data(
				'googlesitekit-ads-pax-config',
				array(
					'global'        => '_googlesitekitPAXConfig',
					'data_callback' => function() {
						if ( ! current_user_can( Permissions::VIEW_AUTHENTICATED_DASHBOARD ) ) {
							return array();
						}

						return array(
							'authAccess'      => array(
								'oauthTokenAccess' => array(
									'token' => (string) $this->authentication->get_oauth_client()->get_access_token(),
								),
							),
							'locale'          => substr( $this->context->get_locale( 'user' ), 0, 2 ),
							'debuggingConfig' => array(
								'env' => 'PROD',
							),
						);
					},
				)
			);
			// Integrator should be included if either Ads module is connected already,
			// or we are on the Ads module setup screen.
			if (
				current_user_can( Permissions::VIEW_AUTHENTICATED_DASHBOARD ) &&
				( $this->is_connected() || is_admin() && 'googlesitekit-dashboard' === $this->input->filter( INPUT_GET, 'page' ) && 'ads' === $this->input->filter( INPUT_GET, 'slug' ) )
			) {
				$assets[] = new Script(
					'googlesitekit-ads-pax-integrator',
					array(
						'src'          => 'https://www.gstatic.com/pax/latest/pax_integrator.js',
						'execution'    => 'async',
						'dependencies' => array(
							'googlesitekit-ads-pax-config',
							'googlesitekit-modules-data',
						),
						'version'      => null,
					)
				);
			}
		}

		return $assets;
	}

	/**
	 * Populates module data to pass to JS via _googlesitekitModulesData.
	 *
	 * @since 1.126.0
	 *
	 * @param array $modules_data Inline modules data.
	 * @return array Inline modules data.
	 */
	private function inline_modules_data( $modules_data ) {
		if ( $this->is_connected() && Feature_Flags::enabled( 'adsPax' ) ) {
			// Add the data under the `ads` key to make it clear it's scoped to this module.
			$modules_data['ads'] = array(
				'supportedConversionEvents' => array(),
			);
		}

		return $modules_data;
	}

	/**
	 * Gets required Google OAuth scopes for the module.
	 *
	 * @since 1.126.0
	 *
	 * @return array List of Google OAuth scopes.
	 */
	public function get_scopes() {
		if ( Feature_Flags::enabled( 'adsPax' ) ) {
			$granted_scopes = $this->authentication->get_oauth_client()->get_granted_scopes();
			$options        = $this->get_settings()->get();

			if ( in_array( self::SCOPE, $granted_scopes, true ) || ! empty( $options['extCustomerID'] ) ) {
				return array( self::SCOPE );
			}
		}

		return array();
	}

	/**
	 * Sets up information about the module.
	 *
	 * @since 1.121.0
	 *
	 * @return array Associative array of module info.
	 */
	protected function setup_info() {
		return array(
			'slug'        => 'ads',
			'name'        => _x( 'Ads', 'Service name', 'google-site-kit' ),
			'description' => __( 'Track conversions for your existing Google Ads campaigns', 'google-site-kit' ),
			'order'       => 1,
			'homepage'    => __( 'https://google.com/ads', 'google-site-kit' ),
		);
	}

	/**
	 * Sets up the module's settings instance.
	 *
	 * @since 1.122.0
	 *
	 * @return Module_Settings
	 */
	protected function setup_settings() {
		return new Settings( $this->options );
	}

	/**
	 * Checks whether the module is connected.
	 *
	 * A module being connected means that all steps required as part of its activation are completed.
	 *
	 * @since 1.122.0
	 * @since n.e.x.t Add additional check to account for paxConversionID as well when feature flag is enabled.
	 *
	 * @return bool True if module is connected, false otherwise.
	 */
	public function is_connected() {
		$options = $this->get_settings()->get();

<<<<<<< HEAD
		if ( Feature_Flags::enabled( 'adsPax' ) ) {
			return parent::is_connected() && ( ! empty( $options['conversionID'] ) || ! empty( $options['paxConversionID'] ) );
		}

		return parent::is_connected() && ! empty( $options['conversionID'] );
=======
		return parent::is_connected() && ( ! empty( $options['conversionID'] ) || ! empty( $options['paxConversionID'] ) || ! empty( $options['extCustomerID'] ) );
>>>>>>> 5ae9cc2a
	}

	/**
	 * Cleans up when the module is deactivated.
	 *
	 * @since 1.122.0
	 */
	public function on_deactivation() {
		$this->get_settings()->delete();
	}

	/**
	 * Registers the Ads tag.
	 *
	 * @since 1.124.0
	 */
	public function register_tag() {
		$ads_conversion_id = $this->get_settings()->get()['conversionID'];
		$pax_conversion_id = $this->get_settings()->get()['paxConversionID'];

		// The PAX-supplied Conversion ID should take precedence over the
		// user-supplied one, if both exist.
		if ( Feature_Flags::enabled( 'adsPax' ) && ! empty( $pax_conversion_id ) ) {
			$ads_conversion_id = $pax_conversion_id;
		}

		$tag = $this->context->is_amp()
			? new AMP_Tag( $ads_conversion_id, self::MODULE_SLUG )
			: new Web_Tag( $ads_conversion_id, self::MODULE_SLUG );

		if ( $tag->is_tag_blocked() ) {
			return;
		}

		$tag->use_guard( new Tag_Verify_Guard( $this->context->input() ) );
		$tag->use_guard( new Tag_Guard( $this->get_settings() ) );
		$tag->use_guard( new Tag_Environment_Type_Guard() );

		if ( ! $tag->can_register() ) {
			return;
		}

		$home_domain = URL::parse( $this->context->get_canonical_home_url(), PHP_URL_HOST );
		$tag->set_home_domain( $home_domain );

		$tag->register();
	}

	/**
	 * Gets an array of debug field definitions.
	 *
	 * @since 1.124.0
	 *
	 * @return array An array of all debug fields.
	 */
	public function get_debug_fields() {
		$settings = $this->get_settings()->get();

		return array(
			'ads_conversion_tracking_id' => array(
				'label' => __( 'Ads Conversion Tracking ID', 'google-site-kit' ),
				'value' => $settings['conversionID'],
				'debug' => Debug_Data::redact_debug_value( $settings['conversionID'] ),
			),
		);
	}

	/**
	 * Returns the Module_Tag_Matchers instance.
	 *
	 * @since 1.124.0
	 *
	 * @return Module_Tag_Matchers Module_Tag_Matchers instance.
	 */
	public function get_tag_matchers() {
		return new Tag_Matchers();
	}

}<|MERGE_RESOLUTION|>--- conflicted
+++ resolved
@@ -266,15 +266,11 @@
 	public function is_connected() {
 		$options = $this->get_settings()->get();
 
-<<<<<<< HEAD
 		if ( Feature_Flags::enabled( 'adsPax' ) ) {
-			return parent::is_connected() && ( ! empty( $options['conversionID'] ) || ! empty( $options['paxConversionID'] ) );
+			return parent::is_connected() && ( ! empty( $options['conversionID'] ) || ! empty( $options['paxConversionID'] ) || ! empty( $options['extCustomerID'] ) );
 		}
 
 		return parent::is_connected() && ! empty( $options['conversionID'] );
-=======
-		return parent::is_connected() && ( ! empty( $options['conversionID'] ) || ! empty( $options['paxConversionID'] ) || ! empty( $options['extCustomerID'] ) );
->>>>>>> 5ae9cc2a
 	}
 
 	/**
