<?php
/**
 * Class Google\Site_Kit\Modules\Sign_In_With_Google
 *
 * @package   Google\Site_Kit
 * @copyright 2024 Google LLC
 * @license   https://www.apache.org/licenses/LICENSE-2.0 Apache License 2.0
 * @link      https://sitekit.withgoogle.com
 */

namespace Google\Site_Kit\Modules;

use Google\Site_Kit\Core\Assets\Asset;
use Google\Site_Kit\Core\Assets\Script;
use Google\Site_Kit\Core\Conversion_Tracking\Conversion_Event_Providers\WooCommerce;
use Google\Site_Kit\Core\Modules\Module;
use Google\Site_Kit\Core\Modules\Module_With_Assets;
use Google\Site_Kit\Core\Modules\Module_With_Assets_Trait;
use Google\Site_Kit\Core\Modules\Module_With_Deactivation;
use Google\Site_Kit\Core\Modules\Module_With_Debug_Fields;
use Google\Site_Kit\Core\Modules\Module_With_Settings;
use Google\Site_Kit\Core\Modules\Module_With_Settings_Trait;
<<<<<<< HEAD
use Google\Site_Kit\Core\Permissions\Permissions;
use Google\Site_Kit\Core\Storage\Options;
use Google\Site_Kit\Core\Storage\User_Options;
=======
use Google\Site_Kit\Core\Modules\Module_With_Tag;
use Google\Site_Kit\Core\Modules\Module_With_Tag_Trait;
use Google\Site_Kit\Core\Modules\Tags\Module_Tag_Matchers;
use Google\Site_Kit\Core\Site_Health\Debug_Data;
>>>>>>> de521af7
use Google\Site_Kit\Core\Util\Method_Proxy_Trait;
use Google\Site_Kit\Modules\Sign_In_With_Google\Authenticator;
use Google\Site_Kit\Modules\Sign_In_With_Google\Authenticator_Interface;
use Google\Site_Kit\Modules\Sign_In_With_Google\Hashed_User_ID;
use Google\Site_Kit\Modules\Sign_In_With_Google\Profile_Reader;
use Google\Site_Kit\Modules\Sign_In_With_Google\Settings;
use Google\Site_Kit\Modules\Sign_In_With_Google\Tag_Matchers;
use WP_Error;

/**
 * Class representing the Sign in With Google module.
 *
 * @since 1.137.0
 * @access private
 * @ignore
 */
final class Sign_In_With_Google extends Module implements Module_With_Assets, Module_With_Settings, Module_With_Deactivation, Module_With_Debug_Fields, Module_With_Tag {

	use Method_Proxy_Trait;
	use Module_With_Assets_Trait;
	use Module_With_Settings_Trait;
	use Module_With_Tag_Trait;

	/**
	 * Module slug name.
	 */
	const MODULE_SLUG = 'sign-in-with-google';

	/**
	 * The name for the Sign in with Google callback action.
	 */
<<<<<<< HEAD
	protected $user_connection_setting;

	/**
	 * Disconnect action name.
	 */
	const DISCONNECT_ACTION = 'googlesitekit_sign_in_with_google_disconnect_user';

	/**
	 * Get Sign in with Google client.
	 *
	 * @since n.e.x.t
	 */
	public function get_sign_in_with_google_client() {
		$settings = $this->get_settings()->get();
		if ( ! empty( $settings['clientID'] ) ) {
			$this->google_client = new Google_Client( array( 'client_id' => $settings['clientID'] ) );
		}
	}
=======
	const ACTION_AUTH = 'googlesitekit_auth';
>>>>>>> de521af7

	/**
	 * Registers functionality through WordPress hooks.
	 *
	 * @since 1.137.0
	 * @since n.e.x.t Add functionality to allow users to disconnect their own account and admins to disconnect any user.
	 */
	public function register() {
		add_filter( 'wp_login_errors', array( $this, 'handle_login_errors' ) );

<<<<<<< HEAD
		add_action( 'login_form_google_auth', array( $this, 'handle_google_auth' ) );
		add_action( 'login_form', $this->get_method_proxy( 'render_signin_button' ) );

		add_action( 'show_user_profile', $this->get_method_proxy( 'render_disconnect_profile' ) ); // This action shows the disconnect section on the users own profile page.
		add_action( 'edit_user_profile', $this->get_method_proxy( 'render_disconnect_profile' ) ); // This action shows the disconnect section on other users profile page to allow admins to disconnect others.
		add_action(
			'admin_action_' . self::DISCONNECT_ACTION,
			function () {
				$this->handle_disconnect_user(
					$this->context->input()->filter( INPUT_GET, 'nonce' )
				);
			}
		);
	}
=======
		add_action(
			'login_form_' . self::ACTION_AUTH,
			function () {
				$settings = $this->get_settings();
>>>>>>> de521af7

				$profile_reader = new Profile_Reader( $settings );
				$authenticator  = new Authenticator( $this->user_options, $profile_reader );

				$this->handle_auth_callback( $authenticator );
			}
		);

		add_action( 'login_form', $this->get_method_proxy( 'render_signin_button' ) );
	}

	/**
	 * Handles the callback request after the user signs in with Google.
	 *
	 * @since 1.140.0
	 *
	 * @param Authenticator_Interface $authenticator Authenticator instance.
	 */
	private function handle_auth_callback( Authenticator_Interface $authenticator ) {
		$input = $this->context->input();

		// Ignore the request if the request method is not POST.
		$request_method = $input->filter( INPUT_SERVER, 'REQUEST_METHOD' );
		if ( 'POST' !== $request_method ) {
			return;
		}

		$redirect_to = $authenticator->authenticate_user( $input );
		if ( ! empty( $redirect_to ) ) {
			wp_safe_redirect( $redirect_to );
			exit;
		}
	}

	/**
	 * Adds custom errors if Google auth flow failed.
	 *
	 * @since 1.140.0
	 *
	 * @param WP_Error $error WP_Error instance.
	 * @return WP_Error $error WP_Error instance.
	 */
	public function handle_login_errors( $error ) {
		$error_code = $this->context->input()->filter( INPUT_GET, 'error' );
		if ( ! $error_code ) {
			return $error;
		}

		switch ( $error_code ) {
			case Authenticator::ERROR_INVALID_REQUEST:
				$error->add( self::MODULE_SLUG, __( 'Sign in with Google failed.', 'google-site-kit' ) );
				break;
			case Authenticator::ERROR_SIGNIN_FAILED:
				$error->add( self::MODULE_SLUG, __( 'The user is not registered on this site.', 'google-site-kit' ) );
				break;
			default:
				break;
		}

		return $error;
	}

	/**
	 * Cleans up when the module is deactivated.
	 *
	 * @since 1.137.0
	 */
	public function on_deactivation() {
		$this->get_settings()->delete();
	}

	/**
	 * Sets up information about the module.
	 *
	 * @since 1.137.0
	 *
	 * @return array Associative array of module info.
	 */
	protected function setup_info() {
		return array(
			'slug'        => self::MODULE_SLUG,
			'name'        => _x( 'Sign in with Google', 'Service name', 'google-site-kit' ),
			'description' => __( 'Improve user engagement, trust, and data privacy, while creating a simple, secure, and personalized experience for your visitors', 'google-site-kit' ),
			'order'       => 10,
			'homepage'    => __( 'https://developers.google.com/identity/gsi/web/guides/overview', 'google-site-kit' ),
		);
	}

	/**
	 * Sets up the module's assets to register.
	 *
	 * @since 1.137.0
	 *
	 * @return Asset[] List of Asset objects.
	 */
	protected function setup_assets() {
		return array(
			new Script(
				'googlesitekit-modules-sign-in-with-google',
				array(
					'src'          => $this->context->url( 'dist/assets/js/googlesitekit-modules-sign-in-with-google.js' ),
					'dependencies' => array(
						'googlesitekit-vendor',
						'googlesitekit-api',
						'googlesitekit-data',
						'googlesitekit-modules',
						'googlesitekit-datastore-site',
						'googlesitekit-datastore-user',
						'googlesitekit-components',
					),
				)
			),
		);
	}

	/**
	 * Sets up the module's settings instance.
	 *
	 * @since 1.137.0
	 *
	 * @return Settings
	 */
	protected function setup_settings() {
		return new Settings( $this->options );
	}

	/**
	 * Checks whether the module is connected.
	 *
	 * A module being connected means that all steps required as part of its activation are completed.
	 *
	 * @since 1.139.0
	 *
	 * @return bool True if module is connected, false otherwise.
	 */
	public function is_connected() {
		$options = $this->get_settings()->get();
		if ( empty( $options['clientID'] ) ) {
			return false;
		}

		return parent::is_connected();
	}

	/**
	 * Renders the sign in button.
	 *
	 * @since 1.139.0
	 */
	private function render_signin_button() {
		$settings = $this->get_settings()->get();
		if ( ! $settings['clientID'] ) {
			return;
		}

		$login_uri = add_query_arg( 'action', self::ACTION_AUTH, wp_login_url() );
		if ( substr( $login_uri, 0, 5 ) !== 'https' ) {
			return;
		}

		$redirect_to = $this->context->input()->filter( INPUT_GET, 'redirect_to' );
		if ( ! empty( $redirect_to ) ) {
			$redirect_to = trim( $redirect_to );
		}

		$btn_args = array(
			'theme' => $settings['theme'],
			'text'  => $settings['text'],
			'shape' => $settings['shape'],
		);

		// Render the Sign in with Google button and related inline styles.
		printf( "\n<!-- %s -->\n", esc_html__( 'Sign in with Google button added by Site Kit', 'google-site-kit' ) );
		?>
<?php /* phpcs:ignore WordPress.WP.EnqueuedResources.NonEnqueuedScript */ ?>
<script src="https://accounts.google.com/gsi/client"></script>
<script>
( () => {
	const parent = document.createElement( 'div' );
	document.getElementById( 'login' ).insertBefore( parent, document.getElementById( 'loginform' ) );

	async function handleCredentialResponse( response ) {
		try {
			const res = await fetch( '<?php echo esc_js( $login_uri ); ?>', {
				method: 'POST',
				headers: { 'Content-Type': 'application/x-www-form-urlencoded' },
				body: new URLSearchParams( response )
			});
			if ( res.ok && res.redirected ) {
				location.assign( res.url );
			}
		} catch( error ) {
			console.error( error );
		}
	}

	google.accounts.id.initialize( {
		client_id: '<?php echo esc_js( $settings['clientID'] ); ?>',
		callback: handleCredentialResponse,
	} );

	google.accounts.id.renderButton( parent, <?php echo wp_json_encode( $btn_args ); ?> );

<?php if ( $settings['oneTapEnabled'] ) : // phpcs:ignore Generic.WhiteSpace.ScopeIndent.Incorrect ?>
	google.accounts.id.prompt();
<?php endif; // phpcs:ignore Generic.WhiteSpace.ScopeIndent.Incorrect ?>

<?php if ( ! empty( $redirect_to ) ) : // phpcs:ignore Generic.WhiteSpace.ScopeIndent.Incorrect ?>
	const expires = new Date();
	expires.setTime( expires.getTime() + 1000 * 60 * 5 );
	document.cookie = "<?php echo esc_js( Authenticator::COOKIE_REDIRECT_TO ); ?>=<?php echo esc_js( $redirect_to ); ?>;expires="  + expires.toUTCString() + ";path=<?php echo esc_js( Authenticator::get_cookie_path() ); ?>";
<?php endif; // phpcs:ignore Generic.WhiteSpace.ScopeIndent.Incorrect ?>
} )();
</script>
		<?php
		printf( "\n<!-- %s -->\n", esc_html__( 'End Sign in with Google button added by Site Kit', 'google-site-kit' ) );
	}

	/**
	 * Gets the absolute number of users who have authenticated using Sign in with Google.
	 *
	 * @since 1.140.0
	 *
	 * @return array
	 */
	public function get_authenticated_users_count() {
		global $wpdb;

		// phpcs:ignore WordPress.DB.DirectDatabaseQuery
		return $wpdb->query(
			$wpdb->prepare(
				"SELECT count(id) FROM $wpdb->usermeta WHERE meta_key = %s",
				$this->user_options->get_meta_key( Hashed_User_ID::OPTION )
			)
		);
	}

	/**
	 * Gets an array of debug field definitions.
	 *
	 * @since 1.140.0
	 *
	 * @return array
	 */
	public function get_debug_fields() {
		$settings = $this->get_settings()->get();

		// TODO Uncomment and remove fixed value after #9339 is merged.
		// $authenticated_user_count = $this->get_authenticated_users_count();.
		$authenticated_user_count = 1;

		$debug_fields = array(
			'sign_in_with_google_client_id'                => array(
				'label' => __( 'Sign in with Google Client ID', 'google-site-kit' ),
				'value' => $settings['clientID'],
				'debug' => Debug_Data::redact_debug_value( $settings['clientID'] ),
			),
			'sign_in_with_google_shape'                    => array(
				'label' => __( 'Sign in with Google Shape', 'google-site-kit' ),
				'value' => $this->get_settings()->get_label( 'shape', $settings['shape'] ),
				'debug' => $settings['shape'],
			),
			'sign_in_with_google_text'                     => array(
				'label' => __( 'Sign in with Google Text', 'google-site-kit' ),
				'value' => $this->get_settings()->get_label( 'text', $settings['text'] ),
				'debug' => $settings['text'],
			),
			'sign_in_with_google_theme'                    => array(
				'label' => __( 'Sign in with Google Theme', 'google-site-kit' ),
				'value' => $this->get_settings()->get_label( 'theme', $settings['theme'] ),
				'debug' => $settings['theme'],
			),
			'sign_in_with_google_use_snippet'              => array(
				'label' => __( 'Sign in with Google One-tap Enabled', 'google-site-kit' ),
				'value' => $settings['oneTapEnabled'] ? __( 'Yes', 'google-site-kit' ) : __( 'No', 'google-site-kit' ),
				'debug' => $settings['oneTapEnabled'] ? 'yes' : 'no',
			),
			'sign_in_with_google_authenticated_user_count' => array(
				'label' => __( 'Sign in with Google Number of users who have authenticated using Sign in with Google', 'google-site-kit' ),
				'value' => $authenticated_user_count,
				'debug' => $authenticated_user_count,
			),
		);

		return $debug_fields;
	}

	/**
	 * Implements mandatory interface method.
	 *
	 * This module doesn't use the usual tag registration within Site kit
	 * to place its snippet. However, it does leverage the Tag_Placement functionality
	 * to check if a tag is successfully placed or not within WordPress's Site Health.
	 */
	public function register_tag() {
	}

	/**
	 * Returns the Module_Tag_Matchers instance.
	 *
	 * @since 1.140.0
	 *
	 * @return Module_Tag_Matchers Module_Tag_Matchers instance.
	 */
	public function get_tag_matchers() {
		return new Tag_Matchers();
	}

	/**
	 * Gets the URL of the page(s) where a tag for the module would be placed.
	 *
	 * For all modules like Analytics, Tag Manager, AdSense, Ads, etc. except for
	 * Sign in with Google, tags can be detected on the home page. SiwG places its
	 * snippet on the login page and thus, overrides this method.
	 *
	 * @since 1.140.0
	 *
	 * @return string TRUE if tag is found, FALSE if not.
	 */
	public function get_content_url() {
		$wp_login_url = wp_login_url();

		$woo_commerce = new WooCommerce( $this->context );
		if ( $woo_commerce->is_active() ) {
			$wc_login_page_id = wc_get_page_id( 'myaccount' );
			$wc_login_url     = get_permalink( $wc_login_page_id );
			return array(
				'WordPress Login Page'   => $wp_login_url,
				'WooCommerce Login Page' => $wc_login_url,
			);
		}
		return $wp_login_url;
	}

	/**
	 * Checks if the Sign in with Google button, specifically inserted by Site Kit,
	 * is found in the provided content.
	 *
	 * This method overrides the `Module_With_Tag_Trait` implementation since the HTML
	 * comment inserted for SiwG's button is different to the standard comment inserted
	 * for other modules' script snippets. This should be improved as speicified in the
	 * TODO within the trait method.
	 *
	 * @since 1.140.0
	 *
	 * @param string $content Content to search for the button.
	 * @return bool TRUE if tag is found, FALSE if not.
	 */
	public function has_placed_tag_in_content( $content ) {
		$search_string              = 'Sign in with Google button added by Site Kit';
		$search_translatable_string =
			__( 'Sign in with Google button added by Site Kit', 'google-site-kit' );

		if ( strpos( $content, $search_string ) !== false || strpos( $content, $search_translatable_string ) !== false ) {
			return Module_Tag_Matchers::TAG_EXISTS_WITH_COMMENTS;
		}

		return Module_Tag_Matchers::NO_TAG_FOUND;
	}

	/**
	 * Returns the disconnect URL for the specified user.
	 *
	 * @since n.e.x.t
	 *
	 * @param int $user_id WordPress User ID.
	 */
	public static function disconnect_url( $user_id = null ) {
		return add_query_arg(
			array(
				'action'  => self::DISCONNECT_ACTION,
				'nonce'   => wp_create_nonce( self::DISCONNECT_ACTION ),
				'user_id' => $user_id,
			),
			admin_url( 'index.php' )
		);
	}

	/**
	 * Handles the disconnect action.
	 *
	 * @since n.e.x.t
	 *
	 * @param string $nonce Nonce.
	 */
	public function handle_disconnect_user( $nonce ) {
		if ( ! wp_verify_nonce( $nonce, self::DISCONNECT_ACTION ) ) {
			$authentication = new Authentication( $this->context );
			$authentication->invalid_nonce_error( self::DISCONNECT_ACTION );
		}

		if ( ! isset( $_REQUEST['user_id'] ) ) {
			return;
		}
		$user_id = (int) $_REQUEST['user_id'];

		// Only allow this action for admins or users own setting.
		if ( current_user_can( Permissions::SETUP ) || get_current_user_id() === $user_id ) {
			delete_user_meta( $user_id, $this->user_options->get_meta_key( User_Connection_Setting::OPTION ) );
		}
		wp_safe_redirect( get_edit_user_link( $user_id ) );
		exit;
	}

	/**
	 * Displays a disconnect button on user profile pages.
	 *
	 * @since n.e.x.t
	 *
	 * @param WP_User $user WordPress user object.
	 */
	private function render_disconnect_profile( WP_User $user ) {
		$current_user_google_id = get_user_meta( $user->ID, $this->user_options->get_meta_key( User_Connection_Setting::OPTION ), true );

		// Don't show if the user does not have a Google ID save in user meta.
		if ( empty( $current_user_google_id ) ) {
			return;
		}

		// Only show to admins or users own settings.
		if ( ! ( current_user_can( Permissions::SETUP ) || get_current_user_id() === $user->ID ) ) {
			return;
		}
		?>
<div id="googlesitekit-sign-in-with-google-disconnect">
	<h2><?php esc_html_e( 'Sign in with Google', 'google-site-kit' ); ?></h2>
	<p>
		<?php
		esc_html_e(
			'This user can sign in with their Google account.',
			'google-site-kit'
		);
		?>
	</p>
	<p>
		<a
			class="button button-secondary"
			href="<?php echo esc_url( self::disconnect_url( $user->ID ) ); ?>"
		>
			<?php esc_html_e( 'Disconnect Google Account', 'google-site-kit' ); ?>
		</a>
	</p>
</div>
		<?php
	}
}<|MERGE_RESOLUTION|>--- conflicted
+++ resolved
@@ -20,16 +20,13 @@
 use Google\Site_Kit\Core\Modules\Module_With_Debug_Fields;
 use Google\Site_Kit\Core\Modules\Module_With_Settings;
 use Google\Site_Kit\Core\Modules\Module_With_Settings_Trait;
-<<<<<<< HEAD
-use Google\Site_Kit\Core\Permissions\Permissions;
-use Google\Site_Kit\Core\Storage\Options;
-use Google\Site_Kit\Core\Storage\User_Options;
-=======
 use Google\Site_Kit\Core\Modules\Module_With_Tag;
 use Google\Site_Kit\Core\Modules\Module_With_Tag_Trait;
 use Google\Site_Kit\Core\Modules\Tags\Module_Tag_Matchers;
+use Google\Site_Kit\Core\Permissions\Permissions;
 use Google\Site_Kit\Core\Site_Health\Debug_Data;
->>>>>>> de521af7
+use Google\Site_Kit\Core\Storage\Options;
+use Google\Site_Kit\Core\Storage\User_Options;
 use Google\Site_Kit\Core\Util\Method_Proxy_Trait;
 use Google\Site_Kit\Modules\Sign_In_With_Google\Authenticator;
 use Google\Site_Kit\Modules\Sign_In_With_Google\Authenticator_Interface;
@@ -60,9 +57,24 @@
 
 	/**
 	 * The name for the Sign in with Google callback action.
-	 */
-<<<<<<< HEAD
+	 *
+	 * @since n.e.x.t
+	 * @var Google_Client
+	 */
+	protected $google_client;
+
+	/**
+	 * User_Connection_Setting instance.
+	 *
+	 * @since n.e.x.t
+	 * @var User_Connection_Setting
+	 */
 	protected $user_connection_setting;
+
+	/**
+	 * Authentication action name.
+	 */
+	const ACTION_AUTH = 'googlesitekit_auth';
 
 	/**
 	 * Disconnect action name.
@@ -80,9 +92,6 @@
 			$this->google_client = new Google_Client( array( 'client_id' => $settings['clientID'] ) );
 		}
 	}
-=======
-	const ACTION_AUTH = 'googlesitekit_auth';
->>>>>>> de521af7
 
 	/**
 	 * Registers functionality through WordPress hooks.
@@ -93,8 +102,18 @@
 	public function register() {
 		add_filter( 'wp_login_errors', array( $this, 'handle_login_errors' ) );
 
-<<<<<<< HEAD
-		add_action( 'login_form_google_auth', array( $this, 'handle_google_auth' ) );
+		add_action(
+			'login_form_' . self::ACTION_AUTH,
+			function () {
+				$settings = $this->get_settings();
+
+				$profile_reader = new Profile_Reader( $settings );
+				$authenticator  = new Authenticator( $this->user_options, $profile_reader );
+
+				$this->handle_auth_callback( $authenticator );
+			}
+		);
+
 		add_action( 'login_form', $this->get_method_proxy( 'render_signin_button' ) );
 
 		add_action( 'show_user_profile', $this->get_method_proxy( 'render_disconnect_profile' ) ); // This action shows the disconnect section on the users own profile page.
@@ -107,22 +126,6 @@
 				);
 			}
 		);
-	}
-=======
-		add_action(
-			'login_form_' . self::ACTION_AUTH,
-			function () {
-				$settings = $this->get_settings();
->>>>>>> de521af7
-
-				$profile_reader = new Profile_Reader( $settings );
-				$authenticator  = new Authenticator( $this->user_options, $profile_reader );
-
-				$this->handle_auth_callback( $authenticator );
-			}
-		);
-
-		add_action( 'login_form', $this->get_method_proxy( 'render_signin_button' ) );
 	}
 
 	/**
