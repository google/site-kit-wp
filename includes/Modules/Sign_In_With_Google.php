--- conflicted
+++ resolved
@@ -198,11 +198,12 @@
 		// like most WordPress pages.
 		add_action( 'login_init', array( $this, 'register_tag' ) );
 
-<<<<<<< HEAD
 		// Place Sign in with Google button next to comments form if the
 		// setting is enabled.
 		add_action( 'comment_form_after_fields', array( $this, 'handle_comments_form' ) );
-=======
+
+		// Add the Sign in with Google compatibility checks datapoint to our
+		// preloaded paths.
 		add_filter(
 			'googlesitekit_apifetch_preload_paths',
 			function ( $paths ) {
@@ -214,7 +215,6 @@
 				);
 			}
 		);
->>>>>>> 216e4e4e
 
 		// Check to see if the module is connected before registering the block.
 		if ( $this->is_connected() ) {
