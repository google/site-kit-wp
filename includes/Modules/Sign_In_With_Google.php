--- conflicted
+++ resolved
@@ -478,7 +478,6 @@
 	}
 
 	/**
-<<<<<<< HEAD
 	 * Gets the path for the redirect cookie.
 	 *
 	 * @since n.e.x.t
@@ -487,7 +486,9 @@
 	 */
 	protected function get_cookie_path() {
 		return dirname( wp_parse_url( wp_login_url(), PHP_URL_PATH ) );
-=======
+	}
+
+	/**
 	 * Gets the absolute number of users who have authenticated using Sign in with Google.
 	 *
 	 * @since n.e.x.t
@@ -625,6 +626,5 @@
 		}
 
 		return Module_Tag_Matchers::NO_TAG_FOUND;
->>>>>>> 2ddc6a40
 	}
 }