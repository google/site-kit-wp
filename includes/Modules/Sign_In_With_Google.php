--- conflicted
+++ resolved
@@ -341,16 +341,6 @@
 			return;
 		}
 
-<<<<<<< HEAD
-=======
-		// If this is not the WordPress or WooCommerce login page, check to
-		// see if "One Tap enabled on all pages" is set first. If it isnt:
-		// don't render the Sign in with Google JS.
-		if ( ! $is_wp_login && ! $is_woocommerce_login && ! $settings['oneTapOnAllPages'] ) {
-			return;
-		}
-
->>>>>>> 370ca1c0
 		$login_uri = add_query_arg( 'action', self::ACTION_AUTH, wp_login_url() );
 		if ( substr( $login_uri, 0, 5 ) !== 'https' ) {
 			return;
