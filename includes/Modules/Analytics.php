<?php
/**
 * Class Google\Site_Kit\Modules\Analytics
 *
 * @package   Google\Site_Kit
 * @copyright 2021 Google LLC
 * @license   https://www.apache.org/licenses/LICENSE-2.0 Apache License 2.0
 * @link      https://sitekit.withgoogle.com
 */

namespace Google\Site_Kit\Modules;

use Google\Site_Kit\Core\Modules\Module;
use Google\Site_Kit\Core\Modules\Module_Settings;
use Google\Site_Kit\Core\Modules\Module_With_Data_Available_State;
use Google\Site_Kit\Core\Modules\Module_With_Data_Available_State_Trait;
use Google\Site_Kit\Core\Modules\Module_With_Deactivation;
use Google\Site_Kit\Core\Modules\Module_With_Debug_Fields;
use Google\Site_Kit\Core\Modules\Module_With_Scopes;
use Google\Site_Kit\Core\Modules\Module_With_Scopes_Trait;
use Google\Site_Kit\Core\Modules\Module_With_Settings;
use Google\Site_Kit\Core\Modules\Module_With_Settings_Trait;
use Google\Site_Kit\Core\Modules\Module_With_Assets;
use Google\Site_Kit\Core\Modules\Module_With_Assets_Trait;
use Google\Site_Kit\Core\Modules\Module_With_Owner;
use Google\Site_Kit\Core\Modules\Module_With_Owner_Trait;
use Google\Site_Kit\Core\Modules\Module_With_Service_Entity;
use Google\Site_Kit\Core\REST_API\Exception\Invalid_Datapoint_Exception;
use Google\Site_Kit\Core\Validation\Exception\Invalid_Report_Metrics_Exception;
use Google\Site_Kit\Core\Validation\Exception\Invalid_Report_Dimensions_Exception;
use Google\Site_Kit\Core\Authentication\Google_Proxy;
use Google\Site_Kit\Core\Assets\Asset;
use Google\Site_Kit\Core\Assets\Script;
use Google\Site_Kit\Core\Authentication\Clients\Google_Site_Kit_Client;
use Google\Site_Kit\Core\Permissions\Permissions;
use Google\Site_Kit\Core\REST_API\Data_Request;
use Google\Site_Kit\Core\Tags\Guards\Tag_Environment_Type_Guard;
use Google\Site_Kit\Core\Tags\Guards\Tag_Verify_Guard;
use Google\Site_Kit\Core\Util\Date;
use Google\Site_Kit\Core\Util\Debug_Data;
use Google\Site_Kit\Core\Util\Feature_Flags;
use Google\Site_Kit\Core\Util\Method_Proxy_Trait;
use Google\Site_Kit\Core\Util\BC_Functions;
use Google\Site_Kit\Core\Util\Sort;
use Google\Site_Kit\Core\Util\URL;
use Google\Site_Kit\Modules\Analytics\Account_Ticket;
use Google\Site_Kit\Modules\Analytics\Google_Service_AnalyticsProvisioning;
use Google\Site_Kit\Modules\Analytics\AMP_Tag;
use Google\Site_Kit\Modules\Analytics\Settings;
use Google\Site_Kit\Modules\Analytics\Tag_Guard;
use Google\Site_Kit\Modules\Analytics\Web_Tag;
use Google\Site_Kit\Modules\Analytics\Proxy_AccountTicket;
use Google\Site_Kit\Modules\Analytics\Advanced_Tracking;
use Google\Site_Kit_Dependencies\Google\Service\Analytics as Google_Service_Analytics;
use Google\Site_Kit_Dependencies\Google\Service\AnalyticsReporting as Google_Service_AnalyticsReporting;
use Google\Site_Kit_Dependencies\Google\Service\AnalyticsReporting\GetReportsRequest as Google_Service_AnalyticsReporting_GetReportsRequest;
use Google\Site_Kit_Dependencies\Google\Service\AnalyticsReporting\ReportRequest as Google_Service_AnalyticsReporting_ReportRequest;
use Google\Site_Kit_Dependencies\Google\Service\AnalyticsReporting\Dimension as Google_Service_AnalyticsReporting_Dimension;
use Google\Site_Kit_Dependencies\Google\Service\AnalyticsReporting\DimensionFilter as Google_Service_AnalyticsReporting_DimensionFilter;
use Google\Site_Kit_Dependencies\Google\Service\AnalyticsReporting\DimensionFilterClause as Google_Service_AnalyticsReporting_DimensionFilterClause;
use Google\Site_Kit_Dependencies\Google\Service\AnalyticsReporting\DateRange as Google_Service_AnalyticsReporting_DateRange;
use Google\Site_Kit_Dependencies\Google\Service\AnalyticsReporting\Metric as Google_Service_AnalyticsReporting_Metric;
use Google\Site_Kit_Dependencies\Google\Service\AnalyticsReporting\OrderBy as Google_Service_AnalyticsReporting_OrderBy;
use Google\Site_Kit_Dependencies\Google\Service\Analytics\Accounts as Google_Service_Analytics_Accounts;
use Google\Site_Kit_Dependencies\Google\Service\Analytics\Account as Google_Service_Analytics_Account;
use Google\Site_Kit_Dependencies\Google\Service\Analytics\Webproperties as Google_Service_Analytics_Webproperties;
use Google\Site_Kit_Dependencies\Google\Service\Analytics\Webproperty as Google_Service_Analytics_Webproperty;
use Google\Site_Kit_Dependencies\Google\Service\Analytics\Profile as Google_Service_Analytics_Profile;
use Google\Site_Kit_Dependencies\Google\Service\Exception as Google_Service_Exception;
use Google\Site_Kit_Dependencies\Psr\Http\Message\RequestInterface;
use WP_Error;
use Exception;

/**
 * Class representing the Analytics module.
 *
 * @since 1.0.0
 * @access private
 * @ignore
 */
final class Analytics extends Module
	implements Module_With_Scopes, Module_With_Settings, Module_With_Assets, Module_With_Debug_Fields, Module_With_Owner, Module_With_Service_Entity, Module_With_Deactivation, Module_With_Data_Available_State {
	use Method_Proxy_Trait;
	use Module_With_Assets_Trait;
	use Module_With_Owner_Trait;
	use Module_With_Scopes_Trait;
	use Module_With_Settings_Trait;
	use Module_With_Data_Available_State_Trait;

	const PROVISION_ACCOUNT_TICKET_ID = 'googlesitekit_analytics_provision_account_ticket_id';

	const READONLY_SCOPE  = 'https://www.googleapis.com/auth/analytics.readonly';
	const PROVISION_SCOPE = 'https://www.googleapis.com/auth/analytics.provision';
	const EDIT_SCOPE      = 'https://www.googleapis.com/auth/analytics.edit';

	/**
	 * Module slug name.
	 */
	const MODULE_SLUG = 'analytics';

	/**
	 * Registers functionality through WordPress hooks.
	 *
	 * @since 1.0.0
	 */
	public function register() {
		$this->register_scopes_hook();

		/**
		 * This filter only exists to be unhooked by the AdSense module if active.
		 *
		 * @see \Google\Site_Kit\Modules\Analytics\Settings::register
		 */
		add_filter( 'googlesitekit_analytics_adsense_linked', '__return_false' );

		add_action( 'admin_init', $this->get_method_proxy( 'handle_provisioning_callback' ) );
		add_action( 'googlesitekit_authorize_user', array( $this, 'handle_token_response_data' ) );

		// For non-AMP and AMP.
		add_action( 'wp_head', $this->get_method_proxy( 'print_tracking_opt_out' ), 0 );
		// For Web Stories plugin.
		add_action( 'web_stories_story_head', $this->get_method_proxy( 'print_tracking_opt_out' ), 0 );
		// Analytics tag placement logic.
		add_action( 'template_redirect', $this->get_method_proxy( 'register_tag' ) );

		add_filter(
			'googlesitekit_proxy_setup_mode',
			function( $original_mode ) {
				return ! $this->is_connected()
					? 'analytics-step'
					: $original_mode;
			}
		);

		( new Advanced_Tracking( $this->context ) )->register();

		// Ensure that the data available state is reset when the property changes.
		add_action(
			'update_option_googlesitekit_analytics_settings',
			function( $old_value, $new_value ) {
				if ( $old_value['propertyID'] !== $new_value['propertyID'] ) {
					$this->reset_data_available();
				}
			},
			10,
			2
		);

		add_filter(
			'googlesitekit_dashboard_sharing_data',
			function ( $data ) {
<<<<<<< HEAD
				if ( ! $this->authentication->is_authenticated() ) {
					$settings              = $this->get_settings()->get();
					$data['dashboardView'] = $settings['dashboardView'];
=======
				if ( Feature_Flags::enabled( 'ga4Reporting' ) && ! $this->authentication->is_authenticated() ) {
					$settings = $this->get_settings()->get();
>>>>>>> d3160769
				}

				return $data;
			}
		);

	}

	/**
	 * Checks whether or not tracking snippet should be contextually disabled for this request.
	 *
	 * @since 1.1.0
	 *
	 * @return bool
	 */
	protected function is_tracking_disabled() {
		$settings = $this->get_settings()->get();
		// This filter is documented in Tag_Manager::filter_analytics_allow_tracking_disabled.
		if ( ! apply_filters( 'googlesitekit_allow_tracking_disabled', $settings['useSnippet'] ) ) {
			return false;
		}

		$option = $this->get_settings()->get();

		$disable_logged_in_users  = in_array( 'loggedinUsers', $option['trackingDisabled'], true ) && is_user_logged_in();
		$disable_content_creators = in_array( 'contentCreators', $option['trackingDisabled'], true ) && current_user_can( 'edit_posts' );

		$disabled = $disable_logged_in_users || $disable_content_creators;

		/**
		 * Filters whether or not the Analytics tracking snippet is output for the current request.
		 *
		 * @since 1.1.0
		 *
		 * @param $disabled bool Whether to disable tracking or not.
		 */
		return (bool) apply_filters( 'googlesitekit_analytics_tracking_disabled', $disabled );
	}

	/**
	 * Gets required Google OAuth scopes for the module.
	 *
	 * @since 1.0.0
	 *
	 * @return array List of Google OAuth scopes.
	 */
	public function get_scopes() {
		return array(
			self::READONLY_SCOPE,
		);
	}

	/**
	 * Checks whether the module is connected.
	 *
	 * A module being connected means that all steps required as part of its activation are completed.
	 *
	 * @since 1.0.0
	 *
	 * @return bool True if module is connected, false otherwise.
	 */
	public function is_connected() {
		$required_keys = array(
			'accountID',
			'propertyID',
			'profileID',
			'internalWebPropertyID',
		);

		$options = $this->get_settings()->get();
		foreach ( $required_keys as $required_key ) {
			if ( empty( $options[ $required_key ] ) ) {
				return false;
			}
		}

		return parent::is_connected();
	}

	/**
	 * Cleans up when the module is deactivated.
	 *
	 * @since 1.0.0
	 */
	public function on_deactivation() {
		$this->get_settings()->delete();
		$this->options->delete( 'googlesitekit_analytics_adsense_linked' );
		$this->reset_data_available();
	}

	/**
	 * Gets an array of debug field definitions.
	 *
	 * @since 1.5.0
	 *
	 * @return array
	 */
	public function get_debug_fields() {
		$settings = $this->get_settings()->get();

		$fields = array(
			'analytics_account_id'  => array(
				'label' => __( 'Analytics account ID', 'google-site-kit' ),
				'value' => $settings['accountID'],
				'debug' => Debug_Data::redact_debug_value( $settings['accountID'] ),
			),
			'analytics_property_id' => array(
				'label' => __( 'Analytics property ID', 'google-site-kit' ),
				'value' => $settings['propertyID'],
				'debug' => Debug_Data::redact_debug_value( $settings['propertyID'], 7 ),
			),
			'analytics_profile_id'  => array(
				'label' => __( 'Analytics view ID', 'google-site-kit' ),
				'value' => $settings['profileID'],
				'debug' => Debug_Data::redact_debug_value( $settings['profileID'] ),
			),
			'analytics_use_snippet' => array(
				'label' => __( 'Analytics snippet placed', 'google-site-kit' ),
				'value' => $settings['useSnippet'] ? __( 'Yes', 'google-site-kit' ) : __( 'No', 'google-site-kit' ),
				'debug' => $settings['useSnippet'] ? 'yes' : 'no',
			),
		);

<<<<<<< HEAD
		$fields = array_merge(
			array(
				'analytics_dashboard_view' => array(
					'label' => __( 'Analytics dashboard view', 'google-site-kit' ),
					'value' => 'google-analytics-4' === $settings['dashboardView'] ? __( 'Google Analytics 4 view', 'google-site-kit' ) : __( 'Universal Analytics view', 'google-site-kit' ),
					'debug' => $settings['dashboardView'],
				),
			),
			$fields
		);

=======
>>>>>>> d3160769
		return $fields;
	}

	/**
	 * Handles the provisioning callback after the user completes the terms of service.
	 *
	 * @since 1.9.0
	 * @since 1.98.0 Extended to handle callback from Admin API (no UA entities).
	 */
	protected function handle_provisioning_callback() {
		if ( defined( 'WP_CLI' ) && WP_CLI ) {
			return;
		}

		if ( ! current_user_can( Permissions::MANAGE_OPTIONS ) ) {
			return;
		}

		$input = $this->context->input();

		if ( ! $input->filter( INPUT_GET, 'gatoscallback' ) ) {
			return;
		}

		// First check that the accountTicketId matches one stored for the user.
		// This is always provided, even in the event of an error.
		$account_ticket_id = htmlspecialchars( $input->filter( INPUT_GET, 'accountTicketId' ) );
		// The create-account-ticket request stores the created account ticket in a transient before
		// sending the user off to the terms of service page.
		$account_ticket_transient_key = self::PROVISION_ACCOUNT_TICKET_ID . '::' . get_current_user_id();
		$account_ticket_params        = $this->transients->get( $account_ticket_transient_key );
		$account_ticket               = new Account_Ticket( $account_ticket_params );

		// Backwards compat for previous storage type which stored ID only.
		if ( is_scalar( $account_ticket_params ) ) {
			$account_ticket->set_id( $account_ticket_params );
		}

		if ( $account_ticket->get_id() !== $account_ticket_id ) {
			wp_safe_redirect(
				$this->context->admin_url( 'dashboard', array( 'error_code' => 'account_ticket_id_mismatch' ) )
			);
			exit;
		}

		// At this point, the accountTicketId is a match and params are loaded, so we can safely delete the transient.
		$this->transients->delete( $account_ticket_transient_key );

		// Next, check for a returned error.
		$error = $input->filter( INPUT_GET, 'error' );
		if ( ! empty( $error ) ) {
			wp_safe_redirect(
				$this->context->admin_url( 'dashboard', array( 'error_code' => htmlspecialchars( $error ) ) )
			);
			exit;
		}

		$account_id = htmlspecialchars( $input->filter( INPUT_GET, 'accountId' ) );

		if ( empty( $account_id ) ) {
			wp_safe_redirect(
				$this->context->admin_url( 'dashboard', array( 'error_code' => 'callback_missing_parameter' ) )
			);
			exit;
		}

		$new_settings = array();

		// At this point, account creation was successful.
		$new_settings['accountID'] = $account_id;

<<<<<<< HEAD
		// For GA4-SPECIFIC provisioning callback, switch to GA4 dashboard view.
		$new_settings['dashboardView'] = Analytics_4::DASHBOARD_VIEW;

=======
>>>>>>> d3160769
		$this->get_settings()->merge( $new_settings );

		do_action(
			'googlesitekit_analytics_handle_provisioning_callback',
			$account_id,
			$account_ticket
		);

		wp_safe_redirect(
			$this->context->admin_url(
				'dashboard',
				array(
					'notification' => 'authentication_success',
					'slug'         => 'analytics',
				)
			)
		);
		exit;
	}

	/**
	 * Gets map of datapoint to definition data for each.
	 *
	 * @since 1.9.0
	 *
	 * @return array Map of datapoints to their definitions.
	 */
	protected function get_datapoint_definitions() {
		$shareable = true;

		$datapoints = array(
			'GET:accounts-properties-profiles' => array( 'service' => 'analytics' ),
			'POST:create-account-ticket'       => array(
				'service'                => 'analyticsprovisioning',
				'scopes'                 => array( self::PROVISION_SCOPE ),
				'request_scopes_message' => __( 'You’ll need to grant Site Kit permission to create a new Analytics account on your behalf.', 'google-site-kit' ),
			),
			'POST:create-profile'              => array(
				'service'                => 'analytics',
				'scopes'                 => array( self::EDIT_SCOPE ),
				'request_scopes_message' => __( 'You’ll need to grant Site Kit permission to create a new Analytics view on your behalf.', 'google-site-kit' ),
			),
			'POST:create-property'             => array(
				'service'                => 'analytics',
				'scopes'                 => array( self::EDIT_SCOPE ),
				'request_scopes_message' => __( 'You’ll need to grant Site Kit permission to create a new Analytics property on your behalf.', 'google-site-kit' ),
			),
			'GET:goals'                        => array(
				'service'   => 'analytics',
				'shareable' => $shareable,
			),
			'GET:profiles'                     => array( 'service' => 'analytics' ),
			'GET:properties-profiles'          => array( 'service' => 'analytics' ),
			'GET:report'                       => array(
				'service'   => 'analyticsreporting',
				'shareable' => $shareable,
			),
		);

		unset( $datapoints['POST:create-account-ticket'] );
		unset( $datapoints['POST:create-profile'] );
		unset( $datapoints['POST:create-property'] );

		return $datapoints;
	}

	/**
	 * Creates a request object for the given datapoint.
	 *
	 * @since 1.0.0
	 *
	 * @param Data_Request $data Data request object.
	 * @return RequestInterface|callable|WP_Error Request object or callable on success, or WP_Error on failure.
	 *
	 * @throws Invalid_Datapoint_Exception Thrown if the datapoint does not exist.
	 */
	protected function create_data_request( Data_Request $data ) {
		switch ( "{$data->method}:{$data->datapoint}" ) {
			case 'GET:accounts-properties-profiles':
				return function () use ( $data ) {
					$restore_defer = $this->with_client_defer( false );

					try {
						return $this->get_service( 'analytics' )->management_accounts->listManagementAccounts();
					} catch ( Google_Service_Exception $exception ) {
						// The exception message is a JSON object of all errors, so we'll convert it to our WP Error first.
						$wp_error = $this->exception_to_error( $exception, $data->datapoint );
						// Unfortunately there isn't a better way to identify this without checking the message.
						if ( 'User does not have any Google Analytics account.' === $wp_error->get_error_message() ) {
							return new Google_Service_Analytics_Accounts();
						}
						// If any other exception was caught, re-throw it.
						throw $exception;
					} finally {
						$restore_defer(); // Will be called before returning in all cases.
					}
				};
			case 'POST:create-account-ticket':
				if ( ! isset( $data['accountName'] ) ) {
					/* translators: %s: Missing parameter name */
					return new WP_Error( 'missing_required_param', sprintf( __( 'Request parameter is empty: %s.', 'google-site-kit' ), 'accountName' ), array( 'status' => 400 ) );
				}
				if ( ! isset( $data['propertyName'] ) ) {
					/* translators: %s: Missing parameter name */
					return new WP_Error( 'missing_required_param', sprintf( __( 'Request parameter is empty: %s.', 'google-site-kit' ), 'propertyName' ), array( 'status' => 400 ) );
				}
				if ( ! isset( $data['profileName'] ) ) {
					/* translators: %s: Missing parameter name */
					return new WP_Error( 'missing_required_param', sprintf( __( 'Request parameter is empty: %s.', 'google-site-kit' ), 'profileName' ), array( 'status' => 400 ) );
				}
				if ( ! isset( $data['timezone'] ) ) {
					/* translators: %s: Missing parameter name */
					return new WP_Error( 'missing_required_param', sprintf( __( 'Request parameter is empty: %s.', 'google-site-kit' ), 'timezone' ), array( 'status' => 400 ) );
				}

				if ( ! $this->authentication->credentials()->using_proxy() ) {
					return new WP_Error( 'requires_service', __( 'Analytics provisioning requires connecting via the Site Kit Service.', 'google-site-kit' ), array( 'status' => 400 ) );
				}

				$account = new Google_Service_Analytics_Account();
				$account->setName( $data['accountName'] );

				$property = new Google_Service_Analytics_Webproperty();
				$property->setName( $data['propertyName'] );
				$property->setWebsiteUrl( $this->context->get_reference_site_url() );

				$profile = new Google_Service_Analytics_Profile();
				$profile->setName( $data['profileName'] );
				$profile->setTimezone( $data['timezone'] );

				$account_ticket = new Proxy_AccountTicket();
				$account_ticket->setAccount( $account );
				$account_ticket->setWebproperty( $property );
				$account_ticket->setProfile( $profile );
				$account_ticket->setRedirectUri( $this->get_provisioning_redirect_uri() );

				// Add site id and secret.
				$creds = $this->authentication->credentials()->get();
				$account_ticket->setSiteId( $creds['oauth2_client_id'] );
				$account_ticket->setSiteSecret( $creds['oauth2_client_secret'] );

				return $this->get_service( 'analyticsprovisioning' )
					->provisioning->createAccountTicket( $account_ticket );
			case 'GET:goals':
				$connection = $this->get_settings()->get();
				if (
					empty( $connection['accountID'] ) ||
					empty( $connection['internalWebPropertyID'] ) ||
					empty( $connection['profileID'] )
				) {
					// This is needed to return and emulate the same error format from Analytics API.
					return function() {
						return array(
							'error' => array(
								'code'    => 400,
								'message' => __( 'Analytics module needs to be configured.', 'google-site-kit' ),
								'status'  => 'INVALID_ARGUMENT',
							),
						);
					};
				}
				$service = $this->get_service( 'analytics' );
				return $service->management_goals->listManagementGoals( $connection['accountID'], $connection['propertyID'], $connection['profileID'] );
			case 'GET:profiles':
				if ( ! isset( $data['accountID'] ) ) {
					return new WP_Error(
						'missing_required_param',
						/* translators: %s: Missing parameter name */
						sprintf( __( 'Request parameter is empty: %s.', 'google-site-kit' ), 'accountID' ),
						array( 'status' => 400 )
					);
				}
				if ( ! isset( $data['propertyID'] ) ) {
					return new WP_Error(
						'missing_required_param',
						/* translators: %s: Missing parameter name */
						sprintf( __( 'Request parameter is empty: %s.', 'google-site-kit' ), 'propertyID' ),
						array( 'status' => 400 )
					);
				}

				return $this->get_service( 'analytics' )->management_profiles->listManagementProfiles( $data['accountID'], $data['propertyID'] );
			case 'GET:properties-profiles':
				if ( ! isset( $data['accountID'] ) ) {
					return new WP_Error(
						'missing_required_param',
						/* translators: %s: Missing parameter name */
						sprintf( __( 'Request parameter is empty: %s.', 'google-site-kit' ), 'accountID' ),
						array( 'status' => 400 )
					);
				}

				return $this->get_service( 'analytics' )->management_webproperties->listManagementWebproperties( $data['accountID'] );
			case 'GET:report':
				$request_args = array();

				if ( empty( $data['metrics'] ) ) {
					/* translators: %s: Missing parameter name */
					return new WP_Error( 'missing_required_param', sprintf( __( 'Request parameter is empty: %s.', 'google-site-kit' ), 'metrics' ), array( 'status' => 400 ) );
				}

				if ( ! empty( $data['url'] ) ) {
					$request_args['page'] = $data['url'];
				}

				if ( ! empty( $data['limit'] ) ) {
					$request_args['row_limit'] = $data['limit'];
				}

				$dimensions = $data['dimensions'];
				if ( ! empty( $dimensions ) && ( is_string( $dimensions ) || is_array( $dimensions ) ) ) {
					if ( is_string( $dimensions ) ) {
						$dimensions = explode( ',', $dimensions );
					} elseif ( is_array( $dimensions ) && ! wp_is_numeric_array( $dimensions ) ) { // If single object is passed.
						$dimensions = array( $dimensions );
					}

					$dimensions = array_filter(
						array_map(
							function ( $dimension_def ) {
								$dimension = new Google_Service_AnalyticsReporting_Dimension();

								if ( is_string( $dimension_def ) ) {
									$dimension->setName( $dimension_def );
								} elseif ( is_array( $dimension_def ) && ! empty( $dimension_def['name'] ) ) {
									$dimension->setName( $dimension_def['name'] );
								} else {
									return null;
								}

								return $dimension;
							},
							array_filter( $dimensions )
						)
					);

					if ( ! empty( $dimensions ) ) {
						if ( $this->is_shared_data_request( $data ) ) {
							try {
								$this->validate_shared_report_dimensions( $dimensions );
							} catch ( Invalid_Report_Dimensions_Exception $exception ) {
								return new WP_Error(
									'invalid_analytics_report_dimensions',
									$exception->getMessage()
								);
							}
						}

						$request_args['dimensions'] = $dimensions;
					}
				}

				$dimension_filters          = $data['dimensionFilters'];
				$dimension_filter_instances = array();
				if ( ! empty( $dimension_filters ) && is_array( $dimension_filters ) ) {
					foreach ( $dimension_filters as $dimension_name => $dimension_value ) {
						$dimension_filter = new Google_Service_AnalyticsReporting_DimensionFilter();
						$dimension_filter->setDimensionName( $dimension_name );
						if ( is_array( $dimension_value ) ) {
							$dimension_filter->setOperator( 'IN_LIST' );
							$dimension_filter->setExpressions( $dimension_value );
						} else {
							$dimension_filter->setOperator( 'EXACT' );
							$dimension_filter->setExpressions( array( $dimension_value ) );
						}
						$dimension_filter_instances[] = $dimension_filter;
					}

					if ( ! empty( $dimension_filter_instances ) ) {
						$request_args['dimension_filters'] = $dimension_filter_instances;
					}
				}

				$request = $this->create_analytics_site_data_request( $request_args );

				if ( is_wp_error( $request ) ) {
					return $request;
				}

				$date_ranges = array();
				$start_date  = $data['startDate'];
				$end_date    = $data['endDate'];
				if ( strtotime( $start_date ) && strtotime( $end_date ) ) {
					$compare_start_date = $data['compareStartDate'];
					$compare_end_date   = $data['compareEndDate'];
					$date_ranges[]      = array( $start_date, $end_date );

					// When using multiple date ranges, it changes the structure of the response,
					// where each date range becomes an item in a list.
					if ( strtotime( $compare_start_date ) && strtotime( $compare_end_date ) ) {
						$date_ranges[] = array( $compare_start_date, $compare_end_date );
					}
				} else {
					$date_ranges[] = Date::parse_date_range( 'last-28-days' );
				}

				$date_ranges = array_map(
					function ( $date_range ) {
						list ( $start_date, $end_date ) = $date_range;
						$date_range                     = new Google_Service_AnalyticsReporting_DateRange();
						$date_range->setStartDate( $start_date );
						$date_range->setEndDate( $end_date );

						return $date_range;
					},
					$date_ranges
				);
				$request->setDateRanges( $date_ranges );

				$metrics = $data['metrics'];
				if ( is_string( $metrics ) || is_array( $metrics ) ) {
					if ( is_string( $metrics ) ) {
						$metrics = explode( ',', $data['metrics'] );
					} elseif ( is_array( $metrics ) && ! wp_is_numeric_array( $metrics ) ) { // If single object is passed.
						$metrics = array( $metrics );
					}

					$metrics = array_filter(
						array_map(
							function ( $metric_def ) {
								$metric = new Google_Service_AnalyticsReporting_Metric();

								if ( is_string( $metric_def ) ) {
									$metric->setAlias( $metric_def );
									$metric->setExpression( $metric_def );
								} elseif ( is_array( $metric_def ) && ! empty( $metric_def['expression'] ) ) {
									$metric->setExpression( $metric_def['expression'] );
									$metric->setAlias( ! empty( $metric_def['alias'] ) ? $metric_def['alias'] : $metric_def['expression'] );
								} else {
									return null;
								}

								return $metric;
							},
							array_filter( $metrics )
						)
					);

					if ( ! empty( $metrics ) ) {
						if ( $this->is_shared_data_request( $data ) ) {
							try {
								$this->validate_shared_report_metrics( $metrics );
							} catch ( Invalid_Report_Metrics_Exception $exception ) {
								return new WP_Error(
									'invalid_analytics_report_metrics',
									$exception->getMessage()
								);
							}
						}

						$request->setMetrics( $metrics );
					}
				}

				// Order by.
				$orderby = $this->parse_reporting_orderby( $data['orderby'] );
				if ( ! empty( $orderby ) ) {
					$request->setOrderBys( $orderby );
				}

				// Batch reports requests.
				$body = new Google_Service_AnalyticsReporting_GetReportsRequest();
				$body->setReportRequests( array( $request ) );

				return $this->get_analyticsreporting_service()->reports->batchGet( $body );
			case 'POST:create-profile':
				if ( ! isset( $data['accountID'] ) ) {
					return new WP_Error(
						'missing_required_param',
						/* translators: %s: Missing parameter name */
						sprintf( __( 'Request parameter is empty: %s.', 'google-site-kit' ), 'accountID' ),
						array( 'status' => 400 )
					);
				}
				if ( ! isset( $data['propertyID'] ) ) {
					return new WP_Error(
						'missing_required_param',
						/* translators: %s: Missing parameter name */
						sprintf( __( 'Request parameter is empty: %s.', 'google-site-kit' ), 'propertyID' ),
						array( 'status' => 400 )
					);
				}
				$profile_name = trim( $data['profileName'] );
				if ( empty( $profile_name ) ) {
					$profile_name = _x( 'All Web Site Data', 'default Analytics view name', 'google-site-kit' );
				}
				$profile = new Google_Service_Analytics_Profile();
				$profile->setName( $profile_name );
				$profile = $this->get_service( 'analytics' )->management_profiles->insert( $data['accountID'], $data['propertyID'], $profile );
				return $profile;
			case 'POST:create-property':
				if ( ! isset( $data['accountID'] ) ) {
					return new WP_Error(
						'missing_required_param',
						/* translators: %s: Missing parameter name */
						sprintf( __( 'Request parameter is empty: %s.', 'google-site-kit' ), 'accountID' ),
						array( 'status' => 400 )
					);
				}
				$property = new Google_Service_Analytics_Webproperty();
				$property->setName( URL::parse( $this->context->get_reference_site_url(), PHP_URL_HOST ) );
				$property->setWebsiteUrl( $this->context->get_reference_site_url() );
				return $this->get_service( 'analytics' )->management_webproperties->insert( $data['accountID'], $property );
		}

		return parent::create_data_request( $data );
	}

	/**
	 * Parses the orderby value of the data request into an array of reporting orderby object instances.
	 *
	 * @since 1.13.1
	 *
	 * @param array|null $orderby Data request orderby value.
	 * @return Google_Service_AnalyticsReporting_OrderBy[] An array of reporting orderby objects.
	 */
	protected function parse_reporting_orderby( $orderby ) {
		if ( empty( $orderby ) || ! is_array( $orderby ) ) {
			return array();
		}

		$results = array_map(
			function ( $order_def ) {
				$order_def = array_merge(
					array(
						'fieldName' => '',
						'sortOrder' => '',
					),
					(array) $order_def
				);

				if ( empty( $order_def['fieldName'] ) || empty( $order_def['sortOrder'] ) ) {
					return null;
				}

				$order_by = new Google_Service_AnalyticsReporting_OrderBy();
				$order_by->setFieldName( $order_def['fieldName'] );
				$order_by->setSortOrder( $order_def['sortOrder'] );

				return $order_by;
			},
			// When just object is passed we need to convert it to an array of objects.
			wp_is_numeric_array( $orderby ) ? $orderby : array( $orderby )
		);

		$results = array_filter( $results );
		$results = array_values( $results );

		return $results;
	}

	/**
	 * Parses a response for the given datapoint.
	 *
	 * @since 1.0.0
	 *
	 * @param Data_Request $data Data request object.
	 * @param mixed        $response Request response.
	 *
	 * @return mixed Parsed response data on success, or WP_Error on failure.
	 */
	protected function parse_data_response( Data_Request $data, $response ) {
		switch ( "{$data->method}:{$data->datapoint}" ) {
			case 'GET:accounts-properties-profiles':
				/* @var Google_Service_Analytics_Accounts $response listManagementAccounts response. */
				$accounts            = Sort::case_insensitive_list_sort(
					(array) $response->getItems(),
					'name'
				);
				$account_ids         = array_map(
					function ( Google_Service_Analytics_Account $account ) {
						return $account->getId();
					},
					$accounts
				);
				$properties_profiles = array(
					'properties' => array(),
					'profiles'   => array(),
				);

				if ( empty( $accounts ) ) {
					return array_merge( compact( 'accounts' ), $properties_profiles );
				}

				// Get the account ID from the saved settings.
				$option     = $this->get_settings()->get();
				$account_id = $option['accountID'];
				// If the saved account ID is in the list of accounts the user has access to, it's a match.
				if ( in_array( $account_id, $account_ids, true ) ) {
					$properties_profiles = $this->get_data( 'properties-profiles', array( 'accountID' => $account_id ) );
				} else {
					$account_summaries = $this->get_service( 'analytics' )->management_accountSummaries->listManagementAccountSummaries();
					$current_url       = $this->context->get_reference_site_url();
					$current_urls      = URL::permute_site_url( $current_url );

					foreach ( $account_summaries as $account_summary ) {
						$found_property = $this->find_property( $account_summary->getWebProperties(), '', $current_urls );
						if ( ! is_null( $found_property ) ) {
							$properties_profiles = $this->get_data( 'properties-profiles', array( 'accountID' => $account_summary->getId() ) );
							break;
						}
					}
				}

				if ( is_wp_error( $properties_profiles ) || ! $properties_profiles ) {
					$properties_profiles = array(
						'properties' => array(),
						'profiles'   => array(),
					);
				}

				return array_merge( compact( 'accounts' ), $properties_profiles );
			case 'GET:goals':
				if ( is_array( $response ) ) {
					return $response;
				}
				// TODO: Parse this response to a regular array.
				break;
			case 'GET:profiles':
				// TODO: Parse this response to a regular array.
				$response = Sort::case_insensitive_list_sort(
					$response->getItems(),
					'name'
				);
				return $response;
			case 'GET:properties-profiles':
				/* @var Google_Service_Analytics_Webproperties $response listManagementWebproperties response. */
				$properties     = Sort::case_insensitive_list_sort(
					(array) $response->getItems(),
					'name'
				);
				$found_property = null;
				$response       = array(
					'properties' => $properties,
					'profiles'   => array(),
				);

				if ( 0 === count( $properties ) ) {
					return $response;
				}

				$current_url    = $this->context->get_reference_site_url();
				$current_urls   = URL::permute_site_url( $current_url );
				$found_property = $this->find_property( $properties, '', $current_urls );

				if ( ! is_null( $found_property ) ) {
					$response['matchedProperty'] = $found_property;
				} else {
					$found_property = new Google_Service_Analytics_Webproperty();
				}

				// If no match is found, fetch profiles for the first property if available.
				if ( ! $found_property->getAccountId() && $properties ) {
					$found_property = array_shift( $properties );
				} elseif ( ! $found_property->getAccountId() ) {
					// If no found property, skip the call to 'profiles' as it would be empty/fail.
					return $response;
				}

				$profiles = $this->get_data(
					'profiles',
					array(
						'accountID'  => $found_property->getAccountId(),
						'propertyID' => $found_property->getId(),
					)
				);

				if ( is_wp_error( $profiles ) ) {
					return $profiles;
				}

				$response['profiles'] = $profiles;

				return $response;
			case 'GET:report':
				// If AdSense metric successfully requested, set adsenseLinked to true.
				if ( $this->is_adsense_request( $data ) ) {
					$this->get_settings()->merge( array( 'adsenseLinked' => true ) );
				}

				return $response->getReports();
			case 'POST:create-account-ticket':
				$account_ticket = new Account_Ticket();
				$account_ticket->set_id( $response->getId() );
				$account_ticket->set_property_name( $data['propertyName'] );
				$account_ticket->set_timezone( $data['timezone'] );
				// Cache the create ticket id long enough to verify it upon completion of the terms of service.
				$this->transients->set(
					self::PROVISION_ACCOUNT_TICKET_ID . '::' . get_current_user_id(),
					$account_ticket->to_array(),
					15 * MINUTE_IN_SECONDS
				);
				return $response;
		}

		return parent::parse_data_response( $data, $response );
	}

	/**
	 * Creates a new Analytics site request for the current site and given arguments.
	 *
	 * @since 1.0.0
	 * @since 1.24.0 Added $dimension_filters
	 *
	 * @param array $args {
	 *     Optional. Additional arguments.
	 *
	 *     @type array                                               $dimensions        List of request dimensions. Default empty array.
	 *     @type Google_Service_AnalyticsReporting_DimensionFilter[] $dimension_filters List of dimension filter instances for the specified request dimensions. Default empty array.
	 *     @type string                                              $start_date        Start date in 'Y-m-d' format. Default empty string.
	 *     @type string                                              $end_date          End date in 'Y-m-d' format. Default empty string.
	 *     @type string                                              $page              Specific page URL to filter by. Default empty string.
	 *     @type int                                                 $row_limit         Limit of rows to return. Default empty string.
	 * }
	 * @return Google_Service_AnalyticsReporting_ReportRequest|WP_Error Analytics site request instance.
	 */
	protected function create_analytics_site_data_request( array $args = array() ) {
		$args = wp_parse_args(
			$args,
			array(
				'dimensions'        => array(),
				'dimension_filters' => array(),
				'start_date'        => '',
				'end_date'          => '',
				'page'              => '',
				'row_limit'         => '',
			)
		);

		$option     = $this->get_settings()->get();
		$profile_id = $option['profileID'];

		$request = new Google_Service_AnalyticsReporting_ReportRequest();
		$request->setIncludeEmptyRows( true );
		$request->setViewId( $profile_id );

		if ( ! empty( $args['dimensions'] ) ) {
			$request->setDimensions( (array) $args['dimensions'] );
		}

		if ( ! empty( $args['start_date'] ) && ! empty( $args['end_date'] ) ) {
			$date_range = new Google_Service_AnalyticsReporting_DateRange();
			$date_range->setStartDate( $args['start_date'] );
			$date_range->setEndDate( $args['end_date'] );
			$request->setDateRanges( array( $date_range ) );
		}

		$dimension_filter_clauses = array();

		$hostnames = URL::permute_site_hosts( URL::parse( $this->context->get_reference_site_url(), PHP_URL_HOST ) );

		$dimension_filter = new Google_Service_AnalyticsReporting_DimensionFilter();
		$dimension_filter->setDimensionName( 'ga:hostname' );
		$dimension_filter->setOperator( 'IN_LIST' );
		$dimension_filter->setExpressions( $hostnames );
		$dimension_filter_clause = new Google_Service_AnalyticsReporting_DimensionFilterClause();
		$dimension_filter_clause->setFilters( array( $dimension_filter ) );
		$dimension_filter_clauses[] = $dimension_filter_clause;

		if ( ! empty( $args['dimension_filters'] ) ) {
			$dimension_filters       = $args['dimension_filters'];
			$dimension_filter_clause = new Google_Service_AnalyticsReporting_DimensionFilterClause();
			$dimension_filter_clause->setFilters( $dimension_filters );
			$dimension_filter_clause->setOperator( 'AND' );
			$dimension_filter_clauses[] = $dimension_filter_clause;
		}

		if ( ! empty( $args['page'] ) ) {
			$dimension_filter = new Google_Service_AnalyticsReporting_DimensionFilter();
			$dimension_filter->setDimensionName( 'ga:pagePath' );
			$dimension_filter->setOperator( 'EXACT' );
			$args['page'] = str_replace( trim( $this->context->get_reference_site_url(), '/' ), '', esc_url_raw( $args['page'] ) );
			$dimension_filter->setExpressions( array( rawurldecode( $args['page'] ) ) );
			$dimension_filter_clause = new Google_Service_AnalyticsReporting_DimensionFilterClause();
			$dimension_filter_clause->setFilters( array( $dimension_filter ) );
			$dimension_filter_clauses[] = $dimension_filter_clause;
		}

		$request->setDimensionFilterClauses( $dimension_filter_clauses );

		if ( ! empty( $args['row_limit'] ) ) {
			$request->setPageSize( $args['row_limit'] );
		}

		return $request;
	}

	/**
	 * Sets up information about the module.
	 *
	 * @since 1.0.0
	 *
	 * @return array Associative array of module info.
	 */
	protected function setup_info() {
		return array(
			'slug'        => 'analytics',
			'name'        => _x( 'Analytics', 'Service name', 'google-site-kit' ),
			'description' => __( 'Get a deeper understanding of your customers. Google Analytics gives you the free tools you need to analyze data for your business in one place.', 'google-site-kit' ),
			'order'       => 3,
			'homepage'    => __( 'https://analytics.google.com/analytics/web', 'google-site-kit' ),
		);
	}

	/**
	 * Gets the configured Analytics Reporting service object instance.
	 *
	 * @return Google_Service_AnalyticsReporting The Analytics Reporting API service.
	 */
	private function get_analyticsreporting_service() {
		return $this->get_service( 'analyticsreporting' );
	}

	/**
	 * Sets up the Google services the module should use.
	 *
	 * This method is invoked once by {@see Module::get_service()} to lazily set up the services when one is requested
	 * for the first time.
	 *
	 * @since 1.0.0
	 * @since 1.2.0 Now requires Google_Site_Kit_Client instance.
	 *
	 * @param Google_Site_Kit_Client $client Google client instance.
	 * @return array Google services as $identifier => $service_instance pairs. Every $service_instance must be an
	 *               instance of Google_Service.
	 */
	protected function setup_services( Google_Site_Kit_Client $client ) {
		$google_proxy = new Google_Proxy( $this->context );
		return array(
			'analytics'             => new Google_Service_Analytics( $client ),
			'analyticsreporting'    => new Google_Service_AnalyticsReporting( $client ),
			'analyticsprovisioning' => new Google_Service_AnalyticsProvisioning( $client, $google_proxy->url() ),
		);
	}

	/**
	 * Gets the provisioning redirect URI that listens for the Terms of Service redirect.
	 *
	 * @since 1.9.0
	 *
	 * @return string Provisioning redirect URI.
	 */
	private function get_provisioning_redirect_uri() {
		$google_proxy = new Google_Proxy( $this->context );
		return $google_proxy->get_site_fields()['analytics_redirect_uri'];
	}

	/**
	 * Transforms an exception into a WP_Error object.
	 *
	 * @since 1.0.0
	 * @since 1.70.0 $datapoint parameter is optional.
	 *
	 * @param Exception $e         Exception object.
	 * @param string    $datapoint Optional. Datapoint originally requested. Default is an empty string.
	 * @return WP_Error WordPress error object.
	 */
	protected function exception_to_error( Exception $e, $datapoint = '' ) {
		$cache_ttl = false;

		if ( 'report' === $datapoint && $e instanceof Google_Service_Exception ) {
			$errors = $e->getErrors();
			// If error is because of AdSense metric being requested, set adsenseLinked to false.
			if ( isset( $errors[0]['message'] ) ) {
				if ( $this->is_adsense_metric( substr( $errors[0]['message'], strlen( 'Restricted metric(s): ' ) ) ) ) {
					$this->get_settings()->merge( array( 'adsenseLinked' => false ) );
				}

				if ( preg_match( '#^Restricted metric\(s\)\:#im', $errors[0]['message'] ) ) {
					$cache_ttl = ( 10 * MINUTE_IN_SECONDS );
				}
			}
		}

		$error = parent::exception_to_error( $e, $datapoint );

		if ( $cache_ttl && is_wp_error( $error ) ) {
			$error_code = $error->get_error_code();
			if ( ! empty( $error->error_data[ $error_code ] ) ) {
				$error->error_data[ $error_code ]['cacheTTL'] = $cache_ttl;
			} else {
				$error->add_data(
					array(
						'cacheTTL' => $cache_ttl,
					),
					$error_code
				);
			}
		}

		return $error;
	}

	/**
	 * Determines whether the given request is for an adsense request.
	 *
	 * @param Data_Request $data Data request object.
	 *
	 * @return bool
	 */
	private function is_adsense_request( $data ) {
		foreach ( (array) $data['metrics'] as $metric ) {
			$metric = (array) $metric;
			if ( isset( $metric['expression'] ) && $this->is_adsense_metric( $metric['expression'] ) ) {
				return true;
			}
		}

		return false;
	}

	/**
	 * Determines whether the given metric expression is for an AdSense metric.
	 *
	 * @since 1.8.0
	 *
	 * @param string $metric Metric expression.
	 * @return bool True if AdSense metric, false otherwise.
	 */
	private function is_adsense_metric( $metric ) {
		return 0 === strpos( $metric, 'ga:adsense' );
	}

	/**
	 * Outputs the user tracking opt-out script.
	 *
	 * This script opts out of all Google Analytics tracking, for all measurement IDs, regardless of implementation.
	 * E.g. via Tag Manager, etc.
	 *
	 * @since 1.5.0
	 * @link https://developers.google.com/analytics/devguides/collection/analyticsjs/user-opt-out
	 */
	private function print_tracking_opt_out() {
		$settings    = $this->get_settings()->get();
		$account_id  = $settings['accountID'];
		$property_id = $settings['propertyID'];

		if ( ! $this->is_tracking_disabled() ) {
			return;
		}

		if ( $this->context->is_amp() ) : ?>
			<!-- <?php esc_html_e( 'Google Analytics AMP opt-out snippet added by Site Kit', 'google-site-kit' ); ?> -->
			<meta name="ga-opt-out" content="" id="__gaOptOutExtension">
			<!-- <?php esc_html_e( 'End Google Analytics AMP opt-out snippet added by Site Kit', 'google-site-kit' ); ?> -->
		<?php else : ?>
			<!-- <?php esc_html_e( 'Google Analytics opt-out snippet added by Site Kit', 'google-site-kit' ); ?> -->
			<?php
			if ( ! empty( $property_id ) ) {
				BC_Functions::wp_print_inline_script_tag(
					sprintf( 'window["ga-disable-%s"] = true;', esc_attr( $property_id ) )
				);
			}
			?>
			<?php do_action( 'googlesitekit_analytics_tracking_opt_out', $property_id, $account_id ); ?>
			<!-- <?php esc_html_e( 'End Google Analytics opt-out snippet added by Site Kit', 'google-site-kit' ); ?> -->
			<?php
		endif;
	}

	/**
	 * Sets up the module's settings instance.
	 *
	 * @since 1.2.0
	 *
	 * @return Module_Settings
	 */
	protected function setup_settings() {
		return new Settings( $this->options );
	}

	/**
	 * Sets up the module's assets to register.
	 *
	 * @since 1.8.0
	 *
	 * @return Asset[] List of Asset objects.
	 */
	protected function setup_assets() {
		$base_url = $this->context->url( 'dist/assets/' );

		return array(
			new Script(
				'googlesitekit-modules-analytics',
				array(
					'src'          => $base_url . 'js/googlesitekit-modules-analytics.js',
					'dependencies' => array(
						'googlesitekit-vendor',
						'googlesitekit-api',
						'googlesitekit-data',
						'googlesitekit-modules',
						'googlesitekit-datastore-site',
						'googlesitekit-datastore-user',
						'googlesitekit-datastore-forms',
						'googlesitekit-components',
						'googlesitekit-modules-data',
					),
				)
			),
		);
	}

	/**
	 * Determines the Analytics account ID from a given Analytics property ID.
	 *
	 * @since 1.8.0
	 *
	 * @param string $property_id Analytics property ID.
	 * @return string Analytics account ID, or empty string if invalid property ID.
	 */
	protected function parse_account_id( $property_id ) {
		if ( ! preg_match( '/^UA-([0-9]+)-[0-9]+$/', $property_id, $matches ) ) {
			return '';
		}
		return $matches[1];
	}

	/**
	 * Registers the Analytics tag.
	 *
	 * @since 1.24.0
	 */
	private function register_tag() {
		$settings = $this->get_settings()->get();

		if ( $this->context->is_amp() ) {
			$tag = new AMP_Tag( $settings['propertyID'], self::MODULE_SLUG );
		} else {
			$tag = new Web_Tag( $settings['propertyID'], self::MODULE_SLUG );
		}

		if ( $tag->is_tag_blocked() ) {
			return;
		}

		$tag->use_guard( new Tag_Verify_Guard( $this->context->input() ) );
		$tag->use_guard( new Tag_Guard( $this->get_settings() ) );
		$tag->use_guard( new Tag_Environment_Type_Guard() );

		if ( $tag->can_register() ) {
			$tag->set_anonymize_ip( $settings['anonymizeIP'] );
			$tag->set_home_domain(
				URL::parse( $this->context->get_canonical_home_url(), PHP_URL_HOST )
			);
			$tag->set_ads_conversion_id( $settings['adsConversionID'] );

			$tag->register();
		}
	}

	/**
	 * Finds a property in the properties list.
	 *
	 * @since 1.31.0
	 *
	 * @param array  $properties  An array of Analytics properties to search in.
	 * @param string $property_id Optional. The Analytics property ID. Default is the current property ID from the Analytics settings.
	 * @param array  $urls        Optional. An array of URLs that searched property can have.
	 * @return mixed A property instance on success, otherwise NULL.
	 */
	protected function find_property( array $properties, $property_id = '', array $urls = array() ) {
		if ( strlen( $property_id ) === 0 ) {
			$option      = $this->get_settings()->get();
			$property_id = $option['propertyID'];
		}

		foreach ( $properties as $property ) {
			/* @var Google_Service_Analytics_Webproperty $property Property instance. */
			$id          = $property->getId();
			$website_url = $property->getWebsiteUrl();
			$website_url = untrailingslashit( $website_url );

			if ( $id === $property_id || ( 0 < count( $urls ) && in_array( $website_url, $urls, true ) ) ) {
				return $property;
			}
		}

		return null;
	}

	/**
	 * Populates Analytics settings using the incoming token response data.
	 *
	 * @since 1.50.0
	 *
	 * @param array $token_response Token response data.
	 */
	public function handle_token_response_data( $token_response ) {
		if ( empty( $token_response['analytics_configuration'] ) || $this->is_connected() ) {
			return;
		}

		$configuration = $token_response['analytics_configuration'];
		if ( ! is_array( $configuration ) ) {
			return;
		}

		$keys_map = array(
			'ga_account_id'               => 'accountID',
			'ua_property_id'              => 'propertyID',
			'ua_internal_web_property_id' => 'internalWebPropertyID',
			'ua_profile_id'               => 'profileID',
		);

		$settings = array();
		foreach ( $keys_map as $key => $setting ) {
			if ( ! empty( $configuration[ $key ] ) && is_string( $configuration[ $key ] ) ) {
				$settings[ $setting ] = $configuration[ $key ];
			}
		}

		// Save new settings only if all keys are not empty.
		if ( ! empty( $settings ) && count( $settings ) === 4 ) {
			$this->get_settings()->merge( $settings );
		}
	}

	/**
	 * Checks if the current user has access to the current configured service entity.
	 *
	 * @since 1.70.0
	 *
	 * @return boolean|WP_Error
	 */
	public function check_service_entity_access() {
		$data_request = array(
			'row_limit' => 1,
		);

		$request = $this->create_analytics_site_data_request( $data_request );

		if ( is_wp_error( $request ) ) {
			return $request;
		}

		try {
			$body = new Google_Service_AnalyticsReporting_GetReportsRequest();
			$body->setReportRequests( array( $request ) );
			$this->get_analyticsreporting_service()->reports->batchGet( $body );
		} catch ( Exception $e ) {
			if ( $e->getCode() === 403 ) {
				return false;
			}
			return $this->exception_to_error( $e );
		}

		return true;
	}

	/**
	 * Validates the report metrics for a shared request.
	 *
	 * @since 1.82.0
	 * @since 1.98.0 Renamed the method, and moved the check for being a shared request to the caller.
	 *
	 * @param Google_Service_AnalyticsReporting_Metric[] $metrics The metrics to validate.
	 * @throws Invalid_Report_Metrics_Exception Thrown if the metrics are invalid.
	 */
	protected function validate_shared_report_metrics( $metrics ) {
		$valid_metrics = apply_filters(
			'googlesitekit_shareable_analytics_metrics',
			array(
				'ga:sessions',
				'ga:users',
				'ga:pageviews',
				'ga:uniquePageviews',
				'ga:bounceRate',
				'ga:avgSessionDuration',
				'ga:adsenseRevenue',
				'ga:adsenseECPM',
				'ga:adsensePageImpressions',
				'ga:goalCompletionsAll',
			)
		);

		$invalid_metrics = array_diff(
			array_map(
				function ( $metric ) {
					return $metric->getExpression();
				},
				$metrics
			),
			$valid_metrics
		);

		if ( count( $invalid_metrics ) > 0 ) {
			$message = count( $invalid_metrics ) > 1 ? sprintf(
				/* translators: %s: is replaced with a comma separated list of the invalid metrics. */
				__(
					'Unsupported metrics requested: %s',
					'google-site-kit'
				),
				join(
					/* translators: used between list items, there is a space after the comma. */
					__( ', ', 'google-site-kit' ),
					$invalid_metrics
				)
			) : sprintf(
				/* translators: %s: is replaced with the invalid metric. */
				__(
					'Unsupported metric requested: %s',
					'google-site-kit'
				),
				$invalid_metrics[0]
			);

			throw new Invalid_Report_Metrics_Exception( $message );
		}
	}

	/**
	 * Validates the report dimensions for a shared request.
	 *
	 * @since 1.82.0
	 * @since 1.98.0 Renamed the method, and moved the check for being a shared request to the caller.
	 *
	 * @param Google_Service_AnalyticsReporting_Dimension[] $dimensions The dimensions to validate.
	 * @throws Invalid_Report_Dimensions_Exception Thrown if the dimensions are invalid.
	 */
	protected function validate_shared_report_dimensions( $dimensions ) {
		$valid_dimensions = apply_filters(
			'googlesitekit_shareable_analytics_dimensions',
			array(
				'ga:date',
				'ga:pagePath',
				'ga:pageTitle',
				'ga:channelGrouping',
				'ga:country',
				'ga:deviceCategory',
				'ga:hostname',
			)
		);

		$invalid_dimensions = array_diff(
			array_map(
				function ( $dimension ) {
					return $dimension->getName();
				},
				$dimensions
			),
			$valid_dimensions
		);

		if ( count( $invalid_dimensions ) > 0 ) {
			$message = count( $invalid_dimensions ) > 1 ? sprintf(
				/* translators: %s: is replaced with a comma separated list of the invalid dimensions. */
				__(
					'Unsupported dimensions requested: %s',
					'google-site-kit'
				),
				join(
					/* translators: used between list items, there is a space after the comma. */
					__( ', ', 'google-site-kit' ),
					$invalid_dimensions
				)
			) : sprintf(
				/* translators: %s: is replaced with the invalid dimension. */
				__(
					'Unsupported dimension requested: %s',
					'google-site-kit'
				),
				$invalid_dimensions[0]
			);

			throw new Invalid_Report_Dimensions_Exception( $message );
		}
	}

}<|MERGE_RESOLUTION|>--- conflicted
+++ resolved
@@ -149,14 +149,8 @@
 		add_filter(
 			'googlesitekit_dashboard_sharing_data',
 			function ( $data ) {
-<<<<<<< HEAD
 				if ( ! $this->authentication->is_authenticated() ) {
-					$settings              = $this->get_settings()->get();
-					$data['dashboardView'] = $settings['dashboardView'];
-=======
-				if ( Feature_Flags::enabled( 'ga4Reporting' ) && ! $this->authentication->is_authenticated() ) {
 					$settings = $this->get_settings()->get();
->>>>>>> d3160769
 				}
 
 				return $data;
@@ -280,20 +274,6 @@
 			),
 		);
 
-<<<<<<< HEAD
-		$fields = array_merge(
-			array(
-				'analytics_dashboard_view' => array(
-					'label' => __( 'Analytics dashboard view', 'google-site-kit' ),
-					'value' => 'google-analytics-4' === $settings['dashboardView'] ? __( 'Google Analytics 4 view', 'google-site-kit' ) : __( 'Universal Analytics view', 'google-site-kit' ),
-					'debug' => $settings['dashboardView'],
-				),
-			),
-			$fields
-		);
-
-=======
->>>>>>> d3160769
 		return $fields;
 	}
 
@@ -365,12 +345,6 @@
 		// At this point, account creation was successful.
 		$new_settings['accountID'] = $account_id;
 
-<<<<<<< HEAD
-		// For GA4-SPECIFIC provisioning callback, switch to GA4 dashboard view.
-		$new_settings['dashboardView'] = Analytics_4::DASHBOARD_VIEW;
-
-=======
->>>>>>> d3160769
 		$this->get_settings()->merge( $new_settings );
 
 		do_action(
