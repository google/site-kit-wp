--- conflicted
+++ resolved
@@ -50,23 +50,6 @@
 	const OPTION = 'googlesitekit_analytics_settings';
 
 	/**
-<<<<<<< HEAD
-	 * Temporary storage for datapoint $data object for use in response parsing.
-	 *
-	 * @var array
-	 */
-	private $data;
-
-	/**
-	 * Temporary storage for adsense request.
-	 *
-	 * @var bool
-	 */
-	private $is_adsense_request = false;
-
-	/**
-=======
->>>>>>> 246842c9
 	 * Registers functionality through WordPress hooks.
 	 *
 	 * @since 1.0.0
@@ -484,14 +467,9 @@
 	 *
 	 * @return RequestInterface|callable|WP_Error Request object or callable on success, or WP_Error on failure.
 	 */
-<<<<<<< HEAD
-	protected function create_data_request( $method, $datapoint, array $data = array() ) {
-		$this->data = $data;
-=======
 	protected function create_data_request( Data_Request $data ) {
 		$method    = $data->method;
 		$datapoint = $data->datapoint;
->>>>>>> 246842c9
 
 		if ( 'GET' === $method ) {
 			switch ( $datapoint ) {
@@ -1019,14 +997,9 @@
 	 *
 	 * @return mixed Parsed response data on success, or WP_Error on failure.
 	 */
-<<<<<<< HEAD
-	protected function parse_data_response( $method, $datapoint, $response ) {
-		$data = $this->data ?: array();
-=======
 	protected function parse_data_response( Data_Request $data, $response ) {
 		$method    = $data->method;
 		$datapoint = $data->datapoint;
->>>>>>> 246842c9
 
 		if ( 'GET' === $method ) {
 			switch ( $datapoint ) {
@@ -1152,11 +1125,7 @@
 
 					return $response;
 				case 'report':
-<<<<<<< HEAD
-					if ( $this->is_adsense_request ) {
-=======
 					if ( $this->is_adsense_request( $data ) ) {
->>>>>>> 246842c9
 						if ( isset( $response->error ) ) {
 							$this->options->delete( 'googlesitekit_analytics_adsense_linked' );
 						} else {
@@ -1334,17 +1303,10 @@
 	 *
 	 * @return bool
 	 */
-<<<<<<< HEAD
-	private function detect_adsense_request_from_metrics( array $metrics ) {
-		foreach ( $metrics as $metric ) {
-			if ( 0 === strpos( $metric->getExpression(), 'ga:adsense' ) ) {
-				$this->is_adsense_request = true;
-=======
 	private function is_adsense_request( $data ) {
 		foreach ( (array) $data['metrics'] as $metric ) {
 			if ( isset( $metric->expression ) && 0 === strpos( $metric->expression, 'ga:adsense' ) ) {
 				return true;
->>>>>>> 246842c9
 			}
 		}
 
