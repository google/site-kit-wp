<?php
/**
 * Class Google\Site_Kit\Modules\Analytics
 *
 * @package   Google\Site_Kit
 * @copyright 2021 Google LLC
 * @license   https://www.apache.org/licenses/LICENSE-2.0 Apache License 2.0
 * @link      https://sitekit.withgoogle.com
 */

namespace Google\Site_Kit\Modules;

use Google\Site_Kit\Core\Modules\Module;
use Google\Site_Kit\Core\Modules\Module_Settings;
use Google\Site_Kit\Core\Modules\Module_With_Deactivation;
use Google\Site_Kit\Core\Modules\Module_With_Debug_Fields;
use Google\Site_Kit\Core\Modules\Module_With_Screen;
use Google\Site_Kit\Core\Modules\Module_With_Screen_Trait;
use Google\Site_Kit\Core\Modules\Module_With_Scopes;
use Google\Site_Kit\Core\Modules\Module_With_Scopes_Trait;
use Google\Site_Kit\Core\Modules\Module_With_Settings;
use Google\Site_Kit\Core\Modules\Module_With_Settings_Trait;
use Google\Site_Kit\Core\Modules\Module_With_Assets;
use Google\Site_Kit\Core\Modules\Module_With_Assets_Trait;
use Google\Site_Kit\Core\Modules\Module_With_Owner;
use Google\Site_Kit\Core\Modules\Module_With_Owner_Trait;
use Google\Site_Kit\Core\REST_API\Exception\Invalid_Datapoint_Exception;
use Google\Site_Kit\Core\Authentication\Google_Proxy;
use Google\Site_Kit\Core\Assets\Asset;
use Google\Site_Kit\Core\Assets\Script;
use Google\Site_Kit\Core\Authentication\Clients\Google_Site_Kit_Client;
use Google\Site_Kit\Core\Permissions\Permissions;
use Google\Site_Kit\Core\REST_API\Data_Request;
use Google\Site_Kit\Core\Tags\Guards\Tag_Production_Guard;
use Google\Site_Kit\Core\Tags\Guards\Tag_Verify_Guard;
use Google\Site_Kit\Core\Util\Debug_Data;
use Google\Site_Kit\Core\Util\Feature_Flags;
use Google\Site_Kit\Core\Util\Method_Proxy_Trait;
use Google\Site_Kit\Modules\Analytics\Google_Service_AnalyticsProvisioning;
use Google\Site_Kit\Modules\Analytics\AMP_Tag;
use Google\Site_Kit\Modules\Analytics\Settings;
use Google\Site_Kit\Modules\Analytics\Tag_Guard;
use Google\Site_Kit\Modules\Analytics\Web_Tag;
use Google\Site_Kit\Modules\Analytics\Proxy_AccountTicket;
use Google\Site_Kit\Modules\Analytics\Advanced_Tracking;
use Google\Site_Kit_Dependencies\Google\Service\Analytics as Google_Service_Analytics;
use Google\Site_Kit_Dependencies\Google\Service\AnalyticsReporting as Google_Service_AnalyticsReporting;
use Google\Site_Kit_Dependencies\Google\Service\AnalyticsReporting\GetReportsRequest as Google_Service_AnalyticsReporting_GetReportsRequest;
use Google\Site_Kit_Dependencies\Google\Service\AnalyticsReporting\ReportRequest as Google_Service_AnalyticsReporting_ReportRequest;
use Google\Site_Kit_Dependencies\Google\Service\AnalyticsReporting\Dimension as Google_Service_AnalyticsReporting_Dimension;
use Google\Site_Kit_Dependencies\Google\Service\AnalyticsReporting\DimensionFilter as Google_Service_AnalyticsReporting_DimensionFilter;
use Google\Site_Kit_Dependencies\Google\Service\AnalyticsReporting\DimensionFilterClause as Google_Service_AnalyticsReporting_DimensionFilterClause;
use Google\Site_Kit_Dependencies\Google\Service\AnalyticsReporting\DateRange as Google_Service_AnalyticsReporting_DateRange;
use Google\Site_Kit_Dependencies\Google\Service\AnalyticsReporting\Metric as Google_Service_AnalyticsReporting_Metric;
use Google\Site_Kit_Dependencies\Google\Service\AnalyticsReporting\OrderBy as Google_Service_AnalyticsReporting_OrderBy;
use Google\Site_Kit_Dependencies\Google\Service\Analytics\Accounts as Google_Service_Analytics_Accounts;
use Google\Site_Kit_Dependencies\Google\Service\Analytics\Account as Google_Service_Analytics_Account;
use Google\Site_Kit_Dependencies\Google\Service\Analytics\Webproperties as Google_Service_Analytics_Webproperties;
use Google\Site_Kit_Dependencies\Google\Service\Analytics\Webproperty as Google_Service_Analytics_Webproperty;
use Google\Site_Kit_Dependencies\Google\Service\Analytics\Profile as Google_Service_Analytics_Profile;
use Google\Site_Kit_Dependencies\Google\Service\Exception as Google_Service_Exception;
use Google\Site_Kit_Dependencies\Psr\Http\Message\RequestInterface;
use WP_Error;
use Exception;
use Google\Site_Kit\Core\Util\BC_Functions;

/**
 * Class representing the Analytics module.
 *
 * @since 1.0.0
 * @access private
 * @ignore
 */
final class Analytics extends Module
	implements Module_With_Screen, Module_With_Scopes, Module_With_Settings, Module_With_Assets, Module_With_Debug_Fields, Module_With_Owner, Module_With_Deactivation {
	use Method_Proxy_Trait;
	use Module_With_Assets_Trait;
	use Module_With_Owner_Trait;
	use Module_With_Scopes_Trait;
	use Module_With_Screen_Trait;
	use Module_With_Settings_Trait;

	const PROVISION_ACCOUNT_TICKET_ID = 'googlesitekit_analytics_provision_account_ticket_id';

	const READONLY_SCOPE  = 'https://www.googleapis.com/auth/analytics.readonly';
	const PROVISION_SCOPE = 'https://www.googleapis.com/auth/analytics.provision';
	const EDIT_SCOPE      = 'https://www.googleapis.com/auth/analytics.edit';

	/**
	 * Module slug name.
	 */
	const MODULE_SLUG = 'analytics';

	/**
	 * Registers functionality through WordPress hooks.
	 *
	 * @since 1.0.0
	 */
	public function register() {
		$this->register_scopes_hook();

		if ( ! Feature_Flags::enabled( 'unifiedDashboard' ) ) {
			$this->register_screen_hook();
		}

		/**
		 * This filter only exists to be unhooked by the AdSense module if active.
		 *
		 * @see \Google\Site_Kit\Modules\Analytics\Settings::register
		 */
		add_filter( 'googlesitekit_analytics_adsense_linked', '__return_false' );

		add_action( 'admin_init', $this->get_method_proxy( 'handle_provisioning_callback' ) );
		add_action( 'googlesitekit_authorize_user', array( $this, 'handle_token_response_data' ) );

		// For non-AMP and AMP.
		add_action( 'wp_head', $this->get_method_proxy( 'print_tracking_opt_out' ), 0 );
		// For Web Stories plugin.
		add_action( 'web_stories_story_head', $this->get_method_proxy( 'print_tracking_opt_out' ), 0 );
		// Analytics tag placement logic.
		add_action( 'template_redirect', $this->get_method_proxy( 'register_tag' ) );

		add_filter( 'googlesitekit_proxy_setup_url_params', $this->get_method_proxy( 'update_proxy_setup_mode' ) );

		( new Advanced_Tracking( $this->context ) )->register();
	}

	/**
	 * Checks whether or not tracking snippet should be contextually disabled for this request.
	 *
	 * @since 1.1.0
	 *
	 * @return bool
	 */
	protected function is_tracking_disabled() {
		$settings = $this->get_settings()->get();
		// This filter is documented in Tag_Manager::filter_analytics_allow_tracking_disabled.
		if ( ! apply_filters( 'googlesitekit_allow_tracking_disabled', $settings['useSnippet'] ) ) {
			return false;
		}

		$option = $this->get_settings()->get();

		$disable_logged_in_users  = in_array( 'loggedinUsers', $option['trackingDisabled'], true ) && is_user_logged_in();
		$disable_content_creators = in_array( 'contentCreators', $option['trackingDisabled'], true ) && current_user_can( 'edit_posts' );

		$disabled = $disable_logged_in_users || $disable_content_creators;

		/**
		 * Filters whether or not the Analytics tracking snippet is output for the current request.
		 *
		 * @since 1.1.0
		 *
		 * @param $disabled bool Whether to disable tracking or not.
		 */
		return (bool) apply_filters( 'googlesitekit_analytics_tracking_disabled', $disabled );
	}

	/**
	 * Gets required Google OAuth scopes for the module.
	 *
	 * @since 1.0.0
	 *
	 * @return array List of Google OAuth scopes.
	 */
	public function get_scopes() {
		return array(
			self::READONLY_SCOPE,
		);
	}

	/**
	 * Checks whether the module is connected.
	 *
	 * A module being connected means that all steps required as part of its activation are completed.
	 *
	 * @since 1.0.0
	 *
	 * @return bool True if module is connected, false otherwise.
	 */
	public function is_connected() {
		$required_keys = array(
			'accountID',
			'propertyID',
			'profileID',
			'internalWebPropertyID',
		);

		$options = $this->get_settings()->get();
		foreach ( $required_keys as $required_key ) {
			if ( empty( $options[ $required_key ] ) ) {
				return false;
			}
		}

		return parent::is_connected();
	}

	/**
	 * Cleans up when the module is deactivated.
	 *
	 * @since 1.0.0
	 */
	public function on_deactivation() {
		$this->get_settings()->delete();
		$this->options->delete( 'googlesitekit_analytics_adsense_linked' );
	}

	/**
	 * Gets an array of debug field definitions.
	 *
	 * @since 1.5.0
	 *
	 * @return array
	 */
	public function get_debug_fields() {
		$settings = $this->get_settings()->get();

		return array(
			'analytics_account_id'  => array(
				'label' => __( 'Analytics account ID', 'google-site-kit' ),
				'value' => $settings['accountID'],
				'debug' => Debug_Data::redact_debug_value( $settings['accountID'] ),
			),
			'analytics_property_id' => array(
				'label' => __( 'Analytics property ID', 'google-site-kit' ),
				'value' => $settings['propertyID'],
				'debug' => Debug_Data::redact_debug_value( $settings['propertyID'], 7 ),
			),
			'analytics_profile_id'  => array(
				'label' => __( 'Analytics view ID', 'google-site-kit' ),
				'value' => $settings['profileID'],
				'debug' => Debug_Data::redact_debug_value( $settings['profileID'] ),
			),
			'analytics_use_snippet' => array(
				'label' => __( 'Analytics snippet placed', 'google-site-kit' ),
				'value' => $settings['useSnippet'] ? __( 'Yes', 'google-site-kit' ) : __( 'No', 'google-site-kit' ),
				'debug' => $settings['useSnippet'] ? 'yes' : 'no',
			),
		);
	}

	/**
	 * Handles the provisioning callback after the user completes the terms of service.
	 *
	 * @since 1.9.0
	 */
	protected function handle_provisioning_callback() {
		if ( defined( 'WP_CLI' ) && WP_CLI ) {
			return;
		}

		if ( ! current_user_can( Permissions::MANAGE_OPTIONS ) ) {
			return;
		}

		$input = $this->context->input();

		if ( ! $input->filter( INPUT_GET, 'gatoscallback' ) ) {
			return;
		}

		// The handler should check the received Account Ticket id parameter against the id stored in the provisioning step.
		$account_ticket_id        = $input->filter( INPUT_GET, 'accountTicketId', FILTER_SANITIZE_STRING );
		$stored_account_ticket_id = get_transient( self::PROVISION_ACCOUNT_TICKET_ID . '::' . get_current_user_id() );
		delete_transient( self::PROVISION_ACCOUNT_TICKET_ID . '::' . get_current_user_id() );

		if ( $stored_account_ticket_id !== $account_ticket_id ) {
			wp_safe_redirect(
				$this->context->admin_url( 'module-analytics', array( 'error_code' => 'account_ticket_id_mismatch' ) )
			);
			exit;
		}

		// Check for a returned error.
		$error = $input->filter( INPUT_GET, 'error', FILTER_SANITIZE_STRING );
		if ( ! empty( $error ) ) {
			wp_safe_redirect(
				$this->context->admin_url( 'module-analytics', array( 'error_code' => $error ) )
			);
			exit;
		}

		$account_id      = $input->filter( INPUT_GET, 'accountId', FILTER_SANITIZE_STRING );
		$web_property_id = $input->filter( INPUT_GET, 'webPropertyId', FILTER_SANITIZE_STRING );
		$profile_id      = $input->filter( INPUT_GET, 'profileId', FILTER_SANITIZE_STRING );

		if ( empty( $account_id ) || empty( $web_property_id ) || empty( $profile_id ) ) {
			wp_safe_redirect(
				$this->context->admin_url( 'module-analytics', array( 'error_code' => 'callback_missing_parameter' ) )
			);
			exit;
		}

		// Retrieve the internal web property id.
		try {
			$web_property = $this->get_service( 'analytics' )->management_webproperties->get( $account_id, $web_property_id );
		} catch ( Exception $e ) {
			wp_safe_redirect(
				$this->context->admin_url( 'module-analytics', array( 'error_code' => 'property_not_found' ) )
			);
			exit;
		}

		$internal_web_property_id = $web_property->getInternalWebPropertyId();

		$this->get_settings()->merge(
			array(
				'accountID'             => $account_id,
				'propertyID'            => $web_property_id,
				'profileID'             => $profile_id,
				'internalWebPropertyID' => $internal_web_property_id,
			)
		);

		do_action(
			'googlesitekit_analytics_handle_provisioning_callback',
			$account_id,
			$web_property_id,
			$internal_web_property_id,
			$profile_id
		);

		wp_safe_redirect(
			$this->context->admin_url(
				'dashboard',
				array(
					'notification' => 'authentication_success',
					'slug'         => 'analytics',
				)
			)
		);
		exit;
	}

	/**
	 * Gets map of datapoint to definition data for each.
	 *
	 * @since 1.9.0
	 *
	 * @return array Map of datapoints to their definitions.
	 */
	protected function get_datapoint_definitions() {
		return array(
			'GET:accounts-properties-profiles' => array( 'service' => 'analytics' ),
			'POST:create-account-ticket'       => array(
				'service'                => 'analyticsprovisioning',
				'scopes'                 => array( self::PROVISION_SCOPE ),
				'request_scopes_message' => __( 'You’ll need to grant Site Kit permission to create a new Analytics account on your behalf.', 'google-site-kit' ),
			),
			'POST:create-profile'              => array(
				'service'                => 'analytics',
				'scopes'                 => array( self::EDIT_SCOPE ),
				'request_scopes_message' => __( 'You’ll need to grant Site Kit permission to create a new Analytics view on your behalf.', 'google-site-kit' ),
			),
			'POST:create-property'             => array(
				'service'                => 'analytics',
				'scopes'                 => array( self::EDIT_SCOPE ),
				'request_scopes_message' => __( 'You’ll need to grant Site Kit permission to create a new Analytics property on your behalf.', 'google-site-kit' ),
			),
			'GET:goals'                        => array( 'service' => 'analytics' ),
			'GET:profiles'                     => array( 'service' => 'analytics' ),
			'GET:properties-profiles'          => array( 'service' => 'analytics' ),
			'GET:report'                       => array( 'service' => 'analyticsreporting' ),
			'GET:tag-permission'               => array( 'service' => '' ),
		);
	}

	/**
	 * Creates a request object for the given datapoint.
	 *
	 * @since 1.0.0
	 *
	 * @param Data_Request $data Data request object.
	 * @return RequestInterface|callable|WP_Error Request object or callable on success, or WP_Error on failure.
	 *
	 * @throws Invalid_Datapoint_Exception Thrown if the datapoint does not exist.
	 */
	protected function create_data_request( Data_Request $data ) {
		switch ( "{$data->method}:{$data->datapoint}" ) {
			case 'GET:accounts-properties-profiles':
				return function () use ( $data ) {
					$restore_defer = $this->with_client_defer( false );

					try {
						return $this->get_service( 'analytics' )->management_accounts->listManagementAccounts();
					} catch ( Google_Service_Exception $exception ) {
						// The exception message is a JSON object of all errors, so we'll convert it to our WP Error first.
						$wp_error = $this->exception_to_error( $exception, $data->datapoint );
						// Unfortunately there isn't a better way to identify this without checking the message.
						if ( 'User does not have any Google Analytics account.' === $wp_error->get_error_message() ) {
							return new Google_Service_Analytics_Accounts();
						}
						// If any other exception was caught, re-throw it.
						throw $exception;
					} finally {
						$restore_defer(); // Will be called before returning in all cases.
					}
				};
			case 'POST:create-account-ticket':
				if ( ! isset( $data['accountName'] ) ) {
					/* translators: %s: Missing parameter name */
					return new WP_Error( 'missing_required_param', sprintf( __( 'Request parameter is empty: %s.', 'google-site-kit' ), 'accountName' ), array( 'status' => 400 ) );
				}
				if ( ! isset( $data['propertyName'] ) ) {
					/* translators: %s: Missing parameter name */
					return new WP_Error( 'missing_required_param', sprintf( __( 'Request parameter is empty: %s.', 'google-site-kit' ), 'propertyName' ), array( 'status' => 400 ) );
				}
				if ( ! isset( $data['profileName'] ) ) {
					/* translators: %s: Missing parameter name */
					return new WP_Error( 'missing_required_param', sprintf( __( 'Request parameter is empty: %s.', 'google-site-kit' ), 'profileName' ), array( 'status' => 400 ) );
				}
				if ( ! isset( $data['timezone'] ) ) {
					/* translators: %s: Missing parameter name */
					return new WP_Error( 'missing_required_param', sprintf( __( 'Request parameter is empty: %s.', 'google-site-kit' ), 'timezone' ), array( 'status' => 400 ) );
				}

				if ( ! $this->authentication->credentials()->using_proxy() ) {
					return new WP_Error( 'requires_service', __( 'Analytics provisioning requires connecting via the Site Kit Service.', 'google-site-kit' ), array( 'status' => 400 ) );
				}

				$account = new Google_Service_Analytics_Account();
				$account->setName( $data['accountName'] );

				$property = new Google_Service_Analytics_Webproperty();
				$property->setName( $data['propertyName'] );
				$property->setWebsiteUrl( $this->context->get_reference_site_url() );

				$profile = new Google_Service_Analytics_Profile();
				$profile->setName( $data['profileName'] );
				$profile->setTimezone( $data['timezone'] );

				$account_ticket = new Proxy_AccountTicket();
				$account_ticket->setAccount( $account );
				$account_ticket->setWebproperty( $property );
				$account_ticket->setProfile( $profile );
				$account_ticket->setRedirectUri( $this->get_provisioning_redirect_uri() );

				// Add site id and secret.
				$creds = $this->authentication->credentials()->get();
				$account_ticket->setSiteId( $creds['oauth2_client_id'] );
				$account_ticket->setSiteSecret( $creds['oauth2_client_secret'] );

				return $this->get_service( 'analyticsprovisioning' )
					->provisioning->createAccountTicket( $account_ticket );
			case 'GET:goals':
				$connection = $this->get_settings()->get();
				if (
					empty( $connection['accountID'] ) ||
					empty( $connection['internalWebPropertyID'] ) ||
					empty( $connection['profileID'] )
				) {
					// This is needed to return and emulate the same error format from Analytics API.
					return function() {
						return array(
							'error' => array(
								'code'    => 400,
								'message' => __( 'Analytics module needs to be configured.', 'google-site-kit' ),
								'status'  => 'INVALID_ARGUMENT',
							),
						);
					};
				}
				$service = $this->get_service( 'analytics' );
				return $service->management_goals->listManagementGoals( $connection['accountID'], $connection['propertyID'], $connection['profileID'] );
			case 'GET:profiles':
				if ( ! isset( $data['accountID'] ) ) {
					return new WP_Error(
						'missing_required_param',
						/* translators: %s: Missing parameter name */
						sprintf( __( 'Request parameter is empty: %s.', 'google-site-kit' ), 'accountID' ),
						array( 'status' => 400 )
					);
				}
				if ( ! isset( $data['propertyID'] ) ) {
					return new WP_Error(
						'missing_required_param',
						/* translators: %s: Missing parameter name */
						sprintf( __( 'Request parameter is empty: %s.', 'google-site-kit' ), 'propertyID' ),
						array( 'status' => 400 )
					);
				}

				return $this->get_service( 'analytics' )->management_profiles->listManagementProfiles( $data['accountID'], $data['propertyID'] );
			case 'GET:properties-profiles':
				if ( ! isset( $data['accountID'] ) ) {
					return new WP_Error(
						'missing_required_param',
						/* translators: %s: Missing parameter name */
						sprintf( __( 'Request parameter is empty: %s.', 'google-site-kit' ), 'accountID' ),
						array( 'status' => 400 )
					);
				}

				return $this->get_service( 'analytics' )->management_webproperties->listManagementWebproperties( $data['accountID'] );
			case 'GET:report':
				$request_args = array();

				if ( empty( $data['metrics'] ) ) {
					/* translators: %s: Missing parameter name */
					return new WP_Error( 'missing_required_param', sprintf( __( 'Request parameter is empty: %s.', 'google-site-kit' ), 'metrics' ), array( 'status' => 400 ) );
				}

				if ( ! empty( $data['url'] ) ) {
					$request_args['page'] = $data['url'];
				}

				if ( ! empty( $data['limit'] ) ) {
					$request_args['row_limit'] = $data['limit'];
				}

				$dimensions = $data['dimensions'];
				if ( ! empty( $dimensions ) && ( is_string( $dimensions ) || is_array( $dimensions ) ) ) {
					if ( is_string( $dimensions ) ) {
						$dimensions = explode( ',', $dimensions );
					} elseif ( is_array( $dimensions ) && ! wp_is_numeric_array( $dimensions ) ) { // If single object is passed.
						$dimensions = array( $dimensions );
					}

					$dimensions = array_filter(
						array_map(
							function ( $dimension_def ) {
								$dimension = new Google_Service_AnalyticsReporting_Dimension();

								if ( is_string( $dimension_def ) ) {
									$dimension->setName( $dimension_def );
								} elseif ( is_array( $dimension_def ) && ! empty( $dimension_def['name'] ) ) {
									$dimension->setName( $dimension_def['name'] );
								} else {
									return null;
								}

								return $dimension;
							},
							array_filter( $dimensions )
						)
					);

					if ( ! empty( $dimensions ) ) {
						$request_args['dimensions'] = $dimensions;
					}
				}

				$dimension_filters          = $data['dimensionFilters'];
				$dimension_filter_instances = array();
				if ( ! empty( $dimension_filters ) && is_array( $dimension_filters ) ) {
					foreach ( $dimension_filters as $dimension_name => $dimension_value ) {
						$dimension_filter = new Google_Service_AnalyticsReporting_DimensionFilter();
						$dimension_filter->setDimensionName( $dimension_name );
						if ( is_array( $dimension_value ) ) {
							$dimension_filter->setOperator( 'IN_LIST' );
							$dimension_filter->setExpressions( $dimension_value );
						} else {
							$dimension_filter->setOperator( 'EXACT' );
							$dimension_filter->setExpressions( array( $dimension_value ) );
						}
						$dimension_filter_instances[] = $dimension_filter;
					}

					if ( ! empty( $dimension_filter_instances ) ) {
						$request_args['dimension_filters'] = $dimension_filter_instances;
					}
				}

				$request = $this->create_analytics_site_data_request( $request_args );

				if ( is_wp_error( $request ) ) {
					return $request;
				}

				$date_ranges = array();
				$start_date  = $data['startDate'];
				$end_date    = $data['endDate'];
				if ( strtotime( $start_date ) && strtotime( $end_date ) ) {
					$compare_start_date = $data['compareStartDate'];
					$compare_end_date   = $data['compareEndDate'];
					$date_ranges[]      = array( $start_date, $end_date );

					// When using multiple date ranges, it changes the structure of the response,
					// where each date range becomes an item in a list.
					if ( strtotime( $compare_start_date ) && strtotime( $compare_end_date ) ) {
						$date_ranges[] = array( $compare_start_date, $compare_end_date );
					}
				} else {
					$date_range    = $data['dateRange'] ?: 'last-28-days';
					$date_ranges[] = $this->parse_date_range( $date_range, $data['compareDateRanges'] ? 2 : 1 );

					// When using multiple date ranges, it changes the structure of the response,
					// where each date range becomes an item in a list.
					if ( ! empty( $data['multiDateRange'] ) ) {
						$date_ranges[] = $this->parse_date_range( $date_range, 1, 1, true );
					}
				}

				$date_ranges = array_map(
					function ( $date_range ) {
						list ( $start_date, $end_date ) = $date_range;
						$date_range                     = new Google_Service_AnalyticsReporting_DateRange();
						$date_range->setStartDate( $start_date );
						$date_range->setEndDate( $end_date );

						return $date_range;
					},
					$date_ranges
				);
				$request->setDateRanges( $date_ranges );

				$metrics = $data['metrics'];
				if ( is_string( $metrics ) || is_array( $metrics ) ) {
					if ( is_string( $metrics ) ) {
						$metrics = explode( ',', $data['metrics'] );
					} elseif ( is_array( $metrics ) && ! wp_is_numeric_array( $metrics ) ) { // If single object is passed.
						$metrics = array( $metrics );
					}

					$metrics = array_filter(
						array_map(
							function ( $metric_def ) {
								$metric = new Google_Service_AnalyticsReporting_Metric();

								if ( is_string( $metric_def ) ) {
									$metric->setAlias( $metric_def );
									$metric->setExpression( $metric_def );
								} elseif ( is_array( $metric_def ) && ! empty( $metric_def['expression'] ) ) {
									$metric->setExpression( $metric_def['expression'] );
									$metric->setAlias( ! empty( $metric_def['alias'] ) ? $metric_def['alias'] : $metric_def['expression'] );
								} else {
									return null;
								}

								return $metric;
							},
							array_filter( $metrics )
						)
					);

					if ( ! empty( $metrics ) ) {
						$request->setMetrics( $metrics );
					}
				}

				// Order by.
				$orderby = $this->parse_reporting_orderby( $data['orderby'] );
				if ( ! empty( $orderby ) ) {
					$request->setOrderBys( $orderby );
				}

				// Batch reports requests.
				$body = new Google_Service_AnalyticsReporting_GetReportsRequest();
				$body->setReportRequests( array( $request ) );

				return $this->get_analyticsreporting_service()->reports->batchGet( $body );
			case 'POST:create-profile':
				if ( ! isset( $data['accountID'] ) ) {
					return new WP_Error(
						'missing_required_param',
						/* translators: %s: Missing parameter name */
						sprintf( __( 'Request parameter is empty: %s.', 'google-site-kit' ), 'accountID' ),
						array( 'status' => 400 )
					);
				}
				if ( ! isset( $data['propertyID'] ) ) {
					return new WP_Error(
						'missing_required_param',
						/* translators: %s: Missing parameter name */
						sprintf( __( 'Request parameter is empty: %s.', 'google-site-kit' ), 'propertyID' ),
						array( 'status' => 400 )
					);
				}
				$profile_name = trim( $data['profileName'] );
				if ( empty( $profile_name ) ) {
					$profile_name = _x( 'All Web Site Data', 'default Analytics view name', 'google-site-kit' );
				}
				$profile = new Google_Service_Analytics_Profile();
				$profile->setName( $profile_name );
				return $profile = $this->get_service( 'analytics' )->management_profiles->insert( $data['accountID'], $data['propertyID'], $profile );
			case 'POST:create-property':
				if ( ! isset( $data['accountID'] ) ) {
					return new WP_Error(
						'missing_required_param',
						/* translators: %s: Missing parameter name */
						sprintf( __( 'Request parameter is empty: %s.', 'google-site-kit' ), 'accountID' ),
						array( 'status' => 400 )
					);
				}
				$property = new Google_Service_Analytics_Webproperty();
				$property->setName( wp_parse_url( $this->context->get_reference_site_url(), PHP_URL_HOST ) );
				$property->setWebsiteUrl( $this->context->get_reference_site_url() );
				return $this->get_service( 'analytics' )->management_webproperties->insert( $data['accountID'], $property );
			case 'GET:tag-permission':
				return function() use ( $data ) {
					if ( ! isset( $data['propertyID'] ) ) {
						return new WP_Error(
							'missing_required_param',
							/* translators: %s: Missing parameter name */
							sprintf( __( 'Request parameter is empty: %s.', 'google-site-kit' ), 'propertyID' ),
							array( 'status' => 400 )
						);
					}
					$property_id = $data['propertyID'];
					return array_merge(
						array(
							'accountID'  => '', // Set the accountID to be an empty string and let has_access_to_property handle determining actual ID.
							'propertyID' => $property_id,
						),
						$this->has_access_to_property( $property_id )
					);
				};
		}

		return parent::create_data_request( $data );
	}

	/**
	 * Parses the orderby value of the data request into an array of reporting orderby object instances.
	 *
	 * @since 1.13.1
	 *
	 * @param array|null $orderby Data request orderby value.
	 * @return Google_Service_AnalyticsReporting_OrderBy[] An array of reporting orderby objects.
	 */
	protected function parse_reporting_orderby( $orderby ) {
		if ( empty( $orderby ) || ! is_array( $orderby ) ) {
			return array();
		}

		$results = array_map(
			function ( $order_def ) {
				$order_def = array_merge(
					array(
						'fieldName' => '',
						'sortOrder' => '',
					),
					(array) $order_def
				);

				if ( empty( $order_def['fieldName'] ) || empty( $order_def['sortOrder'] ) ) {
					return null;
				}

				$order_by = new Google_Service_AnalyticsReporting_OrderBy();
				$order_by->setFieldName( $order_def['fieldName'] );
				$order_by->setSortOrder( $order_def['sortOrder'] );

				return $order_by;
			},
			// When just object is passed we need to convert it to an array of objects.
			wp_is_numeric_array( $orderby ) ? $orderby : array( $orderby )
		);

		$results = array_filter( $results );
		$results = array_values( $results );

		return $results;
	}

	/**
	 * Parses a response for the given datapoint.
	 *
	 * @since 1.0.0
	 *
	 * @param Data_Request $data Data request object.
	 * @param mixed        $response Request response.
	 *
	 * @return mixed Parsed response data on success, or WP_Error on failure.
	 */
	protected function parse_data_response( Data_Request $data, $response ) {
		switch ( "{$data->method}:{$data->datapoint}" ) {
			case 'GET:accounts-properties-profiles':
				/* @var Google_Service_Analytics_Accounts $response listManagementAccounts response. */
				$accounts            = (array) $response->getItems();
				$account_ids         = array_map(
					function ( Google_Service_Analytics_Account $account ) {
						return $account->getId();
					},
					$accounts
				);
				$properties_profiles = array(
					'properties' => array(),
					'profiles'   => array(),
				);

				if ( empty( $accounts ) ) {
					return array_merge( compact( 'accounts' ), $properties_profiles );
				}

				if ( $data['existingAccountID'] && $data['existingPropertyID'] ) {
					// If there is an existing tag, pass it through to ensure only the existing tag is matched.
					$properties_profiles = $this->get_data(
						'properties-profiles',
						array(
							'accountID'          => $data['existingAccountID'],
							'existingPropertyID' => $data['existingPropertyID'],
						)
					);
				} else {
					// Get the account ID from the saved settings.
					$option     = $this->get_settings()->get();
					$account_id = $option['accountID'];
					// If the saved account ID is in the list of accounts the user has access to, it's a match.
					if ( in_array( $account_id, $account_ids, true ) ) {
						$properties_profiles = $this->get_data( 'properties-profiles', array( 'accountID' => $account_id ) );
					} else {
						$account_summaries = $this->get_service( 'analytics' )->management_accountSummaries->listManagementAccountSummaries();
						$current_url       = $this->context->get_reference_site_url();
						$current_urls      = $this->permute_site_url( $current_url );

						foreach ( $account_summaries as $account_summary ) {
							$found_property = $this->find_property( $account_summary->getWebProperties(), '', $current_urls );
							if ( ! is_null( $found_property ) ) {
								$properties_profiles = $this->get_data( 'properties-profiles', array( 'accountID' => $account_summary->getId() ) );
								break;
							}
						}
					}
				}

				if ( is_wp_error( $properties_profiles ) || ! $properties_profiles ) {
					$properties_profiles = array(
						'properties' => array(),
						'profiles'   => array(),
					);
				}

				return array_merge( compact( 'accounts' ), $properties_profiles );
			case 'GET:goals':
				if ( is_array( $response ) ) {
					return $response;
				}
				// TODO: Parse this response to a regular array.
				break;
			case 'GET:profiles':
				// TODO: Parse this response to a regular array.
				$response = $response->getItems();

				return $response;
			case 'GET:properties-profiles':
				/* @var Google_Service_Analytics_Webproperties $response listManagementWebproperties response. */
				$properties     = (array) $response->getItems();
				$found_property = null;
				$response       = array(
					'properties' => $properties,
					'profiles'   => array(),
				);

				if ( 0 === count( $properties ) ) {
					return $response;
				}

				// If requested for a specific property, only match by property ID.
				if ( ! empty( $data['existingPropertyID'] ) ) {
					$found_property = $this->find_property( $properties, $data['existingPropertyID'], array() );
				} else {
					$current_url    = $this->context->get_reference_site_url();
					$current_urls   = $this->permute_site_url( $current_url );
					$found_property = $this->find_property( $properties, '', $current_urls );
				}

				if ( ! is_null( $found_property ) ) {
					$response['matchedProperty'] = $found_property;
				} else {
					$found_property = new Google_Service_Analytics_Webproperty();
				}

				// If no match is found, fetch profiles for the first property if available.
				if ( ! $found_property->getAccountId() && $properties ) {
					$found_property = array_shift( $properties );
				} elseif ( ! $found_property->getAccountId() ) {
					// If no found property, skip the call to 'profiles' as it would be empty/fail.
					return $response;
				}

				$profiles = $this->get_data(
					'profiles',
					array(
						'accountID'  => $found_property->getAccountId(),
						'propertyID' => $found_property->getId(),
					)
				);

				if ( is_wp_error( $profiles ) ) {
					return $profiles;
				}

				$response['profiles'] = $profiles;

				return $response;
			case 'GET:report':
				// If AdSense metric successfully requested, set adsenseLinked to true.
				if ( $this->is_adsense_request( $data ) ) {
					$this->get_settings()->merge( array( 'adsenseLinked' => true ) );
				}

				return $response->getReports();
			case 'POST:create-account-ticket':
				// Cache the create ticket id long enough to verify it upon completion of the terms of service.
				set_transient(
					self::PROVISION_ACCOUNT_TICKET_ID . '::' . get_current_user_id(),
					$response->getId(),
					15 * MINUTE_IN_SECONDS
				);
				return $response;
		}

		return parent::parse_data_response( $data, $response );
	}

	/**
	 * Creates a new Analytics site request for the current site and given arguments.
	 *
	 * @since 1.0.0
	 * @since 1.24.0 Added $dimension_filters
	 *
	 * @param array $args {
	 *     Optional. Additional arguments.
	 *
	 *     @type array                                               $dimensions        List of request dimensions. Default empty array.
	 *     @type Google_Service_AnalyticsReporting_DimensionFilter[] $dimension_filters List of dimension filter instances for the specified request dimensions. Default empty array.
	 *     @type string                                              $start_date        Start date in 'Y-m-d' format. Default empty string.
	 *     @type string                                              $end_date          End date in 'Y-m-d' format. Default empty string.
	 *     @type string                                              $page              Specific page URL to filter by. Default empty string.
	 *     @type int                                                 $row_limit         Limit of rows to return. Default empty string.
	 * }
	 * @return Google_Service_AnalyticsReporting_ReportRequest|WP_Error Analytics site request instance.
	 */
	protected function create_analytics_site_data_request( array $args = array() ) {
		$args = wp_parse_args(
			$args,
			array(
				'dimensions'        => array(),
				'dimension_filters' => array(),
				'start_date'        => '',
				'end_date'          => '',
				'page'              => '',
				'row_limit'         => '',
			)
		);

		$option     = $this->get_settings()->get();
		$profile_id = $option['profileID'];

		$request = new Google_Service_AnalyticsReporting_ReportRequest();
		$request->setIncludeEmptyRows( true );
		$request->setViewId( $profile_id );

		if ( ! empty( $args['dimensions'] ) ) {
			$request->setDimensions( (array) $args['dimensions'] );
		}

		if ( ! empty( $args['start_date'] ) && ! empty( $args['end_date'] ) ) {
			$date_range = new Google_Service_AnalyticsReporting_DateRange();
			$date_range->setStartDate( $args['start_date'] );
			$date_range->setEndDate( $args['end_date'] );
			$request->setDateRanges( array( $date_range ) );
		}

		$dimension_filter_clauses = array();

		$hostnames = array_values(
			array_unique(
				array_map(
					function ( $site_url ) {
						return wp_parse_url( $site_url, PHP_URL_HOST );
					},
					$this->permute_site_url( $this->context->get_reference_site_url() )
				)
			)
		);

		$dimension_filter = new Google_Service_AnalyticsReporting_DimensionFilter();
		$dimension_filter->setDimensionName( 'ga:hostname' );
		$dimension_filter->setOperator( 'IN_LIST' );
		$dimension_filter->setExpressions( $hostnames );
		$dimension_filter_clause = new Google_Service_AnalyticsReporting_DimensionFilterClause();
		$dimension_filter_clause->setFilters( array( $dimension_filter ) );
		$dimension_filter_clauses[] = $dimension_filter_clause;

		if ( ! empty( $args['dimension_filters'] ) ) {
			$dimension_filters       = $args['dimension_filters'];
			$dimension_filter_clause = new Google_Service_AnalyticsReporting_DimensionFilterClause();
			$dimension_filter_clause->setFilters( $dimension_filters );
			$dimension_filter_clause->setOperator( 'AND' );
			$dimension_filter_clauses[] = $dimension_filter_clause;
		}

		if ( ! empty( $args['page'] ) ) {
			$dimension_filter = new Google_Service_AnalyticsReporting_DimensionFilter();
			$dimension_filter->setDimensionName( 'ga:pagePath' );
			$dimension_filter->setOperator( 'EXACT' );
			$args['page'] = str_replace( trim( $this->context->get_reference_site_url(), '/' ), '', esc_url_raw( $args['page'] ) );
			$dimension_filter->setExpressions( array( rawurldecode( $args['page'] ) ) );
			$dimension_filter_clause = new Google_Service_AnalyticsReporting_DimensionFilterClause();
			$dimension_filter_clause->setFilters( array( $dimension_filter ) );
			$dimension_filter_clauses[] = $dimension_filter_clause;
		}

		$request->setDimensionFilterClauses( $dimension_filter_clauses );

		if ( ! empty( $args['row_limit'] ) ) {
			$request->setPageSize( $args['row_limit'] );
		}

		return $request;
	}

	/**
	 * Sets up information about the module.
	 *
	 * @since 1.0.0
	 *
	 * @return array Associative array of module info.
	 */
	protected function setup_info() {
		return array(
			'slug'        => 'analytics',
			'name'        => _x( 'Analytics', 'Service name', 'google-site-kit' ),
			'description' => __( 'Get a deeper understanding of your customers. Google Analytics gives you the free tools you need to analyze data for your business in one place.', 'google-site-kit' ),
			'order'       => 3,
			'homepage'    => __( 'https://analytics.google.com/analytics/web', 'google-site-kit' ),
		);
	}

	/**
	 * Gets the configured Analytics Reporting service object instance.
	 *
	 * @return Google_Service_AnalyticsReporting The Analytics Reporting API service.
	 */
	private function get_analyticsreporting_service() {
		return $this->get_service( 'analyticsreporting' );
	}

	/**
	 * Sets up the Google services the module should use.
	 *
	 * This method is invoked once by {@see Module::get_service()} to lazily set up the services when one is requested
	 * for the first time.
	 *
	 * @since 1.0.0
	 * @since 1.2.0 Now requires Google_Site_Kit_Client instance.
	 *
	 * @param Google_Site_Kit_Client $client Google client instance.
	 * @return array Google services as $identifier => $service_instance pairs. Every $service_instance must be an
	 *               instance of Google_Service.
	 */
	protected function setup_services( Google_Site_Kit_Client $client ) {
		$google_proxy = new Google_Proxy( $this->context );
		return array(
			'analytics'             => new Google_Service_Analytics( $client ),
			'analyticsreporting'    => new Google_Service_AnalyticsReporting( $client ),
			'analyticsprovisioning' => new Google_Service_AnalyticsProvisioning( $client, $google_proxy->url() ),
		);
	}

	/**
	 * Gets the provisioning redirect URI that listens for the Terms of Service redirect.
	 *
	 * @since 1.9.0
	 *
	 * @return string Provisioning redirect URI.
	 */
	private function get_provisioning_redirect_uri() {
		$google_proxy = new Google_Proxy( $this->context );
		return $google_proxy->get_site_fields()['analytics_redirect_uri'];
	}

	/**
	 * Verifies that user has access to the property found in the existing tag.
	 *
	 * @since 1.0.0
	 * @since 1.8.0 Simplified to return a boolean and require account ID.
	 *
	 * @param string $property_id Property found in the existing tag.
	 * @return array A string representing the accountID and a boolean representing if the user has access to the property.
	 */
	protected function has_access_to_property( $property_id ) {
		if ( empty( $property_id ) ) {
			return array(
				'permission' => false,
			);
		}

		$account_id        = $this->parse_account_id( $property_id );
		$account_summaries = $this->get_service( 'analytics' )->management_accountSummaries->listManagementAccountSummaries();

		/**
		 * Helper method to check check if a given account
		 * contains the property_id
		 */
		$has_property = function ( $account_id ) use ( $property_id, $account_summaries ) {
			foreach ( $account_summaries as $account_summary ) {
				if ( $account_summary->getId() !== $account_id ) {
					continue;
				}

				foreach ( $account_summary->getWebProperties() as $property ) {
					if ( $property->getId() === $property_id ) {
						return true;
					}
				}
			}

			return false;
		};

		// Ensure there is access to the property.
		if ( $has_property( $account_id ) ) {
			return array(
				'accountID'  => $account_id,
				'permission' => true,
			);
		}

		foreach ( $account_summaries as $account_summary ) {
			if ( $has_property( $account_summary->getId() ) ) {
				return array(
					'accountID'  => $account_id,
					'permission' => true,
				);
			}
		}

		// No property matched the account ID.
		return array(
			'permission' => false,
		);
	}

	/**
	 * Transforms an exception into a WP_Error object.
	 *
	 * @since 1.0.0
	 *
	 * @param Exception $e         Exception object.
	 * @param string    $datapoint Datapoint originally requested.
	 * @return WP_Error WordPress error object.
	 */
	protected function exception_to_error( Exception $e, $datapoint ) {
		$cache_ttl = false;

		if ( 'report' === $datapoint && $e instanceof Google_Service_Exception ) {
			$errors = $e->getErrors();
			// If error is because of AdSense metric being requested, set adsenseLinked to false.
			if ( isset( $errors[0]['message'] ) ) {
				if ( $this->is_adsense_metric( substr( $errors[0]['message'], strlen( 'Restricted metric(s): ' ) ) ) ) {
					$this->get_settings()->merge( array( 'adsenseLinked' => false ) );
				}

				if ( preg_match( '#^Restricted metric\(s\)\:#im', $errors[0]['message'] ) ) {
					$cache_ttl = ( 10 * MINUTE_IN_SECONDS );
				}
			}
		}

		$error = parent::exception_to_error( $e, $datapoint );

		if ( $cache_ttl && is_wp_error( $error ) ) {
			$error_code = $error->get_error_code();
			if ( ! empty( $error->error_data[ $error_code ] ) ) {
				$error->error_data[ $error_code ]['cacheTTL'] = $cache_ttl;
			} else {
				$error->add_data(
					array(
						'cacheTTL' => $cache_ttl,
					),
					$error_code
				);
			}
		}

		return $error;
	}

	/**
	 * Determines whether the given request is for an adsense request.
	 *
	 * @param Data_Request $data Data request object.
	 *
	 * @return bool
	 */
	private function is_adsense_request( $data ) {
		foreach ( (array) $data['metrics'] as $metric ) {
			$metric = (array) $metric;
			if ( isset( $metric['expression'] ) && $this->is_adsense_metric( $metric['expression'] ) ) {
				return true;
			}
		}

		return false;
	}

	/**
	 * Determines whether the given metric expression is for an AdSense metric.
	 *
	 * @since 1.8.0
	 *
	 * @param string $metric Metric expression.
	 * @return bool True if AdSense metric, false otherwise.
	 */
	private function is_adsense_metric( $metric ) {
		return 0 === strpos( $metric, 'ga:adsense' );
	}

	/**
	 * Outputs the user tracking opt-out script.
	 *
	 * This script opts out of all Google Analytics tracking, for all measurement IDs, regardless of implementation.
	 * E.g. via Tag Manager, etc.
	 *
	 * @since 1.5.0
	 * @link https://developers.google.com/analytics/devguides/collection/analyticsjs/user-opt-out
	 */
	private function print_tracking_opt_out() {
		if ( ! $this->is_tracking_disabled() ) {
			return;
		}
		$settings    = $this->get_settings()->get();
		$account_id  = $settings['accountID'];
		$property_id = $settings['propertyID'];

		if ( $this->context->is_amp() ) : ?>
			<!-- <?php esc_html_e( 'Google Analytics AMP opt-out snippet added by Site Kit', 'google-site-kit' ); ?> -->
			<meta name="ga-opt-out" content="" id="__gaOptOutExtension">
			<!-- <?php esc_html_e( 'End Google Analytics AMP opt-out snippet added by Site Kit', 'google-site-kit' ); ?> -->
		<?php else : ?>
			<!-- <?php esc_html_e( 'Google Analytics opt-out snippet added by Site Kit', 'google-site-kit' ); ?> -->
			<?php
			BC_Functions::wp_print_inline_script_tag(
				sprintf( 'window["ga-disable-%s"] = true;', esc_attr( $property_id ) )
			);
			?>
			<?php do_action( 'googlesitekit_analytics_tracking_opt_out', $property_id, $account_id ); ?>
			<!-- <?php esc_html_e( 'End Google Analytics opt-out snippet added by Site Kit', 'google-site-kit' ); ?> -->
			<?php
		endif;
	}

	/**
	 * Sets up the module's settings instance.
	 *
	 * @since 1.2.0
	 *
	 * @return Module_Settings
	 */
	protected function setup_settings() {
		return new Settings( $this->options );
	}

	/**
	 * Sets up the module's assets to register.
	 *
	 * @since 1.8.0
	 *
	 * @return Asset[] List of Asset objects.
	 */
	protected function setup_assets() {
		$base_url = $this->context->url( 'dist/assets/' );

		return array(
			new Script(
				'googlesitekit-modules-analytics',
				array(
					'src'          => $base_url . 'js/googlesitekit-modules-analytics.js',
					'dependencies' => array(
						'googlesitekit-vendor',
						'googlesitekit-api',
						'googlesitekit-data',
						'googlesitekit-modules',
						'googlesitekit-datastore-site',
						'googlesitekit-datastore-user',
						'googlesitekit-datastore-forms',
					),
				)
			),
		);
	}

	/**
	 * Determines the Analytics account ID from a given Analytics property ID.
	 *
	 * @since 1.8.0
	 *
	 * @param string $property_id Analytics property ID.
	 * @return string Analytics account ID, or empty string if invalid property ID.
	 */
	protected function parse_account_id( $property_id ) {
		if ( ! preg_match( '/^UA-([0-9]+)-[0-9]+$/', $property_id, $matches ) ) {
			return '';
		}
		return $matches[1];
	}

	/**
	 * Registers the Analytics tag.
	 *
	 * @since 1.24.0
	 */
	private function register_tag() {
		$settings = $this->get_settings()->get();

		if ( $this->context->is_amp() ) {
			$tag = new AMP_Tag( $settings['propertyID'], self::MODULE_SLUG );
		} else {
			$tag = new Web_Tag( $settings['propertyID'], self::MODULE_SLUG );
		}

		if ( $tag->is_tag_blocked() ) {
			return;
		}

		$tag->use_guard( new Tag_Verify_Guard( $this->context->input() ) );
		$tag->use_guard( new Tag_Guard( $this->get_settings() ) );
		$tag->use_guard( new Tag_Production_Guard() );

		if ( $tag->can_register() ) {
			$tag->set_anonymize_ip( $settings['anonymizeIP'] );
			$tag->set_home_domain(
				wp_parse_url( $this->context->get_canonical_home_url(), PHP_URL_HOST )
			);
			$tag->set_ads_conversion_id( $settings['adsConversionID'] );

			$tag->register();
		}
	}

	/**
	 * Finds a property in the properties list.
	 *
	 * @since 1.31.0
	 *
	 * @param array  $properties  An array of Analytics properties to search in.
	 * @param string $property_id Optional. The Analytics property ID. Default is the current property ID from the Analytics settings.
	 * @param array  $urls        Optional. An array of URLs that searched property can have.
	 * @return mixed A property instance on success, otherwise NULL.
	 */
	protected function find_property( array $properties, $property_id = '', array $urls = array() ) {
		if ( strlen( $property_id ) === 0 ) {
			$option      = $this->get_settings()->get();
			$property_id = $option['propertyID'];
		}

		foreach ( $properties as $property ) {
			/* @var Google_Service_Analytics_Webproperty $property Property instance. */
			$id          = $property->getId();
			$website_url = $property->getWebsiteUrl();
			$website_url = untrailingslashit( $website_url );

			if ( $id === $property_id || ( 0 < count( $urls ) && in_array( $website_url, $urls, true ) ) ) {
				return $property;
			}
		}

		return null;
	}

	/**
<<<<<<< HEAD
	 * Populates Analytics settings using the incoming token response data.
	 *
	 * @since n.e.x.t
	 *
	 * @param array $token_response Token response data.
	 */
	public function handle_token_response_data( $token_response ) {
		if ( empty( $token_response['analytics_configuration'] ) || $this->is_connected() ) {
			return;
		}

		$configuration = $token_response['analytics_configuration'];
		if ( ! is_array( $configuration ) ) {
			return;
		}

		$keys_map = array(
			'ga_account_id'               => 'accountID',
			'ua_property_id'              => 'propertyID',
			'ua_internal_web_property_id' => 'internalWebPropertyID',
			'ua_profile_id'               => 'profileID',
		);

		$settings = array();
		foreach ( $keys_map as $key => $setting ) {
			if ( ! empty( $configuration[ $key ] ) && is_string( $configuration[ $key ] ) ) {
				$settings[ $setting ] = $configuration[ $key ];
			}
		}

		// Save new settings only if all keys are not empty.
		if ( ! empty( $settings ) && count( $settings ) === 4 ) {
			$this->get_settings()->merge( $settings );
		}
=======
	 * Adds mode=analytics-step to the proxy params if the serviceSetupV2 feature flag is enabled.
	 *
	 * @since n.e.x.t
	 *
	 * @param array $params An array of Google Proxy setup URL parameters.
	 * @return array Updated array with the mode=analytics-step parameter.
	 */
	private function update_proxy_setup_mode( $params ) {
		if ( Feature_Flags::enabled( 'serviceSetupV2' ) && ! $this->is_connected() ) {
			$params['mode'] = 'analytics-step';
		}

		return $params;
>>>>>>> d06113a5
	}

}<|MERGE_RESOLUTION|>--- conflicted
+++ resolved
@@ -1353,7 +1353,6 @@
 	}
 
 	/**
-<<<<<<< HEAD
 	 * Populates Analytics settings using the incoming token response data.
 	 *
 	 * @since n.e.x.t
@@ -1388,7 +1387,9 @@
 		if ( ! empty( $settings ) && count( $settings ) === 4 ) {
 			$this->get_settings()->merge( $settings );
 		}
-=======
+	}
+
+	/**
 	 * Adds mode=analytics-step to the proxy params if the serviceSetupV2 feature flag is enabled.
 	 *
 	 * @since n.e.x.t
@@ -1402,7 +1403,6 @@
 		}
 
 		return $params;
->>>>>>> d06113a5
 	}
 
 }