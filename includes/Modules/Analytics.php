<?php
/**
 * Class Google\Site_Kit\Modules\Analytics
 *
 * @package   Google\Site_Kit
 * @copyright 2019 Google LLC
 * @license   https://www.apache.org/licenses/LICENSE-2.0 Apache License 2.0
 * @link      https://sitekit.withgoogle.com
 */

namespace Google\Site_Kit\Modules;

use Google\Site_Kit\Core\Modules\Module;
use Google\Site_Kit\Core\Modules\Module_Settings;
use Google\Site_Kit\Core\Modules\Module_With_Admin_Bar;
use Google\Site_Kit\Core\Modules\Module_With_Debug_Fields;
use Google\Site_Kit\Core\Modules\Module_With_Screen;
use Google\Site_Kit\Core\Modules\Module_With_Screen_Trait;
use Google\Site_Kit\Core\Modules\Module_With_Scopes;
use Google\Site_Kit\Core\Modules\Module_With_Scopes_Trait;
use Google\Site_Kit\Core\Modules\Module_With_Settings;
use Google\Site_Kit\Core\Modules\Module_With_Settings_Trait;
use Google\Site_Kit\Core\Modules\Module_With_Assets;
use Google\Site_Kit\Core\Modules\Module_With_Assets_Trait;
use Google\Site_Kit\Core\Assets\Asset;
use Google\Site_Kit\Core\Assets\Script;
use Google\Site_Kit\Core\Authentication\Clients\Google_Site_Kit_Client;
use Google\Site_Kit\Core\REST_API\Data_Request;
use Google\Site_Kit\Core\Util\Debug_Data;
use Google\Site_Kit\Core\Util\Timezones;
use Google\Site_Kit\Modules\Analytics\Settings;
use Google\Site_Kit_Dependencies\Google_Service_AnalyticsReporting_DateRangeValues;
use Google\Site_Kit_Dependencies\Google_Service_AnalyticsReporting_GetReportsResponse;
use Google\Site_Kit_Dependencies\Google_Service_AnalyticsReporting_Report;
use Google\Site_Kit_Dependencies\Google_Service_AnalyticsReporting_ReportData;
use Google\Site_Kit_Dependencies\Google_Service_Analytics;
use Google\Site_Kit_Dependencies\Google_Service_AnalyticsReporting;
use Google\Site_Kit_Dependencies\Google_Service_AnalyticsReporting_GetReportsRequest;
use Google\Site_Kit_Dependencies\Google_Service_AnalyticsReporting_ReportRequest;
use Google\Site_Kit_Dependencies\Google_Service_AnalyticsReporting_Dimension;
use Google\Site_Kit_Dependencies\Google_Service_AnalyticsReporting_DimensionFilter;
use Google\Site_Kit_Dependencies\Google_Service_AnalyticsReporting_DimensionFilterClause;
use Google\Site_Kit_Dependencies\Google_Service_AnalyticsReporting_DateRange;
use Google\Site_Kit_Dependencies\Google_Service_AnalyticsReporting_Metric;
use Google\Site_Kit_Dependencies\Google_Service_AnalyticsReporting_OrderBy;
use Google\Site_Kit_Dependencies\Google_Service_Analytics_Accounts;
use Google\Site_Kit_Dependencies\Google_Service_Analytics_Account;
use Google\Site_Kit_Dependencies\Google_Service_Analytics_Webproperties;
use Google\Site_Kit_Dependencies\Google_Service_Analytics_Webproperty;
use Google\Site_Kit_Dependencies\Google_Service_Analytics_Profile;
use Google\Site_Kit_Dependencies\Psr\Http\Message\RequestInterface;
use WP_Error;
use Exception;

/**
 * Class representing the Analytics module.
 *
 * @since 1.0.0
 * @access private
 * @ignore
 */
final class Analytics extends Module
	implements Module_With_Screen, Module_With_Scopes, Module_With_Settings, Module_With_Assets, Module_With_Admin_Bar, Module_With_Debug_Fields {
	use Module_With_Screen_Trait, Module_With_Scopes_Trait, Module_With_Settings_Trait, Module_With_Assets_Trait;

	/**
	 * Registers functionality through WordPress hooks.
	 *
	 * @since 1.0.0
	 */
	public function register() {
		$this->register_scopes_hook();

		$this->register_screen_hook();

		/**
		 * This filter only exists to be unhooked by the AdSense module if active.
		 *
		 * @see \Google\Site_Kit\Modules\Analytics\Settings::register
		 */
		add_filter( 'googlesitekit_analytics_adsense_linked', '__return_false' );

		add_action( // For non-AMP.
			'wp_enqueue_scripts',
			function() {
				$this->enqueue_gtag_js();
			}
		);

		$print_amp_gtag = function() {
			// This hook is only available in AMP plugin version >=1.3, so if it
			// has already completed, do nothing.
			if ( ! doing_action( 'amp_print_analytics' ) && did_action( 'amp_print_analytics' ) ) {
				return;
			}

			$this->print_amp_gtag();
		};
		// Which actions are run depends on the version of the AMP Plugin
		// (https://amp-wp.org/) available. Version >=1.3 exposes a
		// new, `amp_print_analytics` action.
		// For all AMP modes, AMP plugin version >=1.3.
		add_action( 'amp_print_analytics', $print_amp_gtag );
		// For AMP Standard and Transitional, AMP plugin version <1.3.
		add_action( 'wp_footer', $print_amp_gtag, 20 );
		// For AMP Reader, AMP plugin version <1.3.
		add_action( 'amp_post_template_footer', $print_amp_gtag, 20 );

		add_filter( // Load amp-analytics component for AMP Reader.
			'amp_post_template_data',
			function( $data ) {
				return $this->amp_data_load_analytics_component( $data );
			}
		);

		add_action(
			'wp_head',
			function () {
				if ( $this->is_tracking_disabled() ) {
					$this->print_tracking_opt_out();
				}
			},
			0
		);

		// Add the timezone data for users provisioning new accounts.
		if ( ! $this->is_connected() ) {
			add_filter(
				'googlesitekit_admin_data',
				function( $admin_data ) {
					$selected_zone = get_option( 'timezone_string' );

					$timezones     = new Timezones();
					$timezone_data = $timezones->get_timezone_data();

					$admin_data['timezones'] = $timezone_data;
					$admin_data['timezone']  = $selected_zone;
					return $admin_data;
				}
			);
		}
	}

	/**
	 * Checks whether or not tracking snippet should be contextually disabled for this request.
	 *
	 * @since 1.1.0
	 *
	 * @return bool
	 */
	protected function is_tracking_disabled() {
		$exclusions = $this->get_data( 'tracking-disabled' );
		$disabled   = in_array( 'loggedinUsers', $exclusions, true ) && is_user_logged_in();

		/**
		 * Filters whether or not the Analytics tracking snippet is output for the current request.
		 *
		 * @since 1.1.0
		 *
		 * @param $disabled bool Whether to disable tracking or not.
		 */
		return (bool) apply_filters( 'googlesitekit_analytics_tracking_disabled', $disabled );
	}

	/**
	 * Gets required Google OAuth scopes for the module.
	 *
	 * @since 1.0.0
	 *
	 * @return array List of Google OAuth scopes.
	 */
	public function get_scopes() {
		return array(
			'https://www.googleapis.com/auth/analytics',
			'https://www.googleapis.com/auth/analytics.readonly',
			'https://www.googleapis.com/auth/analytics.manage.users',
			'https://www.googleapis.com/auth/analytics.edit',
			'https://www.googleapis.com/auth/analytics.provision',
		);
	}

	/**
	 * Returns all module information data for passing it to JavaScript.
	 *
	 * @since 1.0.0
	 *
	 * @return array Module information data.
	 */
	public function prepare_info_for_js() {
		$info = parent::prepare_info_for_js();

		$info['provides'] = array(
			__( 'Audience overview', 'google-site-kit' ),
			__( 'Top pages', 'google-site-kit' ),
			__( 'Top acquisition sources', 'google-site-kit' ),
		);

		return $info;
	}

	/**
	 * Checks whether the module is connected.
	 *
	 * A module being connected means that all steps required as part of its activation are completed.
	 *
	 * @since 1.0.0
	 *
	 * @return bool True if module is connected, false otherwise.
	 */
	public function is_connected() {
		$connection = $this->get_data( 'connection' );
		if ( is_wp_error( $connection ) ) {
			return false;
		}

		foreach ( (array) $connection as $value ) {
			if ( empty( $value ) ) {
				return false;
			}
		}

		return parent::is_connected();
	}

	/**
	 * Cleans up when the module is deactivated.
	 *
	 * @since 1.0.0
	 */
	public function on_deactivation() {
		$this->get_settings()->delete();
		$this->options->delete( 'googlesitekit_analytics_adsense_linked' );
	}

	/**
	 * Checks if the module is active in the admin bar for the given URL.
	 *
	 * @since 1.4.0
	 *
	 * @param string $url URL to determine active state for.
	 * @return bool
	 */
	public function is_active_in_admin_bar( $url ) {
		if ( ! $this->is_connected() ) {
			return false;
		}

		return $this->has_data_for_url( $url );
	}

	/**
	 * Gets an array of debug field definitions.
	 *
	 * @since 1.5.0
	 *
	 * @return array
	 */
	public function get_debug_fields() {
		$settings = $this->get_settings()->get();

		return array(
			'analytics_account_id'  => array(
				'label' => __( 'Analytics account ID', 'google-site-kit' ),
				'value' => $settings['accountID'],
				'debug' => Debug_Data::redact_debug_value( $settings['accountID'] ),
			),
			'analytics_property_id' => array(
				'label' => __( 'Analytics property ID', 'google-site-kit' ),
				'value' => $settings['propertyID'],
				'debug' => Debug_Data::redact_debug_value( $settings['propertyID'], 7 ),
			),
			'analytics_profile_id'  => array(
				'label' => __( 'Analytics profile ID', 'google-site-kit' ),
				'value' => $settings['profileID'],
				'debug' => Debug_Data::redact_debug_value( $settings['profileID'] ),
			),
			'analytics_use_snippet' => array(
				'label' => __( 'Analytics snippet placed', 'google-site-kit' ),
				'value' => $settings['useSnippet'] ? __( 'Yes', 'google-site-kit' ) : __( 'No', 'google-site-kit' ),
				'debug' => $settings['useSnippet'] ? 'yes' : 'no',
			),
		);
	}

	/**
	 * Outputs gtag snippet.
	 *
	 * @since 1.0.0
	 */
	protected function enqueue_gtag_js() {
		// Bail early if we are checking for the tag presence from the back end.
		if ( $this->context->input()->filter( INPUT_GET, 'tagverify', FILTER_VALIDATE_BOOLEAN ) ) {
			return;
		}

		// On AMP, do not print the script tag.
		if ( $this->context->is_amp() ) {
			return;
		}

		$use_snippet = $this->get_data( 'use-snippet' );
		if ( is_wp_error( $use_snippet ) || ! $use_snippet ) {
			return;
		}

		$tracking_id = $this->get_data( 'property-id' );
		if ( is_wp_error( $tracking_id ) ) {
			return;
		}

		wp_enqueue_script( // phpcs:ignore WordPress.WP.EnqueuedResourceParameters.MissingVersion
			'google_gtagjs',
			'https://www.googletagmanager.com/gtag/js?id=' . esc_attr( $tracking_id ),
			false,
			null,
			false
		);
		wp_script_add_data( 'google_gtagjs', 'script_execution', 'async' );

		wp_add_inline_script(
			'google_gtagjs',
			'window.dataLayer = window.dataLayer || [];function gtag(){dataLayer.push(arguments);}'
		);

		$gtag_opt = array();

		if ( $this->context->get_amp_mode() ) {
			$gtag_opt['linker'] = array(
				'domains' => array( $this->get_home_domain() ),
			);
		}

		$anonymize_ip = $this->get_data( 'anonymize-ip' );
		if ( ! is_wp_error( $anonymize_ip ) && $anonymize_ip ) {
			// See https://developers.google.com/analytics/devguides/collection/gtagjs/ip-anonymization.
			$gtag_opt['anonymize_ip'] = true;
		}

		/**
		 * Filters the gtag configuration options for the Analytics snippet.
		 *
		 * You can use the {@see 'googlesitekit_amp_gtag_opt'} filter to do the same for gtag in AMP.
		 *
		 * @since 1.0.0
		 *
		 * @see https://developers.google.com/gtagjs/devguide/configure
		 *
		 * @param array $gtag_opt gtag config options.
		 */
		$gtag_opt = apply_filters( 'googlesitekit_gtag_opt', $gtag_opt );

		if ( ! empty( $gtag_opt['linker'] ) ) {
			wp_add_inline_script(
				'google_gtagjs',
				'gtag(\'set\', \'linker\', ' . wp_json_encode( $gtag_opt['linker'] ) . ' );'
			);
		}
		unset( $gtag_opt['linker'] );

		wp_add_inline_script(
			'google_gtagjs',
			'gtag(\'js\', new Date());'
		);

		if ( empty( $gtag_opt ) ) {
			wp_add_inline_script(
				'google_gtagjs',
				'gtag(\'config\', \'' . esc_attr( $tracking_id ) . '\');'
			);
		} else {
			wp_add_inline_script(
				'google_gtagjs',
				'gtag(\'config\', \'' . esc_attr( $tracking_id ) . '\', ' . wp_json_encode( $gtag_opt ) . ' );'
			);
		}
	}

	/**
	 * Outputs gtag <amp-analytics> tag.
	 *
	 * @since 1.0.0
	 */
	protected function print_amp_gtag() {
		// Bail early if we are checking for the tag presence from the back end.
		if ( $this->context->input()->filter( INPUT_GET, 'tagverify', FILTER_VALIDATE_BOOLEAN ) ) {
			return;
		}

		if ( ! $this->context->is_amp() ) {
			return;
		}

		$use_snippet = $this->get_data( 'use-snippet' );
		if ( is_wp_error( $use_snippet ) || ! $use_snippet ) {
			return;
		}

		$tracking_id = $this->get_data( 'property-id' );
		if ( is_wp_error( $tracking_id ) ) {
			return;
		}

		$gtag_amp_opt = array(
			'vars'            => array(
				'gtag_id' => $tracking_id,
				'config'  => array(
					$tracking_id => array(
						'groups' => 'default',
						'linker' => array(
							'domains' => array( $this->get_home_domain() ),
						),
					),
				),
			),
			'optoutElementId' => '__gaOptOutExtension',
		);

		/**
		 * Filters the gtag configuration options for the amp-analytics tag.
		 *
		 * You can use the {@see 'googlesitekit_gtag_opt'} filter to do the same for gtag in non-AMP.
		 *
		 * @since 1.0.0
		 *
		 * @see https://developers.google.com/gtagjs/devguide/amp
		 *
		 * @param array $gtag_amp_opt gtag config options for AMP.
		 */
		$gtag_amp_opt_filtered = apply_filters( 'googlesitekit_amp_gtag_opt', $gtag_amp_opt );

		// Ensure gtag_id is set to the correct value.
		if ( ! is_array( $gtag_amp_opt_filtered ) ) {
			$gtag_amp_opt_filtered = $gtag_amp_opt;
		}

		if ( ! isset( $gtag_amp_opt_filtered['vars'] ) || ! is_array( $gtag_amp_opt_filtered['vars'] ) ) {
			$gtag_amp_opt_filtered['vars'] = $gtag_amp_opt['vars'];
		}

		$gtag_amp_opt_filtered['vars']['gtag_id'] = $tracking_id;
		?>
		<amp-analytics type="gtag" data-credentials="include">
			<script type="application/json">
				<?php echo wp_json_encode( $gtag_amp_opt_filtered ); ?>
			</script>
		</amp-analytics>
		<?php
	}

	/**
	 * Loads AMP analytics script if opted in.
	 *
	 * This only affects AMP Reader mode, the others are automatically covered.
	 *
	 * @since 1.0.0
	 *
	 * @param array $data AMP template data.
	 * @return array Filtered $data.
	 */
	protected function amp_data_load_analytics_component( $data ) {
		if ( isset( $data['amp_component_scripts']['amp-analytics'] ) ) {
			return $data;
		}

		$use_snippet = $this->get_data( 'use-snippet' );
		if ( is_wp_error( $use_snippet ) || ! $use_snippet ) {
			return $data;
		}

		$tracking_id = $this->get_data( 'property-id' );
		if ( is_wp_error( $tracking_id ) ) {
			return $data;
		}

		$data['amp_component_scripts']['amp-analytics'] = 'https://cdn.ampproject.org/v0/amp-analytics-0.1.js';
		return $data;
	}

	/**
	 * Returns the mapping between available datapoints and their services.
	 *
	 * @since 1.0.0
	 *
	 * @return array Associative array of $datapoint => $service_identifier pairs.
	 */
	protected function get_datapoint_services() {
		return array(
			// GET / POST.
			'connection'                   => '',
			'account-id'                   => '',
			'property-id'                  => '',
			'profile-id'                   => '',
			'internal-web-property-id'     => '',
			'use-snippet'                  => '',
			'tracking-disabled'            => '',
			// GET.
			'anonymize-ip'                 => '',
			'goals'                        => 'analytics',
			'accounts-properties-profiles' => 'analytics',
			'properties-profiles'          => 'analytics',
			'profiles'                     => 'analytics',
			'tag-permission'               => '',
			'report'                       => 'analyticsreporting',
			// POST.
			'create-property'              => 'analytics',
			'create-profile'               => 'analytics',
			'settings'                     => '',
		);
	}

	/**
	 * Creates a request object for the given datapoint.
	 *
	 * @since 1.0.0
	 *
	 * @param Data_Request $data Data request object.
	 *
	 * @return RequestInterface|callable|WP_Error Request object or callable on success, or WP_Error on failure.
	 */
	protected function create_data_request( Data_Request $data ) {
		switch ( "{$data->method}:{$data->datapoint}" ) {
			case 'GET:account-id':
				return function() {
					$option = $this->get_settings()->get();

					if ( empty( $option['accountID'] ) ) {
						return new WP_Error( 'account_id_not_set', __( 'Analytics account ID not set.', 'google-site-kit' ), array( 'status' => 404 ) );
					}
					return $option['accountID'];
				};
			case 'POST:account-id':
				if ( ! isset( $data['accountID'] ) ) {
					/* translators: %s: Missing parameter name */
					return new WP_Error( 'missing_required_param', sprintf( __( 'Request parameter is empty: %s.', 'google-site-kit' ), 'accountID' ), array( 'status' => 400 ) );
				}
				return function() use ( $data ) {
					$this->get_settings()->merge(
						array(
							'accountID'     => $data['accountID'],
							'adsenseLinked' => false,
						)
					);
					return true;
				};
			case 'GET:accounts-properties-profiles':
				return $this->get_service( 'analytics' )->management_accounts->listManagementAccounts();
			case 'GET:anonymize-ip':
				return function() {
					$option = $this->get_settings()->get();

					return (bool) $option['anonymizeIP'];
				};
			case 'GET:connection':
				return function() {
					$connection = array(
						'accountID'             => '',
						'propertyID'            => '',
						'profileID'             => '',
						'internalWebPropertyID' => '',
					);

					$option = $this->get_settings()->get();

					return array_intersect_key( $option, $connection );
				};
			case 'POST:connection':
				return function() use ( $data ) {
					$this->get_settings()->merge(
						array(
							'accountID'             => $data['accountID'],
							'propertyID'            => $data['propertyID'],
							'profileID'             => $data['profileID'],
							'internalWebPropertyID' => $data['internalWebPropertyID'],
							'adsenseLinked'         => false,
						)
					);
					return true;
				};
			case 'GET:goals':
				$connection = $this->get_data( 'connection' );
				if (
					empty( $connection['accountID'] ) ||
					empty( $connection['internalWebPropertyID'] ) ||
					empty( $connection['profileID'] )
				) {
					// This is needed to return and emulate the same error format from Analytics API.
					return function() {
						return array(
							'error' => array(
								'code'    => 400,
								'message' => __( 'Analytics module needs to be configured.', 'google-site-kit' ),
								'status'  => 'INVALID_ARGUMENT',
							),
						);
					};
				}
				$service = $this->get_service( 'analytics' );
				return $service->management_goals->listManagementGoals( $connection['accountID'], $connection['propertyID'], $connection['profileID'] );
			case 'GET:internal-web-property-id':
				return function() {
					$option = $this->get_settings()->get();

					if ( empty( $option['internalWebPropertyID'] ) ) {
						return new WP_Error( 'internal_web_property_id_not_set', __( 'Analytics internal web property ID not set.', 'google-site-kit' ), array( 'status' => 404 ) );
					}
					return $option['internalWebPropertyID'];
				};
			case 'POST:internal-web-property-id':
				if ( ! isset( $data['internalWebPropertyID'] ) ) {
					/* translators: %s: Missing parameter name */
					return new WP_Error( 'missing_required_param', sprintf( __( 'Request parameter is empty: %s.', 'google-site-kit' ), 'internalWebPropertyID' ), array( 'status' => 400 ) );
				}
				return function() use ( $data ) {
					$this->get_settings()->merge(
						array(
							'internalWebPropertyID' => $data['internalWebPropertyID'],
							'adsenseLinked'         => false,
						)
					);
					return true;
				};
			case 'GET:profile-id':
				return function() {
					$option = $this->get_settings()->get();

					if ( empty( $option['profileID'] ) ) {
						return new WP_Error( 'profile_id_not_set', __( 'Analytics profile ID not set.', 'google-site-kit' ), array( 'status' => 404 ) );
					}
					return $option['profileID'];
				};
			case 'POST:profile-id':
				if ( ! isset( $data['profileID'] ) ) {
					/* translators: %s: Missing parameter name */
					return new WP_Error( 'missing_required_param', sprintf( __( 'Request parameter is empty: %s.', 'google-site-kit' ), 'profileID' ), array( 'status' => 400 ) );
				}
				return function() use ( $data ) {
					$this->get_settings()->merge(
						array(
							'profileID'     => $data['profileID'],
							'adsenseLinked' => false,
						)
					);
					return true;
				};
			case 'GET:profiles':
				if ( ! isset( $data['accountID'] ) ) {
					return new WP_Error(
						'missing_required_param',
						/* translators: %s: Missing parameter name */
						sprintf( __( 'Request parameter is empty: %s.', 'google-site-kit' ), 'accountID' ),
						array( 'status' => 400 )
					);
				}
				if ( ! isset( $data['propertyID'] ) ) {
					return new WP_Error(
						'missing_required_param',
						/* translators: %s: Missing parameter name */
						sprintf( __( 'Request parameter is empty: %s.', 'google-site-kit' ), 'propertyID' ),
						array( 'status' => 400 )
					);
				}

				return $this->get_service( 'analytics' )->management_profiles->listManagementProfiles( $data['accountID'], $data['propertyID'] );
			case 'GET:properties-profiles':
				if ( ! isset( $data['accountID'] ) ) {
					return new WP_Error(
						'missing_required_param',
						/* translators: %s: Missing parameter name */
						sprintf( __( 'Request parameter is empty: %s.', 'google-site-kit' ), 'accountID' ),
						array( 'status' => 400 )
					);
				}

				return $this->get_service( 'analytics' )->management_webproperties->listManagementWebproperties( $data['accountID'] );
			case 'GET:property-id':
				return function() {
					$option = $this->get_settings()->get();

					if ( empty( $option['propertyID'] ) ) {
						return new WP_Error( 'property_id_not_set', __( 'Analytics property ID not set.', 'google-site-kit' ), array( 'status' => 404 ) );
					}
					return $option['propertyID'];
				};
			case 'POST:property-id':
				if ( ! isset( $data['propertyID'] ) ) {
					/* translators: %s: Missing parameter name */
					return new WP_Error( 'missing_required_param', sprintf( __( 'Request parameter is empty: %s.', 'google-site-kit' ), 'propertyID' ), array( 'status' => 400 ) );
				}
				return function() use ( $data ) {
					$this->get_settings()->merge(
						array(
							'propertyID'    => $data['propertyID'],
							'adsenseLinked' => false,
						)
					);
					return true;
				};
			case 'GET:report':
				$date_range = $data['dateRange'] ?: 'last-28-days';

				$dimensions = array_map(
					function ( $name ) {
						$dimension = new Google_Service_AnalyticsReporting_Dimension();
						$dimension->setName( $name );

						return $dimension;
					},
					array_filter( explode( ',', $data['dimensions'] ) )
				);

				$request_args         = compact( 'dimensions' );
				$request_args['page'] = $data['url'];

				if ( ! empty( $data['limit'] ) ) {
					$request_args['row_limit'] = $data['limit'];
				}

				$request = $this->create_analytics_site_data_request( $request_args );

				if ( is_wp_error( $request ) ) {
					return $request;
				}

				$date_ranges = array(
					$this->parse_date_range(
						$date_range,
						$data['compareDateRanges'] ? 2 : 1
					),
				);

				// When using multiple date ranges, it changes the structure of the response,
				// where each date range becomes an item in a list.
				if ( ! empty( $data['multiDateRange'] ) ) {
					$date_ranges[] = $this->parse_date_range( $date_range, 1, 1, true );
				}

				$date_ranges = array_map(
					function ( $date_range ) {
						list ( $start_date, $end_date ) = $date_range;
						$date_range                     = new Google_Service_AnalyticsReporting_DateRange();
						$date_range->setStartDate( $start_date );
						$date_range->setEndDate( $end_date );

						return $date_range;
					},
					$date_ranges
				);
				$request->setDateRanges( $date_ranges );

				$metrics = array_map(
					function ( $metric_def ) {
						$metric_def = array_merge(
							array(
								'alias'      => '',
								'expression' => '',
							),
							(array) $metric_def
						);
						$metric     = new Google_Service_AnalyticsReporting_Metric();
						$metric->setAlias( $metric_def['alias'] );
						$metric->setExpression( $metric_def['expression'] );

						return $metric;
					},
					(array) $data['metrics']
				);
				$request->setMetrics( $metrics );

				// Order by.
				$orderby = array_map(
					function ( $order_def ) {
						$order_def = array_merge(
							array(
								'fieldName' => '',
								'sortOrder' => '',
							),
							(array) $order_def
						);
						$order_by  = new Google_Service_AnalyticsReporting_OrderBy();
						$order_by->setFieldName( $order_def['fieldName'] );
						$order_by->setSortOrder( $order_def['sortOrder'] );

						return $order_by;
					},
					(array) $data['orderby']
				);
				$request->setOrderBys( $orderby );

				// Batch reports requests.
				$body = new Google_Service_AnalyticsReporting_GetReportsRequest();
				$body->setReportRequests( array( $request ) );

				return $this->get_analyticsreporting_service()->reports->batchGet( $body );
			case 'POST:create-property':
				if ( ! isset( $data['accountID'] ) ) {
					return new WP_Error(
						'missing_required_param',
						/* translators: %s: Missing parameter name */
						sprintf( __( 'Request parameter is empty: %s.', 'google-site-kit' ), 'accountID' ),
						array( 'status' => 400 )
					);
				}
				$property = new Google_Service_Analytics_Webproperty();
				$property->setName( wp_parse_url( $this->context->get_reference_site_url(), PHP_URL_HOST ) );
				$property->setWebsiteUrl( $this->context->get_reference_site_url() );
				return $this->get_service( 'analytics' )->management_webproperties->insert( $data['accountID'], $property );
			case 'POST:create-profile':
				if ( ! isset( $data['accountID'] ) ) {
					return new WP_Error(
						'missing_required_param',
						/* translators: %s: Missing parameter name */
						sprintf( __( 'Request parameter is empty: %s.', 'google-site-kit' ), 'accountID' ),
						array( 'status' => 400 )
					);
				}
				if ( ! isset( $data['propertyID'] ) ) {
					return new WP_Error(
						'missing_required_param',
						/* translators: %s: Missing parameter name */
						sprintf( __( 'Request parameter is empty: %s.', 'google-site-kit' ), 'propertyID' ),
						array( 'status' => 400 )
					);
				}
				$profile = new Google_Service_Analytics_Profile();
				$profile->setName( __( 'All Web Site Data', 'google-site-kit' ) );
				return $profile = $this->get_service( 'analytics' )->management_profiles->insert( $data['accountID'], $data['propertyID'], $profile );
			case 'POST:settings':
				return function() use ( $data ) {
					$option          = $data->data;
					$is_new_property = false;

					if ( isset( $option['accountID'], $option['propertyID'] ) ) {
						if ( '0' === $option['propertyID'] ) {
							$is_new_property = true;
							$restore_defer   = $this->with_client_defer( false );
							$property        = new Google_Service_Analytics_Webproperty();
							$property->setName( wp_parse_url( $this->context->get_reference_site_url(), PHP_URL_HOST ) );
							try {
								$property = $this->get_service( 'analytics' )->management_webproperties->insert( $option['accountID'], $property );
							} catch ( Exception $e ) {
								$restore_defer();
								return $this->exception_to_error( $e, $data->datapoint );
							}
							$restore_defer();
							/* @var Google_Service_Analytics_Webproperty $property Property instance. */
							$option['propertyID']            = $property->getId();
							$option['internalWebPropertyID'] = $property->getInternalWebPropertyId();
						}
						if ( isset( $option['profileID'] ) ) {
							if ( '0' === $option['profileID'] ) {
								$restore_defer = $this->with_client_defer( false );
								$profile       = new Google_Service_Analytics_Profile();
								$profile->setName( __( 'All Web Site Data', 'google-site-kit' ) );
								try {
									$profile = $this->get_service( 'analytics' )->management_profiles->insert( $option['accountID'], $option['propertyID'], $profile );
								} catch ( Exception $e ) {
									$restore_defer();
									return $this->exception_to_error( $e, $data->datapoint );
								}
								$restore_defer();
								$option['profileID'] = $profile->id;
							}

							// Set default profile for new property.
							if ( $is_new_property ) {
								$restore_defer = $this->with_client_defer( false );
								$property      = new Google_Service_Analytics_Webproperty();
								$property->setDefaultProfileId( $option['profileID'] );
								try {
									$property = $this->get_service( 'analytics' )->management_webproperties->patch( $option['accountID'], $option['propertyID'], $property );
								} catch ( Exception $e ) {
									$restore_defer();
									return $this->exception_to_error( $e, $data->datapoint );
								}
								$restore_defer();
							}
						}
					}
					$this->get_settings()->merge( $option );
					return $this->get_settings()->get();
				};
			case 'GET:tag-permission':
				return function() use ( $data ) {
					if ( ! isset( $data['propertyID'] ) ) {
						return new WP_Error(
							'missing_required_param',
							/* translators: %s: Missing parameter name */
							sprintf( __( 'Request parameter is empty: %s.', 'google-site-kit' ), 'propertyID' ),
							array( 'status' => 400 )
						);
					}
					$property_id = $data['propertyID'];
					$account_id  = $this->parse_account_id( $property_id );
					if ( empty( $account_id ) ) {
						return new WP_Error(
							'invalid_param',
							__( 'The propertyID parameter is not a valid Analytics property ID.', 'google-site-kit' ),
							array( 'status' => 400 )
						);
					}
					return array(
						'accountID'  => $account_id,
						'propertyID' => $property_id,
						'permission' => $this->has_access_to_property( $property_id, $account_id ),
					);
				};
			case 'GET:tracking-disabled':
				return function() {
					$option = $this->get_settings()->get();

					return $option['trackingDisabled'];
				};
			case 'GET:use-snippet':
				return function() {
					$option = $this->get_settings()->get();
					return ! empty( $option['useSnippet'] );
				};
			case 'POST:use-snippet':
				if ( ! isset( $data['useSnippet'] ) ) {
					/* translators: %s: Missing parameter name */
					return new WP_Error( 'missing_required_param', sprintf( __( 'Request parameter is empty: %s.', 'google-site-kit' ), 'useSnippet' ), array( 'status' => 400 ) );
				}
				return function() use ( $data ) {
					$this->get_settings()->merge( array( 'useSnippet' => $data['useSnippet'] ) );
					return true;
				};
		}

		return new WP_Error( 'invalid_datapoint', __( 'Invalid datapoint.', 'google-site-kit' ) );
	}

	/**
	 * Parses a response for the given datapoint.
	 *
	 * @since 1.0.0
	 *
	 * @param Data_Request $data Data request object.
	 * @param mixed        $response Request response.
	 *
	 * @return mixed Parsed response data on success, or WP_Error on failure.
	 */
	protected function parse_data_response( Data_Request $data, $response ) {
		switch ( "{$data->method}:{$data->datapoint}" ) {
			case 'GET:accounts-properties-profiles':
				/* @var Google_Service_Analytics_Accounts $response listManagementAccounts response. */
				$accounts            = (array) $response->getItems();
				$account_ids         = array_map(
					function ( Google_Service_Analytics_Account $account ) {
						return $account->getId();
					},
					$accounts
				);
				$properties_profiles = array(
					'properties' => array(),
					'profiles'   => array(),
				);

				if ( ! empty( $data['existingAccountID'] ) && ! empty( $data['existingPropertyID'] ) ) {
					// If there is an existing tag, pass it through to ensure only the existing tag is matched.
					$properties_profiles = $this->get_data(
						'properties-profiles',
						array(
							'accountID'          => $data['existingAccountID'],
							'existingPropertyID' => $data['existingPropertyID'],
						)
					);
				} else {
					// Get the account ID from the saved settings - returns WP_Error if not set.
					$account_id = $this->get_data( 'account-id' );
					// If the saved account ID is in the list of accounts the user has access to, it's a match.
					if ( in_array( $account_id, $account_ids, true ) ) {
						$properties_profiles = $this->get_data( 'properties-profiles', array( 'accountID' => $account_id ) );
					} else {
						// Iterate over each account in reverse so if there is no match,
						// the last $properties_profiles will be from the first account (selected by default).
						foreach ( array_reverse( $accounts ) as $account ) {
							/* @var Google_Service_Analytics_Account $account Analytics account object. */
							$properties_profiles = $this->get_data( 'properties-profiles', array( 'accountID' => $account->getId() ) );

							if ( ! is_wp_error( $properties_profiles ) && isset( $properties_profiles['matchedProperty'] ) ) {
								break;
							}
						}
					}
				}

				if ( is_wp_error( $properties_profiles ) ) {
					return $properties_profiles;
				}

				return array_merge( compact( 'accounts' ), $properties_profiles );
			case 'GET:goals':
				if ( is_array( $response ) ) {
					return $response;
				}
				// TODO: Parse this response to a regular array.
				break;
			case 'GET:profiles':
				// TODO: Parse this response to a regular array.
				$response = $response->getItems();

				return $response;
			case 'GET:properties-profiles':
				/* @var Google_Service_Analytics_Webproperties $response listManagementWebproperties response. */
				$properties = (array) $response->getItems();
				$response   = array(
					'properties' => $properties,
					'profiles'   => array(),
				);

				if ( 0 === count( $properties ) ) {
					return $response;
				}

				$found_property = new Google_Service_Analytics_Webproperty();
				$current_url    = $this->context->get_reference_site_url();

				// If requested for a specific property, only match by property ID.
				if ( ! empty( $data['existingPropertyID'] ) ) {
					$property_id  = $data['existingPropertyID'];
					$current_urls = array();
				} else {
					$property_id  = $this->get_data( 'property-id' );
					$current_urls = $this->permute_site_url( $current_url );
				}

				// If there's no match for the saved account ID, try to find a match using the properties of each account.
				foreach ( $properties as $property ) {
					/* @var Google_Service_Analytics_Webproperty $property Property instance. */
					if (
						// Attempt to match by property ID.
						$property->getId() === $property_id ||
						// Attempt to match by site URL, with and without http/https and 'www' subdomain.
						in_array( untrailingslashit( $property->getWebsiteUrl() ), $current_urls, true )
					) {
						$found_property              = $property;
						$response['matchedProperty'] = $property;
						break;
					}
				}

				// If no match is found, fetch profiles for the first property if available.
				if ( ! $found_property->getAccountId() && $properties ) {
					$found_property = array_shift( $properties );
				} elseif ( ! $found_property->getAccountId() ) {
					// If no found property, skip the call to 'profiles' as it would be empty/fail.
					return $response;
				}

				$profiles = $this->get_data(
					'profiles',
					array(
						'accountID'  => $found_property->getAccountId(),
						'propertyID' => $found_property->getId(),
					)
				);

				if ( is_wp_error( $profiles ) ) {
					return $profiles;
				}

				$response['profiles'] = $profiles;

				return $response;
			case 'GET:report':
				/* @var Google_Service_AnalyticsReporting_GetReportsResponse $response Response object. */
				if ( $this->is_adsense_request( $data ) ) {
					$is_linked = empty( $response->error );
					$this->get_settings()->merge( array( 'adsenseLinked' => $is_linked ) );
				}

				return $response->getReports();
		}

		return $response;
	}

	/**
	 * Creates a new Analytics site request for the current site and given arguments.
	 *
	 * @since 1.0.0
	 *
	 * @param array $args {
	 *     Optional. Additional arguments.
	 *
	 *     @type array  $dimensions List of request dimensions. Default empty array.
	 *     @type string $start_date Start date in 'Y-m-d' format. Default empty string.
	 *     @type string $end_date   End date in 'Y-m-d' format. Default empty string.
	 *     @type string $page       Specific page URL to filter by. Default empty string.
	 *     @type int    $row_limit  Limit of rows to return. Default 100.
	 * }
	 * @return Google_Service_AnalyticsReporting_ReportRequest|WP_Error Analytics site request instance.
	 */
	protected function create_analytics_site_data_request( array $args = array() ) {
		$args = wp_parse_args(
			$args,
			array(
				'dimensions' => array(),
				'start_date' => '',
				'end_date'   => '',
				'page'       => '',
				'row_limit'  => 100,
			)
		);

		$profile_id = $this->get_data( 'profile-id' );
		if ( is_wp_error( $profile_id ) ) {
			return $profile_id;
		}

		$request = new Google_Service_AnalyticsReporting_ReportRequest();
		$request->setViewId( $profile_id );

		if ( ! empty( $args['dimensions'] ) ) {
			$request->setDimensions( (array) $args['dimensions'] );
		}

		if ( ! empty( $args['start_date'] ) && ! empty( $args['end_date'] ) ) {
			$date_range = new Google_Service_AnalyticsReporting_DateRange();
			$date_range->setStartDate( $args['start_date'] );
			$date_range->setEndDate( $args['end_date'] );
			$request->setDateRanges( array( $date_range ) );
		}

		if ( ! empty( $args['page'] ) ) {
			$dimension_filter = new Google_Service_AnalyticsReporting_DimensionFilter();
			$dimension_filter->setDimensionName( 'ga:pagePath' );
			$dimension_filter->setOperator( 'EXACT' );
			$args['page'] = str_replace( trim( $this->context->get_reference_site_url(), '/' ), '', $args['page'] );
			$dimension_filter->setExpressions( array( $args['page'] ) );
			$dimension_filter_clause = new Google_Service_AnalyticsReporting_DimensionFilterClause();
			$dimension_filter_clause->setFilters( array( $dimension_filter ) );
			$request->setDimensionFilterClauses( array( $dimension_filter_clause ) );
		}

		if ( ! empty( $args['row_limit'] ) ) {
			$request->setPageSize( $args['row_limit'] );
		}

		return $request;
	}

	/**
	 * Sets up information about the module.
	 *
	 * @since 1.0.0
	 *
	 * @return array Associative array of module info.
	 */
	protected function setup_info() {
		return array(
			'slug'        => 'analytics',
			'name'        => _x( 'Analytics', 'Service name', 'google-site-kit' ),
			'description' => __( 'Get a deeper understanding of your customers. Google Analytics gives you the free tools you need to analyze data for your business in one place.', 'google-site-kit' ),
			'cta'         => __( 'Get to know your customers.', 'google-site-kit' ),
			'order'       => 3,
			'homepage'    => __( 'https://analytics.google.com/analytics/web', 'google-site-kit' ),
			'learn_more'  => __( 'https://marketingplatform.google.com/about/analytics/', 'google-site-kit' ),
			'group'       => __( 'Marketing Platform', 'google-site-kit' ),
		);
	}

	/**
	 * Gets the configured Analytics Reporting service object instance.
	 *
	 * @return Google_Service_AnalyticsReporting The Analytics Reporting API service.
	 */
	private function get_analyticsreporting_service() {
		return $this->get_service( 'analyticsreporting' );
	}

	/**
	 * Sets up the Google services the module should use.
	 *
	 * This method is invoked once by {@see Module::get_service()} to lazily set up the services when one is requested
	 * for the first time.
	 *
	 * @since 1.0.0
	 * @since 1.2.0 Now requires Google_Site_Kit_Client instance.
	 *
	 * @param Google_Site_Kit_Client $client Google client instance.
	 * @return array Google services as $identifier => $service_instance pairs. Every $service_instance must be an
	 *               instance of Google_Service.
	 */
	protected function setup_services( Google_Site_Kit_Client $client ) {
		return array(
			'analytics'          => new Google_Service_Analytics( $client ),
			'analyticsreporting' => new Google_Service_AnalyticsReporting( $client ),
		);
	}

	/**
	 * Verifies that user has access to the property found in the existing tag.
	 *
	 * @since 1.0.0
	 * @since n.e.x.t Simplified to return a boolean and require account ID.
	 *
	 * @param string $property_id Property found in the existing tag.
	 * @param string $account_id  Account ID the property belongs to.
	 * @return bool True if the user has access, false otherwise.
	 */
	protected function has_access_to_property( $property_id, $account_id ) {
		if ( empty( $property_id ) || empty( $account_id ) ) {
			return false;
		}

		// Try to get properties for that account.
		$properties = $this->get_data( 'properties-profiles', array( 'accountID' => $account_id ) );
		if ( is_wp_error( $properties ) ) {
			// No access to the account.
			return false;
		}

		// Ensure there is access to the property.
		foreach ( $properties['properties'] as $property ) {
			if ( $property->getId() === $property_id ) {
				return true;
			}
		}
		return false;
	}

	/**
	 * Determines whether the given request is for an adsense request.
	 *
	 * @param Data_Request $data Data request object.
	 *
	 * @return bool
	 */
	private function is_adsense_request( $data ) {
		foreach ( (array) $data['metrics'] as $metric ) {
			if ( isset( $metric->expression ) && 0 === strpos( $metric->expression, 'ga:adsense' ) ) {
				return true;
			}
		}

		return false;
	}

	/**
	 * Gets the hostname of the home URL.
	 *
	 * @since 1.5.0
	 *
	 * @return string
	 */
	private function get_home_domain() {
		return wp_parse_url( home_url(), PHP_URL_HOST );
	}

	/**
	 * Outputs the user tracking opt-out script.
	 *
	 * This script opts out of all Google Analytics tracking, for all measurement IDs, regardless of implementation.
	 * E.g. via Tag Manager, etc.
	 *
	 * @since 1.5.0
	 * @link https://developers.google.com/analytics/devguides/collection/analyticsjs/user-opt-out
	 */
	private function print_tracking_opt_out() {
		?>
		<!-- <?php esc_html_e( 'Google Analytics user opt-out added via Site Kit by Google', 'google-site-kit' ); ?> -->
		<?php if ( $this->context->is_amp() ) : ?>
			<script type="application/ld+json" id="__gaOptOutExtension"></script>
		<?php else : ?>
			<script type="text/javascript">window["_gaUserPrefs"] = { ioo : function() { return true; } }</script>
		<?php endif; ?>
		<?php
	}

	/**
	 * Sets up the module's settings instance.
	 *
	 * @since 1.2.0
	 *
	 * @return Module_Settings
	 */
	protected function setup_settings() {
		return new Settings( $this->options );
	}

	/**
	 * Sets up the module's assets to register.
	 *
	 * @since n.e.x.t
	 *
	 * @return Asset[] List of Asset objects.
	 */
	protected function setup_assets() {
		$base_url = $this->context->url( 'dist/assets/' );

		return array(
			new Script(
				'googlesitekit-modules-analytics',
				array(
					'src'          => $base_url . 'js/googlesitekit-modules-analytics.js',
					'dependencies' => array(
<<<<<<< HEAD
=======
						'googlesitekit-vendor',
>>>>>>> 639efe4b
						'googlesitekit-api',
						'googlesitekit-data',
						'googlesitekit-modules',
						'googlesitekit-datastore-site',
					),
				)
			),
		);
	}

	/**
	 * Checks whether Analytics data exists for the given URL.
	 *
	 * @since 1.4.0
	 *
	 * @param string $url The url to check data for.
	 * @return bool
	 */
	protected function has_data_for_url( $url ) {
		if ( ! $url ) {
			return false;
		}

		$transient_key = 'googlesitekit_analytics_has_data_' . md5( $url );
		$has_data      = get_transient( $transient_key );

		if ( false === $has_data ) {
			/* @var Google_Service_AnalyticsReporting_Report[]|WP_Error $reports Array of reporting report instances. */
			$reports = $this->get_data(
				'report',
				array(
					'url'     => $url,
					'metrics' => array(
						array( 'expression' => 'ga:users' ),
						array( 'expression' => 'ga:sessions' ),
					),
				)
			);

			if ( is_wp_error( $reports ) ) {
				$reports = array(); // Bypass data check and cache.
			}

			foreach ( $reports as $report ) {
				/* @var Google_Service_AnalyticsReporting_Report $report Report instance. */
				$report_data = $report->getData();
				/* @var Google_Service_AnalyticsReporting_ReportData $report_data Report data instance. */
				foreach ( $report_data->getTotals() as $date_range_values ) {
					/* @var Google_Service_AnalyticsReporting_DateRangeValues $date_range_values Values instance. */
					if (
						isset( $date_range_values[0], $date_range_values[1] )
						&& ( 0 < $date_range_values[0] || 0 < $date_range_values[1] )
					) {
						$has_data = true;
						break 2;
					}
				}
			}

			// Cache "data found" status for one day, "no data" status for one hour.
			set_transient( $transient_key, (int) $has_data, $has_data ? DAY_IN_SECONDS : HOUR_IN_SECONDS );
		}

		return (bool) $has_data;
	}

	/**
	 * Determines the Analytics account ID from a given Analytics property ID.
	 *
	 * @since n.e.x.t
	 *
	 * @param string $property_id Analytics property ID.
	 * @return string Analytics account ID, or empty string if invalid property ID.
	 */
	protected function parse_account_id( $property_id ) {
		if ( ! preg_match( '/^UA-([0-9]+)-[0-9]+$/', $property_id, $matches ) ) {
			return '';
		}
		return $matches[1];
	}
}<|MERGE_RESOLUTION|>--- conflicted
+++ resolved
@@ -1295,10 +1295,7 @@
 				array(
 					'src'          => $base_url . 'js/googlesitekit-modules-analytics.js',
 					'dependencies' => array(
-<<<<<<< HEAD
-=======
 						'googlesitekit-vendor',
->>>>>>> 639efe4b
 						'googlesitekit-api',
 						'googlesitekit-data',
 						'googlesitekit-modules',
