<?php
/**
 * Class Google\Site_Kit\Modules\Analytics
 *
 * @package   Google\Site_Kit
 * @copyright 2019 Google LLC
 * @license   https://www.apache.org/licenses/LICENSE-2.0 Apache License 2.0
 * @link      https://sitekit.withgoogle.com
 */

namespace Google\Site_Kit\Modules;

use Google\Site_Kit\Core\Modules\Module;
use Google\Site_Kit\Core\Modules\Module_With_Screen;
use Google\Site_Kit\Core\Modules\Module_With_Screen_Trait;
use Google\Site_Kit\Core\Modules\Module_With_Scopes;
use Google\Site_Kit\Core\Modules\Module_With_Scopes_Trait;
use Google\Site_Kit\Core\Util\AMP_Trait;
use Google_Client;
use Google_Service;
use Google_Service_Exception;
use Psr\Http\Message\RequestInterface;
use Psr\Http\Message\ResponseInterface;
use WP_Error;
use Exception;

/**
 * Class representing the Analytics module.
 *
 * @since 1.0.0
 * @access private
 * @ignore
 */
final class Analytics extends Module implements Module_With_Screen, Module_With_Scopes {
	use Module_With_Screen_Trait, Module_With_Scopes_Trait, AMP_Trait;

	const OPTION = 'googlesitekit_analytics_settings';

	/**
	 * Temporary storage for very specific data for 'siteverification-list' datapoint.
	 *
	 * Bad to have, but works for now.
	 *
	 * @since 1.0.0
	 * @var array|null
	 */
	private $_siteverification_list_data = null;

	/**
	 * Registers functionality through WordPress hooks.
	 *
	 * @since 1.0.0
	 */
	public function register() {
		$this->register_scopes_hook();

		$this->register_screen_hook();

		add_filter(
			'option_' . self::OPTION,
			function( $option ) {
				$option = (array) $option;

				/**
				 * Filters the Google Analytics account ID to use.
				 *
				 * @since 1.0.0
				 *
				 * @param string $account_id Empty by default, will fall back to the option value if not set.
				 */
				$account_id = apply_filters( 'googlesitekit_analytics_account_id', '' );
				if ( ! empty( $account_id ) ) {
					$option['accountId'] = $account_id;
				}

				/**
				 * Filters the Google Analytics property ID to use.
				 *
				 * @since 1.0.0
				 *
				 * @param string $property_id Empty by default, will fall back to the option value if not set.
				 */
				$property_id = apply_filters( 'googlesitekit_analytics_property_id', '' );
				if ( ! empty( $property_id ) ) {
					$option['propertyId'] = $property_id;
				}

				/**
				 * Filters the Google Analytics internal web property ID to use.
				 *
				 * @since 1.0.0
				 *
				 * @param string $internal_web_property_id Empty by default, will fall back to the option value if not set.
				 */
				$internal_web_property_id = apply_filters( 'googlesitekit_analytics_internal_web_property_id', '' );
				if ( ! empty( $internal_web_property_id ) ) {
					$option['internalWebPropertyId'] = $internal_web_property_id;
				}

				/**
				 * Filters the Google Analytics profile / view ID to use.
				 *
				 * @since 1.0.0
				 *
				 * @param string $profile_id Empty by default, will fall back to the option value if not set.
				 */
				$profile_id = apply_filters( 'googlesitekit_analytics_view_id', '' );
				if ( ! empty( $profile_id ) ) {
					$option['profileId'] = $profile_id;
				}

				return $option;
			}
		);

		// This filter only exists to be unhooked by the AdSense module if active.
		add_filter( 'option_googlesitekit_analytics_adsense_linked', '__return_false' );

		add_action( // For non-AMP.
			'wp_enqueue_scripts',
			function() {
				$this->enqueue_gtag_js();
			}
		);

		$print_amp_gtag = function() {
			$this->print_amp_gtag();
		};
		add_action( 'wp_footer', $print_amp_gtag ); // For AMP Native and Transitional.
		add_action( 'amp_post_template_footer', $print_amp_gtag ); // For AMP Reader.

		$print_amp_client_id_optin = function() {
			$this->print_amp_client_id_optin();
		};
		add_action( 'wp_head', $print_amp_client_id_optin ); // For AMP Native and Transitional.
		add_action( 'amp_post_template_head', $print_amp_client_id_optin ); // For AMP Reader.

		add_filter( // Load amp-analytics component for AMP Reader.
			'amp_post_template_data',
			function( $data ) {
				return $this->amp_data_load_analytics_component( $data );
			}
		);
	}

	/**
	 * Gets required Google OAuth scopes for the module.
	 *
	 * @since 1.0.0
	 *
	 * @return array List of Google OAuth scopes.
	 */
	public function get_scopes() {
		return array(
			'https://www.googleapis.com/auth/analytics',
			'https://www.googleapis.com/auth/analytics.readonly',
			'https://www.googleapis.com/auth/analytics.manage.users',
			'https://www.googleapis.com/auth/analytics.edit',
		);
	}

	/**
	 * Returns all module information data for passing it to JavaScript.
	 *
	 * @since 1.0.0
	 *
	 * @return array Module information data.
	 */
	public function prepare_info_for_js() {
		$info = parent::prepare_info_for_js();

		$info['provides'] = array(
			__( 'Audience overview', 'google-site-kit' ),
			__( 'Top pages', 'google-site-kit' ),
			__( 'Top acquisition sources', 'google-site-kit' ),
		);

		$info['settings']                     = $this->get_data( 'connection' );
		$info['settings']['useSnippet']       = $this->get_data( 'use-snippet' );
		$info['settings']['ampClientIdOptIn'] = $this->get_data( 'amp-client-id-opt-in' );

		return $info;
	}

	/**
	 * Checks whether the module is connected.
	 *
	 * A module being connected means that all steps required as part of its activation are completed.
	 *
	 * @since 1.0.0
	 *
	 * @return bool True if module is connected, false otherwise.
	 */
	public function is_connected() {
		$connection = $this->get_data( 'connection' );
		if ( is_wp_error( $connection ) ) {
			return false;
		}

		foreach ( (array) $connection as $value ) {
			if ( empty( $value ) ) {
				return false;
			}
		}

		return parent::is_connected();
	}

	/**
	 * Cleans up when the module is deactivated.
	 *
	 * @since 1.0.0
	 */
	public function on_deactivation() {
		$this->options->delete( self::OPTION );
		$this->options->delete( 'googlesitekit_analytics_adsense_linked' );
	}

	/**
	 * Outputs gtag snippet.
	 *
	 * @since 1.0.0
	 */
	protected function enqueue_gtag_js() {
		// Bail early if we are checking for the tag presence from the back end.
		$tag_verify = ! empty( $_GET['tagverify'] ) ? true : false; // phpcs:ignore WordPress.Security.NonceVerification.NoNonceVerification
		if ( $tag_verify ) {
			return;
		}

		// On AMP, do not print the script tag.
		if ( $this->is_amp() ) {
			return;
		}

		$use_snippet = $this->get_data( 'use-snippet' );
		if ( is_wp_error( $use_snippet ) || ! $use_snippet ) {
			return;
		}

		$tracking_id = $this->get_data( 'property-id' );
		if ( is_wp_error( $tracking_id ) ) {
			return;
		}

		wp_enqueue_script( // phpcs:ignore WordPress.WP.EnqueuedResourceParameters.MissingVersion
			'google_gtagjs',
			'https://www.googletagmanager.com/gtag/js?id=' . esc_attr( $tracking_id ),
			false,
			null,
			false
		);
		wp_script_add_data( 'google_gtagjs', 'script_execution', 'async' );

		wp_add_inline_script(
			'google_gtagjs',
			'window.dataLayer = window.dataLayer || [];function gtag(){dataLayer.push(arguments);}gtag(\'js\', new Date());'
		);

		$gtag_opt = array();

		$amp_client_id_optin = $this->get_data( 'amp-client-id-opt-in' );
		if ( ! is_wp_error( $amp_client_id_optin ) && $amp_client_id_optin ) {
			$gtag_opt = array( 'useAmpClientId' => true );
		}

		/**
		 * Filters the gtag config options.
		 *
		 * @since 1.0.0
		 *
		 * @see https://developers.google.com/gtagjs/devguide/configure
		 *
		 * @param array $gtag_opt gtag config options.
		 */
		$gtag_opt = apply_filters( 'googlesitekit_gtag_opt', $gtag_opt );

		if ( empty( $gtag_opt ) ) {
			wp_add_inline_script(
				'google_gtagjs',
				'gtag(\'config\', \'' . esc_attr( $tracking_id ) . '\');'
			);
		} else {
			wp_add_inline_script(
				'google_gtagjs',
				'gtag(\'config\', \'' . esc_attr( $tracking_id ) . '\', ' . wp_json_encode( $gtag_opt ) . ' );'
			);
		}
	}

	/**
	 * Outputs gtag <amp-analytics> tag.
	 *
	 * @since 1.0.0
	 */
	protected function print_amp_gtag() {
		// Bail early if we are checking for the tag presence from the back end.
		$tag_verify = ! empty( $_GET['tagverify'] ) ? true : false; // phpcs:ignore WordPress.Security.NonceVerification.NoNonceVerification
		if ( $tag_verify ) {
			return;
		}

		if ( ! $this->is_amp() ) {
			return;
		}

		$use_snippet = $this->get_data( 'use-snippet' );
		if ( is_wp_error( $use_snippet ) || ! $use_snippet ) {
			return;
		}

		$tracking_id = $this->get_data( 'property-id' );
		if ( is_wp_error( $tracking_id ) ) {
			return;
		}

		$config = array(
			'vars' => array(
				'gtag_id' => $tracking_id,
				'config'  => array(
					$tracking_id => array(
						'groups' => 'default',
					),
				),
			),
		);

		?>
		<amp-analytics type="gtag" data-credentials="include">
			<script type="application/json">
				<?php echo wp_json_encode( $config ); ?>
			</script>
		</amp-analytics>
		<?php
	}

	/**
	 * Adds an additional meta tag for AMP content if opted in.
	 *
	 * @since 1.0.0
	 */
	protected function print_amp_client_id_optin() {
		if ( ! $this->is_amp() ) {
			return;
		}

		$use_snippet = $this->get_data( 'use-snippet' );
		if ( is_wp_error( $use_snippet ) || ! $use_snippet ) {
			return;
		}

		$amp_client_id_optin = $this->get_data( 'amp-client-id-opt-in' );
		if ( is_wp_error( $amp_client_id_optin ) || ! $amp_client_id_optin ) {
			return;
		}

		echo '<meta name="amp-google-client-id-api" content="googleanalytics">';
	}

	/**
	 * Loads AMP analytics script if opted in.
	 *
	 * This only affects AMP Reader mode, the others are automatically covered.
	 *
	 * @since 1.0.0
	 *
	 * @param array $data AMP template data.
	 * @return array Filtered $data.
	 */
	protected function amp_data_load_analytics_component( $data ) {
		if ( isset( $data['amp_component_scripts']['amp-analytics'] ) ) {
			return $data;
		}

		$use_snippet = $this->get_data( 'use-snippet' );
		if ( is_wp_error( $use_snippet ) || ! $use_snippet ) {
			return $data;
		}

		$tracking_id = $this->get_data( 'property-id' );
		if ( is_wp_error( $tracking_id ) ) {
			return $data;
		}

		$data['amp_component_scripts']['amp-analytics'] = 'https://cdn.ampproject.org/v0/amp-analytics-0.1.js';
		return $data;
	}

	/**
	 * Returns the mapping between available datapoints and their services.
	 *
	 * @since 1.0.0
	 *
	 * @return array Associative array of $datapoint => $service_identifier pairs.
	 */
	protected function get_datapoint_services() {
		return array(
			// GET / POST.
			'connection'               => '',
			'account-id'               => '',
			'property-id'              => '',
			'profile-id'               => '',
			'internal-web-property-id' => '',
			'use-snippet'              => '',
			'amp-client-id-opt-in'     => '',
			// GET.
			'goals'                    => 'analytics',
			'get-accounts'             => 'analytics',
			'get-properties'           => 'analytics',
			'get-profiles'             => 'analytics',
<<<<<<< HEAD
=======
			'tag'                      => '',
			'tag-permission'           => '',
>>>>>>> 14f71b68
			'adsense'                  => 'analyticsreporting',
			'site-analytics'           => 'analyticsreporting',
			'top-pages'                => 'analyticsreporting',
			'overview'                 => 'analyticsreporting',
			'traffic-sources'          => 'analyticsreporting',
			// POST.
			'save'                     => '',
		);
	}

	/**
	 * Creates a request object for the given datapoint.
	 *
	 * @since 1.0.0
	 *
	 * @param string $method    Request method. Either 'GET' or 'POST'.
	 * @param string $datapoint Datapoint to get request object for.
	 * @param array  $data      Optional. Contextual data to provide or set. Default empty array.
	 * @return RequestInterface|callable|WP_Error Request object or callable on success, or WP_Error on failure.
	 */
	protected function create_data_request( $method, $datapoint, array $data = array() ) {
		if ( 'GET' === $method ) {
			switch ( $datapoint ) {
				case 'connection':
					return function() {
						$defaults = array(
							'accountId'             => '',
							'propertyId'            => '',
							'profileId'             => '',
							'internalWebPropertyId' => '',
						);
						return array_intersect_key( array_merge( $defaults, (array) $this->options->get( self::OPTION ) ), $defaults );
					};
				case 'account-id':
					return function() {
						$option = (array) $this->options->get( self::OPTION );
						if ( empty( $option['accountId'] ) ) {
							return new WP_Error( 'account_id_not_set', __( 'Analytics account ID not set.', 'google-site-kit' ), array( 'status' => 404 ) );
						}
						return $option['accountId'];
					};
				case 'property-id':
					return function() {
						$option = (array) $this->options->get( self::OPTION );
						if ( empty( $option['propertyId'] ) ) {
							return new WP_Error( 'property_id_not_set', __( 'Analytics property ID not set.', 'google-site-kit' ), array( 'status' => 404 ) );
						}
						return $option['propertyId'];
					};
				case 'profile-id':
					return function() {
						$option = (array) $this->options->get( self::OPTION );
						if ( empty( $option['profileId'] ) ) {
							return new WP_Error( 'profile_id_not_set', __( 'Analytics profile ID not set.', 'google-site-kit' ), array( 'status' => 404 ) );
						}
						return $option['profileId'];
					};
				case 'internal-web-property-id':
					return function() {
						$option = (array) $this->options->get( self::OPTION );
						if ( empty( $option['internalWebPropertyId'] ) ) {
							return new WP_Error( 'internal_web_property_id_not_set', __( 'Analytics internal web property ID not set.', 'google-site-kit' ), array( 'status' => 404 ) );
						}
						return $option['internalWebPropertyId'];
					};
				case 'use-snippet':
					return function() {
						$option = (array) $this->options->get( self::OPTION );
						return ! empty( $option['useSnippet'] );
					};
				case 'amp-client-id-opt-in':
					return function() {
						$option = (array) $this->options->get( self::OPTION );
						if ( ! isset( $option['ampClientIdOptIn'] ) ) {
							return true; // Default to true.
						}
						return ! empty( $option['ampClientIdOptIn'] );
					};
				case 'goals':
					$connection = $this->get_data( 'connection' );
					if (
						empty( $connection['accountId'] ) ||
						empty( $connection['internalWebPropertyId'] ) ||
						empty( $connection['profileId'] )
					) {
						// This is needed to return and emulate the same error format from Analytics API.
						return function() {
							return array(
								'error' => array(
									'code'    => 400,
									'message' => __( 'Analytics module needs to be configured.', 'google-site-kit' ),
									'status'  => 'INVALID_ARGUMENT',
								),
							);
						};
					}
					$service = $this->get_service( 'analytics' );
					return $service->management_goals->listManagementGoals( $connection['accountId'], $connection['propertyId'], $connection['profileId'] );
				case 'get-accounts':
					$service = $this->get_service( 'analytics' );
					return $service->management_accounts->listManagementAccounts();
				case 'get-properties':
					if ( ! isset( $data['accountId'] ) ) {
						/* translators: %s: Missing parameter name */
						return new WP_Error( 'missing_required_param', sprintf( __( 'Request parameter is empty: %s.', 'google-site-kit' ), 'accountId' ), array( 'status' => 400 ) );
					}
					$service = $this->get_service( 'analytics' );
					return $service->management_webproperties->listManagementWebproperties( $data['accountId'] );
				case 'get-profiles':
					if ( ! isset( $data['accountId'] ) ) {
						/* translators: %s: Missing parameter name */
						return new WP_Error( 'missing_required_param', sprintf( __( 'Request parameter is empty: %s.', 'google-site-kit' ), 'accountId' ), array( 'status' => 400 ) );
					}
					if ( ! isset( $data['propertyId'] ) ) {
						/* translators: %s: Missing parameter name */
						return new WP_Error( 'missing_required_param', sprintf( __( 'Request parameter is empty: %s.', 'google-site-kit' ), 'propertyId' ), array( 'status' => 400 ) );
					}
					$service = $this->get_service( 'analytics' );
					return $service->management_profiles->listManagementProfiles( $data['accountId'], $data['propertyId'] );
<<<<<<< HEAD
=======
				case 'tag':
					return function() {
						$output = $this->get_frontend_hook_output( 'wp_head' ) . $this->get_frontend_hook_output( 'wp_body_open' ) . $this->get_frontend_hook_output( 'wp_footer' );
						// Detect common analytics code usage.
						preg_match( '/__gaTracker\( ?\'create\', ?\'(.*?)\', ?\'auto\' ?\)/', $output, $matches );
						if ( isset( $matches[1] ) ) {
							return $matches[1];
						}
						// Detect ga create calls.
						preg_match( '/ga\( ?\'create\', ?\'(.*?)\', ?\'auto\' ?\)/', $output, $matches );
						if ( isset( $matches[1] ) ) {
							return $matches[1];
						}
						// Detect gtag script calls.
						preg_match( '/<script async src="https:\/\/www.googletagmanager.com\/gtag\/js\?id=(.*?)"><\/script>/', $output, $matches ); // phpcs:ignore WordPress.WP.EnqueuedResources.NonEnqueuedScript
						if ( isset( $matches[1] ) ) {
							return $matches[1];
						}
						preg_match( '/_gaq.push\( ?\[ ?[\'|"]_setAccount[\'|"], ?[\'|"](.*?)[\'|"] ?] ?\)/', $output, $matches );
						if ( isset( $matches[1] ) ) {
							return $matches[1];
						}
						// Detect amp-analytics gtag.
						preg_match( '/<amp-analytics [^>]*type="gtag"[^>]*>[^<]*<script type="application\/json">[^<]*"gtag_id":\s*"([^"]+)"/', $output, $matches );
						if ( isset( $matches[1] ) ) {
							return $matches[1];
						}
						// Detect amp-analytics googleanalytics.
						preg_match( '/<amp-analytics [^>]*type="googleanalytics"[^>]*>[^<]*<script type="application\/json">[^<]*"account":\s*"([^"]+)"/', $output, $matches );
						if ( isset( $matches[1] ) ) {
							return $matches[1];
						}
						return false;
					};
				case 'tag-permission':
					return function() use ( $data ) {
						if ( ! isset( $data['tag'] ) ) {
							return new WP_Error(
								'missing_required_param',
								/* translators: %s: Missing parameter name */
								sprintf( __( 'Request parameter is empty: %s.', 'google-site-kit' ), 'tag' ),
								array( 'status' => 400 )
							);
						}
						$accounts               = $this->get_data( 'get-accounts' );
						$has_access_to_property = $this->has_access_to_property( $data['tag'], $accounts['accounts'] );

						if ( empty( $has_access_to_property ) ) {
							return new WP_Error(
								'google_analytics_existing_tag_permission',
								sprintf(
									/* translators: %s: Property id of the existing tag */
									__( 'We\'ve detected there\'s already an existing Analytics tag on your site (ID %s), but your account doesn\'t seem to have access to this Analytics property. You can either remove the existing tag and connect to a different account, or request access to this property from your team.', 'google-site-kit' ),
									$data['tag']
								),
								array( 'status' => 403 )
							);
						}

						return true;
					};
>>>>>>> 14f71b68
				case 'adsense':
					// Date range.
					$date_range = ! empty( $data['date_range'] ) ? $data['date_range'] : 'last-28-days';
					$date_range = $this->parse_date_range( $date_range );
					// Dimensions.
					$title_dimension = new \Google_Service_AnalyticsReporting_Dimension();
					$title_dimension->setName( 'ga:pageTitle' );
					$path_dimension = new \Google_Service_AnalyticsReporting_Dimension();
					$path_dimension->setName( 'ga:pagePath' );
					$request = $this->create_analytics_site_data_request(
						array(
							'dimensions' => array( $title_dimension, $path_dimension ),
							'start_date' => $date_range[0],
							'end_date'   => $date_range[1],
							'page'       => ! empty( $data['pageUrl'] ) ? $data['pageUrl'] : ( ! empty( $data['permaLink'] ) ? $data['permaLink'] : '' ),
							'row_limit'  => isset( $data['limit'] ) ? $data['limit'] : 10,
						)
					);
					if ( is_wp_error( $request ) ) {
						return $request;
					}
					// Metrics.
					$adsense_revenue = new \Google_Service_AnalyticsReporting_Metric();
					$adsense_revenue->setExpression( 'ga:adsenseRevenue' );
					$adsense_revenue->setAlias( 'Earnings' );
					$adsense_ecpm = new \Google_Service_AnalyticsReporting_Metric();
					$adsense_ecpm->setExpression( 'ga:adsenseECPM' );
					$adsense_ecpm->setAlias( 'Page RPM' );
					$impressions = new \Google_Service_AnalyticsReporting_Metric();
					$impressions->setExpression( 'ga:adsensePageImpressions' );
					$impressions->setAlias( 'Impressions' );
					$request->setMetrics( array( $adsense_revenue, $adsense_ecpm, $impressions ) );
					// Order by.
					$orderby = new \Google_Service_AnalyticsReporting_OrderBy();
					$orderby->setFieldName( 'ga:adsenseRevenue' );
					$orderby->setSortOrder( 'DESCENDING' );
					$request->setOrderBys( $orderby );
					// Reports batch requests.
					$body = new \Google_Service_AnalyticsReporting_GetReportsRequest();
					$body->setReportRequests( array( $request ) );
					$service = $this->get_service( 'analyticsreporting' );
					return $service->reports->batchGet( $body );
				case 'site-analytics':
					// Date range.
					$date_range = ! empty( $data['date_range'] ) ? $data['date_range'] : 'last-28-days';
					$date_range = $this->parse_date_range( $date_range, 2 );
					// Dimensions.
					$date_dimension = new \Google_Service_AnalyticsReporting_Dimension();
					$date_dimension->setName( 'ga:date' );
					$request = $this->create_analytics_site_data_request(
						array(
							'dimensions' => array( $date_dimension ),
							'start_date' => $date_range[0],
							'end_date'   => $date_range[1],
							'page'       => ! empty( $data['permaLink'] ) ? $data['permaLink'] : '',
							'row_limit'  => isset( $data['limit'] ) ? $data['limit'] : 180,
						)
					);
					if ( is_wp_error( $request ) ) {
						return $request;
					}
					// Metrics.
					$users = new \Google_Service_AnalyticsReporting_Metric();
					$users->setExpression( 'ga:users' );
					$users->setAlias( 'Users' );
					$sessions = new \Google_Service_AnalyticsReporting_Metric();
					$sessions->setExpression( 'ga:sessions' );
					$sessions->setAlias( 'Sessions' );
					$bounce_rate = new \Google_Service_AnalyticsReporting_Metric();
					$bounce_rate->setExpression( 'ga:bounceRate' );
					$bounce_rate->setAlias( 'Bounce Rate' );
					$session_duration = new \Google_Service_AnalyticsReporting_Metric();
					$session_duration->setExpression( 'ga:avgSessionDuration' );
					$session_duration->setAlias( 'Average Session Duration' );
					$goals_completed = new \Google_Service_AnalyticsReporting_Metric();
					$goals_completed->setExpression( 'ga:goalCompletionsAll' );
					$goals_completed->setAlias( 'Goal Completions' );
					$request->setMetrics( array( $sessions, $users, $bounce_rate, $session_duration, $goals_completed ) );
					// Reports batch requests.
					$body = new \Google_Service_AnalyticsReporting_GetReportsRequest();
					$body->setReportRequests( array( $request ) );
					$service = $this->get_service( 'analyticsreporting' );
					return $service->reports->batchGet( $body );
				case 'top-pages':
					// Date range.
					$date_range = ! empty( $data['date_range'] ) ? $data['date_range'] : 'last-28-days';
					$date_range = $this->parse_date_range( $date_range );
					// Dimensions.
					$title_dimension = new \Google_Service_AnalyticsReporting_Dimension();
					$title_dimension->setName( 'ga:pageTitle' );
					$path_dimension = new \Google_Service_AnalyticsReporting_Dimension();
					$path_dimension->setName( 'ga:pagePath' );
					$request = $this->create_analytics_site_data_request(
						array(
							'dimensions' => array( $path_dimension, $title_dimension ),
							'start_date' => $date_range[0],
							'end_date'   => $date_range[1],
							'page'       => ! empty( $data['permaLink'] ) ? $data['permaLink'] : '',
							'row_limit'  => isset( $data['limit'] ) ? $data['limit'] : 10,
						)
					);
					if ( is_wp_error( $request ) ) {
						return $request;
					}
					// Metrics.
					$pageviews = new \Google_Service_AnalyticsReporting_Metric();
					$pageviews->setExpression( 'ga:pageviews' );
					$pageviews->setAlias( 'Pageviews' );
					$unique_pageviews = new \Google_Service_AnalyticsReporting_Metric();
					$unique_pageviews->setExpression( 'ga:uniquePageviews' );
					$unique_pageviews->setAlias( 'Unique Pageviews' );
					$bounce_rate = new \Google_Service_AnalyticsReporting_Metric();
					$bounce_rate->setExpression( 'ga:bounceRate' );
					$bounce_rate->setAlias( 'Bounce rate' );
					$metrics = array( $pageviews, $unique_pageviews, $bounce_rate );
					if ( $this->options->get( 'googlesitekit_analytics_adsense_linked' ) ) {
						$adsense_revenue = new \Google_Service_AnalyticsReporting_Metric();
						$adsense_revenue->setExpression( 'ga:adsenseRevenue' );
						$adsense_revenue->setAlias( 'AdSense Revenue' );
						array_push( $metrics, $adsense_revenue );
						$adsense_ecpm = new \Google_Service_AnalyticsReporting_Metric();
						$adsense_ecpm->setExpression( 'ga:adsenseECPM' );
						$adsense_ecpm->setAlias( 'AdSense ECPM' );
						array_push( $metrics, $adsense_ecpm );
					}
					$request->setMetrics( $metrics );
					// Order by.
					$orderby = new \Google_Service_AnalyticsReporting_OrderBy();
					$orderby->setFieldName( 'ga:pageviews' );
					$orderby->setSortOrder( 'DESCENDING' );
					$request->setOrderBys( $orderby );
					// Reports batch requests.
					$body = new \Google_Service_AnalyticsReporting_GetReportsRequest();
					$body->setReportRequests( array( $request ) );
					$service = $this->get_service( 'analyticsreporting' );
					return $service->reports->batchGet( $body );
				case 'overview':
					$request = $this->create_analytics_site_data_request(
						array(
							'page'      => ! empty( $data['permaLink'] ) ? $data['permaLink'] : '',
							'row_limit' => isset( $data['limit'] ) ? $data['limit'] : 10,
						)
					);
					if ( is_wp_error( $request ) ) {
						return $request;
					}
					// Date range (custom here because of two ranges).
					$date_range      = ! empty( $data['date_range'] ) ? $data['date_range'] : 'last-28-days';
					$date_range2     = $this->parse_date_range( $date_range, 1, 1, true );
					$date_range      = $this->parse_date_range( $date_range );
					$date_range2[1]  = $date_range[0];
					$date_range_inst = new \Google_Service_AnalyticsReporting_DateRange();
					$date_range_inst->setStartDate( $date_range[0] );
					$date_range_inst->setEndDate( $date_range[1] );
					$date_range2_inst = new \Google_Service_AnalyticsReporting_DateRange();
					$date_range2_inst->setStartDate( $date_range2[0] );
					$date_range2_inst->setEndDate( $date_range2[1] );
					$request->setDateRanges( array( $date_range_inst, $date_range2_inst ) );
					// Metrics.
					$users = new \Google_Service_AnalyticsReporting_Metric();
					$users->setExpression( 'ga:users' );
					$users->setAlias( 'Users' );
					$sessions = new \Google_Service_AnalyticsReporting_Metric();
					$sessions->setExpression( 'ga:sessions' );
					$sessions->setAlias( 'Sessions' );
					$bounce_rate = new \Google_Service_AnalyticsReporting_Metric();
					$bounce_rate->setExpression( 'ga:bounceRate' );
					$bounce_rate->setAlias( 'Bounce Rate' );
					$session_duration = new \Google_Service_AnalyticsReporting_Metric();
					$session_duration->setExpression( 'ga:avgSessionDuration' );
					$session_duration->setAlias( 'Average Session Duration' );
					$goals_completed = new \Google_Service_AnalyticsReporting_Metric();
					$goals_completed->setExpression( 'ga:goalCompletionsAll' );
					$goals_completed->setAlias( 'Goal Completions' );
					$pageviews = new \Google_Service_AnalyticsReporting_Metric();
					$pageviews->setExpression( 'ga:pageviews' );
					$pageviews->setAlias( 'Pageviews' );
					$request->setMetrics( array( $users, $sessions, $bounce_rate, $session_duration, $goals_completed, $pageviews ) );
					// Reports batch requests.
					$body = new \Google_Service_AnalyticsReporting_GetReportsRequest();
					$body->setReportRequests( array( $request ) );
					$service = $this->get_service( 'analyticsreporting' );
					return $service->reports->batchGet( $body );
				case 'traffic-sources':
					// Date range.
					$date_range = ! empty( $data['date_range'] ) ? $data['date_range'] : 'last-28-days';
					$date_range = $this->parse_date_range( $date_range );
					// Dimensions.
					$medium_dimension = new \Google_Service_AnalyticsReporting_Dimension();
					$medium_dimension->setName( 'ga:medium' );
					$request = $this->create_analytics_site_data_request(
						array(
							'dimensions' => array( $medium_dimension ),
							'start_date' => $date_range[0],
							'end_date'   => $date_range[1],
							'page'       => ! empty( $data['permaLink'] ) ? $data['permaLink'] : '',
							'row_limit'  => isset( $data['limit'] ) ? $data['limit'] : 10,
						)
					);
					if ( is_wp_error( $request ) ) {
						return $request;
					}
					// Metrics.
					$sessions = new \Google_Service_AnalyticsReporting_Metric();
					$sessions->setExpression( 'ga:sessions' );
					$sessions->setAlias( 'Sessions' );
					$users = new \Google_Service_AnalyticsReporting_Metric();
					$users->setExpression( 'ga:users' );
					$users->setAlias( 'Users' );
					$new_users = new \Google_Service_AnalyticsReporting_Metric();
					$new_users->setExpression( 'ga:newUsers' );
					$new_users->setAlias( 'New Users' );
					$request->setMetrics( array( $sessions, $users, $new_users ) );
					// Order by.
					$orderby = new \Google_Service_AnalyticsReporting_OrderBy();
					$orderby->setFieldName( 'ga:sessions' );
					$orderby->setSortOrder( 'DESCENDING' );
					$request->setOrderBys( $orderby );
					// Reports batch requests.
					$body = new \Google_Service_AnalyticsReporting_GetReportsRequest();
					$body->setReportRequests( array( $request ) );
					$service = $this->get_service( 'analyticsreporting' );
					return $service->reports->batchGet( $body );
			}
		} elseif ( 'POST' === $method ) {
			switch ( $datapoint ) {
				case 'connection':
					return function() use ( $data ) {
						$option = (array) $this->options->get( self::OPTION );
						$keys   = array( 'accountId', 'propertyId', 'profileId', 'internalWebPropertyId' );
						foreach ( $keys as $key ) {
							if ( isset( $data[ $key ] ) ) {
								$option[ $key ] = $data[ $key ];
							}
						}
						$this->options->set( self::OPTION, $option );
						$this->options->delete( 'googlesitekit_analytics_adsense_linked' );
						return true;
					};
				case 'account-id':
					if ( ! isset( $data['accountId'] ) ) {
						/* translators: %s: Missing parameter name */
						return new WP_Error( 'missing_required_param', sprintf( __( 'Request parameter is empty: %s.', 'google-site-kit' ), 'accountId' ), array( 'status' => 400 ) );
					}
					return function() use ( $data ) {
						$option              = (array) $this->options->get( self::OPTION );
						$option['accountId'] = $data['accountId'];
						$this->options->set( self::OPTION, $option );
						$this->options->delete( 'googlesitekit_analytics_adsense_linked' );
						return true;
					};
				case 'property-id':
					if ( ! isset( $data['propertyId'] ) ) {
						/* translators: %s: Missing parameter name */
						return new WP_Error( 'missing_required_param', sprintf( __( 'Request parameter is empty: %s.', 'google-site-kit' ), 'propertyId' ), array( 'status' => 400 ) );
					}
					return function() use ( $data ) {
						$option               = (array) $this->options->get( self::OPTION );
						$option['propertyId'] = $data['propertyId'];
						$this->options->set( self::OPTION, $option );
						$this->options->delete( 'googlesitekit_analytics_adsense_linked' );
						return true;
					};
				case 'profile-id':
					if ( ! isset( $data['profileId'] ) ) {
						/* translators: %s: Missing parameter name */
						return new WP_Error( 'missing_required_param', sprintf( __( 'Request parameter is empty: %s.', 'google-site-kit' ), 'profileId' ), array( 'status' => 400 ) );
					}
					return function() use ( $data ) {
						$option              = (array) $this->options->get( self::OPTION );
						$option['profileId'] = $data['profileId'];
						$this->options->set( self::OPTION, $option );
						$this->options->delete( 'googlesitekit_analytics_adsense_linked' );
						return true;
					};
				case 'internal-web-property-id':
					if ( ! isset( $data['internalWebPropertyId'] ) ) {
						/* translators: %s: Missing parameter name */
						return new WP_Error( 'missing_required_param', sprintf( __( 'Request parameter is empty: %s.', 'google-site-kit' ), 'internalWebPropertyId' ), array( 'status' => 400 ) );
					}
					return function() use ( $data ) {
						$option                          = (array) $this->options->get( self::OPTION );
						$option['internalWebPropertyId'] = $data['internalWebPropertyId'];
						$this->options->set( self::OPTION, $option );
						$this->options->delete( 'googlesitekit_analytics_adsense_linked' );
						return true;
					};
				case 'use-snippet':
					if ( ! isset( $data['useSnippet'] ) ) {
						/* translators: %s: Missing parameter name */
						return new WP_Error( 'missing_required_param', sprintf( __( 'Request parameter is empty: %s.', 'google-site-kit' ), 'useSnippet' ), array( 'status' => 400 ) );
					}
					return function() use ( $data ) {
						$option               = (array) $this->options->get( self::OPTION );
						$option['useSnippet'] = (bool) $data['useSnippet'];
						$this->options->set( self::OPTION, $option );
						return true;
					};
				case 'amp-client-id-opt-in':
					if ( ! isset( $data['ampClientIdOptIn'] ) ) {
						/* translators: %s: Missing parameter name */
						return new WP_Error( 'missing_required_param', sprintf( __( 'Request parameter is empty: %s.', 'google-site-kit' ), 'ampClientIdOptIn' ), array( 'status' => 400 ) );
					}
					return function() use ( $data ) {
						$option                     = (array) $this->options->get( self::OPTION );
						$option['ampClientIdOptIn'] = (bool) $data['ampClientIdOptIn'];
						$this->options->set( self::OPTION, $option );
						return true;
					};
				case 'save':
					if ( ! isset( $data['accountId'] ) ) {
						/* translators: %s: Missing parameter name */
						return new WP_Error( 'missing_required_param', sprintf( __( 'Request parameter is empty: %s.', 'google-site-kit' ), 'accountId' ), array( 'status' => 400 ) );
					}
					if ( ! isset( $data['propertyId'] ) ) {
						/* translators: %s: Missing parameter name */
						return new WP_Error( 'missing_required_param', sprintf( __( 'Request parameter is empty: %s.', 'google-site-kit' ), 'propertyId' ), array( 'status' => 400 ) );
					}
					if ( ! isset( $data['internalWebPropertyId'] ) ) {
						/* translators: %s: Missing parameter name */
						return new WP_Error( 'missing_required_param', sprintf( __( 'Request parameter is empty: %s.', 'google-site-kit' ), 'internalWebPropertyId' ), array( 'status' => 400 ) );
					}
					if ( ! isset( $data['profileId'] ) ) {
						/* translators: %s: Missing parameter name */
						return new WP_Error( 'missing_required_param', sprintf( __( 'Request parameter is empty: %s.', 'google-site-kit' ), 'profileId' ), array( 'status' => 400 ) );
					}
					if ( ! isset( $data['useSnippet'] ) ) {
						/* translators: %s: Missing parameter name */
						return new WP_Error( 'missing_required_param', sprintf( __( 'Request parameter is empty: %s.', 'google-site-kit' ), 'useSnippet' ), array( 'status' => 400 ) );
					}
					return function() use ( $data ) {
						$property_id              = null;
						$internal_web_property_id = null;
						$property_name            = '';
						if ( '0' === $data['propertyId'] ) {
							$is_new_property = true;
							$client          = $this->get_client();
							$orig_defer      = $client->shouldDefer();
							$client->setDefer( false );
							$property = new \Google_Service_Analytics_Webproperty();
							$property->setName( wp_parse_url( $this->context->get_reference_site_url(), PHP_URL_HOST ) );
							try {
								$property = $this->get_service( 'analytics' )->management_webproperties->insert( $data['accountId'], $property );
							} catch ( Google_Service_Exception $e ) {
								$client->setDefer( $orig_defer );
								$message = $e->getErrors();
								if ( isset( $message[0] ) && isset( $message[0]['message'] ) ) {
									$message = $message[0]['message'];
								}
								return new WP_Error( $e->getCode(), $message );
							} catch ( Exception $e ) {
								$client->setDefer( $orig_defer );
								return new WP_Error( $e->getCode(), $e->getMessage() );
							}
							$client->setDefer( $orig_defer );
							$property_id              = $property->id;
							$internal_web_property_id = $property->internalWebPropertyId; // phpcs:ignore WordPress.NamingConventions.ValidVariableName
						} else {
							$is_new_property          = false;
							$property_id              = $data['propertyId'];
							$internal_web_property_id = $data['internalWebPropertyId'];
						}
						$profile_id = null;
						if ( '0' === $data['profileId'] ) {
							$client     = $this->get_client();
							$orig_defer = $client->shouldDefer();
							$client->setDefer( false );
							$profile = new \Google_Service_Analytics_Profile();
							$profile->setName( __( 'All Web Site Data', 'google-site-kit' ) );
							try {
								$profile = $this->get_service( 'analytics' )->management_profiles->insert( $data['accountId'], $property_id, $profile );
							} catch ( Google_Service_Exception $e ) {
								$client->setDefer( $orig_defer );
								$message = $e->getErrors();
								if ( isset( $message[0] ) && isset( $message[0]['message'] ) ) {
									$message = $message[0]['message'];
								}
								return new WP_Error( $e->getCode(), $message );
							} catch ( Exception $e ) {
								$client->setDefer( $orig_defer );
								return new WP_Error( $e->getCode(), $e->getMessage() );
							}
							$client->setDefer( $orig_defer );
							$profile_id = $profile->id;
						} else {
							$profile_id = $data['profileId'];
						}
						// Set default profile for new property.
						if ( $is_new_property ) {
							$client     = $this->get_client();
							$orig_defer = $client->shouldDefer();
							$client->setDefer( false );
							$property = new \Google_Service_Analytics_Webproperty();
							$property->setDefaultProfileId( $profile_id );
							try {
								$property = $this->get_service( 'analytics' )->management_webproperties->patch( $data['accountId'], $property_id, $property );
							} catch ( Google_Service_Exception $e ) {
								$client->setDefer( $orig_defer );
								$message = $e->getErrors();
								if ( isset( $message[0] ) && isset( $message[0]['message'] ) ) {
									$message = $message[0]['message'];
								}
								return new WP_Error( $e->getCode(), $message );
							} catch ( Exception $e ) {
								$client->setDefer( $orig_defer );
								return new WP_Error( $e->getCode(), $e->getMessage() );
							}
							$client->setDefer( $orig_defer );
						}
						$option = array(
							'accountId'             => $data['accountId'],
							'propertyId'            => $property_id,
							'internalWebPropertyId' => $internal_web_property_id,
							'profileId'             => $profile_id,
							'useSnippet'            => ! empty( $data['useSnippet'] ),
							'ampClientIdOptIn'      => ! empty( $data['ampClientIdOptIn'] ),
						);
						$this->options->set( self::OPTION, $option );
						$this->options->delete( 'googlesitekit_analytics_adsense_linked' );
						return $option;
					};
			}
		}

		return new WP_Error( 'invalid_datapoint', __( 'Invalid datapoint.', 'google-site-kit' ) );
	}

	/**
	 * Parses a response for the given datapoint.
	 *
	 * @since 1.0.0
	 *
	 * @param string $method    Request method. Either 'GET' or 'POST'.
	 * @param string $datapoint Datapoint to resolve response for.
	 * @param mixed  $response  Response object or array.
	 * @return mixed Parsed response data on success, or WP_Error on failure.
	 */
	protected function parse_data_response( $method, $datapoint, $response ) {
		if ( 'GET' === $method ) {
			switch ( $datapoint ) {
				case 'goals':
					if ( is_array( $response ) ) {
						return $response;
					}
					// TODO: Parse this response to a regular array.
					break;
				case 'get-accounts':
					$response = array(
						// TODO: Parse this response to a regular array.
						'accounts'   => $response->getItems(),
						'properties' => array(),
						'profiles'   => array(),
					);

					$found_account_id = false;
					$matched_property = false;

					if ( empty( $found_account_id ) ) {
						$account_id = $this->get_data( 'account-id' );
						if ( ! is_wp_error( $account_id ) ) {
							foreach ( $response['accounts'] as $account ) {
								if ( $account->getId() === $account_id ) {
									$found_account_id = $account->getId();
									break;
								}
							}
						} else {
							$current_url = untrailingslashit( $this->context->get_reference_site_url() );
							$urls        = $this->permute_site_url( $current_url );
							foreach ( $response['accounts'] as $account ) {
								$properties = $this->get_data( 'get-properties', array( 'accountId' => $account->getId() ) );
								if ( is_wp_error( $properties ) ) {
									continue;
								}
								$url_matches = array_filter(
									$properties['properties'],
									function( $property ) use ( $urls ) {
										return in_array( untrailingslashit( $property->getWebsiteUrl() ), $urls, true );
									}
								);
								if ( ! empty( $url_matches ) ) {
									$found_account_id = $account->getId();
									$matched_property = $url_matches;
									break;
								}
							}
						}
					}

					if ( empty( $found_account_id ) ) {
						return $response;
					}

					$properties = $this->get_data( 'get-properties', array( 'accountId' => $found_account_id ) );
					if ( is_wp_error( $properties ) ) {
						return $response;
					}

					$result = array_merge( $response, $properties );
					return $result;
				case 'get-properties':
					$response = array(
						// TODO: Parse this response to a regular array.
						'properties' => $response->getItems(),
						'profiles'   => array(),
					);
					if ( 0 === count( $response['properties'] ) ) {
						return new WP_Error( 'google_analytics_properties_empty', __( 'No Google Analytics properties found. Please go to Google Anlytics to set one up.', 'google-site-kit' ), array( 'status' => 500 ) );
					}
					$found_account_id  = false;
					$found_property_id = false;
					$property_id       = $this->get_data( 'property-id' );
					if ( ! is_wp_error( $property_id ) ) {
						foreach ( $response['properties'] as $property ) {
							if ( $property->getId() === $property_id ) {
								$found_account_id  = $property->getAccountId();
								$found_property_id = $property->getId();
								break;
							}
						}
					}
					if ( empty( $found_account_id ) || empty( $found_property_id ) ) {
						$found_account_id  = $response['properties'][0]->getAccountId();
						$found_property_id = $response['properties'][0]->getId();
					}
					$profiles = $this->get_data(
						'get-profiles',
						array(
							'accountId'  => $found_account_id,
							'propertyId' => $found_property_id,
						)
					);
					if ( is_wp_error( $profiles ) ) {
						return $profiles;
					}
					$response['profiles'] = $profiles;
					return $response;
				case 'get-profiles':
					// TODO: Parse this response to a regular array.
					$response = $response->getItems();
					if ( 0 === count( $response ) ) {
						return new WP_Error( 'google_analytics_profiles_empty', __( 'No Google Analytics profiles found. Please go to Google Anlytics to set one up.', 'google-site-kit' ), array( 'status' => 500 ) );
					}
					return $response;
				case 'adsense':
					if ( isset( $response->error ) ) {
						$this->options->delete( 'googlesitekit_analytics_adsense_linked' );
					} else {
						$this->options->set( 'googlesitekit_analytics_adsense_linked', '1' );
					}
					// TODO: Parse this response to a regular array.
					return $response->getReports();
				case 'site-analytics':
				case 'top-pages':
				case 'overview':
				case 'traffic-sources':
					// TODO: Parse this response to a regular array.
					return $response->getReports();
			}
		}

		return $response;
	}

	/**
	 * Creates a new Analytics site request for the current site and given arguments.
	 *
	 * @since 1.0.0
	 *
	 * @param array $args {
	 *     Optional. Additional arguments.
	 *
	 *     @type array  $dimensions List of request dimensions. Default empty array.
	 *     @type string $start_date Start date in 'Y-m-d' format. Default empty string.
	 *     @type string $end_date   End date in 'Y-m-d' format. Default empty string.
	 *     @type string $page       Specific page URL to filter by. Default empty string.
	 *     @type int    $row_limit  Limit of rows to return. Default 100.
	 * }
	 * @return RequestInterface|WP_Error Analytics site request instance.
	 */
	protected function create_analytics_site_data_request( array $args = array() ) {
		$args = wp_parse_args(
			$args,
			array(
				'dimensions' => array(),
				'start_date' => '',
				'end_date'   => '',
				'page'       => '',
				'row_limit'  => 100,
			)
		);

		$profile_id = $this->get_data( 'profile-id' );
		if ( is_wp_error( $profile_id ) ) {
			return $profile_id;
		}

		$request = new \Google_Service_AnalyticsReporting_ReportRequest();
		$request->setViewId( $profile_id );

		if ( ! empty( $args['dimensions'] ) ) {
			$request->setDimensions( (array) $args['dimensions'] );
		}

		if ( ! empty( $args['start_date'] ) && ! empty( $args['end_date'] ) ) {
			$date_range = new \Google_Service_AnalyticsReporting_DateRange();
			$date_range->setStartDate( $args['start_date'] );
			$date_range->setEndDate( $args['end_date'] );
			$request->setDateRanges( array( $date_range ) );
		}

		if ( ! empty( $args['page'] ) ) {
			$dimension_filter = new \Google_Service_AnalyticsReporting_DimensionFilter();
			$dimension_filter->setDimensionName( 'ga:pagePath' );
			$dimension_filter->setOperator( 'EXACT' );
			$args['page'] = str_replace( trim( $this->context->get_reference_site_url(), '/' ), '', $args['page'] );
			$dimension_filter->setExpressions( array( $args['page'] ) );
			$dimension_filter_clause = new \Google_Service_AnalyticsReporting_DimensionFilterClause();
			$dimension_filter_clause->setFilters( array( $dimension_filter ) );
			$request->setDimensionFilterClauses( array( $dimension_filter_clause ) );
		}

		if ( ! empty( $args['row_limit'] ) ) {
			$request->setPageSize( $args['row_limit'] );
		}

		return $request;
	}

	/**
	 * Sets up information about the module.
	 *
	 * @since 1.0.0
	 *
	 * @return array Associative array of module info.
	 */
	protected function setup_info() {
		return array(
			'slug'        => 'analytics',
			'name'        => __( 'Analytics', 'google-site-kit' ),
			'description' => __( 'Get a deeper understanding of your customers. Google Analytics gives you the free tools you need to analyze data for your business in one place.', 'google-site-kit' ),
			'cta'         => __( 'Get to know your customers.', 'google-site-kit' ),
			'order'       => 3,
			'homepage'    => __( 'https://analytics.google.com/analytics/web', 'google-site-kit' ),
			'learn_more'  => __( 'https://marketingplatform.google.com/about/analytics/', 'google-site-kit' ),
			'group'       => __( 'Marketing Platform', 'google-site-kit' ),
		);
	}

	/**
	 * Sets up the Google services the module should use.
	 *
	 * This method is invoked once by {@see Module::get_service()} to lazily set up the services when one is requested
	 * for the first time.
	 *
	 * @since 1.0.0
	 *
	 * @param Google_Client $client Google client instance.
	 * @return array Google services as $identifier => $service_instance pairs. Every $service_instance must be an
	 *               instance of Google_Service.
	 */
	protected function setup_services( Google_Client $client ) {
		return array(
			'analytics'          => new \Google_Service_Analytics( $client ),
			'analyticsreporting' => new \Google_Service_AnalyticsReporting( $client ),
		);
	}

	/**
	 * Verifies that user has access to the property found in the existing tag.
	 *
	 * @since 1.0.0
	 *
	 * @param string $property_id   Property found in the existing tag.
	 * @param array  $accounts      List of accounts to loop through properties.
	 * @return mixed False if user has no access to the existing property or array with account id and property found.
	 */
	protected function has_access_to_property( $property_id, $accounts ) {

		if ( empty( $property_id ) || empty( $accounts ) ) {
			return false;
		}

		$response = false;

		foreach ( $accounts as $account ) {
			$account_id = $account->getId();
			$properties = $this->get_data( 'get-properties', array( 'accountId' => $account_id ) );

			if ( is_wp_error( $properties ) ) {
				continue;
			}
			$existing_property_match = array_filter(
				$properties['properties'],
				function( $property ) use ( $property_id ) {
					return $property->getId() === $property_id;
				}
			);

			if ( ! empty( $existing_property_match ) ) {
				$response = array(
					'account'  => $account_id,
					'property' => array_values( $existing_property_match ),
				);
				break;
			}
		}

		return $response;
	}
}<|MERGE_RESOLUTION|>--- conflicted
+++ resolved
@@ -408,11 +408,7 @@
 			'get-accounts'             => 'analytics',
 			'get-properties'           => 'analytics',
 			'get-profiles'             => 'analytics',
-<<<<<<< HEAD
-=======
-			'tag'                      => '',
 			'tag-permission'           => '',
->>>>>>> 14f71b68
 			'adsense'                  => 'analyticsreporting',
 			'site-analytics'           => 'analyticsreporting',
 			'top-pages'                => 'analyticsreporting',
@@ -532,42 +528,6 @@
 					}
 					$service = $this->get_service( 'analytics' );
 					return $service->management_profiles->listManagementProfiles( $data['accountId'], $data['propertyId'] );
-<<<<<<< HEAD
-=======
-				case 'tag':
-					return function() {
-						$output = $this->get_frontend_hook_output( 'wp_head' ) . $this->get_frontend_hook_output( 'wp_body_open' ) . $this->get_frontend_hook_output( 'wp_footer' );
-						// Detect common analytics code usage.
-						preg_match( '/__gaTracker\( ?\'create\', ?\'(.*?)\', ?\'auto\' ?\)/', $output, $matches );
-						if ( isset( $matches[1] ) ) {
-							return $matches[1];
-						}
-						// Detect ga create calls.
-						preg_match( '/ga\( ?\'create\', ?\'(.*?)\', ?\'auto\' ?\)/', $output, $matches );
-						if ( isset( $matches[1] ) ) {
-							return $matches[1];
-						}
-						// Detect gtag script calls.
-						preg_match( '/<script async src="https:\/\/www.googletagmanager.com\/gtag\/js\?id=(.*?)"><\/script>/', $output, $matches ); // phpcs:ignore WordPress.WP.EnqueuedResources.NonEnqueuedScript
-						if ( isset( $matches[1] ) ) {
-							return $matches[1];
-						}
-						preg_match( '/_gaq.push\( ?\[ ?[\'|"]_setAccount[\'|"], ?[\'|"](.*?)[\'|"] ?] ?\)/', $output, $matches );
-						if ( isset( $matches[1] ) ) {
-							return $matches[1];
-						}
-						// Detect amp-analytics gtag.
-						preg_match( '/<amp-analytics [^>]*type="gtag"[^>]*>[^<]*<script type="application\/json">[^<]*"gtag_id":\s*"([^"]+)"/', $output, $matches );
-						if ( isset( $matches[1] ) ) {
-							return $matches[1];
-						}
-						// Detect amp-analytics googleanalytics.
-						preg_match( '/<amp-analytics [^>]*type="googleanalytics"[^>]*>[^<]*<script type="application\/json">[^<]*"account":\s*"([^"]+)"/', $output, $matches );
-						if ( isset( $matches[1] ) ) {
-							return $matches[1];
-						}
-						return false;
-					};
 				case 'tag-permission':
 					return function() use ( $data ) {
 						if ( ! isset( $data['tag'] ) ) {
@@ -595,7 +555,6 @@
 
 						return true;
 					};
->>>>>>> 14f71b68
 				case 'adsense':
 					// Date range.
 					$date_range = ! empty( $data['date_range'] ) ? $data['date_range'] : 'last-28-days';
