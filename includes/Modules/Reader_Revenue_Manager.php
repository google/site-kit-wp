--- conflicted
+++ resolved
@@ -718,13 +718,12 @@
 	public function get_debug_fields() {
 		$settings = $this->get_settings()->get();
 
-<<<<<<< HEAD
 		$snippet_mode_values = array(
 			'post_types' => __( 'Post types', 'google-site-kit' ),
 			'per_post'   => __( 'Per post', 'google-site-kit' ),
 			'sitewide'   => __( 'Sitewide', 'google-site-kit' ),
 		);
-=======
+
 		$extract_product_id = function ( $product_id ) {
 			$parts = explode( ':', $product_id );
 			return isset( $parts[1] ) ? $parts[1] : $product_id;
@@ -737,7 +736,6 @@
 			}
 			return $product_id;
 		};
->>>>>>> 27eaf6c4
 
 		$debug_fields = array(
 			'reader_revenue_manager_publication_id'        => array(
@@ -767,9 +765,8 @@
 			),
 			'reader_revenue_manager_product_id'            => array(
 				'label' => __( 'Reader Revenue Manager: Product ID', 'google-site-kit' ),
-<<<<<<< HEAD
-				'value' => $settings['productID'],
-				'debug' => $settings['productID'],
+				'value' => $extract_product_id( $settings['productID'] ),
+				'debug' => $redact_pub_in_product_id( $settings['productID'] ),
 			),
 		);
 
@@ -778,10 +775,6 @@
 				'label' => __( 'Reader Revenue Manager: Post types', 'google-site-kit' ),
 				'value' => implode( ', ', $settings['postTypes'] ),
 				'debug' => implode( ', ', $settings['postTypes'] ),
-=======
-				'value' => $extract_product_id( $settings['productID'] ),
-				'debug' => $redact_pub_in_product_id( $settings['productID'] ),
->>>>>>> 27eaf6c4
 			);
 		}
 
