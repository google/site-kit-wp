<?php
/**
 * Class Google\Site_Kit\Modules\Site_Verification
 *
 * @package   Google\Site_Kit
 * @copyright 2019 Google LLC
 * @license   https://www.apache.org/licenses/LICENSE-2.0 Apache License 2.0
 * @link      https://sitekit.withgoogle.com
 */

namespace Google\Site_Kit\Modules;

use Google\Site_Kit\Core\Modules\Module;
use Google\Site_Kit\Core\Modules\Module_With_Scopes;
use Google\Site_Kit\Core\Modules\Module_With_Scopes_Trait;
use Google\Site_Kit\Core\REST_API\Data_Request;
use Google\Site_Kit_Dependencies\Google_Client;
use Google\Site_Kit_Dependencies\Google_Service;
use Google\Site_Kit_Dependencies\Google_Service_Exception;
use Google\Site_Kit_Dependencies\Google_Service_SiteVerification;
use Google\Site_Kit_Dependencies\Google_Service_SiteVerification_SiteVerificationWebResourceGettokenRequest;
use Google\Site_Kit_Dependencies\Google_Service_SiteVerification_SiteVerificationWebResourceGettokenRequestSite;
use Google\Site_Kit_Dependencies\Google_Service_SiteVerification_SiteVerificationWebResourceResource;
use Google\Site_Kit_Dependencies\Google_Service_SiteVerification_SiteVerificationWebResourceResourceSite;
use Google\Site_Kit_Dependencies\Psr\Http\Message\RequestInterface;
use Google\Site_Kit_Dependencies\Psr\Http\Message\ResponseInterface;
use WP_Error;
use Exception;

/**
 * Class representing the Site Verification module.
 *
 * @since 1.0.0
 * @access private
 * @ignore
 */
final class Site_Verification extends Module implements Module_With_Scopes {
	use Module_With_Scopes_Trait;

	/**
<<<<<<< HEAD
	 * Temporary storage for very specific data for 'verification' datapoint.
	 *
	 * Bad to have, but works for now.
	 *
	 * @since 1.0.0
	 * @var array|null
	 */
	private $siteverification_list_data = null;

	/**
=======
>>>>>>> 246842c9
	 * Registers functionality through WordPress hooks.
	 *
	 * @since 1.0.0
	 */
	public function register() {
		$this->register_scopes_hook();
	}

	/**
	 * Gets required Google OAuth scopes for the module.
	 *
	 * @since 1.0.0
	 *
	 * @return array List of Google OAuth scopes.
	 */
	public function get_scopes() {
		return array(
			'https://www.googleapis.com/auth/siteverification',
		);
	}

	/**
	 * Returns the mapping between available datapoints and their services.
	 *
	 * @since 1.0.0
	 *
	 * @return array Associative array of $datapoint => $service_identifier pairs.
	 */
	protected function get_datapoint_services() {
		return array(
			// GET / POST.
			'verification'       => 'siteverification',
			// GET.
			'verification-token' => 'siteverification',
			'verified-sites'     => 'siteverification',
		);
	}

	/**
	 * Creates a request object for the given datapoint.
	 *
	 * @since 1.0.0
	 *
	 * @param Data_Request $data Data request object.
	 *
	 * @return RequestInterface|callable|WP_Error Request object or callable on success, or WP_Error on failure.
	 */
	protected function create_data_request( Data_Request $data ) {
		$method    = $data->method;
		$datapoint = $data->datapoint;

		if ( 'GET' === $method ) {
			switch ( $datapoint ) {
				case 'verified-sites':
					return $this->get_siteverification_service()->webResource->listWebResource();
				case 'verification':
<<<<<<< HEAD
					// This is far from optimal and hacky, but works for now.
					if ( ! empty( $data['siteURL'] ) ) {
						$this->siteverification_list_data = $data;
					}

=======
>>>>>>> 246842c9
					return $this->get_siteverification_service()->webResource->listWebResource();
				case 'verification-token':
					$existing_token = $this->authentication->verification_tag()->get();

					if ( ! empty( $existing_token ) ) {
						return function() use ( $existing_token ) {
							return array(
								'method' => 'META',
								'token'  => $existing_token,
							);
						};
					}

					$current_url = ! empty( $data['siteURL'] ) ? $data['siteURL'] : $this->context->get_reference_site_url();
					$site        = new Google_Service_SiteVerification_SiteVerificationWebResourceGettokenRequestSite();
					$site->setIdentifier( $current_url );
					$site->setType( 'SITE' );
					$request = new Google_Service_SiteVerification_SiteVerificationWebResourceGettokenRequest();
					$request->setSite( $site );
					$request->setVerificationMethod( 'META' );

					return $this->get_siteverification_service()->webResource->getToken( $request );
			}
		} elseif ( 'POST' === $method ) {
			switch ( $datapoint ) {
				case 'verification':
					if ( ! isset( $data['siteURL'] ) ) {
						/* translators: %s: Missing parameter name */
						return new WP_Error( 'missing_required_param', sprintf( __( 'Request parameter is empty: %s.', 'google-site-kit' ), 'siteURL' ), array( 'status' => 400 ) );
					}

					return function() use ( $data ) {
						$current_user = wp_get_current_user();

						if ( ! $current_user || ! $current_user->exists() ) {
							return new WP_Error( 'unknown_user', __( 'Unknown user.', 'google-site-kit' ) );
						}

						$site = $this->get_data( 'verification', $data );

						if ( is_wp_error( $site ) ) {
							return $site;
						}

						$sites = array();

						if ( ! empty( $site['verified'] ) ) {
							$this->authentication->verification()->set( true );

							return $site;
						} else {
							$token = $this->get_data( 'verification-token', $data );

							if ( is_wp_error( $token ) ) {
								return $token;
							}

							$this->authentication->verification_tag()->set( $token['token'] );

							$client     = $this->get_client();
							$orig_defer = $client->shouldDefer();
							$client->setDefer( false );
							$errors = new WP_Error();

							foreach ( $this->permute_site_url( $data['siteURL'] ) as $url ) {
								$site = new Google_Service_SiteVerification_SiteVerificationWebResourceResourceSite();
								$site->setType( 'SITE' );
								$site->setIdentifier( $url );
								$resource = new Google_Service_SiteVerification_SiteVerificationWebResourceResource();
								$resource->setSite( $site );

								try {
									$sites[] = $this->get_siteverification_service()->webResource->insert( 'META', $resource );
								} catch ( Google_Service_Exception $e ) {
									$messages = wp_list_pluck( $e->getErrors(), 'message' );
									$message  = array_shift( $messages );

									$errors->add( $e->getCode(), $message, array( 'url' => $url ) );
								} catch ( Exception $e ) {
									$errors->add( $e->getCode(), $e->getMessage(), array( 'url' => $url ) );
								}
							}

							$client->setDefer( $orig_defer );

							if ( empty( $sites ) ) {
								return $errors;
							}
						}

						$this->authentication->verification()->set( true );

						try {
							$verification = $this->get_siteverification_service()->webResource->get( $data['siteURL'] );
						} catch ( Google_Service_Exception $e ) {
							$verification = array_shift( $sites );
						}

						return array(
							'identifier' => $verification->getSite()->getIdentifier(),
							'type'       => $verification->getSite()->getType(),
							'verified'   => true,
						);
					};
			}
		}

		return new WP_Error( 'invalid_datapoint', __( 'Invalid datapoint.', 'google-site-kit' ) );
	}

	/**
	 * Parses a response for the given datapoint.
	 *
	 * @since 1.0.0
	 *
	 * @param Data_Request $data Data request object.
	 * @param mixed        $response Request response.
	 *
	 * @return mixed Parsed response data on success, or WP_Error on failure.
	 */
	protected function parse_data_response( Data_Request $data, $response ) {
		$method    = $data->method;
		$datapoint = $data->datapoint;

		if ( 'GET' === $method ) {
			switch ( $datapoint ) {
				case 'verified-sites':
					$items = $response->getItems();
					$data  = array();

					foreach ( $items as $item ) {
						$site                   = $item->getSite();
						$data[ $item->getId() ] = array(
							'identifier' => $site->getIdentifier(),
							'type'       => $site->getType(),
						);
					}

					return $data;
				case 'verification':
<<<<<<< HEAD
					if ( is_array( $this->siteverification_list_data ) && isset( $this->siteverification_list_data['siteURL'] ) ) {
						$current_url                      = trailingslashit( $this->siteverification_list_data['siteURL'] );
						$this->siteverification_list_data = null;
=======
					if ( $data['siteURL'] ) {
						$current_url = trailingslashit( $data['siteURL'] );
>>>>>>> 246842c9
					} else {
						$current_url = trailingslashit( $this->context->get_reference_site_url() );
					}

					$items = $response->getItems();

					foreach ( $items as $item ) {
						$site = $item->getSite();
						$url  = trailingslashit( $site->getIdentifier() );

						if ( 'SITE' === $site->getType() && $current_url === $url ) {
							return array(
								'identifier' => $site->getIdentifier(),
								'type'       => $site->getType(),
								'verified'   => true,
							);
						}

						if ( 'INET_DOMAIN' === $site->getType() ) {
							$host = str_replace( array( 'http://', 'https://' ), '', $site->getIdentifier() );

							if ( ! empty( $host ) && false !== strpos( trailingslashit( $current_url ), trailingslashit( $host ) ) ) {
								$response = array(
									'identifier' => $site->getIdentifier(),
									'type'       => $site->getType(),
									'verified'   => true,
								);

								return $response;
							}
						}
					}

					return array(
						'identifier' => $current_url,
						'type'       => 'SITE',
						'verified'   => false,
					);
				case 'verification-token':
					if ( is_array( $response ) ) {
						return $response;
					}

					return array(
						'method' => $response->getMethod(),
						'token'  => $response->getToken(),
					);
			}
		}

		return $response;
	}

	/**
	 * Sets up information about the module.
	 *
	 * @since 1.0.0
	 *
	 * @return array Associative array of module info.
	 */
	protected function setup_info() {
		return array(
			'slug'         => 'site-verification',
			'name'         => __( 'Site Verification', 'google-site-kit' ),
			'description'  => __( 'Google Site Verification allows you to manage ownership of your site.', 'google-site-kit' ),
			'cta'          => __( 'Verify ownership with Google Site Verification.', 'google-site-kit' ),
			'order'        => 0,
			'homepage'     => __( 'https://www.google.com/webmasters/verification/home', 'google-site-kit' ),
			'learn_more'   => __( 'https://developers.google.com/site-verification/', 'google-site-kit' ),
			'force_active' => true,
			'internal'     => true,
		);
	}

	/**
	 * Get the configured siteverification service instance.
	 *
	 * @return Google_Service_SiteVerification The Site Verification API service.
	 */
	private function get_siteverification_service() {
		return $this->get_service( 'siteverification' );
	}

	/**
	 * Sets up the Google services the module should use.
	 *
	 * This method is invoked once by {@see Module::get_service()} to lazily set up the services when one is requested
	 * for the first time.
	 *
	 * @since 1.0.0
	 *
	 * @param Google_Client $client Google client instance.
	 * @return array Google services as $identifier => $service_instance pairs. Every $service_instance must be an
	 *               instance of Google_Service.
	 */
	protected function setup_services( Google_Client $client ) {
		return array(
			'siteverification' => new Google_Service_SiteVerification( $client ),
		);
	}
}<|MERGE_RESOLUTION|>--- conflicted
+++ resolved
@@ -38,19 +38,6 @@
 	use Module_With_Scopes_Trait;
 
 	/**
-<<<<<<< HEAD
-	 * Temporary storage for very specific data for 'verification' datapoint.
-	 *
-	 * Bad to have, but works for now.
-	 *
-	 * @since 1.0.0
-	 * @var array|null
-	 */
-	private $siteverification_list_data = null;
-
-	/**
-=======
->>>>>>> 246842c9
 	 * Registers functionality through WordPress hooks.
 	 *
 	 * @since 1.0.0
@@ -107,14 +94,6 @@
 				case 'verified-sites':
 					return $this->get_siteverification_service()->webResource->listWebResource();
 				case 'verification':
-<<<<<<< HEAD
-					// This is far from optimal and hacky, but works for now.
-					if ( ! empty( $data['siteURL'] ) ) {
-						$this->siteverification_list_data = $data;
-					}
-
-=======
->>>>>>> 246842c9
 					return $this->get_siteverification_service()->webResource->listWebResource();
 				case 'verification-token':
 					$existing_token = $this->authentication->verification_tag()->get();
@@ -255,14 +234,8 @@
 
 					return $data;
 				case 'verification':
-<<<<<<< HEAD
-					if ( is_array( $this->siteverification_list_data ) && isset( $this->siteverification_list_data['siteURL'] ) ) {
-						$current_url                      = trailingslashit( $this->siteverification_list_data['siteURL'] );
-						$this->siteverification_list_data = null;
-=======
 					if ( $data['siteURL'] ) {
 						$current_url = trailingslashit( $data['siteURL'] );
->>>>>>> 246842c9
 					} else {
 						$current_url = trailingslashit( $this->context->get_reference_site_url() );
 					}
