--- conflicted
+++ resolved
@@ -36,22 +36,14 @@
 
 	$di->set_services(
 		array(
-<<<<<<< HEAD
 			'plugin'              => '\\Google\\Site_Kit\\Plugin',
 			'modules'             => '\\Google\\Site_Kit\\Core\\Modules\\Modules',
 			'assets'              => '\\Google\\Site_Kit\\Core\\Assets\\Assets',
 			'options'             => '\\Google\\Site_Kit\\Core\\Storage\\Options',
 			'transients'          => '\\Google\\Site_Kit\\Core\\Storage\\Transients',
+			'admin_bar'           => '\\Google\\Site_Kit\\Core\\Admin_Bar\\Admin_Bar',
+			'rest_routes'         => '\\Google\\Site_Kit\\Core\\REST_API\\REST_Routes',
 			'searchanalytics_api' => '\\Google\\Site_Kit\\Modules\\Search_Console\\Google_API\\Search_Analytics',
-=======
-			'plugin'      => '\\Google\\Site_Kit\\Plugin',
-			'modules'     => '\\Google\\Site_Kit\\Core\\Modules\\Modules',
-			'assets'      => '\\Google\\Site_Kit\\Core\\Assets\\Assets',
-			'options'     => '\\Google\\Site_Kit\\Core\\Storage\\Options',
-			'transients'  => '\\Google\\Site_Kit\\Core\\Storage\\Transients',
-			'admin_bar'   => '\\Google\\Site_Kit\\Core\\Admin_Bar\\Admin_Bar',
-			'rest_routes' => '\\Google\\Site_Kit\\Core\\REST_API\\REST_Routes',
->>>>>>> 63672215
 		)
 	);
 
