<?php
/**
 * Class Google\Site_Kit\Core\Conversion_Tracking\Conversion_Events_Provider
 *
 * @package   Google\Site_Kit\Core\Conversion_Tracking
 * @copyright 2024 Google LLC
 * @license   https://www.apache.org/licenses/LICENSE-2.0 Apache License 2.0
 * @link      https://sitekit.withgoogle.com
 */

namespace Google\Site_Kit\Core\Conversion_Tracking;

use Google\Site_Kit\Context;
use Google\Site_Kit\Core\Assets\Script;

/**
 * Base class for conversion events provider.
 *
 * @since 1.125.0
 * @since n.e.x.t Changed from interface to abstract class.
 * @access private
 * @ignore
 */
abstract class Conversion_Events_Provider {

	/**
	 * Plugin context.
	 *
	 * @since n.e.x.t
	 * @var Context
	 */
	protected $context;

	/**
	 * Constructor.
	 *
	 * @since n.e.x.t
	 *
	 * @param Context $context Plugin context.
	 */
	public function __construct( Context $context ) {
		$this->context = $context;
	}

	/**
	 * Checks if the provider is active.
	 *
	 * @since 1.125.0
	 *
	 * @return bool True if the provider is active, false otherwise.
	 */
	public function is_active() {
		return false;
	}

	/**
	 * Gets the event names.
	 *
	 * @since 1.125.0
	 *
	 * @return array List of event names.
	 */
<<<<<<< HEAD
	public function get_event_names() {
		return array();
	}
=======
	abstract public function get_event_names();
>>>>>>> 632c90f6

	/**
	 * Registers the script for the provider.
	 *
	 * @since 1.125.0
	 *
	 * @return Script Script instance.
	 */
	abstract public function register_script();
}<|MERGE_RESOLUTION|>--- conflicted
+++ resolved
@@ -60,13 +60,7 @@
 	 *
 	 * @return array List of event names.
 	 */
-<<<<<<< HEAD
-	public function get_event_names() {
-		return array();
-	}
-=======
 	abstract public function get_event_names();
->>>>>>> 632c90f6
 
 	/**
 	 * Registers the script for the provider.
