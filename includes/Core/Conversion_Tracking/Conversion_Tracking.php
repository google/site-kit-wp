<?php
/**
 * Class Google\Site_Kit\Core\Conversion_Tracking
 *
 * @package   Google\Site_Kit\Core\Modules
 * @copyright 2024 Google LLC
 * @license   https://www.apache.org/licenses/LICENSE-2.0 Apache License 2.0
 * @link      https://sitekit.withgoogle.com
 */

namespace Google\Site_Kit\Core\Conversion_Tracking;

use Google\Site_Kit\Context;
use Google\Site_Kit\Core\Conversion_Tracking\Conversion_Event_Providers\Contact_Form_7;
use Google\Site_Kit\Core\Conversion_Tracking\Conversion_Event_Providers\OptinMonster;
use Google\Site_Kit\Core\Conversion_Tracking\Conversion_Event_Providers\WooCommerce;
use LogicException;

/**
 * Class for managing conversion tracking.
 *
 * @since 1.126.0
 * @access private
 * @ignore
 */
class Conversion_Tracking {

	/**
	 * Context object.
	 *
	 * @var Context
	 */
	private $context;

	/**
	 * Supported conversion event providers.
	 *
	 * @since 1.126.0
	 * @var array
	 */
	public static $providers = array(
<<<<<<< HEAD
		Contact_Form_7::CONVERSION_EVENT_PROVIDER_SLUG => Contact_Form_7::class,
		OptinMonster::CONVERSION_EVENT_PROVIDER_SLUG   => OptinMonster::class,
=======
		OptinMonster::CONVERSION_EVENT_PROVIDER_SLUG => OptinMonster::class,
		WooCommerce::CONVERSION_EVENT_PROVIDER_SLUG  => WooCommerce::class,
>>>>>>> e023adfa
	);

	/**
	 * Constructor.
	 *
	 * @since 1.126.0
	 *
	 * @param Context $context Plugin context.
	 */
	public function __construct( Context $context ) {
		$this->context = $context;
	}

	/**
	 * Registers the class functionality.
	 *
	 * @since 1.126.0
	 */
	public function register() {
		add_action(
			'wp_enqueue_scripts',
			function() {
				// Do nothing if neither Ads nor Analytics snippet has been inserted.
				if ( ! did_action( 'googlesitekit_ads_init_tag' ) && ! did_action( 'googlesitekit_analytics-4_init_tag' ) ) {
					return;
				}

				$active_providers = $this->get_active_providers();

				array_walk(
					$active_providers,
					function( Conversion_Events_Provider $active_provider ) {
						$script_asset = $active_provider->register_script();
						$script_asset->enqueue();
					}
				);
			}
		);
	}

	/**
	 * Gets the instances of active conversion event providers.
	 *
	 * @since 1.126.0
	 *
	 * @return array List of active Conversion_Events_Provider instances.
	 * @throws LogicException Thrown if an invalid conversion event provider class name is provided.
	 */
	public function get_active_providers() {
		$active_providers = array();

		foreach ( self::$providers as $provider_slug => $provider_class ) {
			if ( ! is_string( $provider_class ) || ! $provider_class ) {
				throw new LogicException(
					sprintf(
						/* translators: %s: provider slug */
						__( 'A conversion event provider class name is required to instantiate a provider: %s', 'google-site-kit' ),
						$provider_slug
					)
				);
			}

			if ( ! class_exists( $provider_class ) ) {
				throw new LogicException(
					sprintf(
						/* translators: %s: provider classname */
						__( "The '%s' class does not exist", 'google-site-kit' ),
						$provider_class
					)
				);
			}

			if ( ! is_subclass_of( $provider_class, Conversion_Events_Provider::class ) ) {
				throw new LogicException(
					sprintf(
						/* translators: 1: provider classname 2: Conversion_Events_Provider classname */
						__( "The '%1\$s' class must extend the base conversion event provider class: %2\$s", 'google-site-kit' ),
						$provider_class,
						Conversion_Events_Provider::class
					)
				);
			}

			$instance = new $provider_class( $this->context );

			if ( $instance->is_active() ) {
				$active_providers[ $provider_slug ] = $instance;
			}
		}

		return $active_providers;
	}

}<|MERGE_RESOLUTION|>--- conflicted
+++ resolved
@@ -39,13 +39,9 @@
 	 * @var array
 	 */
 	public static $providers = array(
-<<<<<<< HEAD
 		Contact_Form_7::CONVERSION_EVENT_PROVIDER_SLUG => Contact_Form_7::class,
 		OptinMonster::CONVERSION_EVENT_PROVIDER_SLUG   => OptinMonster::class,
-=======
-		OptinMonster::CONVERSION_EVENT_PROVIDER_SLUG => OptinMonster::class,
-		WooCommerce::CONVERSION_EVENT_PROVIDER_SLUG  => WooCommerce::class,
->>>>>>> e023adfa
+		WooCommerce::CONVERSION_EVENT_PROVIDER_SLUG    => WooCommerce::class,
 	);
 
 	/**
