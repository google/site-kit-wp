<?php
/**
 * Class Google\Site_Kit\Core\Conversion_Tracking
 *
 * @package   Google\Site_Kit\Core\Modules
 * @copyright 2024 Google LLC
 * @license   https://www.apache.org/licenses/LICENSE-2.0 Apache License 2.0
 * @link      https://sitekit.withgoogle.com
 */

namespace Google\Site_Kit\Core\Conversion_Tracking;

use Google\Site_Kit\Context;
use Google\Site_Kit\Core\Conversion_Tracking\Conversion_Event_Providers\Contact_Form_7;
use Google\Site_Kit\Core\Conversion_Tracking\Conversion_Event_Providers\Easy_Digital_Downloads;
use Google\Site_Kit\Core\Conversion_Tracking\Conversion_Event_Providers\Mailchimp;
use Google\Site_Kit\Core\Conversion_Tracking\Conversion_Event_Providers\Ninja_Forms;
use Google\Site_Kit\Core\Conversion_Tracking\Conversion_Event_Providers\OptinMonster;
use Google\Site_Kit\Core\Conversion_Tracking\Conversion_Event_Providers\PopupMaker;
use Google\Site_Kit\Core\Conversion_Tracking\Conversion_Event_Providers\WooCommerce;
use Google\Site_Kit\Core\Conversion_Tracking\Conversion_Event_Providers\WPForms;
use Google\Site_Kit\Core\Storage\Options;
use Google\Site_Kit\Core\Tags\GTag;
use LogicException;

/**
 * Class for managing conversion tracking.
 *
 * @since 1.126.0
 * @access private
 * @ignore
 */
class Conversion_Tracking {

	/**
	 * Context object.
	 *
	 * @var Context
	 */
	private $context;

	/**
	 * Conversion_Tracking_Settings instance.
	 *
	 * @since 1.127.0
	 * @var Conversion_Tracking_Settings
	 */
	protected $conversion_tracking_settings;

	/**
	 * REST_Conversion_Tracking_Controller instance.
	 *
	 * @since 1.127.0
	 * @var REST_Conversion_Tracking_Controller
	 */
	protected $rest_conversion_tracking_controller;

	/**
	 * Supported conversion event providers.
	 *
	 * @since 1.126.0
	 * @since 1.130.0 Added Ninja Forms class.
	 * @var array
	 */
	public static $providers = array(
		Contact_Form_7::CONVERSION_EVENT_PROVIDER_SLUG => Contact_Form_7::class,
		Easy_Digital_Downloads::CONVERSION_EVENT_PROVIDER_SLUG => Easy_Digital_Downloads::class,
		Mailchimp::CONVERSION_EVENT_PROVIDER_SLUG      => Mailchimp::class,
		Ninja_Forms::CONVERSION_EVENT_PROVIDER_SLUG    => Ninja_Forms::class,
		OptinMonster::CONVERSION_EVENT_PROVIDER_SLUG   => OptinMonster::class,
		PopupMaker::CONVERSION_EVENT_PROVIDER_SLUG     => PopupMaker::class,
		WooCommerce::CONVERSION_EVENT_PROVIDER_SLUG    => WooCommerce::class,
		WPForms::CONVERSION_EVENT_PROVIDER_SLUG        => WPForms::class,
	);

	/**
	 * Constructor.
	 *
	 * @since 1.126.0
	 *
	 * @param Context $context Plugin context.
	 * @param Options $options Optional. Option API instance. Default is a new instance.
	 */
	public function __construct( Context $context, Options $options = null ) {
		$this->context                             = $context;
		$options                                   = $options ?: new Options( $context );
		$this->conversion_tracking_settings        = new Conversion_Tracking_Settings( $options );
		$this->rest_conversion_tracking_controller = new REST_Conversion_Tracking_Controller( $this->conversion_tracking_settings );
	}

	/**
	 * Registers the class functionality.
	 *
	 * @since 1.126.0
	 */
	public function register() {
		$this->conversion_tracking_settings->register();
		$this->rest_conversion_tracking_controller->register();

		add_action( 'wp_enqueue_scripts', fn () => $this->maybe_enqueue_scripts(), 30 );

		$active_providers = $this->get_active_providers();

		array_walk(
			$active_providers,
			function ( Conversion_Events_Provider $active_provider ) {
				$active_provider->register_hooks();
			}
		);
	}

	/**
	 * Enqueues conversion tracking scripts if conditions are satisfied.
	 */
	protected function maybe_enqueue_scripts() {
		if (
			// Do nothing if neither Ads nor Analytics *web* snippet has been inserted.
			! ( did_action( 'googlesitekit_ads_init_tag' ) || did_action( 'googlesitekit_analytics-4_init_tag' ) )
			|| ! $this->conversion_tracking_settings->is_conversion_tracking_enabled()
		) {
			return;
		}

		$active_providers = $this->get_active_providers();

		array_walk(
			$active_providers,
			function ( Conversion_Events_Provider $active_provider ) {
				$script_asset = $active_provider->register_script();
				$script_asset->enqueue();
			}
		);

<<<<<<< HEAD
		wp_add_inline_script( GTag::HANDLE, 'window._googlesitekit = window._googlesitekit || {};' );
		wp_add_inline_script( GTag::HANDLE, 'window._googlesitekit.gtagEvent = (name, data) => gtag("event", name, {...data, event_source: "site-kit" });' );
=======
		$gtag_event = '
			window._googlesitekit = window._googlesitekit || {};
			window._googlesitekit.throttledEvents = [];
			window._googlesitekit.gtagEvent = (name, data) => {
				var key = JSON.stringify( { name, data } );

				if ( !! window._googlesitekit.throttledEvents[ key ] ) {
					return;
				}
				window._googlesitekit.throttledEvents[ key ] = true;
				setTimeout( () => {
					delete window._googlesitekit.throttledEvents[ key ];
				}, 5 );

				gtag( "event", name, { ...data, event_source: "site-kit" } );
			}
		';

		wp_add_inline_script( GTag::HANDLE, preg_replace( '/\s+/', ' ', $gtag_event ) );
>>>>>>> eb658250
	}

	/**
	 * Gets the instances of active conversion event providers.
	 *
	 * @since 1.126.0
	 *
	 * @return array List of active Conversion_Events_Provider instances.
	 * @throws LogicException Thrown if an invalid conversion event provider class name is provided.
	 */
	public function get_active_providers() {
		$active_providers = array();

		foreach ( self::$providers as $provider_slug => $provider_class ) {
			if ( ! is_string( $provider_class ) || ! $provider_class ) {
				throw new LogicException(
					sprintf(
						/* translators: %s: provider slug */
						__( 'A conversion event provider class name is required to instantiate a provider: %s', 'google-site-kit' ),
						$provider_slug
					)
				);
			}

			if ( ! class_exists( $provider_class ) ) {
				throw new LogicException(
					sprintf(
						/* translators: %s: provider classname */
						__( "The '%s' class does not exist", 'google-site-kit' ),
						$provider_class
					)
				);
			}

			if ( ! is_subclass_of( $provider_class, Conversion_Events_Provider::class ) ) {
				throw new LogicException(
					sprintf(
						/* translators: 1: provider classname 2: Conversion_Events_Provider classname */
						__( "The '%1\$s' class must extend the base conversion event provider class: %2\$s", 'google-site-kit' ),
						$provider_class,
						Conversion_Events_Provider::class
					)
				);
			}

			$instance = new $provider_class( $this->context );

			if ( $instance->is_active() ) {
				$active_providers[ $provider_slug ] = $instance;
			}
		}

		return $active_providers;
	}
}<|MERGE_RESOLUTION|>--- conflicted
+++ resolved
@@ -131,10 +131,6 @@
 			}
 		);
 
-<<<<<<< HEAD
-		wp_add_inline_script( GTag::HANDLE, 'window._googlesitekit = window._googlesitekit || {};' );
-		wp_add_inline_script( GTag::HANDLE, 'window._googlesitekit.gtagEvent = (name, data) => gtag("event", name, {...data, event_source: "site-kit" });' );
-=======
 		$gtag_event = '
 			window._googlesitekit = window._googlesitekit || {};
 			window._googlesitekit.throttledEvents = [];
@@ -154,7 +150,6 @@
 		';
 
 		wp_add_inline_script( GTag::HANDLE, preg_replace( '/\s+/', ' ', $gtag_event ) );
->>>>>>> eb658250
 	}
 
 	/**
