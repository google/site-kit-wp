<?php
/**
 * Class Google\Site_Kit\Core\Conversion_Tracking\Conversion_Event_Providers\WooCommerce
 *
 * @package   Google\Site_Kit\Core\Conversion_Tracking\Conversion_Event_Providers
 * @copyright 2024 Google LLC
 * @license   https://www.apache.org/licenses/LICENSE-2.0 Apache License 2.0
 * @link      https://sitekit.withgoogle.com
 */

namespace Google\Site_Kit\Core\Conversion_Tracking\Conversion_Event_Providers;

use Google\Site_Kit\Core\Assets\Script;
use Google\Site_Kit\Core\Conversion_Tracking\Conversion_Events_Provider;
use Google\Site_Kit\Core\Util\BC_Functions;

/**
 * Class for handling WooCommerce conversion events.
 *
 * @since 1.127.0
 * @access private
 * @ignore
 */
class WooCommerce extends Conversion_Events_Provider {

	const CONVERSION_EVENT_PROVIDER_SLUG = 'woocommerce';

	/**
	 * Avaialble products on the page.
	 *
	 * @var Array
	 *
	 * @since 1.153.0
	 */
	protected $products = array();

	/**
	 * Current product added to the cart.
	 *
	 * @since 1.153.0
	 * @var WC_Product
	 */
	protected $add_to_cart;

	/**
	 * Checks if the WooCommerce plugin is active.
	 *
	 * @since 1.127.0
	 *
	 * @return bool True if WooCommerce is active, false otherwise.
	 */
	public function is_active() {
		return class_exists( 'WooCommerce' );
	}

	/**
	 * Gets the conversion event names that are tracked by this provider.
	 *
	 * @since 1.127.0
	 *
	 * @return array List of event names.
	 */
	public function get_event_names() {
		return array( 'add_to_cart', 'purchase' );
	}

	/**
	 * Registers the script for the provider.
	 *
	 * @since 1.127.0
	 *
	 * @return Script Script instance.
	 */
	public function register_script() {
		$script = new Script(
			'googlesitekit-events-provider-' . self::CONVERSION_EVENT_PROVIDER_SLUG,
			array(
				'src'          => $this->context->url( 'dist/assets/js/googlesitekit-events-provider-woocommerce.js' ),
				'execution'    => 'defer',
				'dependencies' => array( 'woocommerce' ),
			)
		);

		$script->register( $this->context );

		return $script;
	}

	/**
	 * Adds a hook for a purchase event.
	 *
	 * @since 1.129.0
	 */
	public function register_hooks() {
		add_filter(
			'woocommerce_loop_add_to_cart_link',
			function ( $button, $product ) {
				$this->products[] = $this->get_formatted_product( $product );

				return $button;
			},
			10,
			2
		);

		add_action(
			'woocommerce_add_to_cart',
			function ( $cart_item_key, $product_id, $quantity, $variation_id, $variation ) {
				$this->add_to_cart = $this->get_formatted_product(
					wc_get_product( $product_id ),
					$variation_id,
					$variation,
					$quantity
				);
			},
			10,
			5
		);

		add_action(
			'wp_head',
			function () {
				if ( is_wc_endpoint_url( 'order-received' ) ) {
					$order_id = absint( get_query_var( 'order-received' ) );

					if ( ! wp_is_block_theme() ) {
						return;
					}

					$this->maybe_add_purchase_inline_script( $order_id );
				}
			}
		);

<<<<<<< HEAD
		add_action(
			'woocommerce_thankyou',
			function ( $order_id ) {
				$this->maybe_add_purchase_inline_script( $order_id );
=======
				// Mark the order as tracked by Site Kit.
				$order->update_meta_data( '_googlesitekit_ga_purchase_event_tracked', 1 );
				$order->save();

				wp_add_inline_script(
					'googlesitekit-events-provider-' . self::CONVERSION_EVENT_PROVIDER_SLUG,
					join(
						"\n",
						array(
							'window._googlesitekit.wcdata = window._googlesitekit.wcdata || {};',
							sprintf( 'window._googlesitekit.wcdata.purchase = %s;', wp_json_encode( $this->get_formatted_order( $order ) ) ),
						)
					),
					'before'
				);
>>>>>>> c492e808
			},
			10,
			1
		);

		add_action(
			'wp_footer',
			function () {
				$script_slug = 'googlesitekit-events-provider-' . self::CONVERSION_EVENT_PROVIDER_SLUG;

				$inline_script = join(
					"\n",
					array(
						'window._googlesitekit.wcdata = window._googlesitekit.wcdata || {};',
						sprintf( 'window._googlesitekit.wcdata.products = %s;', wp_json_encode( $this->products ) ),
						sprintf( 'window._googlesitekit.wcdata.add_to_cart = %s;', wp_json_encode( $this->add_to_cart ) ),
						sprintf( 'window._googlesitekit.wcdata.currency = "%s";', esc_js( get_woocommerce_currency() ) ),
					)
				);

				wp_add_inline_script( $script_slug, $inline_script, 'before' );
			}
		);
	}

	/**
	 * Returns an array of product data in the required format.
	 * Adapted from https://github.com/woocommerce/woocommerce-google-analytics-integration
	 *
	 * @since 1.153.0
	 *
	 * @param WC_Product $product The product to format.
	 * @param int        $variation_id Variation product ID.
	 * @param array|bool $variation An array containing product variation attributes to include in the product data.
	 * For the "variation" type products, we'll use product->get_attributes.
	 * @param bool|int   $quantity Quantity to include in the formatted product object.
	 *
	 * @return array
	 */
	public function get_formatted_product( $product, $variation_id = 0, $variation = false, $quantity = false ) {
		$product_id = $product->is_type( 'variation' ) ? $product->get_parent_id() : $product->get_id();
		$price      = $product->get_price();

		// Get product price from chosen variation if set.
		if ( $variation_id ) {
			$variation_product = wc_get_product( $variation_id );
			if ( $variation_product ) {
				$price = $variation_product->get_price();
			}
		}

		// Integration with Product Bundles.
		// Get the minimum price, as `get_price` may return 0 if the product is a bundle and the price is potentially a range.
		// Even a range containing a single value.
		if ( $product->is_type( 'bundle' ) && is_callable( array( $product, 'get_bundle_price' ) ) ) {
			$price = $product->get_bundle_price( 'min' );
		}

		$formatted = array(
			'id'         => $product_id,
			'name'       => $product->get_title(),
			'categories' => array_map(
				fn( $category ) => array( 'name' => $category->name ),
				wc_get_product_terms( $product_id, 'product_cat', array( 'number' => 5 ) )
			),
			'price'      => $this->get_formatted_price( $price ),
		);

		if ( $quantity ) {
			$formatted['quantity'] = (int) $quantity;
		}

		if ( $product->is_type( 'variation' ) ) {
			$variation = $product->get_attributes();
		}

		if ( is_array( $variation ) ) {
			$formatted['variation'] = implode(
				', ',
				array_map(
					function ( $attribute, $value ) {
							return sprintf(
								'%s: %s',
								str_replace( 'attribute_', '', $attribute ),
								$value
							);
					},
					array_keys( $variation ),
					array_values( $variation )
				)
			);
		}

		return $formatted;
	}

	/**
	 * Returns an array of order data in the required format.
	 * Adapted from https://github.com/woocommerce/woocommerce-google-analytics-integration
	 *
	 * @since 1.153.0
	 *
	 * @param WC_Abstract_Order $order An instance of the WooCommerce Order object.
	 *
	 * @return array
	 */
	public function get_formatted_order( $order ) {
		return array(
			'id'          => $order->get_id(),
			'affiliation' => get_bloginfo( 'name' ),
			'totals'      => array(
				'currency_code'  => $order->get_currency(),
				'tax_total'      => $this->get_formatted_price( $order->get_total_tax() ),
				'shipping_total' => $this->get_formatted_price( $order->get_total_shipping() ),
				'total_price'    => $this->get_formatted_price( $order->get_total() ),
			),
			'items'       => array_map(
				function ( $item ) {
					return array_merge(
						$this->get_formatted_product( $item->get_product() ),
						array(
							'quantity'                    => $item->get_quantity(),
							'price_after_coupon_discount' => $this->get_formatted_price( $item->get_total() ),
						)
					);
				},
				array_values( $order->get_items() ),
			),
		);
	}

	/**
	 * Formats a price the same way WooCommerce Blocks does.
	 * Taken from https://github.com/woocommerce/woocommerce-google-analytics-integration
	 *
	 * @since 1.153.0
	 *
	 * @param mixed $value The price value for format.
	 *
	 * @return int
	 */
	public function get_formatted_price( $value ) {
		return intval(
			round(
				( (float) wc_format_decimal( $value ) ) * ( 10 ** absint( wc_get_price_decimals() ) ),
				0
			)
		);
	}

	/**
	 * Prints the purchase event details.
	 *
	 * @since n.e.x.t
	 *
	 * @param int $order_id The order ID.
	 */
	protected function maybe_add_purchase_inline_script( $order_id ) {
		$input = $this->context->input();
		$order = wc_get_order( $order_id );

		// If there isn't a valid order for this ID, or if this order
		// already has a purchase event tracked for it, return early
		// and don't output the script tag to track the purchase event.
		if ( ! $order || $order->get_meta( '_googlesitekit_ga_purchase_event_tracked' ) === '1' ) {
			return;
		}

		// Ensure the order key in the query param is valid for this
		// order.
		$order_key = $input->filter( INPUT_GET, 'key' );

		// Don't output the script tag if the order key is invalid.
		if ( ! $order->key_is_valid( (string) $order_key ) ) {
			return;
		}

		// Mark the order as tracked by Site Kit.
		$order->update_meta_data( '_googlesitekit_ga_purchase_event_tracked', 1 );
		$order->save();

		wp_add_inline_script(
			'googlesitekit-events-provider-' . self::CONVERSION_EVENT_PROVIDER_SLUG,
			join(
				"\n",
				array(
					'window._googlesitekit.wcdata = window._googlesitekit.wcdata || {};',
					sprintf( 'window._googlesitekit.wcdata.purchase = %s;', wp_json_encode( $this->get_formatted_order( $order ) ) ),
				)
			),
			'before'
		);

		// Output the script tag to track the purchase event in
		// Analytics.
		BC_Functions::wp_print_inline_script_tag( "window?._googlesitekit?.gtagEvent?.( 'purchase' );" );
	}
}<|MERGE_RESOLUTION|>--- conflicted
+++ resolved
@@ -132,29 +132,9 @@
 			}
 		);
 
-<<<<<<< HEAD
 		add_action(
 			'woocommerce_thankyou',
-			function ( $order_id ) {
-				$this->maybe_add_purchase_inline_script( $order_id );
-=======
-				// Mark the order as tracked by Site Kit.
-				$order->update_meta_data( '_googlesitekit_ga_purchase_event_tracked', 1 );
-				$order->save();
-
-				wp_add_inline_script(
-					'googlesitekit-events-provider-' . self::CONVERSION_EVENT_PROVIDER_SLUG,
-					join(
-						"\n",
-						array(
-							'window._googlesitekit.wcdata = window._googlesitekit.wcdata || {};',
-							sprintf( 'window._googlesitekit.wcdata.purchase = %s;', wp_json_encode( $this->get_formatted_order( $order ) ) ),
-						)
-					),
-					'before'
-				);
->>>>>>> c492e808
-			},
+			fn( $order_id ) => $this->maybe_add_purchase_inline_script( $order_id ),
 			10,
 			1
 		);
@@ -346,9 +326,5 @@
 			),
 			'before'
 		);
-
-		// Output the script tag to track the purchase event in
-		// Analytics.
-		BC_Functions::wp_print_inline_script_tag( "window?._googlesitekit?.gtagEvent?.( 'purchase' );" );
 	}
 }