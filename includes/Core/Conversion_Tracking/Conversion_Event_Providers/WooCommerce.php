<?php
/**
 * Class Google\Site_Kit\Core\Conversion_Tracking\Conversion_Event_Providers\WooCommerce
 *
 * @package   Google\Site_Kit\Core\Conversion_Tracking\Conversion_Event_Providers
 * @copyright 2024 Google LLC
 * @license   https://www.apache.org/licenses/LICENSE-2.0 Apache License 2.0
 * @link      https://sitekit.withgoogle.com
 */

namespace Google\Site_Kit\Core\Conversion_Tracking\Conversion_Event_Providers;

use Google\Site_Kit\Core\Assets\Script;
use Google\Site_Kit\Core\Conversion_Tracking\Conversion_Events_Provider;

/**
 * Class for handling WooCommerce conversion events.
 *
 * @since 1.127.0
 * @access private
 * @ignore
 */
class WooCommerce extends Conversion_Events_Provider {

	const CONVERSION_EVENT_PROVIDER_SLUG = 'woocommerce';

	/**
	 * Avaialble products on the page.
	 *
	 * @var Array
	 *
	 * @since 1.153.0
	 */
	protected $products = array();

	/**
	 * Current product added to the cart.
	 *
	 * @since 1.153.0
	 * @var WC_Product
	 */
	protected $add_to_cart;

	/**
	 * Checks if the WooCommerce plugin is active.
	 *
	 * @since 1.127.0
	 *
	 * @return bool True if WooCommerce is active, false otherwise.
	 */
	public function is_active() {
		return class_exists( 'WooCommerce' );
	}

	/**
	 * Gets the conversion event names that are tracked by this provider.
	 *
	 * @since 1.127.0
	 *
	 * @return array List of event names.
	 */
	public function get_event_names() {
		$analytics_integration_addon_events = new WooCommerceGoogleAnalyticsIntegration( $this->context );

		if ( ! $analytics_integration_addon_events->is_active() ) {
			return array( 'add_to_cart', 'purchase' );
		}

		$event_names = array( 'add_to_cart', 'purchase' );

		return array_values( array_diff( $event_names, $analytics_integration_addon_events->get_event_names() ) );
	}

	/**
	 * Gets the conversion event names that are tracked by this provider.
	 *
	 * @since n.e.x.t
	 *
	 * @return string Comma separated list of event names.
	 */
	public function get_debug_data() {
		if ( empty( $this->get_event_names() ) ) {
			return esc_html__( 'Events tracked through Analytics integration addon', 'google-site-kit' );
		}

		return parent::get_debug_data();
	}

	/**
	 * Registers the script for the provider.
	 *
	 * @since 1.127.0
	 *
	 * @return Script Script instance.
	 */
	public function register_script() {
		$script = new Script(
			'googlesitekit-events-provider-' . self::CONVERSION_EVENT_PROVIDER_SLUG,
			array(
				'src'          => $this->context->url( 'dist/assets/js/googlesitekit-events-provider-woocommerce.js' ),
				'execution'    => 'defer',
				'dependencies' => array( 'woocommerce' ),
			)
		);

		$script->register( $this->context );

		return $script;
	}

	/**
	 * Adds a hook for a purchase event.
	 *
	 * @since 1.129.0
	 */
	public function register_hooks() {
		add_filter(
			'woocommerce_loop_add_to_cart_link',
			function ( $button, $product ) {
				$this->products[] = $this->get_formatted_product( $product );

				return $button;
			},
			10,
			2
		);

		add_action(
			'woocommerce_add_to_cart',
			function ( $cart_item_key, $product_id, $quantity, $variation_id, $variation ) {
				$this->add_to_cart = $this->get_formatted_product(
					wc_get_product( $product_id ),
					$variation_id,
					$variation,
					$quantity
				);
			},
			10,
			5
		);

		add_action(
			'wp_head',
			function () {
				if ( is_wc_endpoint_url( 'order-received' ) ) {
					$order_id = absint( get_query_var( 'order-received' ) );

					if ( ! wp_is_block_theme() ) {
						return;
					}

					$this->maybe_add_purchase_inline_script( $order_id );
				}
			}
		);

<<<<<<< HEAD
				// Mark the order as tracked by Site Kit.
				$order->update_meta_data( '_googlesitekit_ga_purchase_event_tracked', 1 );
				$order->save();

				$events_to_track = $this->get_event_names();
				if ( ! isset( $events_to_track['purchase'] ) ) {
					return;
				}

				wp_add_inline_script(
					'googlesitekit-events-provider-' . self::CONVERSION_EVENT_PROVIDER_SLUG,
					join(
						"\n",
						array(
							'window._googlesitekit.wcdata = window._googlesitekit.wcdata || {};',
							sprintf( 'window._googlesitekit.wcdata.purchase = %s;', wp_json_encode( $this->get_formatted_order( $order ) ) ),
						)
					),
					'before'
				);
			},
=======
		add_action(
			'woocommerce_thankyou',
			fn( $order_id ) => $this->maybe_add_purchase_inline_script( $order_id ),
>>>>>>> 851ad78f
			10,
			1
		);

		add_action(
			'wp_footer',
			function () {
				$script_slug = 'googlesitekit-events-provider-' . self::CONVERSION_EVENT_PROVIDER_SLUG;

				$events_to_track = $this->get_event_names();

				$inline_script = join(
					"\n",
					array(
						'window._googlesitekit.wcdata = window._googlesitekit.wcdata || {};',
						sprintf( 'window._googlesitekit.wcdata.products = %s;', wp_json_encode( $this->products ) ),
						sprintf( 'window._googlesitekit.wcdata.add_to_cart = %s;', wp_json_encode( $this->add_to_cart ) ),
						sprintf( 'window._googlesitekit.wcdata.currency = "%s";', esc_js( get_woocommerce_currency() ) ),
						sprintf( 'window._googlesitekit.wcdata.eventsToTrack = %s;', wp_json_encode( $events_to_track ) ),
					)
				);

				wp_add_inline_script( $script_slug, $inline_script, 'before' );
			}
		);
	}

	/**
	 * Returns an array of product data in the required format.
	 * Adapted from https://github.com/woocommerce/woocommerce-google-analytics-integration
	 *
	 * @since 1.153.0
	 *
	 * @param WC_Product $product The product to format.
	 * @param int        $variation_id Variation product ID.
	 * @param array|bool $variation An array containing product variation attributes to include in the product data.
	 * For the "variation" type products, we'll use product->get_attributes.
	 * @param bool|int   $quantity Quantity to include in the formatted product object.
	 *
	 * @return array
	 */
	public function get_formatted_product( $product, $variation_id = 0, $variation = false, $quantity = false ) {
		$product_id = $product->is_type( 'variation' ) ? $product->get_parent_id() : $product->get_id();
		$price      = $product->get_price();

		// Get product price from chosen variation if set.
		if ( $variation_id ) {
			$variation_product = wc_get_product( $variation_id );
			if ( $variation_product ) {
				$price = $variation_product->get_price();
			}
		}

		// Integration with Product Bundles.
		// Get the minimum price, as `get_price` may return 0 if the product is a bundle and the price is potentially a range.
		// Even a range containing a single value.
		if ( $product->is_type( 'bundle' ) && is_callable( array( $product, 'get_bundle_price' ) ) ) {
			$price = $product->get_bundle_price( 'min' );
		}

		$formatted = array(
			'id'         => $product_id,
			'name'       => $product->get_title(),
			'categories' => array_map(
				fn( $category ) => array( 'name' => $category->name ),
				wc_get_product_terms( $product_id, 'product_cat', array( 'number' => 5 ) )
			),
			'price'      => $this->get_formatted_price( $price ),
		);

		if ( $quantity ) {
			$formatted['quantity'] = (int) $quantity;
		}

		if ( $product->is_type( 'variation' ) ) {
			$variation = $product->get_attributes();
		}

		if ( is_array( $variation ) ) {
			$formatted['variation'] = implode(
				', ',
				array_map(
					function ( $attribute, $value ) {
							return sprintf(
								'%s: %s',
								str_replace( 'attribute_', '', $attribute ),
								$value
							);
					},
					array_keys( $variation ),
					array_values( $variation )
				)
			);
		}

		return $formatted;
	}

	/**
	 * Returns an array of order data in the required format.
	 * Adapted from https://github.com/woocommerce/woocommerce-google-analytics-integration
	 *
	 * @since 1.153.0
	 *
	 * @param WC_Abstract_Order $order An instance of the WooCommerce Order object.
	 *
	 * @return array
	 */
	public function get_formatted_order( $order ) {
		return array(
			'id'          => $order->get_id(),
			'affiliation' => get_bloginfo( 'name' ),
			'totals'      => array(
				'currency_code'  => $order->get_currency(),
				'tax_total'      => $this->get_formatted_price( $order->get_total_tax() ),
				'shipping_total' => $this->get_formatted_price( $order->get_total_shipping() ),
				'total_price'    => $this->get_formatted_price( $order->get_total() ),
			),
			'items'       => array_map(
				function ( $item ) {
					return array_merge(
						$this->get_formatted_product( $item->get_product() ),
						array(
							'quantity'                    => $item->get_quantity(),
							'price_after_coupon_discount' => $this->get_formatted_price( $item->get_total() ),
						)
					);
				},
				array_values( $order->get_items() ),
			),
		);
	}

	/**
	 * Formats a price the same way WooCommerce Blocks does.
	 * Taken from https://github.com/woocommerce/woocommerce-google-analytics-integration
	 *
	 * @since 1.153.0
	 *
	 * @param mixed $value The price value for format.
	 *
	 * @return int
	 */
	public function get_formatted_price( $value ) {
		return intval(
			round(
				( (float) wc_format_decimal( $value ) ) * ( 10 ** absint( wc_get_price_decimals() ) ),
				0
			)
		);
	}

	/**
	 * Prints the purchase event details.
	 *
	 * @since n.e.x.t
	 *
	 * @param int $order_id The order ID.
	 */
	protected function maybe_add_purchase_inline_script( $order_id ) {
		$input = $this->context->input();
		$order = wc_get_order( $order_id );

		// If there isn't a valid order for this ID, or if this order
		// already has a purchase event tracked for it, return early
		// and don't output the script tag to track the purchase event.
		if ( ! $order || $order->get_meta( '_googlesitekit_ga_purchase_event_tracked' ) === '1' ) {
			return;
		}

		// Ensure the order key in the query param is valid for this
		// order.
		$order_key = $input->filter( INPUT_GET, 'key' );

		// Don't output the script tag if the order key is invalid.
		if ( ! $order->key_is_valid( (string) $order_key ) ) {
			return;
		}

		// Mark the order as tracked by Site Kit.
		$order->update_meta_data( '_googlesitekit_ga_purchase_event_tracked', 1 );
		$order->save();

		wp_add_inline_script(
			'googlesitekit-events-provider-' . self::CONVERSION_EVENT_PROVIDER_SLUG,
			join(
				"\n",
				array(
					'window._googlesitekit.wcdata = window._googlesitekit.wcdata || {};',
					sprintf( 'window._googlesitekit.wcdata.purchase = %s;', wp_json_encode( $this->get_formatted_order( $order ) ) ),
				)
			),
			'before'
		);
	}
}<|MERGE_RESOLUTION|>--- conflicted
+++ resolved
@@ -154,33 +154,9 @@
 			}
 		);
 
-<<<<<<< HEAD
-				// Mark the order as tracked by Site Kit.
-				$order->update_meta_data( '_googlesitekit_ga_purchase_event_tracked', 1 );
-				$order->save();
-
-				$events_to_track = $this->get_event_names();
-				if ( ! isset( $events_to_track['purchase'] ) ) {
-					return;
-				}
-
-				wp_add_inline_script(
-					'googlesitekit-events-provider-' . self::CONVERSION_EVENT_PROVIDER_SLUG,
-					join(
-						"\n",
-						array(
-							'window._googlesitekit.wcdata = window._googlesitekit.wcdata || {};',
-							sprintf( 'window._googlesitekit.wcdata.purchase = %s;', wp_json_encode( $this->get_formatted_order( $order ) ) ),
-						)
-					),
-					'before'
-				);
-			},
-=======
 		add_action(
 			'woocommerce_thankyou',
 			fn( $order_id ) => $this->maybe_add_purchase_inline_script( $order_id ),
->>>>>>> 851ad78f
 			10,
 			1
 		);
