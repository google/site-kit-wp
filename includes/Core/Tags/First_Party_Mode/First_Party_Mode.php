<?php
/**
 * Class Google\Site_Kit\Core\Tags\First_Party_Mode\First_Party_Mode
 *
 * @package   Google\Site_Kit\Core\Tags\First_Party_Mode
 * @copyright 2024 Google LLC
 * @license   https://www.apache.org/licenses/LICENSE-2.0 Apache License 2.0
 * @link      https://sitekit.withgoogle.com
 */

namespace Google\Site_Kit\Core\Tags\First_Party_Mode;

use Google\Site_Kit\Context;
use Google\Site_Kit\Core\Modules\Module_With_Debug_Fields;
use Google\Site_Kit\Core\Storage\Options;
use Google\Site_Kit\Core\Tags\First_Party_Mode\First_Party_Mode_Cron;
use Google\Site_Kit\Core\Util\Method_Proxy_Trait;

/**
 * Class for handling First Party Mode.
 *
 * @since 1.141.0
 * @access private
 * @ignore
 */
class First_Party_Mode implements Module_With_Debug_Fields {
	use Method_Proxy_Trait;

	/**
	 * Context instance.
	 *
	 * @since 1.141.0
	 * @var Context
	 */
	protected $context;

	/**
	 * First_Party_Mode_Settings instance.
	 *
	 * @since 1.141.0
	 * @var First_Party_Mode_Settings
	 */
	protected $first_party_mode_settings;

	/**
	 * REST_First_Party_Mode_Controller instance.
	 *
	 * @since 1.141.0
	 * @var REST_First_Party_Mode_Controller
	 */
	protected $rest_controller;

	/**
	 * First_Party_Mode_Cron instance.
	 *
	 * @since n.e.x.t
	 * @var First_Party_Mode_Cron
	 */
	private $cron;

	/**
	 * Constructor.
	 *
	 * @since 1.141.0
	 *
	 * @param Context $context Plugin context.
	 * @param Options $options Optional. Option API instance. Default is a new instance.
	 */
	public function __construct( Context $context, Options $options = null ) {
		$this->context                   = $context;
		$options                         = $options ?: new Options( $context );
		$this->first_party_mode_settings = new First_Party_Mode_Settings( $options );
		$this->rest_controller           = new REST_First_Party_Mode_Controller( $this, $this->first_party_mode_settings );
		$this->cron                      = new First_Party_Mode_Cron( array( $this, 'healthcheck' ) );
	}

	/**
	 * Registers the settings and REST controller.
	 *
	 * @since 1.141.0
	 */
	public function register() {
		$this->first_party_mode_settings->register();
		$this->rest_controller->register();
		$this->cron->register();

		add_action( 'admin_init', fn () => $this->on_admin_init() );
	}

	/**
	 * Gets a healthcheck debug field display value.
	 *
	 * @since n.e.x.t
	 *
	 * @param mixed $setting_value Setting value.
	 * @return string
	 */
	private function health_check_debug_field_value( $setting_value ) {
		if ( true === $setting_value ) {
			return __( 'Yes', 'google-site-kit' );
		} elseif ( false === $setting_value ) {
			return __( 'No', 'google-site-kit' );
		}
		return '-';
	}

	/**
	 * Gets a healthcheck debug field debug value.
	 *
	 * @since n.e.x.t
	 *
	 * @param mixed $setting_value Setting value.
	 * @return string
	 */
	private function health_check_debug_field_debug( $setting_value ) {
		if ( true === $setting_value ) {
			return 'yes';
		} elseif ( false === $setting_value ) {
			return 'no';
		}
		return '-';
	}

	/**
	 * Gets an array of debug field definitions.
	 *
	 * @since n.e.x.t
	 *
	 * @return array
	 */
	public function get_debug_fields() {
		$settings = $this->first_party_mode_settings->get();

		return array(
<<<<<<< HEAD
			'first_party_mode_is_enabled' => array(
				'label' => __( 'First-party Mode: Enabled', 'google-site-kit' ),
				'value' => $settings['isEnabled'] ? __( 'Yes', 'google-site-kit' ) : __( 'No', 'google-site-kit' ),
				'debug' => $settings['isEnabled'] ? 'yes' : 'no',
=======
			'first_party_mode_is_enabled'               => array(
				'label' => __( 'First-Party Mode: Enabled', 'google-site-kit' ),
				'value' => $this->health_check_debug_field_value( $settings['isEnabled'] ),
				'debug' => $this->health_check_debug_field_debug( $settings['isEnabled'] ),
			),
			'first_party_mode_is_fpm_healthy'           => array(
				'label' => __( 'First-Party Mode: Service healthy', 'google-site-kit' ),
				'value' => $this->health_check_debug_field_value( $settings['isFPMHealthy'] ),
				'debug' => $this->health_check_debug_field_debug( $settings['isFPMHealthy'] ),
>>>>>>> bf1bec6e
			),
			'first_party_mode_is_script_access_enabled' => array(
				'label' => __( 'First-Party Mode: Script accessible', 'google-site-kit' ),
				'value' => $this->health_check_debug_field_value( $settings['isScriptAccessEnabled'] ),
				'debug' => $this->health_check_debug_field_debug( $settings['isScriptAccessEnabled'] ),
			),
		);
	}

	/**
	 * Checks the health of First Party Mode server requirements.
	 *
	 * @since n.e.x.t
	 *
	 * @return void
	 */
	public function healthcheck() {
		$is_fpm_healthy           = $this->is_endpoint_healthy( 'https://g-1234.fps.goog/mpath/healthy' );
		$is_script_access_enabled = $this->is_endpoint_healthy( add_query_arg( 'healthCheck', '1', plugins_url( 'fpm/measurement.php', GOOGLESITEKIT_PLUGIN_MAIN_FILE ) ) );

		$this->first_party_mode_settings->merge(
			array(
				'isFPMHealthy'          => $is_fpm_healthy,
				'isScriptAccessEnabled' => $is_script_access_enabled,
			)
		);
	}

	/**
	 * Schedule cron on admin init.
	 *
	 * @since n.e.x.t
	 */
	public function on_admin_init() {
		$this->cron->maybe_schedule_cron();
	}

	/**
	 * Checks if an endpoint is healthy. The endpoint must return a `200 OK` response with the body `ok`.
	 *
	 * @since 1.141.0
	 * @since n.e.x.t Relocated from REST_First_Party_Mode_Controller.
	 *
	 * @param string $endpoint The endpoint to check.
	 * @return bool True if the endpoint is healthy, false otherwise.
	 */
	protected function is_endpoint_healthy( $endpoint ) {
		try {
			// phpcs:ignore WordPressVIPMinimum.Performance.FetchingRemoteData.FileGetContentsUnknown,WordPress.WP.AlternativeFunctions.file_get_contents_file_get_contents
			$response = file_get_contents( $endpoint );
		} catch ( \Exception $e ) {
			return false;
		}

		if ( 'ok' !== $response ) {
			return false;
		}

		return strpos( $http_response_header[0], '200 OK' ) !== false;
	}
}<|MERGE_RESOLUTION|>--- conflicted
+++ resolved
@@ -132,12 +132,6 @@
 		$settings = $this->first_party_mode_settings->get();
 
 		return array(
-<<<<<<< HEAD
-			'first_party_mode_is_enabled' => array(
-				'label' => __( 'First-party Mode: Enabled', 'google-site-kit' ),
-				'value' => $settings['isEnabled'] ? __( 'Yes', 'google-site-kit' ) : __( 'No', 'google-site-kit' ),
-				'debug' => $settings['isEnabled'] ? 'yes' : 'no',
-=======
 			'first_party_mode_is_enabled'               => array(
 				'label' => __( 'First-Party Mode: Enabled', 'google-site-kit' ),
 				'value' => $this->health_check_debug_field_value( $settings['isEnabled'] ),
@@ -147,7 +141,6 @@
 				'label' => __( 'First-Party Mode: Service healthy', 'google-site-kit' ),
 				'value' => $this->health_check_debug_field_value( $settings['isFPMHealthy'] ),
 				'debug' => $this->health_check_debug_field_debug( $settings['isFPMHealthy'] ),
->>>>>>> bf1bec6e
 			),
 			'first_party_mode_is_script_access_enabled' => array(
 				'label' => __( 'First-Party Mode: Script accessible', 'google-site-kit' ),
