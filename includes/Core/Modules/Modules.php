<?php
/**
 * Class Google\Site_Kit\Core\Modules\Modules
 *
 * @package   Google\Site_Kit
 * @copyright 2021 Google LLC
 * @license   https://www.apache.org/licenses/LICENSE-2.0 Apache License 2.0
 * @link      https://sitekit.withgoogle.com
 */

namespace Google\Site_Kit\Core\Modules;

use Google\Site_Kit\Context;
use Google\Site_Kit\Core\Assets\Assets;
use Google\Site_Kit\Core\Authentication\Clients\OAuth_Client;
use Google\Site_Kit\Core\Modules\Module_Sharing_Settings;
use Google\Site_Kit\Core\Permissions\Permissions;
use Google\Site_Kit\Core\REST_API\REST_Route;
use Google\Site_Kit\Core\REST_API\REST_Routes;
use Google\Site_Kit\Core\Storage\Options;
use Google\Site_Kit\Core\Storage\User_Options;
use Google\Site_Kit\Core\Authentication\Authentication;
use Google\Site_Kit\Core\REST_API\Exception\Invalid_Datapoint_Exception;
use Google\Site_Kit\Core\Util\Feature_Flags;
use Google\Site_Kit\Modules\AdSense;
use Google\Site_Kit\Modules\Analytics;
use Google\Site_Kit\Modules\Analytics_4;
use Google\Site_Kit\Modules\Idea_Hub;
use Google\Site_Kit\Modules\Optimize;
use Google\Site_Kit\Modules\PageSpeed_Insights;
use Google\Site_Kit\Modules\Search_Console;
use Google\Site_Kit\Modules\Site_Verification;
use Google\Site_Kit\Modules\Tag_Manager;
use Google\Site_Kit\Modules\Subscribe_With_Google;
use WP_REST_Server;
use WP_REST_Request;
use WP_REST_Response;
use WP_Error;
use Exception;

/**
 * Class managing the different modules.
 *
 * @since 1.0.0
 * @access private
 * @ignore
 */
final class Modules {

	const OPTION_ACTIVE_MODULES = 'googlesitekit_active_modules';

	/**
	 * Plugin context.
	 *
	 * @since 1.0.0
	 * @var Context
	 */
	private $context;

	/**
	 * Option API instance.
	 *
	 * @since 1.0.0
	 * @var Options
	 */
	private $options;

	/**
	 * Module Sharing Settings instance.
	 *
	 * @since n.e.x.t
	 * @var Module_Sharing_Settings
	 */
	private $sharing_settings;

	/**
	 * User Option API instance.
	 *
	 * @since 1.0.0
	 * @var User_Options
	 */
	private $user_options;

	/**
	 * Authentication instance.
	 *
	 * @since 1.0.0
	 * @var Authentication
	 */
	private $authentication;

	/**
	 * Available modules as $slug => $module pairs.
	 *
	 * @since 1.0.0
	 * @var array
	 */
	private $modules = array();

	/**
	 * Map of module slugs and which other modules they depend on.
	 *
	 * @since 1.0.0
	 * @var array
	 */
	private $dependencies = array();

	/**
	 * Map of module slugs and which other modules depend on them.
	 *
	 * @since 1.0.0
	 * @var array
	 */
	private $dependants = array();

	/**
	 * Module_Registry instance.
	 *
	 * @since 1.21.0
	 * @var Module_Registry
	 */
	private $registry;

	/**
	 * Assets API instance.
	 *
	 * @since 1.40.0
	 * @var Assets
	 */
	private $assets;

	/**
	 * Core module class names.
	 *
	 * @since 1.21.0
	 * @var string[] Core module class names.
	 */
	private $core_modules = array(
		Site_Verification::MODULE_SLUG  => Site_Verification::class,
		Search_Console::MODULE_SLUG     => Search_Console::class,
		Analytics::MODULE_SLUG          => Analytics::class,
		Optimize::MODULE_SLUG           => Optimize::class,
		Tag_Manager::MODULE_SLUG        => Tag_Manager::class,
		AdSense::MODULE_SLUG            => AdSense::class,
		PageSpeed_Insights::MODULE_SLUG => PageSpeed_Insights::class,
	);

	/**
	 * Constructor.
	 *
	 * @since 1.0.0
	 *
	 * @param Context        $context        Plugin context.
	 * @param Options        $options        Optional. Option API instance. Default is a new instance.
	 * @param User_Options   $user_options   Optional. User Option API instance. Default is a new instance.
	 * @param Authentication $authentication Optional. Authentication instance. Default is a new instance.
	 * @param Assets         $assets  Optional. Assets API instance. Default is a new instance.
	 */
	public function __construct(
		Context $context,
		Options $options = null,
		User_Options $user_options = null,
		Authentication $authentication = null,
		Assets $assets = null
	) {
		$this->context          = $context;
		$this->options          = $options ?: new Options( $this->context );
		$this->sharing_settings = new Module_Sharing_Settings( $this->options );
		$this->user_options     = $user_options ?: new User_Options( $this->context );
		$this->authentication   = $authentication ?: new Authentication( $this->context, $this->options, $this->user_options );
		$this->assets           = $assets ?: new Assets( $this->context );

		$this->core_modules[ Analytics_4::MODULE_SLUG ] = Analytics_4::class;

		if ( Feature_Flags::enabled( 'ideaHubModule' ) ) {
			$this->core_modules[ Idea_Hub::MODULE_SLUG ] = Idea_Hub::class;
		}
		if ( Feature_Flags::enabled( 'swgModule' ) ) {
			$this->core_modules[ Subscribe_With_Google::MODULE_SLUG ] = Subscribe_With_Google::class;
		}
	}

	/**
	 * Registers functionality through WordPress hooks.
	 *
	 * @since 1.0.0
	 */
	public function register() {
		add_filter(
			'googlesitekit_rest_routes',
			function( $routes ) {
				return array_merge( $routes, $this->get_rest_routes() );
			}
		);

		add_filter(
			'googlesitekit_apifetch_preload_paths',
			function ( $paths ) {
				$modules_routes = array(
					'/' . REST_Routes::REST_ROOT . '/core/modules/data/list',
				);

				return array_merge( $paths, $modules_routes );
			}
		);

		$available_modules = $this->get_available_modules();
		array_walk(
			$available_modules,
			function( Module $module ) {
				if ( $module instanceof Module_With_Settings ) {
					$module->get_settings()->register();
				}

				if ( $module instanceof Module_With_Persistent_Registration ) {
					$module->register_persistent();
				}
			}
		);

		$this->sharing_settings->register();

		add_filter(
			'googlesitekit_assets',
			function( $assets ) use ( $available_modules ) {
				foreach ( $available_modules as $module ) {
					if ( $module instanceof Module_With_Assets ) {
						$assets = array_merge( $assets, $module->get_assets() );
					}
				}
				return $assets;
			}
		);

		$active_modules = $this->get_active_modules();
		array_walk(
			$active_modules,
			function( Module $module ) {
				$module->register();
			}
		);

		add_filter(
			'googlesitekit_apifetch_preload_paths',
			function ( $paths ) use ( $active_modules ) {
				$settings_routes = array_map(
					function ( Module $module ) {
						if ( $module instanceof Module_With_Settings ) {
							return '/' . REST_Routes::REST_ROOT . "/modules/{$module->slug}/data/settings";
						}
						return null;
					},
					array_values( $active_modules )
				);

				return array_merge( $paths, array_filter( $settings_routes ) );
			}
		);

		add_action(
			'googlesitekit_authorize_user',
			function( $token_response ) {
				if ( empty( $token_response['analytics_configuration'] ) ) {
					return;
				}

				// Do nothing if the Analytics module is already activated.
				if ( $this->is_module_active( Analytics::MODULE_SLUG ) ) {
					return;
				}

				$this->activate_module( Analytics::MODULE_SLUG );

				$extra_scopes = $this->user_options->get( OAuth_Client::OPTION_ADDITIONAL_AUTH_SCOPES );
				if ( is_array( $extra_scopes ) ) {
					$readonly_scope_index = array_search( Analytics::READONLY_SCOPE, $extra_scopes, true );
					if ( $readonly_scope_index >= 0 ) {
						unset( $extra_scopes[ $readonly_scope_index ] );

						$auth_scopes = $this->user_options->get( OAuth_Client::OPTION_AUTH_SCOPES );
						if ( is_array( $auth_scopes ) ) {
							$auth_scopes[] = Analytics::READONLY_SCOPE;
							$auth_scopes   = array_unique( $auth_scopes );

							$this->user_options->set( OAuth_Client::OPTION_ADDITIONAL_AUTH_SCOPES, array_values( $extra_scopes ) );
							$this->user_options->set( OAuth_Client::OPTION_AUTH_SCOPES, $auth_scopes );
						}
					}
				}

				try {
					$analytics = $this->get_module( Analytics::MODULE_SLUG );
					$analytics->handle_token_response_data( $token_response );
				} catch ( Exception $e ) {
					return;
				}
			},
			1
		);

		add_filter(
			'googlesitekit_inline_base_data',
			function ( $data ) {
				$all_active_modules = $this->get_active_modules();

				$non_internal_active_modules = array_filter(
					$all_active_modules,
					function( Module $module ) {
						return false === $module->internal;
					}
				);

				$data['activeModules'] = array_keys( $non_internal_active_modules );

				return $data;
			}
		);

		add_filter(
			'googlesitekit_dashboard_sharing_data',
			function ( $data ) {
				$data['recoverableModules'] = array_keys( $this->get_recoverable_modules() );
				return $data;
			}
		);
	}

	/**
	 * Gets the available modules.
	 *
	 * @since 1.0.0
	 *
	 * @return array Available modules as $slug => $module pairs.
	 */
	public function get_available_modules() {
		if ( empty( $this->modules ) ) {
			$module_classes = $this->get_registry()->get_all();
			foreach ( $module_classes as $module_class ) {
				$instance = new $module_class( $this->context, $this->options, $this->user_options, $this->authentication, $this->assets );

				$this->modules[ $instance->slug ]      = $instance;
				$this->dependencies[ $instance->slug ] = array();
				$this->dependants[ $instance->slug ]   = array();
			}

			uasort(
				$this->modules,
				function( Module $a, Module $b ) {
					if ( $a->order === $b->order ) {
						return 0;
					}
					return ( $a->order < $b->order ) ? -1 : 1;
				}
			);

			// Set up dependency maps.
			foreach ( $this->modules as $module ) {
				foreach ( $module->depends_on as $dependency ) {
					if ( ! isset( $this->modules[ $dependency ] ) || $module->slug === $dependency ) {
						continue;
					}

					$this->dependencies[ $module->slug ][] = $dependency;
					$this->dependants[ $dependency ][]     = $module->slug;
				}
			}
		}

		return $this->modules;
	}

	/**
	 * Gets the active modules.
	 *
	 * @since 1.0.0
	 *
	 * @return array Active modules as $slug => $module pairs.
	 */
	public function get_active_modules() {
		$modules = $this->get_available_modules();
		$option  = $this->get_active_modules_option();

		return array_merge(
			// Force-active modules.
			array_filter(
				$modules,
				function( Module $module ) {
					return $module->force_active;
				}
			),
			// Manually active modules.
			array_intersect_key(
				$modules,
				array_flip( $option )
			)
		);
	}

	/**
	 * Gets the module identified by the given slug.
	 *
	 * @since 1.0.0
	 *
	 * @param string $slug Unique module slug.
	 * @return Module Module for the slug.
	 *
	 * @throws Exception Thrown when the module slug is invalid.
	 */
	public function get_module( $slug ) {
		$modules = $this->get_available_modules();

		if ( ! isset( $modules[ $slug ] ) ) {
			/* translators: %s: module slug */
			throw new Exception( sprintf( __( 'Invalid module slug %s.', 'google-site-kit' ), $slug ) );
		}

		return $modules[ $slug ];
	}

	/**
	 * Gets the list of module slugs the module with the given slug depends on.
	 *
	 * @since 1.0.0
	 *
	 * @param string $slug Unique module slug.
	 * @return array List of slugs for other modules that are dependencies.
	 *
	 * @throws Exception Thrown when the module slug is invalid.
	 */
	public function get_module_dependencies( $slug ) {
		$modules = $this->get_available_modules();

		if ( ! isset( $modules[ $slug ] ) ) {
			/* translators: %s: module slug */
			throw new Exception( sprintf( __( 'Invalid module slug %s.', 'google-site-kit' ), $slug ) );
		}

		return $this->dependencies[ $slug ];
	}

	/**
	 * Gets the list of module slugs that depend on the module with the given slug.
	 *
	 * @since 1.0.0
	 *
	 * @param string $slug Unique module slug.
	 * @return array List of slugs for other modules that are dependants.
	 *
	 * @throws Exception Thrown when the module slug is invalid.
	 */
	public function get_module_dependants( $slug ) {
		$modules = $this->get_available_modules();

		if ( ! isset( $modules[ $slug ] ) ) {
			/* translators: %s: module slug */
			throw new Exception( sprintf( __( 'Invalid module slug %s.', 'google-site-kit' ), $slug ) );
		}

		return $this->dependants[ $slug ];
	}

	/**
	 * Checks whether the module identified by the given slug is active.
	 *
	 * @since 1.0.0
	 *
	 * @param string $slug Unique module slug.
	 * @return bool True if module is active, false otherwise.
	 */
	public function is_module_active( $slug ) {
		$modules = $this->get_active_modules();

		return isset( $modules[ $slug ] );
	}

	/**
	 * Checks whether the module identified by the given slug is connected.
	 *
	 * @since 1.0.0
	 *
	 * @param string $slug Unique module slug.
	 * @return bool True if module is connected, false otherwise.
	 */
	public function is_module_connected( $slug ) {
		try {
			$module = $this->get_module( $slug );
		} catch ( Exception $e ) {
			return false;
		}

		return (bool) $module->is_connected();
	}

	/**
	 * Activates the module identified by the given slug.
	 *
	 * @since 1.0.0
	 *
	 * @param string $slug Unique module slug.
	 * @return bool True on success, false on failure.
	 */
	public function activate_module( $slug ) {
		try {
			$module = $this->get_module( $slug );
		} catch ( Exception $e ) {
			return false;
		}

		// TODO: Remove this hack.
		if ( Analytics::MODULE_SLUG === $slug ) {
			// GA4 needs to be handled first to pass conditions below
			// due to special handling in active modules option.
			$this->activate_module( Analytics_4::MODULE_SLUG );
		}

		$option = $this->get_active_modules_option();

		if ( in_array( $slug, $option, true ) ) {
			return true;
		}

		$option[] = $slug;

		$this->set_active_modules_option( $option );

		if ( $module instanceof Module_With_Activation ) {
			$module->on_activation();
		}

		return true;
	}

	/**
	 * Checks whether the module identified by the given slug is enabled by the option.
	 *
	 * @since 1.46.0
	 *
	 * @param string $slug Unique module slug.
	 * @return bool True if module has been manually enabled, false otherwise.
	 */
	private function manually_enabled( $slug ) {
		$option = $this->get_active_modules_option();
		return in_array( $slug, $option, true );
	}

	/**
	 * Deactivates the module identified by the given slug.
	 *
	 * @since 1.0.0
	 *
	 * @param string $slug Unique module slug.
	 * @return bool True on success, false on failure.
	 */
	public function deactivate_module( $slug ) {
		try {
			$module = $this->get_module( $slug );
		} catch ( Exception $e ) {
			return false;
		}

		// TODO: Remove this hack.
		if ( Analytics::MODULE_SLUG === $slug ) {
			// GA4 needs to be handled first to pass conditions below
			// due to special handling in active modules option.
			$this->deactivate_module( Analytics_4::MODULE_SLUG );
		}

		$option = $this->get_active_modules_option();

		$key = array_search( $slug, $option, true );
		if ( false === $key ) {
			return true;
		}

		// Prevent deactivation if force-active.
		if ( $module->force_active ) {
			return false;
		}

		unset( $option[ $key ] );

		$this->set_active_modules_option( array_values( $option ) );

		if ( $module instanceof Module_With_Deactivation ) {
			$module->on_deactivation();
		}

		$this->sharing_settings->unset_module( $slug );

		return true;
	}

	/**
	 * Enqueues all module-specific assets.
	 *
	 * @since 1.7.0
	 */
	public function enqueue_assets() {
		$available_modules = $this->get_available_modules();
		array_walk(
			$available_modules,
			function( Module $module ) {
				if ( $module instanceof Module_With_Assets ) {
					$module->enqueue_assets();
				}
			}
		);
	}

	/**
	 * Gets the configured module registry instance.
	 *
	 * @since 1.21.0
	 *
	 * @return Module_Registry
	 */
	protected function get_registry() {
		if ( ! $this->registry instanceof Module_Registry ) {
			$this->registry = $this->setup_registry();
		}

		return $this->registry;
	}

	/**
	 * Sets up a fresh module registry instance.
	 *
	 * @since 1.21.0
	 *
	 * @return Module_Registry
	 */
	protected function setup_registry() {
		$registry = new Module_Registry();
		/**
		 * Filters core module slugs before registering them in the module registry. Each slug presented on this array will
		 * be registered for inclusion. If a module is forced to be active, then it will be included even if the module slug is
		 * removed from this filter.
		 *
		 * @since 1.49.0
		 *
		 * @param array $available_modules An array of core module slugs available for registration in the module registry.
		 * @return array An array of filtered module slugs.
		 */
		$available_modules = (array) apply_filters( 'googlesitekit_available_modules', array_keys( $this->core_modules ) );
		$modules           = array_fill_keys( $available_modules, true );

		foreach ( $this->core_modules as $slug => $module ) {
			if ( isset( $modules[ $slug ] ) || call_user_func( array( $module, 'is_force_active' ) ) ) {
				$registry->register( $module );
			}
		}

		return $registry;
	}

	/**
	 * Gets related REST routes.
	 *
	 * @since 1.3.0
	 *
	 * @return array List of REST_Route objects.
	 */
	private function get_rest_routes() {
		$can_authenticate = function() {
			return current_user_can( Permissions::AUTHENTICATE );
		};

		$can_view_insights = function() {
			// This accounts for routes that need to be called before user has completed setup flow.
			if ( current_user_can( Permissions::SETUP ) ) {
				return true;
			}

			return current_user_can( Permissions::VIEW_POSTS_INSIGHTS );
		};

		$can_manage_options = function() {
			// This accounts for routes that need to be called before user has completed setup flow.
			if ( current_user_can( Permissions::SETUP ) ) {
				return true;
			}

			return current_user_can( Permissions::MANAGE_OPTIONS );
		};

		$get_module_schema = function () {
			return $this->get_module_schema();
		};

		return array(
			new REST_Route(
				'core/modules/data/list',
				array(
					array(
						'methods'             => WP_REST_Server::READABLE,
						'callback'            => function( WP_REST_Request $request ) {
							$modules = array_map(
								array( $this, 'prepare_module_data_for_response' ),
								$this->get_available_modules()
							);
							return new WP_REST_Response( array_values( $modules ) );
						},
						'permission_callback' => $can_authenticate,
					),
				),
				array(
					'schema' => $get_module_schema,
				)
			),
			new REST_Route(
				'core/modules/data/activation',
				array(
					array(
						'methods'             => WP_REST_Server::EDITABLE,
						'callback'            => function( WP_REST_Request $request ) {
							$data = $request['data'];
							$slug = isset( $data['slug'] ) ? $data['slug'] : '';

							try {
								$this->get_module( $slug );
							} catch ( Exception $e ) {
								return new WP_Error( 'invalid_module_slug', $e->getMessage() );
							}

							$modules = $this->get_available_modules();

							if ( ! empty( $data['active'] ) ) {
								// Prevent activation if one of the dependencies is not active.
								$dependency_slugs = $this->get_module_dependencies( $slug );
								foreach ( $dependency_slugs as $dependency_slug ) {
									if ( ! $this->is_module_active( $dependency_slug ) ) {
										/* translators: %s: module name */
										return new WP_Error( 'inactive_dependencies', sprintf( __( 'Module cannot be activated because of inactive dependency %s.', 'google-site-kit' ), $modules[ $dependency_slug ]->name ), array( 'status' => 500 ) );
									}
								}
								if ( ! $this->activate_module( $slug ) ) {
									return new WP_Error( 'cannot_activate_module', __( 'An internal error occurred while trying to activate the module.', 'google-site-kit' ), array( 'status' => 500 ) );
								}
							} else {
								// Automatically deactivate dependants.
								$dependant_slugs = $this->get_module_dependants( $slug );
								foreach ( $dependant_slugs as $dependant_slug ) {
									if ( $this->is_module_active( $dependant_slug ) ) {
										if ( ! $this->deactivate_module( $dependant_slug ) ) {
											/* translators: %s: module name */
											return new WP_Error( 'cannot_deactivate_dependant', sprintf( __( 'Module cannot be deactivated because deactivation of dependant %s failed.', 'google-site-kit' ), $modules[ $dependant_slug ]->name ), array( 'status' => 500 ) );
										}
									}
								}
								if ( ! $this->deactivate_module( $slug ) ) {
									return new WP_Error( 'cannot_deactivate_module', __( 'An internal error occurred while trying to deactivate the module.', 'google-site-kit' ), array( 'status' => 500 ) );
								}
							}

							return new WP_REST_Response( array( 'success' => true ) );
						},
						'permission_callback' => $can_manage_options,
						'args'                => array(
							'data' => array(
								'type'     => 'object',
								'required' => true,
							),
						),
					),
				),
				array(
					'schema' => $get_module_schema,
				)
			),
			new REST_Route(
				'core/modules/data/info',
				array(
					array(
						'methods'             => WP_REST_Server::READABLE,
						'callback'            => function( WP_REST_Request $request ) {
							try {
								$module = $this->get_module( $request['slug'] );
							} catch ( Exception $e ) {
								return new WP_Error( 'invalid_module_slug', $e->getMessage() );
							}

							return new WP_REST_Response( $this->prepare_module_data_for_response( $module ) );
						},
						'permission_callback' => $can_authenticate,
						'args'                => array(
							'slug' => array(
								'type'              => 'string',
								'description'       => __( 'Identifier for the module.', 'google-site-kit' ),
								'sanitize_callback' => 'sanitize_key',
							),
						),
					),
				),
				array(
					'schema' => $get_module_schema,
				)
			),
			new REST_Route(
				'modules/(?P<slug>[a-z0-9\-]+)/data/notifications',
				array(
					array(
						'methods'             => WP_REST_Server::READABLE,
						'callback'            => function( WP_REST_Request $request ) {
							$slug = $request['slug'];
							$modules = $this->get_available_modules();
							if ( ! isset( $modules[ $slug ] ) ) {
								return new WP_Error( 'invalid_module_slug', __( 'Invalid module slug.', 'google-site-kit' ), array( 'status' => 404 ) );
							}
							$notifications = array();
							if ( $this->is_module_active( $slug ) ) {
								$notifications = $modules[ $slug ]->get_data( 'notifications' );
								if ( is_wp_error( $notifications ) ) {
									// Don't consider it an error if the module does not have a 'notifications' datapoint.
									if ( Invalid_Datapoint_Exception::WP_ERROR_CODE === $notifications->get_error_code() ) {
										$notifications = array();
									}
									return $notifications;
								}
							}
							return new WP_REST_Response( $notifications );
						},
						'permission_callback' => $can_authenticate,
					),
				),
				array(
					'args' => array(
						'slug' => array(
							'type'              => 'string',
							'description'       => __( 'Identifier for the module.', 'google-site-kit' ),
							'sanitize_callback' => 'sanitize_key',
						),
					),
				)
			),
			new REST_Route(
				'modules/(?P<slug>[a-z0-9\-]+)/data/settings',
				array(
					array(
						'methods'             => WP_REST_Server::READABLE,
						'callback'            => function( WP_REST_Request $request ) {
							$slug = $request['slug'];
							try {
								$module = $this->get_module( $slug );
							} catch ( Exception $e ) {
								return new WP_Error( 'invalid_module_slug', __( 'Invalid module slug.', 'google-site-kit' ), array( 'status' => 404 ) );
							}

							if ( ! $module instanceof Module_With_Settings ) {
								return new WP_Error( 'invalid_module_slug', __( 'Module does not support settings.', 'google-site-kit' ), array( 'status' => 400 ) );
							}
							return new WP_REST_Response( $module->get_settings()->get() );
						},
						'permission_callback' => $can_manage_options,
					),
					array(
						'methods'             => WP_REST_Server::EDITABLE,
						'callback'            => function( WP_REST_Request $request ) {
							$slug = $request['slug'];
							try {
								$module = $this->get_module( $slug );
							} catch ( Exception $e ) {
								return new WP_Error( 'invalid_module_slug', __( 'Invalid module slug.', 'google-site-kit' ), array( 'status' => 404 ) );
							}

							if ( ! $module instanceof Module_With_Settings ) {
								return new WP_Error( 'invalid_module_slug', __( 'Module does not support settings.', 'google-site-kit' ), array( 'status' => 400 ) );
							}

							$module->get_settings()->merge( (array) $request['data'] );

							return new WP_REST_Response( $module->get_settings()->get() );
						},
						'permission_callback' => $can_manage_options,
						'args'                => array(
							'data' => array(
								'type'              => 'object',
								'description'       => __( 'Settings to set.', 'google-site-kit' ),
								'validate_callback' => function( $value ) {
									return is_array( $value );
								},
							),
						),
					),
				),
				array(
					'args' => array(
						'slug' => array(
							'type'              => 'string',
							'description'       => __( 'Identifier for the module.', 'google-site-kit' ),
							'sanitize_callback' => 'sanitize_key',
						),
					),
				)
			),
			new REST_Route(
				'modules/(?P<slug>[a-z0-9\-]+)/data/(?P<datapoint>[a-z\-]+)',
				array(
					array(
						'methods'             => WP_REST_Server::READABLE,
						'callback'            => function( WP_REST_Request $request ) {
							$slug = $request['slug'];
							try {
								$module = $this->get_module( $slug );
							} catch ( Exception $e ) {
								return new WP_Error( 'invalid_module_slug', __( 'Invalid module slug.', 'google-site-kit' ), array( 'status' => 404 ) );
							}
							$data = $module->get_data( $request['datapoint'], $request->get_params() );
							if ( is_wp_error( $data ) ) {
								return $data;
							}
							return new WP_REST_Response( $data );
						},
						'permission_callback' => $can_view_insights,
					),
					array(
						'methods'             => WP_REST_Server::EDITABLE,
						'callback'            => function( WP_REST_Request $request ) {
							$slug = $request['slug'];
							try {
								$module = $this->get_module( $slug );
							} catch ( Exception $e ) {
								return new WP_Error( 'invalid_module_slug', __( 'Invalid module slug.', 'google-site-kit' ), array( 'status' => 404 ) );
							}
							$data = isset( $request['data'] ) ? (array) $request['data'] : array();
							$data = $module->set_data( $request['datapoint'], $data );
							if ( is_wp_error( $data ) ) {
								return $data;
							}
							return new WP_REST_Response( $data );
						},
						'permission_callback' => $can_manage_options,
						'args'                => array(
							'data' => array(
								'type'              => 'object',
								'description'       => __( 'Data to set.', 'google-site-kit' ),
								'validate_callback' => function( $value ) {
									return is_array( $value );
								},
							),
						),
					),
				),
				array(
					'args' => array(
						'slug'      => array(
							'type'              => 'string',
							'description'       => __( 'Identifier for the module.', 'google-site-kit' ),
							'sanitize_callback' => 'sanitize_key',
						),
						'datapoint' => array(
							'type'              => 'string',
							'description'       => __( 'Module data point to address.', 'google-site-kit' ),
							'sanitize_callback' => 'sanitize_key',
						),
					),
				)
			),
		);
	}

	/**
	 * Prepares module data for a REST response according to the schema.
	 *
	 * @since 1.3.0
	 *
	 * @param Module $module Module instance.
	 * @return array Module REST response data.
	 */
	private function prepare_module_data_for_response( Module $module ) {
		$module_data = array(
			'slug'         => $module->slug,
			'name'         => $module->name,
			'description'  => $module->description,
			'homepage'     => $module->homepage,
			'internal'     => $module->internal,
			'order'        => $module->order,
			'forceActive'  => $module->force_active,
			'shareable'    => $module->is_shareable(),
			'active'       => $this->is_module_active( $module->slug ),
			'connected'    => $this->is_module_connected( $module->slug ),
			'dependencies' => $this->get_module_dependencies( $module->slug ),
			'dependants'   => $this->get_module_dependants( $module->slug ),
			'owner'        => null,
		);

		if ( current_user_can( 'list_users' ) && $module instanceof Module_With_Owner ) {
			$owner_id = $module->get_owner_id();
			if ( $owner_id ) {
				$module_data['owner'] = array(
					'id'    => $owner_id,
					'login' => get_the_author_meta( 'user_login', $owner_id ),
				);
			}
		}

		return $module_data;
	}

	/**
	 * Gets the REST schema for a module.
	 *
	 * @since 1.3.0
	 *
	 * @return array Module REST schema.
	 */
	private function get_module_schema() {
		return array(
			'$schema'    => 'http://json-schema.org/draft-04/schema#',
			'title'      => 'module',
			'type'       => 'object',
			'properties' => array(
				'slug'         => array(
					'type'        => 'string',
					'description' => __( 'Identifier for the module.', 'google-site-kit' ),
					'readonly'    => true,
				),
				'name'         => array(
					'type'        => 'string',
					'description' => __( 'Name of the module.', 'google-site-kit' ),
					'readonly'    => true,
				),
				'description'  => array(
					'type'        => 'string',
					'description' => __( 'Description of the module.', 'google-site-kit' ),
					'readonly'    => true,
				),
				'homepage'     => array(
					'type'        => 'string',
					'description' => __( 'The module homepage.', 'google-site-kit' ),
					'format'      => 'uri',
					'readonly'    => true,
				),
				'internal'     => array(
					'type'        => 'boolean',
					'description' => __( 'Whether the module is internal, thus without any UI.', 'google-site-kit' ),
					'readonly'    => true,
				),
				'active'       => array(
					'type'        => 'boolean',
					'description' => __( 'Whether the module is active.', 'google-site-kit' ),
				),
				'connected'    => array(
					'type'        => 'boolean',
					'description' => __( 'Whether the module setup has been completed.', 'google-site-kit' ),
					'readonly'    => true,
				),
				'dependencies' => array(
					'type'        => 'array',
					'description' => __( 'List of slugs of other modules that the module depends on.', 'google-site-kit' ),
					'items'       => array(
						'type' => 'string',
					),
					'readonly'    => true,
				),
				'dependants'   => array(
					'type'        => 'array',
					'description' => __( 'List of slugs of other modules depending on the module.', 'google-site-kit' ),
					'items'       => array(
						'type' => 'string',
					),
					'readonly'    => true,
				),
				'owner'        => array(
					'type'       => 'object',
					'properties' => array(
						'id'    => array(
							'type'        => 'integer',
							'description' => __( 'Owner ID.', 'google-site-kit' ),
							'readonly'    => true,
						),
						'login' => array(
							'type'        => 'string',
							'description' => __( 'Owner login.', 'google-site-kit' ),
							'readonly'    => true,
						),
					),
				),
			),
		);
	}

	/**
	 * Gets the option containing the active modules.
	 *
	 * @since 1.0.0
	 *
	 * @return array List of active module slugs.
	 */
	private function get_active_modules_option() {
		$option = $this->options->get( self::OPTION_ACTIVE_MODULES );

		if ( ! is_array( $option ) ) {
			$option = $this->options->get( 'googlesitekit-active-modules' );
		}

		// If both options are not arrays, use the default value.
		if ( ! is_array( $option ) ) {
			$option = array( PageSpeed_Insights::MODULE_SLUG );
		}

		$includes_analytics   = in_array( Analytics::MODULE_SLUG, $option, true );
		$includes_analytics_4 = in_array( Analytics_4::MODULE_SLUG, $option, true );
		if ( $includes_analytics && ! $includes_analytics_4 ) {
			$option[] = Analytics_4::MODULE_SLUG;
		}

		return $option;
	}

	/**
	 * Sets the option containing the active modules.
	 *
	 * @since 1.0.0
	 *
	 * @param array $option List of active module slugs.
	 */
	private function set_active_modules_option( array $option ) {
		if ( in_array( Analytics_4::MODULE_SLUG, $option, true ) ) {
			unset( $option[ array_search( Analytics_4::MODULE_SLUG, $option, true ) ] );
		}

		$this->options->set( self::OPTION_ACTIVE_MODULES, $option );
	}

	/**
	 * Gets the shareable active modules.
	 *
	 * @since 1.50.0
	 *
	 * @return array Shareable modules as $slug => $module pairs.
	 */
	public function get_shareable_modules() {
		$all_active_modules = $this->get_active_modules();

		return array_filter(
			$all_active_modules,
			function( Module $module ) {
				return $module->is_shareable();
			}
		);
	}

	/**
	 * Gets the recoverable modules.
	 *
	 * A module is recoverable if:
	 * - No user is identified by its owner ID
	 * - the owner lacks the capability to authenticate
	 * - the owner is no longer authenticated
	 * - no user exists for the owner ID
	 *
	 * @since 1.50.0
	 *
<<<<<<< HEAD
	 * @return Module_With_Owner[] array List of recoverable modules.
	 */
	public function get_recoverable_modules() {
		$recoverable_modules = array();
		$shareable_modules   = $this->get_shareable_modules();

		foreach ( $shareable_modules as $module ) {
			$owner_id = $module->get_owner_id();

			// 1. If no owner identified by its owner_id
			// 2. Lacks the AUTHENTICATE Permissions
			// 3. User doesn't exists
			// Push the module slug to the recoverableModules array.
			if ( empty( $owner_id ) || ! user_can( $owner_id, Permissions::AUTHENTICATE ) ) {
				$recoverable_modules[] = $module->slug;
				continue;
			}
=======
	 * @return array Recoverable modules as $slug => $module pairs.
	 */
	protected function get_recoverable_modules() {
		return array_filter(
			$this->get_shareable_modules(),
			function ( Module $module ) {
				if ( ! $module instanceof Module_With_Owner ) {
					return false;
				}
>>>>>>> f34bb4d9

				$owner_id = $module->get_owner_id();
				if ( ! $owner_id || ! user_can( $owner_id, Permissions::AUTHENTICATE ) ) {
					return true;
				}

				$restore_user        = $this->user_options->switch_user( $owner_id );
				$owner_authenticated = $this->authentication->is_authenticated();
				$restore_user();

				if ( ! $owner_authenticated ) {
					return true;
				}

				return false;
			}
		);
	}

}<|MERGE_RESOLUTION|>--- conflicted
+++ resolved
@@ -1151,25 +1151,6 @@
 	 *
 	 * @since 1.50.0
 	 *
-<<<<<<< HEAD
-	 * @return Module_With_Owner[] array List of recoverable modules.
-	 */
-	public function get_recoverable_modules() {
-		$recoverable_modules = array();
-		$shareable_modules   = $this->get_shareable_modules();
-
-		foreach ( $shareable_modules as $module ) {
-			$owner_id = $module->get_owner_id();
-
-			// 1. If no owner identified by its owner_id
-			// 2. Lacks the AUTHENTICATE Permissions
-			// 3. User doesn't exists
-			// Push the module slug to the recoverableModules array.
-			if ( empty( $owner_id ) || ! user_can( $owner_id, Permissions::AUTHENTICATE ) ) {
-				$recoverable_modules[] = $module->slug;
-				continue;
-			}
-=======
 	 * @return array Recoverable modules as $slug => $module pairs.
 	 */
 	protected function get_recoverable_modules() {
@@ -1179,7 +1160,6 @@
 				if ( ! $module instanceof Module_With_Owner ) {
 					return false;
 				}
->>>>>>> f34bb4d9
 
 				$owner_id = $module->get_owner_id();
 				if ( ! $owner_id || ! user_can( $owner_id, Permissions::AUTHENTICATE ) ) {
