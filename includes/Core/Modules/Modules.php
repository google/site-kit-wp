<?php
/**
 * Class Google\Site_Kit\Core\Modules\Modules
 *
 * @package   Google\Site_Kit
 * @copyright 2021 Google LLC
 * @license   https://www.apache.org/licenses/LICENSE-2.0 Apache License 2.0
 * @link      https://sitekit.withgoogle.com
 */

namespace Google\Site_Kit\Core\Modules;

use Google\Site_Kit\Context;
use Google\Site_Kit\Core\Assets\Assets;
use Google\Site_Kit\Core\Authentication\Clients\OAuth_Client;
use Google\Site_Kit\Core\Permissions\Permissions;
use Google\Site_Kit\Core\Storage\Options;
use Google\Site_Kit\Core\Storage\User_Options;
use Google\Site_Kit\Core\Authentication\Authentication;
use Google\Site_Kit\Core\Util\Method_Proxy_Trait;
use Google\Site_Kit\Modules\AdSense;
use Google\Site_Kit\Modules\Analytics_4;
use Google\Site_Kit\Modules\PageSpeed_Insights;
use Google\Site_Kit\Modules\Search_Console;
use Google\Site_Kit\Modules\Site_Verification;
use Google\Site_Kit\Modules\Tag_Manager;
use Google\Site_Kit\Modules\Ads;
use Google\Site_Kit\Core\Util\Feature_Flags;
use Exception;

/**
 * Class managing the different modules.
 *
 * @since 1.0.0
 * @access private
 * @ignore
 */
final class Modules {

	use Method_Proxy_Trait;

	const OPTION_ACTIVE_MODULES = 'googlesitekit_active_modules';

	/**
	 * Plugin context.
	 *
	 * @since 1.0.0
	 * @var Context
	 */
	private $context;

	/**
	 * Option API instance.
	 *
	 * @since 1.0.0
	 * @var Options
	 */
	private $options;

	/**
	 * Module Sharing Settings instance.
	 *
	 * @since 1.68.0
	 * @var Module_Sharing_Settings
	 */
	private $sharing_settings;

	/**
	 * User Option API instance.
	 *
	 * @since 1.0.0
	 * @var User_Options
	 */
	private $user_options;

	/**
	 * Authentication instance.
	 *
	 * @since 1.0.0
	 * @var Authentication
	 */
	private $authentication;

	/**
	 * Available modules as $slug => $module pairs.
	 *
	 * @since 1.0.0
	 * @var array
	 */
	private $modules = array();

	/**
	 * Map of module slugs and which other modules they depend on.
	 *
	 * @since 1.0.0
	 * @var array
	 */
	private $dependencies = array();

	/**
	 * Map of module slugs and which other modules depend on them.
	 *
	 * @since 1.0.0
	 * @var array
	 */
	private $dependants = array();

	/**
	 * Module_Registry instance.
	 *
	 * @since 1.21.0
	 * @var Module_Registry
	 */
	private $registry;

	/**
	 * Assets API instance.
	 *
	 * @since 1.40.0
	 * @var Assets
	 */
	private $assets;

	/**
	 * REST_Modules_Controller instance.
	 *
	 * @since 1.92.0
	 * @var REST_Modules_Controller
	 */
	private $rest_controller;

	/**
	 * REST_Dashboard_Sharing_Controller instance.
	 *
	 * @since 1.109.0
	 * @var REST_Dashboard_Sharing_Controller
	 */
	private $dashboard_sharing_controller;

	/**
	 * Core module class names.
	 *
	 * @since 1.21.0
	 * @var string[] Core module class names.
	 */
	private $core_modules = array(
		Site_Verification::MODULE_SLUG  => Site_Verification::class,
		Search_Console::MODULE_SLUG     => Search_Console::class,
		Analytics_4::MODULE_SLUG        => Analytics_4::class,
		Tag_Manager::MODULE_SLUG        => Tag_Manager::class,
		AdSense::MODULE_SLUG            => AdSense::class,
		PageSpeed_Insights::MODULE_SLUG => PageSpeed_Insights::class,
	);

	/**
	 * Constructor.
	 *
	 * @since 1.0.0
	 *
	 * @param Context        $context        Plugin context.
	 * @param Options        $options        Optional. Option API instance. Default is a new instance.
	 * @param User_Options   $user_options   Optional. User Option API instance. Default is a new instance.
	 * @param Authentication $authentication Optional. Authentication instance. Default is a new instance.
	 * @param Assets         $assets  Optional. Assets API instance. Default is a new instance.
	 */
	public function __construct(
		Context $context,
		Options $options = null,
		User_Options $user_options = null,
		Authentication $authentication = null,
		Assets $assets = null
	) {
		$this->context          = $context;
		$this->options          = $options ?: new Options( $this->context );
		$this->sharing_settings = new Module_Sharing_Settings( $this->options );
		$this->user_options     = $user_options ?: new User_Options( $this->context );
		$this->authentication   = $authentication ?: new Authentication( $this->context, $this->options, $this->user_options );
		$this->assets           = $assets ?: new Assets( $this->context );

		if ( Feature_Flags::enabled( 'adsModule' ) ) {
			$this->core_modules[ Ads::MODULE_SLUG ] = Ads::class;
		}

		$this->rest_controller              = new REST_Modules_Controller( $this );
		$this->dashboard_sharing_controller = new REST_Dashboard_Sharing_Controller( $this );
	}

	/**
	 * Registers functionality through WordPress hooks.
	 *
	 * @since 1.0.0
	 */
	public function register() {
		add_filter(
			'googlesitekit_features_request_data',
			function( $body ) {
				$active_modules    = $this->get_active_modules();
				$connected_modules = array_filter(
					$active_modules,
					function( $module ) {
						return $module->is_connected();
					}
				);

				$body['active_modules']    = implode( ' ', array_keys( $active_modules ) );
				$body['connected_modules'] = implode( ' ', array_keys( $connected_modules ) );
				return $body;
			}
		);

		$available_modules = $this->get_available_modules();
		array_walk(
			$available_modules,
			function( Module $module ) {
				if ( $module instanceof Module_With_Settings ) {
					$module->get_settings()->register();
				}

				if ( $module instanceof Module_With_Persistent_Registration ) {
					$module->register_persistent();
				}
			}
		);

		$this->rest_controller->register();
		$this->sharing_settings->register();
		$this->dashboard_sharing_controller->register();

		add_filter(
			'googlesitekit_assets',
			function( $assets ) use ( $available_modules ) {
				foreach ( $available_modules as $module ) {
					if ( $module instanceof Module_With_Assets ) {
						$assets = array_merge( $assets, $module->get_assets() );
					}
				}
				return $assets;
			}
		);

		$active_modules = $this->get_active_modules();
		array_walk(
			$active_modules,
			function( Module $module ) {
				$module->register();
			}
		);

<<<<<<< HEAD
		add_action(
			'googlesitekit_authorize_user',
			function( $token_response ) {
				if ( empty( $token_response['analytics_configuration'] ) ) {
					return;
				}

				// Do nothing if the Analytics module is already activated.
				if ( $this->is_module_active( Analytics_4::MODULE_SLUG ) ) {
					return;
				}

				$this->activate_module( Analytics_4::MODULE_SLUG );

				$extra_scopes = $this->user_options->get( OAuth_Client::OPTION_ADDITIONAL_AUTH_SCOPES );
				if ( is_array( $extra_scopes ) ) {
					$readonly_scope_index = array_search( Analytics_4::READONLY_SCOPE, $extra_scopes, true );
					if ( $readonly_scope_index >= 0 ) {
						unset( $extra_scopes[ $readonly_scope_index ] );

						$auth_scopes = $this->user_options->get( OAuth_Client::OPTION_AUTH_SCOPES );
						if ( is_array( $auth_scopes ) ) {
							$auth_scopes[] = Analytics_4::READONLY_SCOPE;
							$auth_scopes   = array_unique( $auth_scopes );

							$this->user_options->set( OAuth_Client::OPTION_ADDITIONAL_AUTH_SCOPES, array_values( $extra_scopes ) );
							$this->user_options->set( OAuth_Client::OPTION_AUTH_SCOPES, $auth_scopes );
						}
					}
				}

				try {
					$analytics = $this->get_module( Analytics_4::MODULE_SLUG );
					$analytics->handle_token_response_data( $token_response );
				} catch ( Exception $e ) {
					return;
				}
			},
			1
		);

=======
>>>>>>> 87326850
		add_filter( 'googlesitekit_inline_base_data', $this->get_method_proxy( 'inline_js_data' ) );
		add_filter( 'googlesitekit_inline_tracking_data', $this->get_method_proxy( 'inline_js_data' ) );

		add_filter( 'googlesitekit_inline_modules_data', $this->get_method_proxy( 'inline_modules_data' ) );

		add_filter(
			'googlesitekit_dashboard_sharing_data',
			function ( $data ) {
				$data['sharedOwnershipModules']               = array_keys( $this->get_shared_ownership_modules() );
				$data['defaultSharedOwnershipModuleSettings'] = $this->populate_default_shared_ownership_module_settings( array() );

				return $data;
			}
		);

		add_filter(
			'googlesitekit_module_exists',
			function ( $exists, $slug ) {
				return $this->module_exists( $slug );
			},
			10,
			2
		);

		add_filter(
			'googlesitekit_is_module_recoverable',
			function ( $recoverable, $slug ) {
				return $this->is_module_recoverable( $slug );
			},
			10,
			2
		);

		add_filter( 'option_' . Module_Sharing_Settings::OPTION, $this->get_method_proxy( 'populate_default_shared_ownership_module_settings' ) );
		add_filter( 'default_option_' . Module_Sharing_Settings::OPTION, $this->get_method_proxy( 'populate_default_shared_ownership_module_settings' ), 20 );

		$this->sharing_settings->on_change(
			function( $old_values, $values ) {
				if ( is_array( $values ) && is_array( $old_values ) ) {
					array_walk(
						$values,
						function( $value, $module_slug ) use ( $old_values ) {
							if ( ! $this->module_exists( $module_slug ) ) {
								return;
							}

							$module = $this->get_module( $module_slug );

							if ( ! $module instanceof Module_With_Service_Entity ) {
								// If the option was just added, set the ownerID directly and bail.
								if ( empty( $old_values ) ) {
									$module->get_settings()->merge(
										array(
											'ownerID' => get_current_user_id(),
										)
									);

									return;
								}

								$changed_settings = false;

								if ( is_array( $value ) ) {
									array_walk(
										$value,
										function( $setting, $setting_key ) use ( $old_values, $module_slug, &$changed_settings ) {
											// Check if old value is an array and set, then compare both arrays.
											if (
												is_array( $setting ) &&
												isset( $old_values[ $module_slug ][ $setting_key ] ) &&
												is_array( $old_values[ $module_slug ][ $setting_key ] )
											) {
												sort( $setting );
												sort( $old_values[ $module_slug ][ $setting_key ] );
												if ( $setting !== $old_values[ $module_slug ][ $setting_key ] ) {
													$changed_settings = true;
												}
											} elseif (
												// If we don't have the old values or the types are different, then we have updated settings.
												! isset( $old_values[ $module_slug ][ $setting_key ] ) ||
												gettype( $setting ) !== gettype( $old_values[ $module_slug ][ $setting_key ] ) ||
												$setting !== $old_values[ $module_slug ][ $setting_key ]
											) {
												$changed_settings = true;
											}
										}
									);
								}

								if ( $changed_settings ) {
									$module->get_settings()->merge(
										array(
											'ownerID' => get_current_user_id(),
										)
									);
								}
							}
						}
					);
				}
			}
		);
	}

	/**
	 * Adds / modifies data to pass to JS.
	 *
	 * @since 1.78.0
	 *
	 * @param array $data Inline JS data.
	 * @return array Filtered $data.
	 */
	private function inline_js_data( $data ) {
		$all_active_modules = $this->get_active_modules();

		$non_internal_active_modules = array_filter(
			$all_active_modules,
			function( Module $module ) {
				return false === $module->internal;
			}
		);

		$data['activeModules'] = array_keys( $non_internal_active_modules );

		return $data;
	}

	/**
	 * Populates modules data to pass to JS.
	 *
	 * @since 1.96.0
	 *
	 * @param array $modules_data Inline modules data.
	 * @return array Inline modules data.
	 */
	private function inline_modules_data( $modules_data ) {
		$available_modules = $this->get_available_modules();

		foreach ( $available_modules as $module ) {
			if ( $module instanceof Module_With_Data_Available_State ) {
				$modules_data[ 'data_available_' . $module->slug ] = $this->is_module_active( $module->slug ) && $module->is_connected() && $module->is_data_available();
			}
		}

		return $modules_data;
	}

	/**
	 * Gets the reference to the Module_Sharing_Settings instance.
	 *
	 * @since 1.69.0
	 *
	 * @return Module_Sharing_Settings An instance of the Module_Sharing_Settings class.
	 */
	public function get_module_sharing_settings() {
		return $this->sharing_settings;
	}

	/**
	 * Gets the available modules.
	 *
	 * @since 1.0.0
	 * @since 1.85.0 Filter out modules which are missing any of the dependencies specified in `depends_on`.
	 *
	 * @return array Available modules as $slug => $module pairs.
	 */
	public function get_available_modules() {
		if ( empty( $this->modules ) ) {
			$module_classes = $this->get_registry()->get_all();
			foreach ( $module_classes as $module_class ) {
				$instance = new $module_class( $this->context, $this->options, $this->user_options, $this->authentication, $this->assets );

				$this->modules[ $instance->slug ]      = $instance;
				$this->dependencies[ $instance->slug ] = array();
				$this->dependants[ $instance->slug ]   = array();
			}

			uasort(
				$this->modules,
				function( Module $a, Module $b ) {
					if ( $a->order === $b->order ) {
						return 0;
					}
					return ( $a->order < $b->order ) ? -1 : 1;
				}
			);

			// Remove any modules which are missing dependencies. This may occur as the result of a dependency
			// being removed via the googlesitekit_available_modules filter.
			$this->modules = array_filter(
				$this->modules,
				function( Module $module ) {
					foreach ( $module->depends_on as $dependency ) {
						if ( ! isset( $this->modules[ $dependency ] ) ) {
							return false;
						}
					}
					return true;
				}
			);

			// Set up dependency maps.
			foreach ( $this->modules as $module ) {
				foreach ( $module->depends_on as $dependency ) {
					if ( $module->slug === $dependency ) {
						continue;
					}

					$this->dependencies[ $module->slug ][] = $dependency;
					$this->dependants[ $dependency ][]     = $module->slug;
				}
			}
		}

		return $this->modules;
	}

	/**
	 * Gets the active modules.
	 *
	 * @since 1.0.0
	 *
	 * @return array Active modules as $slug => $module pairs.
	 */
	public function get_active_modules() {
		$modules = $this->get_available_modules();
		$option  = $this->get_active_modules_option();

		return array_filter(
			$modules,
			function( Module $module ) use ( $option ) {
				// Force active OR manually active modules.
				return $module->force_active || in_array( $module->slug, $option, true );
			}
		);
	}

	/**
	 * Gets the connected modules.
	 *
	 * @since 1.105.0
	 *
	 * @return array Connected modules as $slug => $module pairs.
	 */
	public function get_connected_modules() {
		$modules = $this->get_available_modules();

		return array_filter(
			$modules,
			function( Module $module ) {
				return $this->is_module_connected( $module->slug );
			}
		);
	}

	/**
	 * Gets the module identified by the given slug.
	 *
	 * @since 1.0.0
	 *
	 * @param string $slug Unique module slug.
	 * @return Module Module for the slug.
	 *
	 * @throws Exception Thrown when the module slug is invalid.
	 */
	public function get_module( $slug ) {
		$modules = $this->get_available_modules();

		if ( ! isset( $modules[ $slug ] ) ) {
			/* translators: %s: module slug */
			throw new Exception( sprintf( __( 'Invalid module slug %s.', 'google-site-kit' ), $slug ) );
		}

		return $modules[ $slug ];
	}

	/**
	 * Checks if the module exists.
	 *
	 * @since 1.80.0
	 *
	 * @param string $slug Module slug.
	 * @return bool True if the module exists, false otherwise.
	 */
	public function module_exists( $slug ) {
		try {
			$this->get_module( $slug );
			return true;
		} catch ( Exception $e ) {
			return false;
		}
	}

	/**
	 * Gets the list of module slugs the module with the given slug depends on.
	 *
	 * @since 1.0.0
	 *
	 * @param string $slug Unique module slug.
	 * @return array List of slugs for other modules that are dependencies.
	 *
	 * @throws Exception Thrown when the module slug is invalid.
	 */
	public function get_module_dependencies( $slug ) {
		$modules = $this->get_available_modules();

		if ( ! isset( $modules[ $slug ] ) ) {
			/* translators: %s: module slug */
			throw new Exception( sprintf( __( 'Invalid module slug %s.', 'google-site-kit' ), $slug ) );
		}

		return $this->dependencies[ $slug ];
	}

	/**
	 * Gets the list of module slugs that depend on the module with the given slug.
	 *
	 * @since 1.0.0
	 *
	 * @param string $slug Unique module slug.
	 * @return array List of slugs for other modules that are dependants.
	 *
	 * @throws Exception Thrown when the module slug is invalid.
	 */
	public function get_module_dependants( $slug ) {
		$modules = $this->get_available_modules();

		if ( ! isset( $modules[ $slug ] ) ) {
			/* translators: %s: module slug */
			throw new Exception( sprintf( __( 'Invalid module slug %s.', 'google-site-kit' ), $slug ) );
		}

		return $this->dependants[ $slug ];
	}

	/**
	 * Checks whether the module identified by the given slug is active.
	 *
	 * @since 1.0.0
	 *
	 * @param string $slug Unique module slug.
	 * @return bool True if module is active, false otherwise.
	 */
	public function is_module_active( $slug ) {
		$modules = $this->get_active_modules();

		return isset( $modules[ $slug ] );
	}

	/**
	 * Checks whether the module identified by the given slug is connected.
	 *
	 * @since 1.0.0
	 *
	 * @param string $slug Unique module slug.
	 * @return bool True if module is connected, false otherwise.
	 */
	public function is_module_connected( $slug ) {
		if ( ! $this->is_module_active( $slug ) ) {
			return false;
		}

		$module = $this->get_module( $slug );

		return (bool) $module->is_connected();
	}

	/**
	 * Checks whether the module identified by the given slug is shareable.
	 *
	 * @since 1.105.0
	 *
	 * @param string $slug Unique module slug.
	 * @return bool True if module is shareable, false otherwise.
	 */
	public function is_module_shareable( $slug ) {
		$modules = $this->get_shareable_modules();

		return isset( $modules[ $slug ] );
	}

	/**
	 * Activates the module identified by the given slug.
	 *
	 * @since 1.0.0
	 *
	 * @param string $slug Unique module slug.
	 * @return bool True on success, false on failure.
	 */
	public function activate_module( $slug ) {
		try {
			$module = $this->get_module( $slug );
		} catch ( Exception $e ) {
			return false;
		}

		$option = $this->get_active_modules_option();

		if ( in_array( $slug, $option, true ) ) {
			return true;
		}

		$option[] = $slug;

		$this->set_active_modules_option( $option );

		if ( $module instanceof Module_With_Activation ) {
			$module->on_activation();
		}

		return true;
	}

	/**
	 * Checks whether the module identified by the given slug is enabled by the option.
	 *
	 * @since 1.46.0
	 *
	 * @param string $slug Unique module slug.
	 * @return bool True if module has been manually enabled, false otherwise.
	 */
	private function manually_enabled( $slug ) {
		$option = $this->get_active_modules_option();
		return in_array( $slug, $option, true );
	}

	/**
	 * Deactivates the module identified by the given slug.
	 *
	 * @since 1.0.0
	 *
	 * @param string $slug Unique module slug.
	 * @return bool True on success, false on failure.
	 */
	public function deactivate_module( $slug ) {
		try {
			$module = $this->get_module( $slug );
		} catch ( Exception $e ) {
			return false;
		}

		$option = $this->get_active_modules_option();

		$key = array_search( $slug, $option, true );
		if ( false === $key ) {
			return true;
		}

		// Prevent deactivation if force-active.
		if ( $module->force_active ) {
			return false;
		}

		unset( $option[ $key ] );

		$this->set_active_modules_option( array_values( $option ) );

		if ( $module instanceof Module_With_Deactivation ) {
			$module->on_deactivation();
		}

		$this->sharing_settings->unset_module( $slug );

		return true;
	}

	/**
	 * Enqueues all module-specific assets.
	 *
	 * @since 1.7.0
	 */
	public function enqueue_assets() {
		$available_modules = $this->get_available_modules();
		array_walk(
			$available_modules,
			function( Module $module ) {
				if ( $module instanceof Module_With_Assets ) {
					$module->enqueue_assets();
				}
			}
		);
	}

	/**
	 * Gets the configured module registry instance.
	 *
	 * @since 1.21.0
	 *
	 * @return Module_Registry
	 */
	protected function get_registry() {
		if ( ! $this->registry instanceof Module_Registry ) {
			$this->registry = $this->setup_registry();
		}

		return $this->registry;
	}

	/**
	 * Sets up a fresh module registry instance.
	 *
	 * @since 1.21.0
	 *
	 * @return Module_Registry
	 */
	protected function setup_registry() {
		$registry = new Module_Registry();
		/**
		 * Filters core module slugs before registering them in the module registry. Each slug presented on this array will
		 * be registered for inclusion. If a module is forced to be active, then it will be included even if the module slug is
		 * removed from this filter.
		 *
		 * @since 1.49.0
		 *
		 * @param array $available_modules An array of core module slugs available for registration in the module registry.
		 * @return array An array of filtered module slugs.
		 */
		$available_modules = (array) apply_filters( 'googlesitekit_available_modules', array_keys( $this->core_modules ) );
		$modules           = array_fill_keys( $available_modules, true );

		foreach ( $this->core_modules as $slug => $module ) {
			if ( isset( $modules[ $slug ] ) || call_user_func( array( $module, 'is_force_active' ) ) ) {
				$registry->register( $module );
			}
		}

		return $registry;
	}

	/**
	 * Gets the option containing the active modules.
	 *
	 * @since 1.0.0
	 *
	 * @return array List of active module slugs.
	 */
	private function get_active_modules_option() {
		$option = $this->options->get( self::OPTION_ACTIVE_MODULES );

		if ( ! is_array( $option ) ) {
			$option = $this->options->get( 'googlesitekit-active-modules' );
		}

		// If both options are not arrays, use the default value.
		if ( ! is_array( $option ) ) {
			$option = array( PageSpeed_Insights::MODULE_SLUG );
		}

		return $option;
	}

	/**
	 * Sets the option containing the active modules.
	 *
	 * @since 1.0.0
	 *
	 * @param array $option List of active module slugs.
	 */
	private function set_active_modules_option( array $option ) {
		$this->options->set( self::OPTION_ACTIVE_MODULES, $option );
	}

	/**
	 * Gets the shareable connected modules.
	 *
	 * @since 1.50.0
	 * @since 1.105.0 Updated to only return connected shareable modules.
	 *
	 * @return array Shareable modules as $slug => $module pairs.
	 */
	public function get_shareable_modules() {
		$all_connected_modules = $this->get_connected_modules();

		return array_filter(
			$all_connected_modules,
			function( Module $module ) {
				return $module->is_shareable();
			}
		);
	}

	/**
	 * Checks the given module is recoverable.
	 *
	 * A module is recoverable if:
	 * - No user is identified by its owner ID
	 * - the owner lacks the capability to authenticate
	 * - the owner is no longer authenticated
	 * - no user exists for the owner ID
	 *
	 * @since 1.69.0
	 *
	 * @param Module|string $module A module instance or its slug.
	 * @return bool True if the module is recoverable, false otherwise.
	 */
	public function is_module_recoverable( $module ) {
		if ( is_string( $module ) ) {
			try {
				$module = $this->get_module( $module );
			} catch ( Exception $e ) {
				return false;
			}
		}

		if ( ! $module instanceof Module_With_Owner ) {
			return false;
		}

		$shared_roles = $this->sharing_settings->get_shared_roles( $module->slug );
		if ( empty( $shared_roles ) ) {
			return false;
		}

		$owner_id = $module->get_owner_id();
		if ( ! $owner_id || ! user_can( $owner_id, Permissions::AUTHENTICATE ) ) {
			return true;
		}

		$restore_user        = $this->user_options->switch_user( $owner_id );
		$owner_authenticated = $this->authentication->is_authenticated();
		$restore_user();

		if ( ! $owner_authenticated ) {
			return true;
		}

		return false;
	}

	/**
	 * Gets the recoverable modules.
	 *
	 * @since 1.50.0
	 *
	 * @return array Recoverable modules as $slug => $module pairs.
	 */
	public function get_recoverable_modules() {
		return array_filter(
			$this->get_shareable_modules(),
			array( $this, 'is_module_recoverable' )
		);
	}

	/**
	 * Gets shared ownership modules.
	 *
	 * @since 1.70.0
	 *
	 * @return array Shared ownership modules as $slug => $module pairs.
	 */
	public function get_shared_ownership_modules() {
		return array_filter(
			$this->get_shareable_modules(),
			function( $module ) {
				return ! ( $module instanceof Module_With_Service_Entity );
			}
		);
	}

	/**
	 * Inserts default settings for shared ownership modules in passed dashboard sharing settings.
	 *
	 * Sharing settings for shared ownership modules such as pagespeed-insights
	 * should always be manageable by "all admins". This function inserts
	 * this 'default' setting for their respective module slugs even when the
	 * dashboard_sharing settings option is not defined in the database or when settings
	 * are not set for these modules.
	 *
	 * @since 1.75.0
	 * @since 1.85.0 Renamed from filter_shared_ownership_module_settings to populate_default_shared_ownership_module_settings.
	 *
	 * @param array $sharing_settings The dashboard_sharing settings option fetched from the database.
	 * @return array Dashboard sharing settings option with default settings inserted for shared ownership modules.
	 */
	protected function populate_default_shared_ownership_module_settings( $sharing_settings ) {
		$shared_ownership_modules = array_keys( $this->get_shared_ownership_modules() );
		foreach ( $shared_ownership_modules as $shared_ownership_module ) {
			if ( ! isset( $sharing_settings[ $shared_ownership_module ] ) ) {
				$sharing_settings[ $shared_ownership_module ] = array(
					'sharedRoles' => array(),
					'management'  => 'all_admins',
				);
			}
		}
		return $sharing_settings;
	}

	/**
	 * Gets the ownerIDs of all shareable modules.
	 *
	 * @since 1.75.0
	 *
	 * @return array Array of $module_slug => $owner_id.
	 */
	public function get_shareable_modules_owners() {
		$module_owners     = array();
		$shareable_modules = $this->get_shareable_modules();
		foreach ( $shareable_modules as $module_slug => $module ) {
			$module_owners[ $module_slug ] = $module->get_owner_id();
		}
		return $module_owners;
	}

	/**
	 * Deletes sharing settings.
	 *
	 * @since 1.84.0
	 *
	 * @return bool True on success, false on failure.
	 */
	public function delete_dashboard_sharing_settings() {
		return $this->options->delete( Module_Sharing_Settings::OPTION );
	}
}<|MERGE_RESOLUTION|>--- conflicted
+++ resolved
@@ -246,50 +246,6 @@
 			}
 		);
 
-<<<<<<< HEAD
-		add_action(
-			'googlesitekit_authorize_user',
-			function( $token_response ) {
-				if ( empty( $token_response['analytics_configuration'] ) ) {
-					return;
-				}
-
-				// Do nothing if the Analytics module is already activated.
-				if ( $this->is_module_active( Analytics_4::MODULE_SLUG ) ) {
-					return;
-				}
-
-				$this->activate_module( Analytics_4::MODULE_SLUG );
-
-				$extra_scopes = $this->user_options->get( OAuth_Client::OPTION_ADDITIONAL_AUTH_SCOPES );
-				if ( is_array( $extra_scopes ) ) {
-					$readonly_scope_index = array_search( Analytics_4::READONLY_SCOPE, $extra_scopes, true );
-					if ( $readonly_scope_index >= 0 ) {
-						unset( $extra_scopes[ $readonly_scope_index ] );
-
-						$auth_scopes = $this->user_options->get( OAuth_Client::OPTION_AUTH_SCOPES );
-						if ( is_array( $auth_scopes ) ) {
-							$auth_scopes[] = Analytics_4::READONLY_SCOPE;
-							$auth_scopes   = array_unique( $auth_scopes );
-
-							$this->user_options->set( OAuth_Client::OPTION_ADDITIONAL_AUTH_SCOPES, array_values( $extra_scopes ) );
-							$this->user_options->set( OAuth_Client::OPTION_AUTH_SCOPES, $auth_scopes );
-						}
-					}
-				}
-
-				try {
-					$analytics = $this->get_module( Analytics_4::MODULE_SLUG );
-					$analytics->handle_token_response_data( $token_response );
-				} catch ( Exception $e ) {
-					return;
-				}
-			},
-			1
-		);
-
-=======
->>>>>>> 87326850
 		add_filter( 'googlesitekit_inline_base_data', $this->get_method_proxy( 'inline_js_data' ) );
 		add_filter( 'googlesitekit_inline_tracking_data', $this->get_method_proxy( 'inline_js_data' ) );
 
