<?php
/**
 * Class Google\Site_Kit\Core\Modules\Modules
 *
 * @package   Google\Site_Kit
 * @copyright 2021 Google LLC
 * @license   https://www.apache.org/licenses/LICENSE-2.0 Apache License 2.0
 * @link      https://sitekit.withgoogle.com
 */

namespace Google\Site_Kit\Core\Modules;

use Google\Site_Kit\Context;
use Google\Site_Kit\Core\Assets\Assets;
use Google\Site_Kit\Core\Permissions\Permissions;
use Google\Site_Kit\Core\REST_API\REST_Route;
use Google\Site_Kit\Core\REST_API\REST_Routes;
use Google\Site_Kit\Core\Storage\Options;
use Google\Site_Kit\Core\Storage\User_Options;
use Google\Site_Kit\Core\Authentication\Authentication;
use Google\Site_Kit\Core\REST_API\Exception\Invalid_Datapoint_Exception;
use Google\Site_Kit\Core\Util\Feature_Flags;
use Google\Site_Kit\Modules\AdSense;
use Google\Site_Kit\Modules\Analytics;
use Google\Site_Kit\Modules\Analytics_4;
use Google\Site_Kit\Modules\Idea_Hub;
use Google\Site_Kit\Modules\Optimize;
use Google\Site_Kit\Modules\PageSpeed_Insights;
use Google\Site_Kit\Modules\Search_Console;
use Google\Site_Kit\Modules\Site_Verification;
use Google\Site_Kit\Modules\Tag_Manager;
use Google\Site_Kit\Modules\Subscribe_With_Google;
use WP_REST_Server;
use WP_REST_Request;
use WP_REST_Response;
use WP_Error;
use Exception;

/**
 * Class managing the different modules.
 *
 * @since 1.0.0
 * @access private
 * @ignore
 */
final class Modules {

	const OPTION_ACTIVE_MODULES = 'googlesitekit_active_modules';

	/**
	 * Plugin context.
	 *
	 * @since 1.0.0
	 * @var Context
	 */
	private $context;

	/**
	 * Option API instance.
	 *
	 * @since 1.0.0
	 * @var Options
	 */
	private $options;

	/**
	 * User Option API instance.
	 *
	 * @since 1.0.0
	 * @var User_Options
	 */
	private $user_options;

	/**
	 * Authentication instance.
	 *
	 * @since 1.0.0
	 * @var Authentication
	 */
	private $authentication;

	/**
	 * Available modules as $slug => $module pairs.
	 *
	 * @since 1.0.0
	 * @var array
	 */
	private $modules = array();

	/**
	 * Map of module slugs and which other modules they depend on.
	 *
	 * @since 1.0.0
	 * @var array
	 */
	private $dependencies = array();

	/**
	 * Map of module slugs and which other modules depend on them.
	 *
	 * @since 1.0.0
	 * @var array
	 */
	private $dependants = array();

	/**
	 * Module_Registry instance.
	 *
	 * @since 1.21.0
	 * @var Module_Registry
	 */
	private $registry;

	/**
	 * Assets API instance.
	 *
	 * @since 1.40.0
	 * @var Assets
	 */
	private $assets;

	/**
	 * Core module class names.
	 *
	 * @since 1.21.0
	 * @var string[] Core module class names.
	 */
	private $core_modules = array(
		Site_Verification::class,
		Search_Console::class,
		Analytics::class,
		Optimize::class,
		Tag_Manager::class,
		AdSense::class,
		PageSpeed_Insights::class,
	);

	/**
	 * Constructor.
	 *
	 * @since 1.0.0
	 *
	 * @param Context        $context        Plugin context.
	 * @param Options        $options        Optional. Option API instance. Default is a new instance.
	 * @param User_Options   $user_options   Optional. User Option API instance. Default is a new instance.
	 * @param Authentication $authentication Optional. Authentication instance. Default is a new instance.
	 * @param Assets         $assets  Optional. Assets API instance. Default is a new instance.
	 */
	public function __construct(
		Context $context,
		Options $options = null,
		User_Options $user_options = null,
		Authentication $authentication = null,
		Assets $assets = null
	) {
		$this->context        = $context;
		$this->options        = $options ?: new Options( $this->context );
		$this->user_options   = $user_options ?: new User_Options( $this->context );
		$this->authentication = $authentication ?: new Authentication( $this->context, $this->options, $this->user_options );
		$this->assets         = $assets ?: new Assets( $this->context );

		if ( Feature_Flags::enabled( 'ga4setup' ) ) {
			$this->core_modules[] = Analytics_4::class;
		}
		if ( Feature_Flags::enabled( 'ideaHubModule' ) ) {
			$this->core_modules[] = Idea_Hub::class;
		}
		if ( Feature_Flags::enabled( 'swgModule' ) ) {
			$this->core_modules[] = Subscribe_With_Google::class;
		}
	}

	/**
	 * Registers functionality through WordPress hooks.
	 *
	 * @since 1.0.0
	 */
	public function register() {
		add_filter(
			'googlesitekit_rest_routes',
			function( $routes ) {
				return array_merge( $routes, $this->get_rest_routes() );
			}
		);

		add_filter(
			'googlesitekit_apifetch_preload_paths',
			function ( $paths ) {
				$modules_routes = array(
					'/' . REST_Routes::REST_ROOT . '/core/modules/data/list',
				);

				return array_merge( $paths, $modules_routes );
			}
		);

		$available_modules = $this->get_available_modules();
		array_walk(
			$available_modules,
			function( Module $module ) {
				if ( $module instanceof Module_With_Settings ) {
					$module->get_settings()->register();
				}

				if ( $module instanceof Module_With_Persistent_Registration ) {
					$module->register_persistent();
				}
			}
		);

		add_filter(
			'googlesitekit_assets',
			function( $assets ) use ( $available_modules ) {
				foreach ( $available_modules as $module ) {
					if ( $module instanceof Module_With_Assets ) {
						$assets = array_merge( $assets, $module->get_assets() );
					}
				}
				return $assets;
			}
		);

		$active_modules = $this->get_active_modules();
		array_walk(
			$active_modules,
			function( Module $module ) {
				$module->register();
			}
		);

		add_filter(
			'googlesitekit_apifetch_preload_paths',
			function ( $paths ) use ( $active_modules ) {
				$settings_routes = array_map(
					function ( Module $module ) {
						if ( $module instanceof Module_With_Settings ) {
							return '/' . REST_Routes::REST_ROOT . "/modules/{$module->slug}/data/settings";
						}
						return null;
					},
					array_values( $active_modules )
				);

				return array_merge( $paths, array_filter( $settings_routes ) );
			}
		);

<<<<<<< HEAD
		// Automatic Analytics setup.
		add_action(
			'googlesitekit_authorize_user',
			function( array $token_response ) {
				$module = $this->get_module( Analytics::MODULE_SLUG );
				$option = $this->get_active_modules_option();

				if ( in_array( Analytics::MODULE_SLUG, $option, true )
					|| empty( $token_response['analytics_configuration'] ) ) {
					// Ignore automatic analytics setup if module is already
					// active or analytics information is missing.
					return;
				}
				$this->activate_module( Analytics::MODULE_SLUG );
				$module->handle_token_response_data( $token_response );
			},
			1 // Ensure this hook happens before Analytics hook.
=======
		add_filter(
			'googlesitekit_inline_base_data',
			function ( $data ) {
				$all_active_modules = $this->get_active_modules();

				$non_internal_active_modules = array_filter(
					$all_active_modules,
					function( Module $module ) {
						return false === $module->internal;
					}
				);

				$data['activeModules'] = array_keys( $non_internal_active_modules );

				return $data;
			}
>>>>>>> 97b5e01b
		);
	}

	/**
	 * Gets the available modules.
	 *
	 * @since 1.0.0
	 *
	 * @return array Available modules as $slug => $module pairs.
	 */
	public function get_available_modules() {
		if ( empty( $this->modules ) ) {
			$module_classes = $this->get_registry()->get_all();
			foreach ( $module_classes as $module_class ) {
				$instance = new $module_class( $this->context, $this->options, $this->user_options, $this->authentication, $this->assets );

				$this->modules[ $instance->slug ]      = $instance;
				$this->dependencies[ $instance->slug ] = array();
				$this->dependants[ $instance->slug ]   = array();
			}

			uasort(
				$this->modules,
				function( Module $a, Module $b ) {
					if ( $a->order === $b->order ) {
						return 0;
					}
					return ( $a->order < $b->order ) ? -1 : 1;
				}
			);

			// Set up dependency maps.
			foreach ( $this->modules as $module ) {
				foreach ( $module->depends_on as $dependency ) {
					if ( ! isset( $this->modules[ $dependency ] ) || $module->slug === $dependency ) {
						continue;
					}

					$this->dependencies[ $module->slug ][] = $dependency;
					$this->dependants[ $dependency ][]     = $module->slug;
				}
			}
		}

		return $this->modules;
	}

	/**
	 * Gets the active modules.
	 *
	 * @since 1.0.0
	 *
	 * @return array Active modules as $slug => $module pairs.
	 */
	public function get_active_modules() {
		$modules = $this->get_available_modules();
		$option  = $this->get_active_modules_option();

		return array_merge(
			// Force-active modules.
			array_filter(
				$modules,
				function( Module $module ) {
					return $module->force_active;
				}
			),
			// Manually active modules.
			array_intersect_key(
				$modules,
				array_flip( $option )
			)
		);
	}

	/**
	 * Gets the module identified by the given slug.
	 *
	 * @since 1.0.0
	 *
	 * @param string $slug Unique module slug.
	 * @return Module Module for the slug.
	 *
	 * @throws Exception Thrown when the module slug is invalid.
	 */
	public function get_module( $slug ) {
		$modules = $this->get_available_modules();

		if ( ! isset( $modules[ $slug ] ) ) {
			/* translators: %s: module slug */
			throw new Exception( sprintf( __( 'Invalid module slug %s.', 'google-site-kit' ), $slug ) );
		}

		return $modules[ $slug ];
	}

	/**
	 * Gets the list of module slugs the module with the given slug depends on.
	 *
	 * @since 1.0.0
	 *
	 * @param string $slug Unique module slug.
	 * @return array List of slugs for other modules that are dependencies.
	 *
	 * @throws Exception Thrown when the module slug is invalid.
	 */
	public function get_module_dependencies( $slug ) {
		$modules = $this->get_available_modules();

		if ( ! isset( $modules[ $slug ] ) ) {
			/* translators: %s: module slug */
			throw new Exception( sprintf( __( 'Invalid module slug %s.', 'google-site-kit' ), $slug ) );
		}

		return $this->dependencies[ $slug ];
	}

	/**
	 * Gets the list of module slugs that depend on the module with the given slug.
	 *
	 * @since 1.0.0
	 *
	 * @param string $slug Unique module slug.
	 * @return array List of slugs for other modules that are dependants.
	 *
	 * @throws Exception Thrown when the module slug is invalid.
	 */
	public function get_module_dependants( $slug ) {
		$modules = $this->get_available_modules();

		if ( ! isset( $modules[ $slug ] ) ) {
			/* translators: %s: module slug */
			throw new Exception( sprintf( __( 'Invalid module slug %s.', 'google-site-kit' ), $slug ) );
		}

		return $this->dependants[ $slug ];
	}

	/**
	 * Checks whether the module identified by the given slug is active.
	 *
	 * @since 1.0.0
	 *
	 * @param string $slug Unique module slug.
	 * @return bool True if module is active, false otherwise.
	 */
	public function is_module_active( $slug ) {
		$modules = $this->get_active_modules();

		return isset( $modules[ $slug ] );
	}

	/**
	 * Checks whether the module identified by the given slug is connected.
	 *
	 * @since 1.0.0
	 *
	 * @param string $slug Unique module slug.
	 * @return bool True if module is connected, false otherwise.
	 */
	public function is_module_connected( $slug ) {
		try {
			$module = $this->get_module( $slug );
		} catch ( Exception $e ) {
			return false;
		}

		return (bool) $module->is_connected();
	}

	/**
	 * Activates the module identified by the given slug.
	 *
	 * @since 1.0.0
	 *
	 * @param string $slug Unique module slug.
	 * @return bool True on success, false on failure.
	 */
	public function activate_module( $slug ) {
		try {
			$module = $this->get_module( $slug );
		} catch ( Exception $e ) {
			return false;
		}

		// TODO: Remove this hack.
		if ( Analytics::MODULE_SLUG === $slug ) {
			// GA4 needs to be handled first to pass conditions below
			// due to special handling in active modules option.
			$this->activate_module( Analytics_4::MODULE_SLUG );
		}

		$option = $this->get_active_modules_option();

		if ( in_array( $slug, $option, true ) ) {
			return true;
		}

		$option[] = $slug;

		$this->set_active_modules_option( $option );

		if ( $module instanceof Module_With_Activation ) {
			$module->on_activation();
		}

		return true;
	}

	/**
	 * Deactivates the module identified by the given slug.
	 *
	 * @since 1.0.0
	 *
	 * @param string $slug Unique module slug.
	 * @return bool True on success, false on failure.
	 */
	public function deactivate_module( $slug ) {
		try {
			$module = $this->get_module( $slug );
		} catch ( Exception $e ) {
			return false;
		}

		// TODO: Remove this hack.
		if ( Analytics::MODULE_SLUG === $slug ) {
			// GA4 needs to be handled first to pass conditions below
			// due to special handling in active modules option.
			$this->deactivate_module( Analytics_4::MODULE_SLUG );
		}

		$option = $this->get_active_modules_option();

		$key = array_search( $slug, $option, true );
		if ( false === $key ) {
			return true;
		}

		// Prevent deactivation if force-active.
		if ( $module->force_active ) {
			return false;
		}

		unset( $option[ $key ] );

		$this->set_active_modules_option( array_values( $option ) );

		if ( $module instanceof Module_With_Deactivation ) {
			$module->on_deactivation();
		}

		return true;
	}

	/**
	 * Enqueues all module-specific assets.
	 *
	 * @since 1.7.0
	 */
	public function enqueue_assets() {
		$available_modules = $this->get_available_modules();
		array_walk(
			$available_modules,
			function( Module $module ) {
				if ( $module instanceof Module_With_Assets ) {
					$module->enqueue_assets();
				}
			}
		);
	}

	/**
	 * Gets the configured module registry instance.
	 *
	 * @since 1.21.0
	 *
	 * @return Module_Registry
	 */
	protected function get_registry() {
		if ( ! $this->registry instanceof Module_Registry ) {
			$this->registry = $this->setup_registry();
		}

		return $this->registry;
	}

	/**
	 * Sets up a fresh module registry instance.
	 *
	 * @since 1.21.0
	 *
	 * @return Module_Registry
	 */
	protected function setup_registry() {
		$registry = new Module_Registry();

		foreach ( $this->core_modules as $core_module ) {
			$registry->register( $core_module );
		}

		return $registry;
	}

	/**
	 * Gets related REST routes.
	 *
	 * @since 1.3.0
	 *
	 * @return array List of REST_Route objects.
	 */
	private function get_rest_routes() {
		$can_authenticate = function() {
			return current_user_can( Permissions::AUTHENTICATE );
		};

		$can_view_insights = function() {
			// This accounts for routes that need to be called before user has completed setup flow.
			if ( current_user_can( Permissions::SETUP ) ) {
				return true;
			}

			return current_user_can( Permissions::VIEW_POSTS_INSIGHTS );
		};

		$can_manage_options = function() {
			// This accounts for routes that need to be called before user has completed setup flow.
			if ( current_user_can( Permissions::SETUP ) ) {
				return true;
			}

			return current_user_can( Permissions::MANAGE_OPTIONS );
		};

		$get_module_schema = function () {
			return $this->get_module_schema();
		};

		return array(
			new REST_Route(
				'core/modules/data/list',
				array(
					array(
						'methods'             => WP_REST_Server::READABLE,
						'callback'            => function( WP_REST_Request $request ) {
							$modules = array_map(
								array( $this, 'prepare_module_data_for_response' ),
								$this->get_available_modules()
							);
							return new WP_REST_Response( array_values( $modules ) );
						},
						'permission_callback' => $can_authenticate,
					),
				),
				array(
					'schema' => $get_module_schema,
				)
			),
			new REST_Route(
				'core/modules/data/activation',
				array(
					array(
						'methods'             => WP_REST_Server::EDITABLE,
						'callback'            => function( WP_REST_Request $request ) {
							$data = $request['data'];
							$slug = isset( $data['slug'] ) ? $data['slug'] : '';

							try {
								$this->get_module( $slug );
							} catch ( Exception $e ) {
								return new WP_Error( 'invalid_module_slug', $e->getMessage() );
							}

							$modules = $this->get_available_modules();

							if ( ! empty( $data['active'] ) ) {
								// Prevent activation if one of the dependencies is not active.
								$dependency_slugs = $this->get_module_dependencies( $slug );
								foreach ( $dependency_slugs as $dependency_slug ) {
									if ( ! $this->is_module_active( $dependency_slug ) ) {
										/* translators: %s: module name */
										return new WP_Error( 'inactive_dependencies', sprintf( __( 'Module cannot be activated because of inactive dependency %s.', 'google-site-kit' ), $modules[ $dependency_slug ]->name ), array( 'status' => 500 ) );
									}
								}
								if ( ! $this->activate_module( $slug ) ) {
									return new WP_Error( 'cannot_activate_module', __( 'An internal error occurred while trying to activate the module.', 'google-site-kit' ), array( 'status' => 500 ) );
								}
							} else {
								// Automatically deactivate dependants.
								$dependant_slugs = $this->get_module_dependants( $slug );
								foreach ( $dependant_slugs as $dependant_slug ) {
									if ( $this->is_module_active( $dependant_slug ) ) {
										if ( ! $this->deactivate_module( $dependant_slug ) ) {
											/* translators: %s: module name */
											return new WP_Error( 'cannot_deactivate_dependant', sprintf( __( 'Module cannot be deactivated because deactivation of dependant %s failed.', 'google-site-kit' ), $modules[ $dependant_slug ]->name ), array( 'status' => 500 ) );
										}
									}
								}
								if ( ! $this->deactivate_module( $slug ) ) {
									return new WP_Error( 'cannot_deactivate_module', __( 'An internal error occurred while trying to deactivate the module.', 'google-site-kit' ), array( 'status' => 500 ) );
								}
							}

							return new WP_REST_Response( array( 'success' => true ) );
						},
						'permission_callback' => $can_manage_options,
						'args'                => array(
							'data' => array(
								'type'     => 'object',
								'required' => true,
							),
						),
					),
				),
				array(
					'schema' => $get_module_schema,
				)
			),
			new REST_Route(
				'core/modules/data/info',
				array(
					array(
						'methods'             => WP_REST_Server::READABLE,
						'callback'            => function( WP_REST_Request $request ) {
							try {
								$module = $this->get_module( $request['slug'] );
							} catch ( Exception $e ) {
								return new WP_Error( 'invalid_module_slug', $e->getMessage() );
							}

							return new WP_REST_Response( $this->prepare_module_data_for_response( $module ) );
						},
						'permission_callback' => $can_authenticate,
						'args'                => array(
							'slug' => array(
								'type'              => 'string',
								'description'       => __( 'Identifier for the module.', 'google-site-kit' ),
								'sanitize_callback' => 'sanitize_key',
							),
						),
					),
				),
				array(
					'schema' => $get_module_schema,
				)
			),
			new REST_Route(
				'modules/(?P<slug>[a-z0-9\-]+)/data/notifications',
				array(
					array(
						'methods'             => WP_REST_Server::READABLE,
						'callback'            => function( WP_REST_Request $request ) {
							$slug = $request['slug'];
							$modules = $this->get_available_modules();
							if ( ! isset( $modules[ $slug ] ) ) {
								return new WP_Error( 'invalid_module_slug', __( 'Invalid module slug.', 'google-site-kit' ), array( 'status' => 404 ) );
							}
							$notifications = array();
							if ( $this->is_module_active( $slug ) ) {
								$notifications = $modules[ $slug ]->get_data( 'notifications' );
								if ( is_wp_error( $notifications ) ) {
									// Don't consider it an error if the module does not have a 'notifications' datapoint.
									if ( Invalid_Datapoint_Exception::WP_ERROR_CODE === $notifications->get_error_code() ) {
										$notifications = array();
									}
									return $notifications;
								}
							}
							return new WP_REST_Response( $notifications );
						},
						'permission_callback' => $can_authenticate,
					),
				),
				array(
					'args' => array(
						'slug' => array(
							'type'              => 'string',
							'description'       => __( 'Identifier for the module.', 'google-site-kit' ),
							'sanitize_callback' => 'sanitize_key',
						),
					),
				)
			),
			new REST_Route(
				'modules/(?P<slug>[a-z0-9\-]+)/data/settings',
				array(
					array(
						'methods'             => WP_REST_Server::READABLE,
						'callback'            => function( WP_REST_Request $request ) {
							$slug = $request['slug'];
							try {
								$module = $this->get_module( $slug );
							} catch ( Exception $e ) {
								return new WP_Error( 'invalid_module_slug', __( 'Invalid module slug.', 'google-site-kit' ), array( 'status' => 404 ) );
							}

							if ( ! $module instanceof Module_With_Settings ) {
								return new WP_Error( 'invalid_module_slug', __( 'Module does not support settings.', 'google-site-kit' ), array( 'status' => 400 ) );
							}
							return new WP_REST_Response( $module->get_settings()->get() );
						},
						'permission_callback' => $can_manage_options,
					),
					array(
						'methods'             => WP_REST_Server::EDITABLE,
						'callback'            => function( WP_REST_Request $request ) {
							$slug = $request['slug'];
							try {
								$module = $this->get_module( $slug );
							} catch ( Exception $e ) {
								return new WP_Error( 'invalid_module_slug', __( 'Invalid module slug.', 'google-site-kit' ), array( 'status' => 404 ) );
							}

							if ( ! $module instanceof Module_With_Settings ) {
								return new WP_Error( 'invalid_module_slug', __( 'Module does not support settings.', 'google-site-kit' ), array( 'status' => 400 ) );
							}

							$module->get_settings()->merge( (array) $request['data'] );

							return new WP_REST_Response( $module->get_settings()->get() );
						},
						'permission_callback' => $can_manage_options,
						'args'                => array(
							'data' => array(
								'type'              => 'object',
								'description'       => __( 'Settings to set.', 'google-site-kit' ),
								'validate_callback' => function( $value ) {
									return is_array( $value );
								},
							),
						),
					),
				),
				array(
					'args' => array(
						'slug' => array(
							'type'              => 'string',
							'description'       => __( 'Identifier for the module.', 'google-site-kit' ),
							'sanitize_callback' => 'sanitize_key',
						),
					),
				)
			),
			new REST_Route(
				'modules/(?P<slug>[a-z0-9\-]+)/data/(?P<datapoint>[a-z\-]+)',
				array(
					array(
						'methods'             => WP_REST_Server::READABLE,
						'callback'            => function( WP_REST_Request $request ) {
							$slug = $request['slug'];
							try {
								$module = $this->get_module( $slug );
							} catch ( Exception $e ) {
								return new WP_Error( 'invalid_module_slug', __( 'Invalid module slug.', 'google-site-kit' ), array( 'status' => 404 ) );
							}
							$data = $module->get_data( $request['datapoint'], $request->get_params() );
							if ( is_wp_error( $data ) ) {
								return $data;
							}
							return new WP_REST_Response( $data );
						},
						'permission_callback' => $can_view_insights,
					),
					array(
						'methods'             => WP_REST_Server::EDITABLE,
						'callback'            => function( WP_REST_Request $request ) {
							$slug = $request['slug'];
							try {
								$module = $this->get_module( $slug );
							} catch ( Exception $e ) {
								return new WP_Error( 'invalid_module_slug', __( 'Invalid module slug.', 'google-site-kit' ), array( 'status' => 404 ) );
							}
							$data = isset( $request['data'] ) ? (array) $request['data'] : array();
							$data = $module->set_data( $request['datapoint'], $data );
							if ( is_wp_error( $data ) ) {
								return $data;
							}
							return new WP_REST_Response( $data );
						},
						'permission_callback' => $can_manage_options,
						'args'                => array(
							'data' => array(
								'type'              => 'object',
								'description'       => __( 'Data to set.', 'google-site-kit' ),
								'validate_callback' => function( $value ) {
									return is_array( $value );
								},
							),
						),
					),
				),
				array(
					'args' => array(
						'slug'      => array(
							'type'              => 'string',
							'description'       => __( 'Identifier for the module.', 'google-site-kit' ),
							'sanitize_callback' => 'sanitize_key',
						),
						'datapoint' => array(
							'type'              => 'string',
							'description'       => __( 'Module data point to address.', 'google-site-kit' ),
							'sanitize_callback' => 'sanitize_key',
						),
					),
				)
			),
		);
	}

	/**
	 * Prepares module data for a REST response according to the schema.
	 *
	 * @since 1.3.0
	 *
	 * @param Module $module Module instance.
	 * @return array Module REST response data.
	 */
	private function prepare_module_data_for_response( Module $module ) {
		$module_data = array(
			'slug'         => $module->slug,
			'name'         => $module->name,
			'description'  => $module->description,
			'homepage'     => $module->homepage,
			'internal'     => $module->internal,
			'order'        => $module->order,
			'forceActive'  => $module->force_active,
			'active'       => $this->is_module_active( $module->slug ),
			'connected'    => $this->is_module_connected( $module->slug ),
			'dependencies' => $this->get_module_dependencies( $module->slug ),
			'dependants'   => $this->get_module_dependants( $module->slug ),
			'owner'        => null,
		);

		if ( current_user_can( 'list_users' ) && $module instanceof Module_With_Owner ) {
			$owner_id = $module->get_owner_id();
			if ( $owner_id ) {
				$module_data['owner'] = array(
					'id'    => $owner_id,
					'login' => get_the_author_meta( 'user_login', $owner_id ),
				);
			}
		}

		return $module_data;
	}

	/**
	 * Gets the REST schema for a module.
	 *
	 * @since 1.3.0
	 *
	 * @return array Module REST schema.
	 */
	private function get_module_schema() {
		return array(
			'$schema'    => 'http://json-schema.org/draft-04/schema#',
			'title'      => 'module',
			'type'       => 'object',
			'properties' => array(
				'slug'         => array(
					'type'        => 'string',
					'description' => __( 'Identifier for the module.', 'google-site-kit' ),
					'readonly'    => true,
				),
				'name'         => array(
					'type'        => 'string',
					'description' => __( 'Name of the module.', 'google-site-kit' ),
					'readonly'    => true,
				),
				'description'  => array(
					'type'        => 'string',
					'description' => __( 'Description of the module.', 'google-site-kit' ),
					'readonly'    => true,
				),
				'homepage'     => array(
					'type'        => 'string',
					'description' => __( 'The module homepage.', 'google-site-kit' ),
					'format'      => 'uri',
					'readonly'    => true,
				),
				'internal'     => array(
					'type'        => 'boolean',
					'description' => __( 'Whether the module is internal, thus without any UI.', 'google-site-kit' ),
					'readonly'    => true,
				),
				'active'       => array(
					'type'        => 'boolean',
					'description' => __( 'Whether the module is active.', 'google-site-kit' ),
				),
				'connected'    => array(
					'type'        => 'boolean',
					'description' => __( 'Whether the module setup has been completed.', 'google-site-kit' ),
					'readonly'    => true,
				),
				'dependencies' => array(
					'type'        => 'array',
					'description' => __( 'List of slugs of other modules that the module depends on.', 'google-site-kit' ),
					'items'       => array(
						'type' => 'string',
					),
					'readonly'    => true,
				),
				'dependants'   => array(
					'type'        => 'array',
					'description' => __( 'List of slugs of other modules depending on the module.', 'google-site-kit' ),
					'items'       => array(
						'type' => 'string',
					),
					'readonly'    => true,
				),
				'owner'        => array(
					'type'       => 'object',
					'properties' => array(
						'id'    => array(
							'type'        => 'integer',
							'description' => __( 'Owner ID.', 'google-site-kit' ),
							'readonly'    => true,
						),
						'login' => array(
							'type'        => 'string',
							'description' => __( 'Owner login.', 'google-site-kit' ),
							'readonly'    => true,
						),
					),
				),
			),
		);
	}

	/**
	 * Gets the option containing the active modules.
	 *
	 * @since 1.0.0
	 *
	 * @return array List of active module slugs.
	 */
	private function get_active_modules_option() {
		$option = $this->options->get( self::OPTION_ACTIVE_MODULES );

		if ( ! is_array( $option ) ) {
			$option = $this->options->get( 'googlesitekit-active-modules' );
		}

		if ( ! is_array( $option ) ) {
			$option = array();
		}

		$includes_analytics   = in_array( Analytics::MODULE_SLUG, $option, true );
		$includes_analytics_4 = in_array( Analytics_4::MODULE_SLUG, $option, true );
		if ( $includes_analytics && ! $includes_analytics_4 ) {
			$option[] = Analytics_4::MODULE_SLUG;
		}

		return $option;
	}

	/**
	 * Sets the option containing the active modules.
	 *
	 * @since 1.0.0
	 *
	 * @param array $option List of active module slugs.
	 */
	private function set_active_modules_option( array $option ) {
		if ( in_array( Analytics_4::MODULE_SLUG, $option, true ) ) {
			unset( $option[ array_search( Analytics_4::MODULE_SLUG, $option, true ) ] );
		}

		$this->options->set( self::OPTION_ACTIVE_MODULES, $option );
	}

}<|MERGE_RESOLUTION|>--- conflicted
+++ resolved
@@ -245,7 +245,24 @@
 			}
 		);
 
-<<<<<<< HEAD
+		add_filter(
+			'googlesitekit_inline_base_data',
+			function ( $data ) {
+				$all_active_modules = $this->get_active_modules();
+
+				$non_internal_active_modules = array_filter(
+					$all_active_modules,
+					function( Module $module ) {
+						return false === $module->internal;
+					}
+				);
+
+				$data['activeModules'] = array_keys( $non_internal_active_modules );
+
+				return $data;
+			}
+		);
+
 		// Automatic Analytics setup.
 		add_action(
 			'googlesitekit_authorize_user',
@@ -263,24 +280,6 @@
 				$module->handle_token_response_data( $token_response );
 			},
 			1 // Ensure this hook happens before Analytics hook.
-=======
-		add_filter(
-			'googlesitekit_inline_base_data',
-			function ( $data ) {
-				$all_active_modules = $this->get_active_modules();
-
-				$non_internal_active_modules = array_filter(
-					$all_active_modules,
-					function( Module $module ) {
-						return false === $module->internal;
-					}
-				);
-
-				$data['activeModules'] = array_keys( $non_internal_active_modules );
-
-				return $data;
-			}
->>>>>>> 97b5e01b
 		);
 	}
 
