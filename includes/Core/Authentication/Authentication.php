<?php
/**
 * Class Google\Site_Kit\Core\Authentication\Authentication
 *
 * @package   Google\Site_Kit
 * @copyright 2021 Google LLC
 * @license   https://www.apache.org/licenses/LICENSE-2.0 Apache License 2.0
 * @link      https://sitekit.withgoogle.com
 */

namespace Google\Site_Kit\Core\Authentication;

use Google\Site_Kit\Context;
use Google\Site_Kit\Core\Authentication\Clients\OAuth_Client;
use Google\Site_Kit\Core\Authentication\User_Input_State;
use Google\Site_Kit\Core\Permissions\Permissions;
use Google\Site_Kit\Core\REST_API\REST_Route;
use Google\Site_Kit\Core\REST_API\REST_Routes;
use Google\Site_Kit\Core\Storage\Encrypted_Options;
use Google\Site_Kit\Core\Storage\Options;
use Google\Site_Kit\Core\Storage\User_Options;
use Google\Site_Kit\Core\Storage\Transients;
use Google\Site_Kit\Core\Admin\Notice;
use Google\Site_Kit\Core\Util\Feature_Flags;
use Google\Site_Kit\Core\Util\Method_Proxy_Trait;
use Google\Site_Kit\Core\Util\User_Input_Settings;
use Google\Site_Kit\Plugin;
use WP_REST_Server;
use WP_REST_Request;
use WP_REST_Response;
use Exception;
use Google\Site_Kit\Core\Util\BC_Functions;

/**
 * Authentication Class.
 *
 * @since 1.0.0
 * @access private
 * @ignore
 */
final class Authentication {

	use Method_Proxy_Trait;

	const ACTION_CONNECT    = 'googlesitekit_connect';
	const ACTION_DISCONNECT = 'googlesitekit_disconnect';

	/**
	 * Plugin context.
	 *
	 * @since 1.0.0
	 * @var Context
	 */
	private $context;

	/**
	 * Options object.
	 *
	 * @since 1.0.0
	 *
	 * @var Options
	 */
	private $options = null;

	/**
	 * User_Options object.
	 *
	 * @since 1.0.0
	 *
	 * @var User_Options
	 */
	private $user_options = null;

	/**
	 * User_Input_State object.
	 *
	 * @since 1.20.0
	 *
	 * @var User_Input_State
	 */
	private $user_input_state = null;

	/**
	 * User_Input_Settings
	 *
	 * @since 1.20.0
	 *
	 * @var User_Input_Settings
	 */
	private $user_input_settings = null;

	/**
	 * Transients object.
	 *
	 * @since 1.0.0
	 *
	 * @var Transients
	 */
	private $transients = null;

	/**
	 * OAuth client object.
	 *
	 * @since 1.0.0
	 *
	 * @var Clients\OAuth_Client
	 */
	private $auth_client = null;

	/**
	 * OAuth credentials instance.
	 *
	 * @since 1.0.0
	 * @var Credentials
	 */
	protected $credentials;

	/**
	 * Verification instance.
	 *
	 * @since 1.0.0
	 * @var Verification
	 */
	protected $verification;

	/**
	 * Verification meta instance.
	 *
	 * @since 1.1.0
	 * @var Verification_Meta
	 */
	protected $verification_meta;

	/**
	 * Verification file instance.
	 *
	 * @since 1.1.0
	 * @var Verification_File
	 */
	protected $verification_file;

	/**
	 * Profile instance.
	 *
	 * @since 1.0.0
	 * @var Profile
	 */
	protected $profile;

	/**
	 * Token instance.
	 *
	 * @since 1.39.0
	 * @var Token
	 */
	protected $token;

	/**
	 * Owner_ID instance.
	 *
	 * @since 1.16.0
	 * @var Owner_ID
	 */
	protected $owner_id;

	/**
	 * Has_Connected_Admins instance.
	 *
	 * @since 1.14.0
	 * @var Has_Connected_Admins
	 */
	protected $has_connected_admins;

	/**
	 * Has_Multiple_Admins instance.
	 *
	 * @since 1.29.0
	 * @var Has_Multiple_Admins
	 */
	protected $has_multiple_admins;

	/**
	 * Connected_Proxy_URL instance.
	 *
	 * @since 1.17.0
	 * @var Connected_Proxy_URL
	 */
	protected $connected_proxy_url;

	/**
	 * Disconnected_Reason instance.
	 *
	 * @since 1.17.0
	 * @var Disconnected_Reason
	 */
	protected $disconnected_reason;

	/**
	 * Google_Proxy instance.
	 *
	 * @since 1.1.2
	 * @var Google_Proxy
	 */
	protected $google_proxy;

	/**
	 * Initial_Version instance.
	 *
	 * @since 1.25.0
	 * @var Initial_Version
	 */
	protected $initial_version;

	/**
	 * Flag set when site fields are synchronized during the current request.
	 *
	 * @var bool
	 */
	private $did_sync_fields;

	/**
	 * Constructor.
	 *
	 * @since 1.0.0
	 *
	 * @param Context      $context      Plugin context.
	 * @param Options      $options      Optional. Option API instance. Default is a new instance.
	 * @param User_Options $user_options Optional. User Option API instance. Default is a new instance.
	 * @param Transients   $transients   Optional. Transient API instance. Default is a new instance.
	 */
	public function __construct(
		Context $context,
		Options $options = null,
		User_Options $user_options = null,
		Transients $transients = null
	) {
		$this->context              = $context;
		$this->options              = $options ?: new Options( $this->context );
		$this->user_options         = $user_options ?: new User_Options( $this->context );
		$this->transients           = $transients ?: new Transients( $this->context );
		$this->user_input_state     = new User_Input_State( $this->user_options );
		$this->user_input_settings  = new User_Input_Settings( $context, $this, $transients );
		$this->google_proxy         = new Google_Proxy( $this->context );
		$this->credentials          = new Credentials( new Encrypted_Options( $this->options ) );
		$this->verification         = new Verification( $this->user_options );
		$this->verification_meta    = new Verification_Meta( $this->user_options );
		$this->verification_file    = new Verification_File( $this->user_options );
		$this->profile              = new Profile( $this->user_options );
		$this->token                = new Token( $this->user_options );
		$this->owner_id             = new Owner_ID( $this->options );
		$this->has_connected_admins = new Has_Connected_Admins( $this->options, $this->user_options );
		$this->has_multiple_admins  = new Has_Multiple_Admins( $this->transients );
		$this->connected_proxy_url  = new Connected_Proxy_URL( $this->options );
		$this->disconnected_reason  = new Disconnected_Reason( $this->user_options );
		$this->initial_version      = new Initial_Version( $this->user_options );
	}

	/**
	 * Registers functionality through WordPress hooks.
	 *
	 * @since 1.0.0
	 */
	public function register() {
		$this->credentials()->register();
		$this->verification()->register();
		$this->verification_file()->register();
		$this->verification_meta()->register();
		$this->has_connected_admins->register();
		$this->owner_id->register();
		$this->connected_proxy_url->register();
		$this->disconnected_reason->register();
		$this->user_input_state->register();
		$this->initial_version->register();

		add_filter( 'allowed_redirect_hosts', $this->get_method_proxy( 'allowed_redirect_hosts' ) );
		add_filter( 'googlesitekit_admin_data', $this->get_method_proxy( 'inline_js_admin_data' ) );
		add_filter( 'googlesitekit_admin_notices', $this->get_method_proxy( 'authentication_admin_notices' ) );
		add_filter( 'googlesitekit_inline_base_data', $this->get_method_proxy( 'inline_js_base_data' ) );
		add_filter( 'googlesitekit_setup_data', $this->get_method_proxy( 'inline_js_setup_data' ) );
		add_filter( 'googlesitekit_is_feature_enabled', $this->get_method_proxy( 'filter_features_via_proxy' ), 10, 2 );

		add_action( 'admin_init', $this->get_method_proxy( 'handle_oauth' ) );
		add_action( 'admin_init', $this->get_method_proxy( 'check_connected_proxy_url' ) );
		add_action( 'admin_init', $this->get_method_proxy( 'verify_user_input_settings' ) );
		add_action(
			'admin_init',
			function() {
				if (
					'googlesitekit-dashboard' === $this->context->input()->filter( INPUT_GET, 'page', FILTER_SANITIZE_STRING )
					&& User_Input_State::VALUE_REQUIRED === $this->user_input_state->get()
				) {
					wp_safe_redirect( $this->context->admin_url( 'user-input' ) );
					exit;
				}
			}
		);
		add_action( 'admin_action_' . self::ACTION_CONNECT, $this->get_method_proxy( 'handle_connect' ) );
		add_action( 'admin_action_' . self::ACTION_DISCONNECT, $this->get_method_proxy( 'handle_disconnect' ) );
		// Google_Proxy::ACTION_SETUP is called from Site Kit to redirect to the proxy initially.
<<<<<<< HEAD
		add_action( 'admin_action_' . Google_Proxy::ACTION_SETUP, $this->get_method_proxy( 'verify_proxy_setup_nonce' ), -1 );
		add_action( 'admin_action_' . Google_Proxy::ACTION_SETUP, $this->get_method_proxy( 'redirect_to_setup_flow' ), 5 );
=======
		add_action( 'admin_action_' . Google_Proxy::ACTION_SETUP, $this->get_method_proxy( 'handle_sync_site_fields' ), 5 );
		add_action(
			'admin_action_' . Google_Proxy::ACTION_SETUP,
			function () {
				$code         = $this->context->input()->filter( INPUT_GET, 'googlesitekit_code', FILTER_SANITIZE_STRING );
				$site_code    = $this->context->input()->filter( INPUT_GET, 'googlesitekit_site_code', FILTER_SANITIZE_STRING );
				$redirect_url = $this->context->input()->filter( INPUT_GET, 'redirect', FILTER_SANITIZE_URL );

				if ( $redirect_url ) {
					$this->user_options->set( OAuth_Client::OPTION_REDIRECT_URL, $redirect_url );
				}

				$this->handle_site_code( $code, $site_code );
				$this->redirect_to_proxy( $code );
			}
		);

>>>>>>> 72303b0a
		add_action(
			'admin_action_' . Google_Proxy::ACTION_PERMISSIONS,
			function () {
				$this->handle_proxy_permissions();
			}
		);

		if ( Feature_Flags::enabled( 'serviceSetupV2' ) ) {
			add_action( 'admin_action_' . Google_Proxy::ACTION_VERIFY, $this->get_method_proxy( 'verify_proxy_setup_nonce' ), -1 );
			add_action( 'admin_action_' . Google_Proxy::ACTION_VERIFY, $this->get_method_proxy( 'intercept_proxy_redirect' ) );
			add_action( 'admin_action_' . Google_Proxy::ACTION_EXCHANGE_SITE_CODE, $this->get_method_proxy( 'verify_proxy_setup_nonce' ), -1 );
			add_action( 'admin_action_' . Google_Proxy::ACTION_EXCHANGE_SITE_CODE, $this->get_method_proxy( 'intercept_proxy_redirect' ) );
		} else {
			add_action( 'admin_action_' . Google_Proxy::ACTION_SETUP, $this->get_method_proxy( 'intercept_proxy_redirect' ) );
		}

		add_action(
			'googlesitekit_authorize_user',
			function ( $token_response, $scopes, $previous_scopes ) {
				if ( ! $this->credentials->using_proxy() ) {
					return;
				}

				$this->set_connected_proxy_url();

				if ( empty( $previous_scopes ) ) {
					$this->require_user_input();
				}
			},
			10,
			3
		);

		add_filter(
			'googlesitekit_rest_routes',
			function( $routes ) {
				return array_merge( $routes, $this->get_rest_routes() );
			}
		);

		add_filter(
			'googlesitekit_apifetch_preload_paths',
			function( $routes ) {
				$authentication_routes = array(
					'/' . REST_Routes::REST_ROOT . '/core/site/data/connection',
					'/' . REST_Routes::REST_ROOT . '/core/user/data/authentication',
				);
				return array_merge( $routes, $authentication_routes );
			}
		);

		add_filter(
			'googlesitekit_user_data',
			function( $user ) {
				if ( $this->profile->has() ) {
					$profile_data            = $this->profile->get();
					$user['user']['email']   = $profile_data['email'];
					$user['user']['picture'] = $profile_data['photo'];
				}

				$user['connectURL']     = esc_url_raw( $this->get_connect_url() );
				$user['initialVersion'] = $this->initial_version->get();
				$user['userInputState'] = $this->user_input_state->get();
				$user['verified']       = $this->verification->has();

				return $user;
			}
		);

		// Synchronize site fields on shutdown when select options change.
		$option_updated = function () {
			$sync_site_fields = function () {
				if ( $this->did_sync_fields ) {
					return;
				}
				// This method should run no more than once per request.
				$this->did_sync_fields = true;

				if ( $this->credentials->using_proxy() ) {
					$this->google_proxy->sync_site_fields( $this->credentials() );
				}
			};
			add_action( 'shutdown', $sync_site_fields );
		};

		add_action( 'update_option_blogname', $option_updated );
		add_action( 'update_option_googlesitekit_db_version', $option_updated );

		add_action(
			OAuth_Client::CRON_REFRESH_PROFILE_DATA,
			function ( $user_id ) {
				$this->cron_refresh_profile_data( $user_id );
			}
		);

		// If no initial version set for the current user, set it when getting a new access token.
		if ( ! $this->initial_version->get() ) {
			$set_initial_version = function() {
				$this->initial_version->set( GOOGLESITEKIT_VERSION );
			};
			add_action( 'googlesitekit_authorize_user', $set_initial_version );
			add_action( 'googlesitekit_reauthorize_user', $set_initial_version );
		}

		$maybe_refresh_token_for_screen = function( $screen_id ) {
			if ( 'dashboard' !== $screen_id && 'toplevel_page_googlesitekit-dashboard' !== $screen_id ) {
				return;
			}

			if ( ! current_user_can( Permissions::AUTHENTICATE ) || ! $this->credentials()->has() ) {
				return;
			}

			$token = $this->token->get();

			// Do nothing if the token is not set.
			if ( empty( $token['created'] ) || empty( $token['expires_in'] ) ) {
				return;
			}

			// Do nothing if the token expires in more than 5 minutes.
			if ( $token['created'] + $token['expires_in'] > time() + 5 * MINUTE_IN_SECONDS ) {
				return;
			}

			$this->get_oauth_client()->refresh_token();
		};

		add_action(
			'current_screen',
			function( $current_screen ) use ( $maybe_refresh_token_for_screen ) {
				$maybe_refresh_token_for_screen( $current_screen->id );
			}
		);

		add_action(
			'heartbeat_tick',
			function() use ( $maybe_refresh_token_for_screen ) {
				$maybe_refresh_token_for_screen( $this->context->input()->filter( INPUT_POST, 'screen_id' ) );
			}
		);
	}

	/**
	 * Gets the OAuth credentials object.
	 *
	 * @since 1.0.0
	 *
	 * @return Credentials Credentials instance.
	 */
	public function credentials() {
		return $this->credentials;
	}

	/**
	 * Gets the verification instance.
	 *
	 * @since 1.0.0
	 *
	 * @return Verification Verification instance.
	 */
	public function verification() {
		return $this->verification;
	}

	/**
	 * Gets the verification tag instance.
	 *
	 * @since 1.0.0
	 * @deprecated 1.1.0
	 *
	 * @return Verification_Meta Verification tag instance.
	 */
	public function verification_tag() {
		_deprecated_function( __METHOD__, '1.1.0', __CLASS__ . '::verification_meta()' );
		return $this->verification_meta;
	}

	/**
	 * Gets the verification meta instance.
	 *
	 * @since 1.1.0
	 *
	 * @return Verification_Meta Verification tag instance.
	 */
	public function verification_meta() {
		return $this->verification_meta;
	}

	/**
	 * Gets the verification file instance.
	 *
	 * @since 1.1.0
	 *
	 * @return Verification_File Verification file instance.
	 */
	public function verification_file() {
		return $this->verification_file;
	}

	/**
	 * Gets the Profile instance.
	 *
	 * @since 1.0.0
	 *
	 * @return Profile Profile instance.
	 */
	public function profile() {
		return $this->profile;
	}

	/**
	 * Gets the Token instance.
	 *
	 * @since 1.39.0
	 *
	 * @return Token Token instance.
	 */
	public function token() {
		return $this->token;
	}

	/**
	 * Gets the OAuth client instance.
	 *
	 * @since 1.0.0
	 *
	 * @return Clients\OAuth_Client OAuth client instance.
	 */
	public function get_oauth_client() {
		if ( ! $this->auth_client instanceof OAuth_Client ) {
			$this->auth_client = new OAuth_Client(
				$this->context,
				$this->options,
				$this->user_options,
				$this->credentials,
				$this->google_proxy,
				$this->profile,
				$this->token
			);
		}
		return $this->auth_client;
	}

	/**
	 * Gets the Google Proxy instance.
	 *
	 * @since 1.19.0
	 *
	 * @return Google_Proxy An instance of Google Proxy.
	 */
	public function get_google_proxy() {
		return $this->google_proxy;
	}

	/**
	 * Gets the User Input State instance.
	 *
	 * @since 1.21.0
	 *
	 * @return User_Input_State An instance of the User_Input_State class.
	 */
	public function get_user_input_state() {
		return $this->user_input_state;
	}

	/**
	 * Revokes authentication along with user options settings.
	 *
	 * @since 1.0.0
	 */
	public function disconnect() {
		global $wpdb;

		// Revoke token via API call.
		$this->get_oauth_client()->revoke_token();

		// Delete all user data.
		$user_id = $this->user_options->get_user_id();
		$prefix  = $this->user_options->get_meta_key( 'googlesitekit\_%' );

		// Reset Has_Connected_Admins setting.
		$this->has_connected_admins->delete();

		// phpcs:ignore WordPress.DB.DirectDatabaseQuery
		$wpdb->query(
			$wpdb->prepare( "DELETE FROM $wpdb->usermeta WHERE user_id = %d AND meta_key LIKE %s", $user_id, $prefix )
		);
		wp_cache_delete( $user_id, 'user_meta' );
	}

	/**
	 * Gets the URL for connecting to Site Kit.
	 *
	 * @since 1.0.0
	 * @since 1.32.0 Updated to use dedicated action URL.
	 *
	 * @return string Connect URL.
	 */
	public function get_connect_url() {
		return add_query_arg(
			array(
				'action' => self::ACTION_CONNECT,
				'nonce'  => wp_create_nonce( self::ACTION_CONNECT ),
			),
			admin_url( 'index.php' )
		);
	}

	/**
	 * Gets the URL for disconnecting from Site Kit.
	 *
	 * @since 1.0.0
	 * @since 1.32.0 Updated to use dedicated action URL.
	 *
	 * @return string Disconnect URL.
	 */
	public function get_disconnect_url() {
		return add_query_arg(
			array(
				'action' => self::ACTION_DISCONNECT,
				'nonce'  => wp_create_nonce( self::ACTION_DISCONNECT ),
			),
			admin_url( 'index.php' )
		);
	}

	/**
	 * Check if the current user is authenticated.
	 *
	 * @since 1.0.0
	 *
	 * @return boolean True if the user is authenticated, false otherwise.
	 */
	public function is_authenticated() {
		return $this->token->has();
	}
	/**
	 * Checks whether the Site Kit setup is considered complete.
	 *
	 * If this is not the case, most permissions will be force-prevented to ensure that only permissions required for
	 * initial setup are granted.
	 *
	 * @since 1.0.0
	 * @since 1.7.0 Moved from `Permissions` class.
	 *
	 * @return bool True if setup is completed, false otherwise.
	 */
	public function is_setup_completed() {
		if ( ! $this->credentials->has() ) {
			return false;
		}

		/**
		 * Filters whether the Site Kit plugin should consider its setup to be completed.
		 *
		 * This can be used by essential auto-activated modules to amend the result of this check.
		 *
		 * @since 1.0.0
		 *
		 * @param bool $complete Whether the setup is completed.
		 */
		return (bool) apply_filters( 'googlesitekit_setup_complete', true );
	}

	/**
	 * Refreshes user profile data in the background.
	 *
	 * @since 1.13.0
	 *
	 * @param int $user_id User ID to refresh profile data for.
	 */
	private function cron_refresh_profile_data( $user_id ) {
		$original_user_id = $this->user_options->get_user_id();
		$this->user_options->switch_user( $user_id );

		if ( $this->is_authenticated() ) {
			$this->get_oauth_client()->refresh_profile_data( 30 * MINUTE_IN_SECONDS );
		}

		$this->user_options->switch_user( $original_user_id );
	}

	/**
	 * Handles receiving a temporary OAuth code.
	 *
	 * @since 1.0.0
	 * @since 1.32.0 Moved connect and disconnect actions to dedicated handlers.
	 */
	private function handle_oauth() {
		if ( defined( 'WP_CLI' ) && WP_CLI ) {
			return;
		}

		// Handles Direct OAuth client request.
		if ( $this->context->input()->filter( INPUT_GET, 'oauth2callback' ) ) {
			if ( ! current_user_can( Permissions::AUTHENTICATE ) ) {
				wp_die( esc_html__( 'You don\'t have permissions to authenticate with Site Kit.', 'google-site-kit' ), 403 );
			}

			$this->get_oauth_client()->authorize_user();
		}
	}

	/**
	 * Handles request to connect via oAuth.
	 *
	 * @since 1.32.0
	 */
	private function handle_connect() {
		$input = $this->context->input();
		$nonce = $input->filter( INPUT_GET, 'nonce' );
		if ( ! wp_verify_nonce( $nonce, self::ACTION_CONNECT ) ) {
			self::invalid_nonce_error( self::ACTION_CONNECT );
		}

		if ( ! current_user_can( Permissions::AUTHENTICATE ) ) {
			wp_die( esc_html__( 'You don\'t have permissions to authenticate with Site Kit.', 'google-site-kit' ), 403 );
		}

		$redirect_url = $input->filter( INPUT_GET, 'redirect', FILTER_VALIDATE_URL );
		if ( $redirect_url ) {
			$redirect_url = esc_url_raw( wp_unslash( $redirect_url ) );
		}

		// User is trying to authenticate, but access token hasn't been set.
		$additional_scopes = $input->filter( INPUT_GET, 'additional_scopes', FILTER_DEFAULT, FILTER_REQUIRE_ARRAY );

		wp_safe_redirect(
			$this->get_oauth_client()->get_authentication_url( $redirect_url, $additional_scopes )
		);
		exit();
	}

	/**
	 * Handles request to disconnect via oAuth.
	 *
	 * @since 1.32.0
	 */
	private function handle_disconnect() {
		$nonce = $this->context->input()->filter( INPUT_GET, 'nonce' );
		if ( ! wp_verify_nonce( $nonce, self::ACTION_DISCONNECT ) ) {
			self::invalid_nonce_error( self::ACTION_DISCONNECT );
		}

		if ( ! current_user_can( Permissions::AUTHENTICATE ) ) {
			wp_die( esc_html__( 'You don\'t have permissions to authenticate with Site Kit.', 'google-site-kit' ), 403 );
		}

		$this->disconnect();

		$redirect_url = $this->context->admin_url(
			'splash',
			array(
				'googlesitekit_reset_session' => 1,
			)
		);

		wp_safe_redirect( $redirect_url );
		exit();
	}

	/**
	 * Modifies the base data to pass to JS.
	 *
	 * @since 1.2.0
	 *
	 * @param array $data Inline JS data.
	 * @return array Filtered $data.
	 */
	private function inline_js_base_data( $data ) {
		$data['isOwner']             = $this->owner_id->get() === get_current_user_id();
		$data['splashURL']           = esc_url_raw( $this->context->admin_url( 'splash' ) );
		$data['proxySetupURL']       = '';
		$data['proxyPermissionsURL'] = '';
		$data['usingProxy']          = false;
		if ( $this->credentials->using_proxy() ) {
			$auth_client                 = $this->get_oauth_client();
			$data['proxySetupURL']       = esc_url_raw( $this->get_proxy_setup_url() );
			$data['proxyPermissionsURL'] = esc_url_raw( $this->get_proxy_permissions_url() );
			$data['usingProxy']          = true;
		}

		$version               = get_bloginfo( 'version' );
		list( $major, $minor ) = explode( '.', $version );
		$data['wpVersion']     = array(
			'version' => $version,
			'major'   => (int) $major,
			'minor'   => (int) $minor,
		);

		return $data;
	}

	/**
	 * Modifies the admin data to pass to JS.
	 *
	 * @since 1.0.0
	 *
	 * @param array $data Inline JS data.
	 * @return array Filtered $data.
	 */
	private function inline_js_admin_data( $data ) {
		$data['connectURL']    = esc_url_raw( $this->get_connect_url() );
		$data['disconnectURL'] = esc_url_raw( $this->get_disconnect_url() );

		return $data;
	}

	/**
	 * Modifies the setup data to pass to JS.
	 *
	 * @since 1.0.0
	 *
	 * @param array $data Inline JS data.
	 * @return array Filtered $data.
	 */
	private function inline_js_setup_data( $data ) {
		$auth_client      = $this->get_oauth_client();
		$is_authenticated = $this->is_authenticated();

		$data['isSiteKitConnected'] = $this->credentials->has();
		$data['isResettable']       = $this->options->has( Credentials::OPTION );
		$data['isAuthenticated']    = $is_authenticated;
		$data['requiredScopes']     = $auth_client->get_required_scopes();
		$data['grantedScopes']      = $is_authenticated ? $auth_client->get_granted_scopes() : array();
		$data['unsatisfiedScopes']  = $is_authenticated ? $auth_client->get_unsatisfied_scopes() : array();
		$data['needReauthenticate'] = $auth_client->needs_reauthentication();

		if ( $this->credentials->using_proxy() ) {
			$error_code = $this->user_options->get( OAuth_Client::OPTION_ERROR_CODE );
			if ( ! empty( $error_code ) ) {
				$data['errorMessage'] = $auth_client->get_error_message( $error_code );
			}
		}

		// All admins need to go through site verification process.
		if ( current_user_can( Permissions::MANAGE_OPTIONS ) ) {
			$data['isVerified'] = $this->verification->has();
		} else {
			$data['isVerified'] = false;
		}

		// The actual data for this is passed in from the Search Console module.
		if ( ! isset( $data['hasSearchConsoleProperty'] ) ) {
			$data['hasSearchConsoleProperty'] = false;
		}

		return $data;
	}

	/**
	 * Add allowed redirect host to safe wp_safe_redirect
	 *
	 * @since 1.0.0
	 *
	 * @param array $hosts Array of safe hosts to redirect to.
	 *
	 * @return array
	 */
	private function allowed_redirect_hosts( $hosts ) {
		$hosts[] = 'accounts.google.com';
		$hosts[] = wp_parse_url( $this->google_proxy->url(), PHP_URL_HOST );

		return $hosts;
	}

	/**
	 * Gets related REST routes.
	 *
	 * @since 1.3.0
	 *
	 * @return array List of REST_Route objects.
	 */
	private function get_rest_routes() {
		$can_setup = function() {
			return current_user_can( Permissions::SETUP );
		};

		$can_authenticate = function() {
			return current_user_can( Permissions::AUTHENTICATE );
		};

		return array(
			new REST_Route(
				'core/site/data/connection',
				array(
					array(
						'methods'             => WP_REST_Server::READABLE,
						'callback'            => function( WP_REST_Request $request ) {
							$data = array(
								'connected'          => $this->credentials->has(),
								'resettable'         => $this->options->has( Credentials::OPTION ),
								'setupCompleted'     => $this->is_setup_completed(),
								'hasConnectedAdmins' => $this->has_connected_admins->get(),
								'hasMultipleAdmins'  => $this->has_multiple_admins->get(),
								'ownerID'            => $this->owner_id->get(),
							);

							return new WP_REST_Response( $data );
						},
						'permission_callback' => $can_setup,
					),
				)
			),
			new REST_Route(
				'core/user/data/authentication',
				array(
					array(
						'methods'             => WP_REST_Server::READABLE,
						'callback'            => function( WP_REST_Request $request ) {
							$oauth_client     = $this->get_oauth_client();
							$is_authenticated = $this->is_authenticated();

							$data = array(
								'authenticated'         => $is_authenticated,
								'requiredScopes'        => $oauth_client->get_required_scopes(),
								'grantedScopes'         => $is_authenticated ? $oauth_client->get_granted_scopes() : array(),
								'unsatisfiedScopes'     => $is_authenticated ? $oauth_client->get_unsatisfied_scopes() : array(),
								'needsReauthentication' => $oauth_client->needs_reauthentication(),
								'disconnectedReason'    => $this->disconnected_reason->get(),
							);

							return new WP_REST_Response( $data );
						},
						'permission_callback' => $can_authenticate,
					),
				)
			),
			new REST_Route(
				'core/user/data/disconnect',
				array(
					array(
						'methods'             => WP_REST_Server::EDITABLE,
						'callback'            => function( WP_REST_Request $request ) {
							$this->disconnect();
							return new WP_REST_Response( true );
						},
						'permission_callback' => $can_authenticate,
					),
				)
			),
		);
	}

	/**
	 * Shows admin notification for authentication related issues.
	 *
	 * @since 1.0.0
	 *
	 * @param array $notices Array of admin notices.
	 *
	 * @return array Array of admin notices.
	 */
	private function authentication_admin_notices( $notices ) {

		// Only include notices if in the correct admin panel.
		if ( $this->context->is_network_mode() !== is_network_admin() ) {
			return $notices;
		}

		$notices[] = $this->get_reauthentication_needed_notice();
		$notices[] = $this->get_authentication_oauth_error_notice();
		$notices[] = $this->get_reconnect_after_url_mismatch_notice();

		return $notices;
	}

	/**
	 * Gets reconnect notice.
	 *
	 * @since 1.17.0
	 *
	 * @return Notice Notice object.
	 */
	private function get_reconnect_after_url_mismatch_notice() {
		return new Notice(
			'reconnect_after_url_mismatch',
			array(
				'content'         => function() {
					return sprintf(
						'<p>%s <a href="%s">%s</a></p>',
						esc_html__( 'Looks like the URL of your site has changed. In order to continue using Site Kit, you’ll need to reconnect, so that your plugin settings are updated with the new URL.', 'google-site-kit' ),
						esc_url( $this->get_proxy_setup_url() ),
						esc_html__( 'Reconnect', 'google-site-kit' )
					);
				},
				'type'            => Notice::TYPE_INFO,
				'active_callback' => function() {
					return $this->disconnected_reason->get() === Disconnected_Reason::REASON_CONNECTED_URL_MISMATCH
						&& $this->credentials->has();
				},
			)
		);
	}

	/**
	 * Gets re-authentication notice.
	 *
	 * @since 1.0.0
	 *
	 * @return Notice Notice object.
	 */
	private function get_reauthentication_needed_notice() {
		return new Notice(
			'needs_reauthentication',
			array(
				'content'         => function() {
					ob_start();
					?>
					<p>
						<?php esc_html_e( 'You need to reauthenticate your Google account.', 'google-site-kit' ); ?>
						<a
							href="#"
							onclick="clearSiteKitAppStorage()"
						><?php esc_html_e( 'Click here', 'google-site-kit' ); ?></a>
					</p>
					<?php
					BC_Functions::wp_print_inline_script_tag(
						sprintf(
							"
							function clearSiteKitAppStorage() {
								if ( localStorage ) {
									localStorage.clear();
								}
								if ( sessionStorage ) {
									sessionStorage.clear();
								}
								document.location = '%s';
							}
							",
							esc_url_raw( $this->get_connect_url() )
						)
					);
					return ob_get_clean();
				},
				'type'            => Notice::TYPE_SUCCESS,
				'active_callback' => function() {
					if ( ! empty( $this->user_options->get( OAuth_Client::OPTION_ERROR_CODE ) ) ) {
						return false;
					}
					return $this->get_oauth_client()->needs_reauthentication();
				},
			)
		);
	}

	/**
	 * Gets OAuth error notice.
	 *
	 * @since 1.0.0
	 *
	 * @return Notice Notice object.
	 */
	private function get_authentication_oauth_error_notice() {
		return new Notice(
			'oauth_error',
			array(
				'type'            => Notice::TYPE_ERROR,
				'content'         => function() {
					$auth_client = $this->get_oauth_client();
					$error_code  = $this->context->input()->filter( INPUT_GET, 'error', FILTER_SANITIZE_STRING );

					if ( ! $error_code ) {
						$error_code = $this->user_options->get( OAuth_Client::OPTION_ERROR_CODE );
					}

					if ( $error_code ) {
						// Delete error code from database to prevent future notice.
						$this->user_options->delete( OAuth_Client::OPTION_ERROR_CODE );
					} else {
						return '';
					}

					$message     = $auth_client->get_error_message( $error_code );
					$access_code = $this->user_options->get( OAuth_Client::OPTION_PROXY_ACCESS_CODE );

					if ( $this->credentials->using_proxy() && ( ! Feature_Flags::enabled( 'serviceSetupV2' ) || $access_code ) ) {
						$setup_url = $auth_client->get_proxy_setup_url( $access_code );
						$this->user_options->delete( OAuth_Client::OPTION_PROXY_ACCESS_CODE );
					} elseif ( $this->is_authenticated() ) {
						$setup_url = $this->get_connect_url();
					} else {
						$setup_url = $this->context->admin_url( 'splash' );
					}

					if ( 'access_denied' === $error_code ) {
						$message .= ' ' . sprintf(
							/* translators: %s: setup screen URL */
							__( 'To use Site Kit, you’ll need to <a href="%s">redo the plugin setup</a> – make sure to approve all permissions at the authentication stage.', 'google-site-kit' ),
							esc_url( $setup_url )
						);
					} else {
						$message .= ' ' . sprintf(
							/* translators: %s: setup screen URL */
							__( 'To fix this, <a href="%s">redo the plugin setup</a>.', 'google-site-kit' ),
							esc_url( $setup_url )
						);
					}

					$message = wp_kses(
						$message,
						array(
							'a'      => array(
								'href' => array(),
							),
							'strong' => array(),
							'em'     => array(),
						)
					);

					return '<p>' . $message . '</p>';
				},
				'active_callback' => function() {
					$notification = $this->context->input()->filter( INPUT_GET, 'notification', FILTER_SANITIZE_STRING );
					$error_code   = $this->context->input()->filter( INPUT_GET, 'error', FILTER_SANITIZE_STRING );

					if ( 'authentication_success' === $notification && $error_code ) {
						return true;
					}

					return (bool) $this->user_options->get( OAuth_Client::OPTION_ERROR_CODE );
				},
			)
		);
	}

	/**
	 * Verifies the nonce for processing proxy setup.
	 *
	 * @since 1.1.2
	 */
	private function verify_proxy_setup_nonce() {
		$nonce = $this->context->input()->filter( INPUT_GET, 'nonce', FILTER_SANITIZE_STRING );

		if ( ! wp_verify_nonce( $nonce, Google_Proxy::ACTION_SETUP ) ) {
			self::invalid_nonce_error( Google_Proxy::ACTION_SETUP );
		}
	}

	/**
	 * Intercepts the proxy redirect, performs necessary actions and redirects back.
	 *
	 * This intermediate redirect is used by the proxy to either send a verification token to the site or to indicate
	 * that the site can now exchange the site code for the actual site credentials.
	 *
	 * In the original proxy setup implementation, both of these requests were using the action
	 * `Google_Proxy::ACTION_SETUP`, whereas in v2 of the proxy setup implementation they are now using more specific
	 * actions `Google_Proxy::ACTION_VERIFY` or `Google_Proxy::ACTION_EXCHANGE_SITE_CODE`.
	 *
	 * @since n.e.x.t
	 */
	private function intercept_proxy_redirect() {
		$code      = $this->context->input()->filter( INPUT_GET, 'googlesitekit_code', FILTER_SANITIZE_STRING );
		$site_code = $this->context->input()->filter( INPUT_GET, 'googlesitekit_site_code', FILTER_SANITIZE_STRING );

		$this->handle_site_code( $code, $site_code );
		$this->redirect_to_proxy( $code );
	}

	/**
	 * Handles the exchange of a code and site code for client credentials from the proxy.
	 *
	 * @since 1.1.2
	 *
	 * @param string $code      Code ('googlesitekit_code') provided by proxy.
	 * @param string $site_code Site code ('googlesitekit_site_code') provided by proxy.
	 *
	 * phpcs:disable Squiz.Commenting.FunctionCommentThrowTag.Missing
	 */
	private function handle_site_code( $code, $site_code ) {
		if ( ! $code || ! $site_code ) {
			return;
		}

		if ( ! current_user_can( Permissions::SETUP ) ) {
			wp_die( esc_html__( 'You don\'t have permissions to set up Site Kit.', 'google-site-kit' ), 403 );
		}

		$data = $this->google_proxy->exchange_site_code( $site_code, $code );
		if ( is_wp_error( $data ) ) {
			$error_message = $data->get_error_message();
			if ( empty( $error_message ) ) {
				$error_message = $data->get_error_code();
				if ( empty( $error_message ) ) {
					$error_message = 'unknown_error';
				}
			}

			// If missing verification, rely on the redirect back to the proxy,
			// passing the site code instead of site ID.
			if ( 'missing_verification' === $error_message ) {
				add_filter(
					'googlesitekit_proxy_setup_url_params',
					function ( $params ) use ( $site_code ) {
						$params['site_code'] = $site_code;
						return $params;
					}
				);
				return;
			}

			$this->user_options->set( OAuth_Client::OPTION_ERROR_CODE, $error_message );
			wp_safe_redirect( $this->context->admin_url( 'splash' ) );
			exit;
		}

		$this->credentials->set(
			array(
				'oauth2_client_id'     => $data['site_id'],
				'oauth2_client_secret' => $data['site_secret'],
			)
		);
	}

	/**
	 * Requires user input if it is not already completed.
	 *
	 * @since 1.22.0
	 */
	private function require_user_input() {
		if ( ! Feature_Flags::enabled( 'userInput' ) ) {
			return;
		}

		// Refresh user input settings from the proxy.
		// This will ensure the user input state is updated as well.
		$this->user_input_settings->set_settings( null );

		if ( User_Input_State::VALUE_COMPLETED !== $this->user_input_state->get() ) {
			$this->user_input_state->set( User_Input_State::VALUE_REQUIRED );
		}
	}

	/**
	 * Redirects back to the authentication service with any added parameters.
	 *
	 * For v2 of the proxy, this method now has to ensure that the user is redirected back to the correct step on the
	 * proxy, based on which action was received.
	 *
	 * @since 1.1.2
	 *
	 * @param string $code Code ('googlesitekit_code') provided by proxy.
	 */
	private function redirect_to_proxy( $code ) {
		if ( Feature_Flags::enabled( 'serviceSetupV2' ) ) {
			$action = $this->context->input()->filter( INPUT_GET, 'action', FILTER_SANITIZE_STRING );
			switch ( $action ) {
				case Google_Proxy::ACTION_VERIFY:
					$step = 'verification';
					break;
				case Google_Proxy::ACTION_EXCHANGE_SITE_CODE:
					$step = 'delegation_consent';
					break;
				default:
					$step = '';
			}

			if ( ! empty( $step ) ) {
				add_filter(
					'googlesitekit_proxy_setup_url_params',
					function ( $params ) use ( $step ) {
						$params['step'] = $step;
						return $params;
					}
				);
			}
		}

		wp_safe_redirect(
			$this->get_oauth_client()->get_proxy_setup_url( $code )
		);
		exit;
	}

	/**
	 * Sets the current connected proxy URL.
	 *
	 * @since 1.17.0
	 */
	private function set_connected_proxy_url() {
		$this->connected_proxy_url->set( $this->context->get_canonical_home_url() );
	}

	/**
	 * Checks whether the current site URL has changed or not. If the URL has been changed,
	 * it disconnects the Site Kit and sets the disconnected reason to "connected_url_mismatch".
	 *
	 * @since 1.17.0
	 */
	private function check_connected_proxy_url() {
		if ( $this->connected_proxy_url->matches_url( $this->context->get_canonical_home_url() ) ) {
			return;
		}

		if ( ! current_user_can( Permissions::SETUP ) ) {
			return;
		}

		if ( ! $this->credentials->has() ) {
			return;
		}

		if ( ! $this->credentials->using_proxy() ) {
			return;
		}

		if ( ! $this->is_authenticated() ) {
			return;
		}

		if ( ! $this->connected_proxy_url->has() ) {
			$this->set_connected_proxy_url();
			return;
		}

		$this->disconnect();
		$this->disconnected_reason->set( Disconnected_Reason::REASON_CONNECTED_URL_MISMATCH );
	}

	/**
	 * Handles user connection action and redirects to the proxy connection page.
	 *
	 * @since 1.17.0
	 * @since n.e.x.t Renamed to redirect_to_setup_flow().
	 */
	private function redirect_to_setup_flow() {
		// If this query parameter is sent, the request comes from the authentication proxy as part of an ongoing setup flow, so there is no need to sync site fields.
		$googlesitekit_code = $this->context->input()->filter( INPUT_GET, 'googlesitekit_code' );
		if ( $googlesitekit_code ) {
			return;
		}

		if ( ! current_user_can( Permissions::SETUP ) ) {
			wp_die( esc_html__( 'You have insufficient permissions to connect Site Kit.', 'google-site-kit' ) );
		}

		if ( ! $this->credentials->using_proxy() ) {
			wp_die( esc_html__( 'Site Kit is not configured to use the authentication proxy.', 'google-site-kit' ) );
		}

		if ( Feature_Flags::enabled( 'serviceSetupV2' ) ) {
			if ( $this->credentials->has() ) {
				$oauth_setup_redirect = $this->google_proxy->sync_site_fields( $this->credentials, 'sync', $this->get_oauth_client()->get_required_scopes() );
			} else {
				$oauth_setup_redirect = $this->google_proxy->register_site( $this->get_oauth_client()->get_required_scopes() );
			}

			if ( is_wp_error( $oauth_setup_redirect ) ) {
				/* translators: %s: error message */
				wp_die( esc_html( sprintf( __( 'An error occurred during site registration: %s', 'google-site-kit' ), $oauth_setup_redirect->get_error_message() ) ) );
			}

			wp_safe_redirect( $oauth_setup_redirect );
			exit;
		}

		if ( $this->google_proxy->are_site_fields_synced( $this->credentials ) === false ) {
			$this->google_proxy->sync_site_fields( $this->credentials, 'sync' );
		}
	}

	/**
	 * Gets the publicly visible URL to set up the plugin with the authentication proxy.
	 *
	 * @since 1.17.0
	 *
	 * @return string An URL for googlesitekit_proxy_connect_user action protected with a nonce.
	 */
	private function get_proxy_setup_url() {
		return add_query_arg(
			array(
				'action' => Google_Proxy::ACTION_SETUP,
				'nonce'  => wp_create_nonce( Google_Proxy::ACTION_SETUP ),
			),
			admin_url( 'index.php' )
		);
	}

	/**
	 * Handles proxy permissions.
	 *
	 * @since 1.18.0
	 */
	private function handle_proxy_permissions() {
		$nonce = $this->context->input()->filter( INPUT_GET, 'nonce' );
		if ( ! wp_verify_nonce( $nonce, Google_Proxy::ACTION_PERMISSIONS ) ) {
			self::invalid_nonce_error( Google_Proxy::ACTION_PERMISSIONS );
		}

		if ( ! current_user_can( Permissions::AUTHENTICATE ) ) {
			wp_die( esc_html__( 'You have insufficient permissions to manage Site Kit permissions.', 'google-site-kit' ) );
		}

		if ( ! $this->credentials->using_proxy() ) {
			wp_die( esc_html__( 'Site Kit is not configured to use the authentication proxy.', 'google-site-kit' ) );
		}

		wp_safe_redirect( $this->get_oauth_client()->get_proxy_permissions_url() );
		exit;

	}

	/**
	 * Gets the proxy permission URL.
	 *
	 * @since 1.18.0
	 *
	 * @return string Proxy permission URL.
	 */
	private function get_proxy_permissions_url() {
		return add_query_arg(
			array(
				'action' => Google_Proxy::ACTION_PERMISSIONS,
				'nonce'  => wp_create_nonce( Google_Proxy::ACTION_PERMISSIONS ),
			),
			admin_url( 'index.php' )
		);
	}

	/**
	 * Verifies the user input settings
	 *
	 * @since 1.20.0
	 */
	private function verify_user_input_settings() {
		if (
			empty( $this->user_input_state->get() )
			&& $this->is_authenticated()
			&& $this->credentials()->has()
			&& $this->credentials->using_proxy()
		) {
			$is_empty = $this->user_input_settings->are_settings_empty();
			if ( ! is_null( $is_empty ) ) {
				$this->user_input_state->set( $is_empty ? User_Input_State::VALUE_MISSING : User_Input_State::VALUE_COMPLETED );
			}
		}
	}

	/**
	 * Filters feature flags using features received from the proxy server.
	 *
	 * @since 1.27.0
	 *
	 * @param boolean $feature_enabled Original value of the feature.
	 * @param string  $feature_name    Feature name.
	 * @return boolean State flag from the proxy server if it is available, otherwise the original value.
	 */
	private function filter_features_via_proxy( $feature_enabled, $feature_name ) {
		if ( ! $this->credentials->has() ) {
			return $feature_enabled;
		}

		$transient_name = 'googlesitekit_remote_features';
		$features       = $this->transients->get( $transient_name );
		if ( false === $features ) {
			$features = $this->google_proxy->get_features( $this->credentials );
			if ( is_wp_error( $features ) ) {
				$this->transients->set( $transient_name, array(), HOUR_IN_SECONDS );
			} else {
				$this->transients->set( $transient_name, $features, DAY_IN_SECONDS );
			}
		}

		if ( ! is_wp_error( $features ) && isset( $features[ $feature_name ]['enabled'] ) ) {
			return filter_var( $features[ $feature_name ]['enabled'], FILTER_VALIDATE_BOOLEAN );
		}

		return $feature_enabled;
	}

	/**
	 * Invalid nonce error handler.
	 *
	 * @since 1.42.0
	 *
	 * @param string $action Action name.
	 */
	public static function invalid_nonce_error( $action ) {
		if ( strpos( $action, 'googlesitekit_proxy_' ) !== 0 ) {
			wp_nonce_ays( $action );
			return;
		}
		// Copied from wp_nonce_ays() with tweak to the url.
		$html  = __( 'The link you followed has expired.', 'google-site-kit' );
		$html .= '</p><p>';
		$html .= sprintf(
			'<a href="%s">%s</a>',
			esc_url( Plugin::instance()->context()->admin_url( 'splash' ) ),
			__( 'Please try again.', 'google-site-kit' )
		);
		wp_die( $html, __( 'Something went wrong.', 'google-site-kit' ), 403 ); // phpcs:ignore WordPress.Security.EscapeOutput.OutputNotEscaped
	}
}<|MERGE_RESOLUTION|>--- conflicted
+++ resolved
@@ -297,28 +297,8 @@
 		add_action( 'admin_action_' . self::ACTION_CONNECT, $this->get_method_proxy( 'handle_connect' ) );
 		add_action( 'admin_action_' . self::ACTION_DISCONNECT, $this->get_method_proxy( 'handle_disconnect' ) );
 		// Google_Proxy::ACTION_SETUP is called from Site Kit to redirect to the proxy initially.
-<<<<<<< HEAD
 		add_action( 'admin_action_' . Google_Proxy::ACTION_SETUP, $this->get_method_proxy( 'verify_proxy_setup_nonce' ), -1 );
 		add_action( 'admin_action_' . Google_Proxy::ACTION_SETUP, $this->get_method_proxy( 'redirect_to_setup_flow' ), 5 );
-=======
-		add_action( 'admin_action_' . Google_Proxy::ACTION_SETUP, $this->get_method_proxy( 'handle_sync_site_fields' ), 5 );
-		add_action(
-			'admin_action_' . Google_Proxy::ACTION_SETUP,
-			function () {
-				$code         = $this->context->input()->filter( INPUT_GET, 'googlesitekit_code', FILTER_SANITIZE_STRING );
-				$site_code    = $this->context->input()->filter( INPUT_GET, 'googlesitekit_site_code', FILTER_SANITIZE_STRING );
-				$redirect_url = $this->context->input()->filter( INPUT_GET, 'redirect', FILTER_SANITIZE_URL );
-
-				if ( $redirect_url ) {
-					$this->user_options->set( OAuth_Client::OPTION_REDIRECT_URL, $redirect_url );
-				}
-
-				$this->handle_site_code( $code, $site_code );
-				$this->redirect_to_proxy( $code );
-			}
-		);
-
->>>>>>> 72303b0a
 		add_action(
 			'admin_action_' . Google_Proxy::ACTION_PERMISSIONS,
 			function () {
@@ -1360,6 +1340,11 @@
 			wp_die( esc_html__( 'Site Kit is not configured to use the authentication proxy.', 'google-site-kit' ) );
 		}
 
+		$redirect_url = $this->context->input()->filter( INPUT_GET, 'redirect', FILTER_SANITIZE_URL );
+		if ( $redirect_url ) {
+			$this->user_options->set( OAuth_Client::OPTION_REDIRECT_URL, $redirect_url );
+		}
+
 		if ( Feature_Flags::enabled( 'serviceSetupV2' ) ) {
 			if ( $this->credentials->has() ) {
 				$oauth_setup_redirect = $this->google_proxy->sync_site_fields( $this->credentials, 'sync', $this->get_oauth_client()->get_required_scopes() );
