<?php
/**
 * Class Google\Site_Kit\Core\Authentication\Authentication
 *
 * @package   Google\Site_Kit
 * @copyright 2019 Google LLC
 * @license   https://www.apache.org/licenses/LICENSE-2.0 Apache License 2.0
 * @link      https://sitekit.withgoogle.com
 */

namespace Google\Site_Kit\Core\Authentication;

use Google\Site_Kit\Context;
use Google\Site_Kit\Core\Permissions\Permissions;
use Google\Site_Kit\Core\Storage\Options;
use Google\Site_Kit\Core\Storage\User_Options;
use Google\Site_Kit\Core\Storage\Transients;
use Google\Site_Kit\Core\Admin\Notice;

/**
 * Authentication Class.
 *
 * @since 1.0.0
 * @access private
 * @ignore
 */
final class Authentication {

	/**
	 * Plugin context.
	 *
	 * @since 1.0.0
	 * @var Context
	 */
	private $context;

	/**
	 * Options object.
	 *
	 * @since 1.0.0
	 *
	 * @var Options
	 */
	private $options = null;

	/**
	 * User_Options object.
	 *
	 * @since 1.0.0
	 *
	 * @var User_Options
	 */
	private $user_options = null;

	/**
	 * Transients object.
	 *
	 * @since 1.0.0
	 *
	 * @var Transients
	 */
	private $transients = null;

	/**
	 * OAuth client object.
	 *
	 * @since 1.0.0
	 *
	 * @var Clients\OAuth_Client
	 */
	private $auth_client = null;

	/**
	 * OAuth credentials instance.
	 *
	 * @since 1.0.0
	 * @var Credentials
	 */
	protected $credentials;

	/**
	 * Verification instance.
	 *
	 * @since 1.0.0
	 * @var Verification
	 */
	protected $verification;

	/**
	 * Verification tag instance.
	 *
	 * @since 1.0.0
	 * @var Verification_Tag
	 */
	protected $verification_tag;

	/**
	 * Profile instance.
	 *
	 * @since 1.0.0
	 * @var Profile
	 */
	protected $profile;

	/**
	 * First_Admin instance.
	 *
	 * @since 1.0.0
	 * @var First_Admin
	 */
	protected $first_admin;

	/**
	 * Constructor.
	 *
	 * @since 1.0.0
	 *
	 * @param Context      $context      Plugin context.
	 * @param Options      $options      Optional. Option API instance. Default is a new instance.
	 * @param User_Options $user_options Optional. User Option API instance. Default is a new instance.
	 * @param Transients   $transients   Optional. Transient API instance. Default is a new instance.
	 */
	public function __construct(
		Context $context,
		Options $options = null,
		User_Options $user_options = null,
		Transients $transients = null
	) {
		$this->context = $context;

		if ( ! $options ) {
			$options = new Options( $this->context );
		}
		$this->options = $options;

		if ( ! $user_options ) {
			$user_options = new User_Options( $this->context );
		}
		$this->user_options = $user_options;

		if ( ! $transients ) {
			$transients = new Transients( $this->context );
		}
		$this->transients = $transients;

		$this->credentials      = new Credentials( $this->options );
		$this->verification     = new Verification( $this->user_options );
		$this->verification_tag = new Verification_Tag( $this->user_options, $this->transients );
		$this->profile          = new Profile( $user_options, $this->get_oauth_client() );
		$this->first_admin      = new First_Admin( $this->options );
	}

	/**
	 * Registers functionality through WordPress hooks.
	 *
	 * @since 1.0.0
	 */
	public function register() {
		add_action(
			'init',
			function() {
				$this->handle_oauth();
			}
		);

		add_action(
			'admin_init',
			function() {
				$this->handle_verification_token();
			}
		);

		add_action(
			'wp_login',
			function() {
				$this->refresh_auth_token_on_login();
			}
		);

		add_filter(
			'googlesitekit_admin_data',
			function ( $data ) {
				return $this->inline_js_admin_data( $data );
			}
		);

		add_filter(
			'googlesitekit_setup_data',
			function ( $data ) {
				return $this->inline_js_setup_data( $data );
			}
		);

		add_filter(
			'allowed_redirect_hosts',
			function ( $hosts ) {
				return $this->allowed_redirect_hosts( $hosts );
			}
		);

		add_filter(
			'googlesitekit_admin_notices',
			function ( $notices ) {
				return $this->authentication_admin_notices( $notices );
			}
		);

		$print_site_verification_meta = function() {
			$this->print_site_verification_meta();
		};

		add_action( 'wp_head', $print_site_verification_meta );
		add_action( 'login_head', $print_site_verification_meta );
<<<<<<< HEAD

		add_action(
			'admin_head',
			function() {
				global $hook_suffix;

				// Highjack current admin page with OAuth sensitive scopes warning.
				if ( filter_input( INPUT_GET, Sensitive_Scopes_Warning::QUERY_PARAMETER ) ) {
					remove_all_actions( "{$hook_suffix}" );

					$redirect_url = '';
					if ( ! empty( $_GET['redirect'] ) ) { // phpcs:ignore WordPress.CSRF.NonceVerification.NoNonceVerification
						$redirect_url = esc_url_raw( wp_unslash( $_GET['redirect'] ) ); // phpcs:ignore WordPress.CSRF.NonceVerification.NoNonceVerification
					}

					$connect_url = $this->get_connect_url();
					if ( ! empty( $redirect_url ) ) {
						$connect_url = add_query_arg( 'redirect', rawurlencode( $redirect_url ), $connect_url );
					}

					$warning = new Sensitive_Scopes_Warning( $this->context, $connect_url );
					add_action( "{$hook_suffix}", array( $warning, 'render' ), 1 );
				}
			}
		);
=======
>>>>>>> 246842c9
	}

	/**
	 * Gets the OAuth credentials object.
	 *
	 * @since 1.0.0
	 *
	 * @return Credentials Credentials instance.
	 */
	public function credentials() {
		return $this->credentials;
	}

	/**
	 * Gets the verification instance.
	 *
	 * @since 1.0.0
	 *
	 * @return Verification Verification instance.
	 */
	public function verification() {
		return $this->verification;
	}

	/**
	 * Gets the verification tag instance.
	 *
	 * @since 1.0.0
	 *
	 * @return Verification_Tag Verification tag instance.
	 */
	public function verification_tag() {
		return $this->verification_tag;
	}

	/**
	 * Gets the Profile instance.
	 *
	 * @since 1.0.0
	 *
	 * @return Profile Profile instance.
	 */
	public function profile() {
		return $this->profile;
	}

	/**
	 * Gets the OAuth client instance.
	 *
	 * @since 1.0.0
	 *
	 * @return Clients\OAuth_Client OAuth client instance.
	 */
	public function get_oauth_client() {
		if ( ! $this->auth_client instanceof Clients\OAuth_Client ) {
			$this->auth_client = new Clients\OAuth_Client( $this->context, $this->options, $this->user_options, $this->credentials );
		}
		return $this->auth_client;
	}

	/**
	 * Revokes authentication along with user options settings.
	 *
	 * @since 1.0.0
	 */
	public function disconnect() {
		$auth_client = $this->get_oauth_client();

		$auth_client->revoke_token();

		$this->user_options->delete( Clients\OAuth_Client::OPTION_ACCESS_TOKEN );
		$this->user_options->delete( Clients\OAuth_Client::OPTION_ACCESS_TOKEN_EXPIRES_IN );
		$this->user_options->delete( Clients\OAuth_Client::OPTION_ACCESS_TOKEN_CREATED );
		$this->user_options->delete( Clients\OAuth_Client::OPTION_REFRESH_TOKEN );
		$this->user_options->delete( Clients\OAuth_Client::OPTION_REDIRECT_URL );
		$this->user_options->delete( Clients\OAuth_Client::OPTION_AUTH_SCOPES );
		$this->user_options->delete( Clients\OAuth_Client::OPTION_ERROR_CODE );
		$this->user_options->delete( Clients\OAuth_Client::OPTION_PROXY_ACCESS_CODE );
		$this->user_options->delete( Verification::OPTION );
		$this->user_options->delete( Verification_Tag::OPTION );
		$this->user_options->delete( Profile::OPTION );
	}

	/**
	 * Gets the URL for connecting to Site Kit.
	 *
	 * @since 1.0.0
	 *
	 * @return string Connect URL.
	 */
	public function get_connect_url() {
		return $this->context->admin_url(
			'splash',
			array(
				'googlesitekit_connect' => 1,
				'nonce'                 => wp_create_nonce( 'connect' ),
			)
		);
	}

	/**
	 * Gets the URL for disconnecting from Site Kit.
	 *
	 * @since 1.0.0
	 *
	 * @return string Disconnect URL.
	 */
	public function get_disconnect_url() {
		return $this->context->admin_url(
			'splash',
			array(
				'googlesitekit_disconnect' => 1,
				'nonce'                    => wp_create_nonce( 'disconnect' ),
			)
		);
	}

	/**
	 * Check if the current user is authenticated.
	 *
	 * @since 1.0.0
	 *
	 * @return boolean True if the user is authenticated, false otherwise.
	 */
	public function is_authenticated() {
		$auth_client = $this->get_oauth_client();

		$access_token = $auth_client->get_access_token();

		return ! empty( $access_token );
	}

	/**
	 * Handles receiving a temporary OAuth code.
	 *
	 * @since 1.0.0
	 */
	private function handle_oauth() {
		if ( defined( 'WP_CLI' ) && WP_CLI ) {
			return;
		}

		$auth_client = $this->get_oauth_client();

		// Handles Direct OAuth client request.
		if ( filter_input( INPUT_GET, 'oauth2callback' ) ) {
			$auth_client->authorize_user();
			exit;
		}

		if ( ! is_admin() ) {
			return;
		}

		if ( filter_input( INPUT_GET, 'googlesitekit_disconnect' ) ) {
			$nonce = filter_input( INPUT_GET, 'nonce' );
			if ( empty( $nonce ) || ! wp_verify_nonce( $nonce, 'disconnect' ) ) {
				wp_die( esc_html__( 'Invalid nonce.', 'google-site-kit' ), 400 );
			}

			if ( ! current_user_can( Permissions::AUTHENTICATE ) ) {
				wp_die( esc_html__( 'You don\'t have permissions to perform this action.', 'google-site-kit' ), 403 );
			}

			$this->disconnect();

			$redirect_url = $this->context->admin_url(
				'splash',
				array(
					'googlesitekit_reset_session' => 1,
				)
			);

			header( 'Location: ' . filter_var( $redirect_url, FILTER_SANITIZE_URL ) );
			exit();
		}

		if ( filter_input( INPUT_GET, 'googlesitekit_connect' ) ) {
			$nonce = filter_input( INPUT_GET, 'nonce' );
			if ( empty( $nonce ) || ! wp_verify_nonce( $nonce, 'connect' ) ) {
				wp_die( esc_html__( 'Invalid nonce.', 'google-site-kit' ), 400 );
			}

			if ( ! current_user_can( Permissions::AUTHENTICATE ) ) {
				wp_die( esc_html__( 'You don\'t have permissions to perform this action.', 'google-site-kit' ), 403 );
			}

			$redirect_url = '';
			if ( ! empty( $_GET['redirect'] ) ) { // phpcs:ignore WordPress.CSRF.NonceVerification.NoNonceVerification
				$redirect_url = esc_url_raw( wp_unslash( $_GET['redirect'] ) ); // phpcs:ignore WordPress.CSRF.NonceVerification.NoNonceVerification
			}

			// User is trying to authenticate, but access token hasn't been set.
			header( 'Location: ' . filter_var( $auth_client->get_authentication_url( $redirect_url ), FILTER_SANITIZE_URL ) );
			exit();
		}
	}

	/**
	 * Handles receiving a verification token for a user by the authentication proxy.
	 *
	 * @since 1.0.0
	 */
	private function handle_verification_token() {
		$auth_client = $this->get_oauth_client();
		if ( ! $auth_client->using_proxy() ) {
			return;
		}

		$verification_token = filter_input( INPUT_GET, 'googlesitekit_verification_token' );
		if ( empty( $verification_token ) ) {
			return;
		}

		$verification_nonce = filter_input( INPUT_GET, 'googlesitekit_verification_nonce' );
		if ( empty( $verification_nonce ) || ! wp_verify_nonce( $verification_nonce, 'googlesitekit_verification' ) ) {
			wp_die( esc_html__( 'Invalid nonce.', 'google-site-kit' ) );
		}

		$this->verification_tag->set( $verification_token );

		$code = (string) filter_input( INPUT_GET, 'googlesitekit_code' );

		wp_safe_redirect( add_query_arg( 'verify', 'true', $auth_client->get_proxy_setup_url( $code ) ) );
		exit;
	}

	/**
	 * Refresh authentication token when user login.
	 *
	 * @since 1.0.0
	 */
	private function refresh_auth_token_on_login() {
		// Bail if the user is not authenticated at all yet.
		if ( ! $this->is_authenticated() ) {
			return;
		}

		$auth_client = $this->get_oauth_client();

		// Initiates Google Client object.
		$auth_client->get_client();

		// Refresh auth token.
		$auth_client->refresh_token();

		// If 'invalid_grant' error, disconnect the account.
		if ( 'invalid_grant' === $this->user_options->get( Clients\OAuth_Client::OPTION_ERROR_CODE ) ) {
			$this->disconnect();
		}
	}

	/**
	 * Modifies the admin data to pass to JS.
	 *
	 * @since 1.0.0
	 *
	 * @param array $data Inline JS data.
	 * @return array Filtered $data.
	 */
	private function inline_js_admin_data( $data ) {
		if ( ! isset( $data['userData'] ) ) {
			$data['userData'] = array();
		}
		$profile_data = $this->profile->get();
		if ( $profile_data ) {
			$data['userData']['email']   = $profile_data['email'];
			$data['userData']['picture'] = $profile_data['photo'];
		}

		$auth_client = $this->get_oauth_client();
		if ( $auth_client->using_proxy() ) {
			$access_code                 = (string) $this->user_options->get( Clients\OAuth_Client::OPTION_PROXY_ACCESS_CODE );
			$data['proxySetupURL']       = esc_url_raw( $auth_client->get_proxy_setup_url( $access_code ) );
			$data['proxyPermissionsURL'] = esc_url_raw( $auth_client->get_proxy_permissions_url() );
		}

		$data['connectURL']    = esc_url_raw( $this->get_connect_url() );
		$data['disconnectURL'] = esc_url_raw( $this->get_disconnect_url() );

		return $data;
	}

	/**
	 * Modifies the setup data to pass to JS.
	 *
	 * @since 1.0.0
	 *
	 * @param array $data Inline JS data.
	 * @return array Filtered $data.
	 */
	private function inline_js_setup_data( $data ) {
		$auth_client = $this->get_oauth_client();

		$access_token = $auth_client->get_client()->getAccessToken();

		$data['isSiteKitConnected'] = $this->credentials->has();

		$data['isAuthenticated']    = ! empty( $access_token );
		$data['requiredScopes']     = $auth_client->get_required_scopes();
		$data['grantedScopes']      = ! empty( $access_token ) ? $auth_client->get_granted_scopes() : array();
		$data['needReauthenticate'] = $data['isAuthenticated'] && $this->need_reauthenticate();

		// All admins need to go through site verification process.
		if ( current_user_can( Permissions::MANAGE_OPTIONS ) ) {
			$data['isVerified'] = $this->verification->has();
		} else {
			$data['isVerified'] = false;
		}

		// Flag the first admin user.
		$first_admin_id  = (int) $this->first_admin->get();
		$current_user_id = get_current_user_id();
		if ( ! $first_admin_id && current_user_can( Permissions::MANAGE_OPTIONS ) ) {
			$first_admin_id = $current_user_id;
			$this->first_admin->set( $first_admin_id );
		}
		$data['isFirstAdmin'] = ( $current_user_id === $first_admin_id );

		// The actual data for this is passed in from the Search Console module.
		if ( ! isset( $data['hasSearchConsoleProperty'] ) ) {
			$data['hasSearchConsoleProperty'] = false;
		}

		$reauth                        = isset( $_GET['reAuth'] ) ? ( 'true' === $_GET['reAuth'] ) : false; // phpcs:ignore WordPress.CSRF.NoNonceVerification.
		$data['showModuleSetupWizard'] = $reauth;

		$module_to_setup       = isset( $_GET['slug'] ) ? sanitize_key( $_GET['slug'] ) : ''; // phpcs:ignore WordPress.CSRF.NoNonceVerification.
		$data['moduleToSetup'] = $module_to_setup;

		return $data;
	}

	/**
	 * Prints site verification meta in wp_head().
	 *
	 * @since 1.0.0
	 *
	 * @global wpdb $wpdb WordPress database abstraction object.
	 */
	private function print_site_verification_meta() {
		global $wpdb;

		// Get verification meta tags for all users.
		$verification_tags = $this->verification_tag->get_all();

		if ( empty( $verification_tags ) ) {
			return;
		}

		$allowed_html = array(
			'meta' => array(
				'name'    => array(),
				'content' => array(),
			),
		);

		foreach ( $verification_tags as $verification_tag ) {
			echo wp_kses( html_entity_decode( $verification_tag ), $allowed_html );
		}
	}

	/**
	 * Add allowed redirect host to safe wp_safe_redirect
	 *
	 * @since 1.0.0
	 *
	 * @param array $hosts Array of safe hosts to redirect to.
	 *
	 * @return array
	 */
	private function allowed_redirect_hosts( $hosts ) {
		$hosts[] = 'accounts.google.com';
		$hosts[] = 'sitekit.withgoogle.com';

		return $hosts;
	}

	/**
	 * Shows admin notification for authentication related issues.
	 *
	 * @since 1.0.0
	 *
	 * @param array $notices Array of admin notices.
	 *
	 * @return array Array of admin notices.
	 */
	private function authentication_admin_notices( $notices ) {

		// Only include notices if in the correct admin panel.
		if ( $this->context->is_network_mode() !== is_network_admin() ) {
			return $notices;
		}

		$notices[] = $this->get_reauthentication_needed_notice();
		$notices[] = $this->get_authentication_oauth_error_notice();
		$notices[] = $this->get_disconnected_user_notice();

		return $notices;
	}

	/**
	 * Gets disconnected user notice.
	 *
	 * @since 1.0.0
	 *
	 * @return Notice Notice object.
	 */
	private function get_disconnected_user_notice() {
		return new Notice(
			'googlesitekit_user_disconnected',
			array(
				'content'         => function() {
					ob_start();
					?>
					<p>
						<?php esc_html_e( 'Successfully disconnected from Site Kit by Google.', 'google-site-kit' ); ?>
					</p>
					<?php
					return ob_get_clean();
				},
				'type'            => Notice::TYPE_SUCCESS,
				'active_callback' => function() {
					if ( isset( $_GET['notification'] ) && 'googlesitekit_user_disconnected' === $_GET['notification'] ) { // phpcs:ignore WordPress.CSRF.NonceVerification.NoNonceVerification
						return true;
					}
					return false;
				},
			)
		);
	}

	/**
	 * Gets re-authentication notice.
	 *
	 * @since 1.0.0
	 *
	 * @return Notice Notice object.
	 */
	private function get_reauthentication_needed_notice() {
		return new Notice(
			'needs_reauthentication',
			array(
				'content'         => function() {
					ob_start();
					?>
					<p>
						<?php esc_html_e( 'You need to reauthenticate your Google account.', 'google-site-kit' ); ?>
						<a
							href="#"
							onclick="clearSiteKitAppStorage()"
						><?php esc_html_e( 'Click here', 'google-site-kit' ); ?></a>
					</p>
					<script>
						function clearSiteKitAppStorage() {
							if ( localStorage ) {
								localStorage.clear();
							}
							if ( sessionStorage ) {
								sessionStorage.clear();
							}
							document.location = '<?php echo esc_url_raw( $this->get_connect_url() ); ?>';
						}
					</script>
					<?php
					return ob_get_clean();
				},
				'type'            => Notice::TYPE_SUCCESS,
				'active_callback' => function() {
					return $this->need_reauthenticate();
				},
			)
		);
	}

	/**
	 * Gets OAuth error notice.
	 *
	 * @since 1.0.0
	 *
	 * @return Notice Notice object.
	 */
	private function get_authentication_oauth_error_notice() {

		return new Notice(
			'oauth_error',
			array(
				'content'         => function() {
					$message     = '';
					$auth_client = $this->get_oauth_client();
					if ( isset( $_GET['notification'] ) && 'authentication_success' === $_GET['notification'] && ! empty( $_GET['error'] ) ) { // phpcs:ignore WordPress.CSRF.NonceVerification.NoNonceVerification
						$message = $auth_client->get_error_message( sanitize_key( $_GET['error'] ) ); // phpcs:ignore WordPress.CSRF.NonceVerification.NoNonceVerification
					}

					// If message is empty, check if we have the stored error message.
					if ( empty( $message ) ) {
						$message     = $this->user_options->get( Clients\OAuth_Client::OPTION_ERROR_CODE );
						if ( $message ) {
							$message = $auth_client->get_error_message( $message );
							// Delete it from database to prevent future notice.
							$this->user_options->delete( Clients\OAuth_Client::OPTION_ERROR_CODE );
						}
					}

					if ( empty( $message ) ) {
						return '';
					}

					$message = wp_kses(
						$message,
						array(
							'a'      => array(
								'href' => array(),
							),
							'strong' => array(),
							'em'     => array(),
						)
					);

					return '<p>' . $message . '</p>';
				},
				'type'            => Notice::TYPE_ERROR,
				'active_callback' => function() {
					if ( isset( $_GET['notification'] ) && 'authentication_success' === $_GET['notification'] && ! empty( $_GET['error'] ) ) { // phpcs:ignore WordPress.CSRF.NonceVerification.NoNonceVerification
						return true;
					}

					return (bool) $this->user_options->get( Clients\OAuth_Client::OPTION_ERROR_CODE );
				},
			)
		);
	}

	/**
	 * Checks if the current user needs to reauthenticate (e.g. because of new requested scopes).
	 *
	 * @since 1.0.0
	 *
	 * @return bool TRUE if need reauthenticate and FALSE otherwise.
	 */
	private function need_reauthenticate() {
		$auth_client = $this->get_oauth_client();

		$access_token = $auth_client->get_access_token();
		if ( empty( $access_token ) ) {
			return false;
		}

		$granted_scopes  = $auth_client->get_granted_scopes();
		$required_scopes = $auth_client->get_required_scopes();

		$required_and_granted_scopes = array_intersect( $granted_scopes, $required_scopes );

		return count( $required_and_granted_scopes ) < count( $required_scopes );
	}
}<|MERGE_RESOLUTION|>--- conflicted
+++ resolved
@@ -211,34 +211,6 @@
 
 		add_action( 'wp_head', $print_site_verification_meta );
 		add_action( 'login_head', $print_site_verification_meta );
-<<<<<<< HEAD
-
-		add_action(
-			'admin_head',
-			function() {
-				global $hook_suffix;
-
-				// Highjack current admin page with OAuth sensitive scopes warning.
-				if ( filter_input( INPUT_GET, Sensitive_Scopes_Warning::QUERY_PARAMETER ) ) {
-					remove_all_actions( "{$hook_suffix}" );
-
-					$redirect_url = '';
-					if ( ! empty( $_GET['redirect'] ) ) { // phpcs:ignore WordPress.CSRF.NonceVerification.NoNonceVerification
-						$redirect_url = esc_url_raw( wp_unslash( $_GET['redirect'] ) ); // phpcs:ignore WordPress.CSRF.NonceVerification.NoNonceVerification
-					}
-
-					$connect_url = $this->get_connect_url();
-					if ( ! empty( $redirect_url ) ) {
-						$connect_url = add_query_arg( 'redirect', rawurlencode( $redirect_url ), $connect_url );
-					}
-
-					$warning = new Sensitive_Scopes_Warning( $this->context, $connect_url );
-					add_action( "{$hook_suffix}", array( $warning, 'render' ), 1 );
-				}
-			}
-		);
-=======
->>>>>>> 246842c9
 	}
 
 	/**
