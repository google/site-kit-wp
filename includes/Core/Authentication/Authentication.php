<?php
/**
 * Class Google\Site_Kit\Core\Authentication\Authentication
 *
 * @package   Google\Site_Kit
 * @copyright 2021 Google LLC
 * @license   https://www.apache.org/licenses/LICENSE-2.0 Apache License 2.0
 * @link      https://sitekit.withgoogle.com
 */

namespace Google\Site_Kit\Core\Authentication;

use Google\Site_Kit\Context;
use Google\Site_Kit\Core\Authentication\Clients\OAuth_Client;
use Google\Site_Kit\Core\Permissions\Permissions;
use Google\Site_Kit\Core\Storage\Encrypted_Options;
use Google\Site_Kit\Core\Storage\Options;
use Google\Site_Kit\Core\Storage\User_Options;
use Google\Site_Kit\Core\Storage\Transients;
use Google\Site_Kit\Core\Admin\Notice;
use Google\Site_Kit\Core\Util\Method_Proxy_Trait;
use Google\Site_Kit\Core\Authentication\Google_Proxy;
use Google\Site_Kit\Core\User_Input\User_Input;
use Google\Site_Kit\Plugin;
use Google\Site_Kit\Core\Modules\Modules;
use Google\Site_Kit\Core\Util\BC_Functions;
use Google\Site_Kit\Core\Util\URL;
use Google\Site_Kit\Core\Util\Auto_Updates;
use Google\Site_Kit\Core\Authentication\REST_Authentication_Controller;

/**
 * Authentication Class.
 *
 * @since 1.0.0
 * @access private
 * @ignore
 */
final class Authentication {

	use Method_Proxy_Trait;

	const ACTION_CONNECT    = 'googlesitekit_connect';
	const ACTION_DISCONNECT = 'googlesitekit_disconnect';

	/**
	 * Plugin context.
	 *
	 * @since 1.0.0
	 * @var Context
	 */
	private $context;

	/**
	 * Options object.
	 *
	 * @since 1.0.0
	 *
	 * @var Options
	 */
	private $options = null;

	/**
	 * User_Options object.
	 *
	 * @since 1.0.0
	 *
	 * @var User_Options
	 */
	private $user_options = null;

	/**
	 * User_Input
	 *
	 * @since 1.90.0
	 *
	 * @var User_Input
	 */
	private $user_input = null;

	/**
	 * Transients object.
	 *
	 * @since 1.0.0
	 *
	 * @var Transients
	 */
	private $transients = null;

	/**
	 * Modules object.
	 *
	 * @since 1.70.0
	 *
	 * @var Modules
	 */
	private $modules = null;

	/**
	 * OAuth client object.
	 *
	 * @since 1.0.0
	 *
	 * @var Clients\OAuth_Client
	 */
	private $auth_client = null;

	/**
	 * OAuth credentials instance.
	 *
	 * @since 1.0.0
	 * @var Credentials
	 */
	protected $credentials;

	/**
	 * Verification instance.
	 *
	 * @since 1.0.0
	 * @var Verification
	 */
	protected $verification;

	/**
	 * Verification meta instance.
	 *
	 * @since 1.1.0
	 * @var Verification_Meta
	 */
	protected $verification_meta;

	/**
	 * Verification file instance.
	 *
	 * @since 1.1.0
	 * @var Verification_File
	 */
	protected $verification_file;

	/**
	 * Profile instance.
	 *
	 * @since 1.0.0
	 * @var Profile
	 */
	protected $profile;

	/**
	 * Token instance.
	 *
	 * @since 1.39.0
	 * @var Token
	 */
	protected $token;

	/**
	 * Owner_ID instance.
	 *
	 * @since 1.16.0
	 * @var Owner_ID
	 */
	protected $owner_id;

	/**
	 * Has_Connected_Admins instance.
	 *
	 * @since 1.14.0
	 * @var Has_Connected_Admins
	 */
	protected $has_connected_admins;

	/**
	 * Has_Multiple_Admins instance.
	 *
	 * @since 1.29.0
	 * @var Has_Multiple_Admins
	 */
	protected $has_multiple_admins;

	/**
	 * Connected_Proxy_URL instance.
	 *
	 * @since 1.17.0
	 * @var Connected_Proxy_URL
	 */
	protected $connected_proxy_url;

	/**
	 * Disconnected_Reason instance.
	 *
	 * @since 1.17.0
	 * @var Disconnected_Reason
	 */
	protected $disconnected_reason;

	/**
	 * Google_Proxy instance.
	 *
	 * @since 1.1.2
	 * @var Google_Proxy
	 */
	protected $google_proxy;

	/**
	 * Initial_Version instance.
	 *
	 * @since 1.25.0
	 * @var Initial_Version
	 */
	protected $initial_version;

	/**
	 * Flag set when site fields are synchronized during the current request.
	 *
	 * @var bool
	 */
	private $did_sync_fields;

	/**
	 * REST_Authentication_controller instance.
	 *
	 * @since n.e.x.t
	 * @var REST_Authentication_Controller
	 */
	protected $rest_authentication_controller;

	/**
	 * Constructor.
	 *
	 * @since 1.0.0
	 *
	 * @param Context      $context      Plugin context.
	 * @param Options      $options      Optional. Option API instance. Default is a new instance.
	 * @param User_Options $user_options Optional. User Option API instance. Default is a new instance.
	 * @param Transients   $transients   Optional. Transient API instance. Default is a new instance.
	 * @param User_Input   $user_input   Optional. User_Input instance. Default is a new instance.
	 */
	public function __construct(
		Context $context,
		Options $options = null,
		User_Options $user_options = null,
		Transients $transients = null,
		User_Input $user_input = null
	) {
		$this->context                        = $context;
		$this->options                        = $options ?: new Options( $this->context );
		$this->user_options                   = $user_options ?: new User_Options( $this->context );
		$this->transients                     = $transients ?: new Transients( $this->context );
		$this->modules                        = new Modules( $this->context, $this->options, $this->user_options, $this );
		$this->user_input                     = $user_input ?: new User_Input( $context, $this->options, $this->user_options );
		$this->google_proxy                   = new Google_Proxy( $this->context );
		$this->credentials                    = new Credentials( new Encrypted_Options( $this->options ) );
		$this->verification                   = new Verification( $this->user_options );
		$this->verification_meta              = new Verification_Meta( $this->user_options );
		$this->verification_file              = new Verification_File( $this->user_options );
		$this->profile                        = new Profile( $this->user_options );
		$this->token                          = new Token( $this->user_options );
		$this->owner_id                       = new Owner_ID( $this->options );
		$this->has_connected_admins           = new Has_Connected_Admins( $this->options, $this->user_options );
		$this->has_multiple_admins            = new Has_Multiple_Admins( $this->transients );
		$this->connected_proxy_url            = new Connected_Proxy_URL( $this->options );
		$this->disconnected_reason            = new Disconnected_Reason( $this->user_options );
		$this->initial_version                = new Initial_Version( $this->user_options );
		$this->rest_authentication_controller = new REST_Authentication_Controller( $this );
	}

	/**
	 * Registers functionality through WordPress hooks.
	 *
	 * @since 1.0.0
	 */
	public function register() {
		$this->credentials()->register();
		$this->verification()->register();
		$this->verification_file()->register();
		$this->verification_meta()->register();
		$this->has_connected_admins->register();
		$this->owner_id->register();
		$this->connected_proxy_url->register();
		$this->disconnected_reason->register();
		$this->initial_version->register();
		$this->rest_authentication_controller->register();

		add_filter( 'allowed_redirect_hosts', $this->get_method_proxy( 'allowed_redirect_hosts' ) );
		add_filter( 'googlesitekit_admin_data', $this->get_method_proxy( 'inline_js_admin_data' ) );
		add_filter( 'googlesitekit_admin_notices', $this->get_method_proxy( 'authentication_admin_notices' ) );
		add_filter( 'googlesitekit_inline_base_data', $this->get_method_proxy( 'inline_js_base_data' ) );
		add_filter( 'googlesitekit_setup_data', $this->get_method_proxy( 'inline_js_setup_data' ) );

		add_action( 'admin_init', $this->get_method_proxy( 'handle_oauth' ) );
		add_action( 'admin_init', $this->get_method_proxy( 'check_connected_proxy_url' ) );

		add_action( 'admin_action_' . self::ACTION_CONNECT, $this->get_method_proxy( 'handle_connect' ) );
		add_action( 'admin_action_' . self::ACTION_DISCONNECT, $this->get_method_proxy( 'handle_disconnect' ) );

		add_action(
			'admin_action_' . Google_Proxy::ACTION_PERMISSIONS,
			function () {
				$this->handle_proxy_permissions();
			}
		);

		add_action(
			'googlesitekit_authorize_user',
			function () {
				if ( ! $this->credentials->using_proxy() ) {
					return;
				}

				$this->set_connected_proxy_url();
			},
			10,
			3
		);

		add_filter(
<<<<<<< HEAD
			'googlesitekit_rest_routes',
			function ( $routes ) {
				return array_merge( $routes, $this->get_rest_routes() );
			}
		);

		add_filter(
			'googlesitekit_apifetch_preload_paths',
			function ( $routes ) {
				$authentication_routes = array(
					'/' . REST_Routes::REST_ROOT . '/core/site/data/connection',
					'/' . REST_Routes::REST_ROOT . '/core/user/data/authentication',
				);
				return array_merge( $routes, $authentication_routes );
			}
		);

		add_filter(
=======
>>>>>>> 905fa5b9
			'googlesitekit_user_data',
			function ( $user ) {
				if ( $this->profile->has() ) {
					$profile_data            = $this->profile->get();
					$user['user']['email']   = $profile_data['email'];
					$user['user']['picture'] = $profile_data['photo'];
					// Older versions of Site Kit (before 1.86.0) did not
					// fetch the user's full name, so we need to check for
					// that attribute before using it.
					$user['user']['full_name'] = isset( $profile_data['full_name'] ) ? $profile_data['full_name'] : null;
				}

				$user['connectURL']           = esc_url_raw( $this->get_connect_url() );
				$user['hasMultipleAdmins']    = $this->has_multiple_admins->get();
				$user['initialVersion']       = $this->initial_version->get();
				$user['isUserInputCompleted'] = ! $this->user_input->are_settings_empty();
				$user['verified']             = $this->verification->has();

				return $user;
			}
		);

		add_filter( 'googlesitekit_inline_tracking_data', $this->get_method_proxy( 'inline_js_tracking_data' ) );

		// Synchronize site fields on shutdown when select options change.
		$option_updated = function () {
			$sync_site_fields = function () {
				if ( $this->did_sync_fields ) {
					return;
				}
				// This method should run no more than once per request.
				$this->did_sync_fields = true;

				if ( $this->credentials->using_proxy() ) {
					$this->google_proxy->sync_site_fields( $this->credentials() );
				}
			};
			add_action( 'shutdown', $sync_site_fields );
		};

		add_action( 'update_option_blogname', $option_updated );
		add_action( 'update_option_googlesitekit_db_version', $option_updated );

		add_action(
			OAuth_Client::CRON_REFRESH_PROFILE_DATA,
			function ( $user_id ) {
				$this->cron_refresh_profile_data( $user_id );
			}
		);

		// If no initial version set for the current user, set it when getting a new access token.
		if ( ! $this->initial_version->get() ) {
			$set_initial_version = function () {
				$this->initial_version->set( GOOGLESITEKIT_VERSION );
			};
			add_action( 'googlesitekit_authorize_user', $set_initial_version );
			add_action( 'googlesitekit_reauthorize_user', $set_initial_version );
		}

		add_action(
			'current_screen',
			function ( $current_screen ) {
				$this->maybe_refresh_token_for_screen( $current_screen->id );
			}
		);

		add_action(
			'heartbeat_tick',
			function () {
				$this->maybe_refresh_token_for_screen( $this->context->input()->filter( INPUT_POST, 'screen_id' ) );
			}
		);

		// Regularly synchronize Google profile data.
		add_action(
			'googlesitekit_reauthorize_user',
			function () {
				if ( ! $this->profile->has() ) {
					return;
				}

				$profile_data = $this->profile->get();

				if (
					! isset( $profile_data['last_updated'] ) ||
					time() - $profile_data['last_updated'] > DAY_IN_SECONDS
				) {
					$this->get_oauth_client()->refresh_profile_data( 30 * MINUTE_IN_SECONDS );
				}
			}
		);
	}

	/**
	 * Gets the OAuth credentials object.
	 *
	 * @since 1.0.0
	 *
	 * @return Credentials Credentials instance.
	 */
	public function credentials() {
		return $this->credentials;
	}

	/**
	 * Gets the verification instance.
	 *
	 * @since 1.0.0
	 *
	 * @return Verification Verification instance.
	 */
	public function verification() {
		return $this->verification;
	}

	/**
	 * Gets the verification tag instance.
	 *
	 * @since 1.0.0
	 * @deprecated 1.1.0
	 *
	 * @return Verification_Meta Verification tag instance.
	 */
	public function verification_tag() {
		_deprecated_function( __METHOD__, '1.1.0', __CLASS__ . '::verification_meta()' );
		return $this->verification_meta;
	}

	/**
	 * Gets the verification meta instance.
	 *
	 * @since 1.1.0
	 *
	 * @return Verification_Meta Verification tag instance.
	 */
	public function verification_meta() {
		return $this->verification_meta;
	}

	/**
	 * Gets the verification file instance.
	 *
	 * @since 1.1.0
	 *
	 * @return Verification_File Verification file instance.
	 */
	public function verification_file() {
		return $this->verification_file;
	}

	/**
	 * Gets the Profile instance.
	 *
	 * @since 1.0.0
	 *
	 * @return Profile Profile instance.
	 */
	public function profile() {
		return $this->profile;
	}

	/**
	 * Gets the Token instance.
	 *
	 * @since 1.39.0
	 *
	 * @return Token Token instance.
	 */
	public function token() {
		return $this->token;
	}

	/**
	 * Gets the OAuth client instance.
	 *
	 * @since 1.0.0
	 *
	 * @return Clients\OAuth_Client OAuth client instance.
	 */
	public function get_oauth_client() {
		if ( ! $this->auth_client instanceof OAuth_Client ) {
			$this->auth_client = new OAuth_Client(
				$this->context,
				$this->options,
				$this->user_options,
				$this->credentials,
				$this->google_proxy,
				$this->profile,
				$this->token
			);
		}
		return $this->auth_client;
	}

	/**
	 * Gets the Google Proxy instance.
	 *
	 * @since 1.19.0
	 *
	 * @return Google_Proxy An instance of Google Proxy.
	 */
	public function get_google_proxy() {
		return $this->google_proxy;
	}

	/**
	 * Revokes authentication along with user options settings.
	 *
	 * @since 1.0.0
	 */
	public function disconnect() {
		global $wpdb;

		// Revoke token via API call.
		$this->get_oauth_client()->revoke_token();

		// Delete all user data.
		$user_id = $this->user_options->get_user_id();
		$prefix  = $this->user_options->get_meta_key( 'googlesitekit\_%' );

		// Reset Has_Connected_Admins setting.
		$this->has_connected_admins->delete();

		// phpcs:ignore WordPress.DB.DirectDatabaseQuery
		$wpdb->query(
			$wpdb->prepare( "DELETE FROM $wpdb->usermeta WHERE user_id = %d AND meta_key LIKE %s", $user_id, $prefix )
		);
		wp_cache_delete( $user_id, 'user_meta' );
	}

	/**
	 * Gets the URL for connecting to Site Kit.
	 *
	 * @since 1.0.0
	 * @since 1.32.0 Updated to use dedicated action URL.
	 *
	 * @return string Connect URL.
	 */
	public function get_connect_url() {
		return add_query_arg(
			array(
				'action' => self::ACTION_CONNECT,
				'nonce'  => wp_create_nonce( self::ACTION_CONNECT ),
			),
			admin_url( 'index.php' )
		);
	}

	/**
	 * Gets the URL for disconnecting from Site Kit.
	 *
	 * @since 1.0.0
	 * @since 1.32.0 Updated to use dedicated action URL.
	 *
	 * @return string Disconnect URL.
	 */
	public function get_disconnect_url() {
		return add_query_arg(
			array(
				'action' => self::ACTION_DISCONNECT,
				'nonce'  => wp_create_nonce( self::ACTION_DISCONNECT ),
			),
			admin_url( 'index.php' )
		);
	}

	/**
	 * Check if the current user is authenticated.
	 *
	 * @since 1.0.0
	 *
	 * @return boolean True if the user is authenticated, false otherwise.
	 */
	public function is_authenticated() {
		return $this->token->has();
	}
	/**
	 * Checks whether the Site Kit setup is considered complete.
	 *
	 * If this is not the case, most permissions will be force-prevented to ensure that only permissions required for
	 * initial setup are granted.
	 *
	 * @since 1.0.0
	 * @since 1.7.0 Moved from `Permissions` class.
	 *
	 * @return bool True if setup is completed, false otherwise.
	 */
	public function is_setup_completed() {
		if ( ! $this->credentials->has() ) {
			return false;
		}

		/**
		 * Filters whether the Site Kit plugin should consider its setup to be completed.
		 *
		 * This can be used by essential auto-activated modules to amend the result of this check.
		 *
		 * @since 1.0.0
		 *
		 * @param bool $complete Whether the setup is completed.
		 */
		return (bool) apply_filters( 'googlesitekit_setup_complete', true );
	}

	/**
	 * Refreshes user profile data in the background.
	 *
	 * @since 1.13.0
	 *
	 * @param int $user_id User ID to refresh profile data for.
	 */
	private function cron_refresh_profile_data( $user_id ) {
		$original_user_id = $this->user_options->get_user_id();
		$this->user_options->switch_user( $user_id );

		if ( $this->is_authenticated() ) {
			$this->get_oauth_client()->refresh_profile_data( 30 * MINUTE_IN_SECONDS );
		}

		$this->user_options->switch_user( $original_user_id );
	}

	/**
	 * Proactively refreshes the current user's OAuth token when on the
	 * Site Kit Plugin Dashboard screen.
	 *
	 * Also refreshes the module owner's OAuth token for all shareable modules
	 * the current user can read shared data for.
	 *
	 * @since 1.42.0
	 * @since 1.70.0 Moved the closure within regiser() to this method.
	 *
	 * @param string $screen_id The unique ID of the current WP_Screen.
	 *
	 * @return void
	 */
	private function maybe_refresh_token_for_screen( $screen_id ) {
		if ( 'dashboard' !== $screen_id && 'toplevel_page_googlesitekit-dashboard' !== $screen_id ) {
			return;
		}

		$this->refresh_shared_module_owner_tokens();

		if ( ! current_user_can( Permissions::AUTHENTICATE ) || ! $this->credentials()->has() ) {
			return;
		}

		$this->refresh_user_token();
	}

	/**
	 * Proactively refreshes the module owner's OAuth token for all shareable
	 * modules the current user can read shared data for.
	 *
	 * @since 1.70.0
	 *
	 * @return void
	 */
	private function refresh_shared_module_owner_tokens() {
		$shareable_modules = $this->modules->get_shareable_modules();
		foreach ( $shareable_modules as $module_slug => $module ) {
			if ( ! current_user_can( Permissions::READ_SHARED_MODULE_DATA, $module_slug ) ) {
				continue;
			}
			$owner_id = $module->get_owner_id();
			if ( ! $owner_id ) {
				continue;
			}
			$restore_user = $this->user_options->switch_user( $owner_id );
			$this->refresh_user_token();
			$restore_user();
		}
	}

	/**
	 * Proactively refreshes the current user's OAuth token.
	 *
	 * @since 1.70.0
	 *
	 * @return void
	 */
	private function refresh_user_token() {
		$token = $this->token->get();

		// Do nothing if the token is not set.
		if ( empty( $token['created'] ) || empty( $token['expires_in'] ) ) {
			return;
		}

		// Do nothing if the token expires in more than 5 minutes.
		if ( $token['created'] + $token['expires_in'] > time() + 5 * MINUTE_IN_SECONDS ) {
			return;
		}

		$this->get_oauth_client()->refresh_token();
	}

	/**
	 * Accessible method to call refresh_user_token() for classes using Authentication.
	 *
	 * @since n.e.x.t
	 *
	 * @return void
	 */
	public function do_refresh_user_token() {
		$this->refresh_user_token();
	}

	/**
	 * Handles receiving a temporary OAuth code.
	 *
	 * @since 1.0.0
	 * @since 1.32.0 Moved connect and disconnect actions to dedicated handlers.
	 */
	private function handle_oauth() {
		if ( defined( 'WP_CLI' ) && WP_CLI ) {
			return;
		}

		// Handles Direct OAuth client request.
		if ( $this->context->input()->filter( INPUT_GET, 'oauth2callback' ) ) {
			if ( ! current_user_can( Permissions::AUTHENTICATE ) ) {
				wp_die( esc_html__( 'You don’t have permissions to authenticate with Site Kit.', 'google-site-kit' ), 403 );
			}

			$this->get_oauth_client()->authorize_user();
		}
	}

	/**
	 * Handles request to connect via oAuth.
	 *
	 * @since 1.32.0
	 */
	private function handle_connect() {
		$input = $this->context->input();
		$nonce = $input->filter( INPUT_GET, 'nonce' );
		if ( ! wp_verify_nonce( $nonce, self::ACTION_CONNECT ) ) {
			$this->invalid_nonce_error( self::ACTION_CONNECT );
		}

		if ( ! current_user_can( Permissions::AUTHENTICATE ) ) {
			wp_die( esc_html__( 'You don’t have permissions to authenticate with Site Kit.', 'google-site-kit' ), 403 );
		}

		$redirect_url = $input->filter( INPUT_GET, 'redirect', FILTER_DEFAULT );
		if ( $redirect_url ) {
			$redirect_url = esc_url_raw( wp_unslash( $redirect_url ) );
		}

		// User is trying to authenticate, but access token hasn't been set.
		$additional_scopes = $input->filter( INPUT_GET, 'additional_scopes', FILTER_DEFAULT, FILTER_REQUIRE_ARRAY );

		wp_safe_redirect(
			$this->get_oauth_client()->get_authentication_url( $redirect_url, $additional_scopes )
		);
		exit();
	}

	/**
	 * Handles request to disconnect via oAuth.
	 *
	 * @since 1.32.0
	 */
	private function handle_disconnect() {
		$nonce = $this->context->input()->filter( INPUT_GET, 'nonce' );
		if ( ! wp_verify_nonce( $nonce, self::ACTION_DISCONNECT ) ) {
			$this->invalid_nonce_error( self::ACTION_DISCONNECT );
		}

		if ( ! current_user_can( Permissions::AUTHENTICATE ) ) {
			wp_die( esc_html__( 'You don’t have permissions to authenticate with Site Kit.', 'google-site-kit' ), 403 );
		}

		$this->disconnect();

		$redirect_url = $this->context->admin_url(
			'splash',
			array(
				'googlesitekit_reset_session' => 1,
			)
		);

		wp_safe_redirect( $redirect_url );
		exit();
	}

	/**
	 * Gets the update core URL if the user can update the WordPress core version.
	 *
	 * If the site is multisite, it gets the update core URL for the network admin.
	 *
	 * @since 1.85.0
	 *
	 * @return string The update core URL.
	 */
	private function get_update_core_url() {
		if ( ! current_user_can( 'update_core' ) ) {
			return null;
		}

		if ( is_multisite() ) {
			return admin_url( 'network/update-core.php' );
		}

		return admin_url( 'update-core.php' );
	}

	/**
	 * Modifies the base data to pass to JS.
	 *
	 * @since 1.2.0
	 *
	 * @param array $data Inline JS data.
	 * @return array Filtered $data.
	 */
	private function inline_js_base_data( $data ) {
		$data['isOwner']             = $this->owner_id->get() === get_current_user_id();
		$data['splashURL']           = esc_url_raw( $this->context->admin_url( 'splash' ) );
		$data['proxySetupURL']       = '';
		$data['proxyPermissionsURL'] = '';
		$data['usingProxy']          = false;
		$data['isAuthenticated']     = $this->is_authenticated();
		$data['setupErrorCode']      = null;
		$data['setupErrorMessage']   = null;
		$data['setupErrorRedoURL']   = null;
		$data['proxySupportLinkURL'] = null;
		$data['updateCoreURL']       = null;

		if ( $this->credentials->using_proxy() ) {
			$auth_client                 = $this->get_oauth_client();
			$data['proxySetupURL']       = esc_url_raw( $this->get_proxy_setup_url() );
			$data['proxyPermissionsURL'] = esc_url_raw( $this->get_proxy_permissions_url() );
			$data['usingProxy']          = true;
			$data['proxySupportLinkURL'] = esc_url_raw( $this->get_proxy_support_link_url() );
			$data['updateCoreURL']       = esc_url_raw( $this->get_update_core_url() );

			// Check for an error in the proxy setup.
			$error_code = $this->user_options->get( OAuth_Client::OPTION_ERROR_CODE );

			// If an error is found, add it to the data we send to the client.
			//
			// We'll also remove the existing access code in the user options,
			// because it isn't valid (given there was a setup error).
			if ( ! empty( $error_code ) ) {
				$data['setupErrorCode']    = $error_code;
				$data['setupErrorMessage'] = $auth_client->get_error_message( $error_code );

				// Get credentials needed to authenticate with the proxy
				// so we can build a new setup URL.
				$credentials = $this->credentials->get();

				$access_code = $this->user_options->get( OAuth_Client::OPTION_PROXY_ACCESS_CODE );

				// Both the access code and site ID are needed to generate
				// a setup URL.
				if ( $access_code && ! empty( $credentials['oauth2_client_id'] ) ) {
					$setup_url = $this->google_proxy->setup_url(
						array(
							'code'    => $access_code,
							'site_id' => $credentials['oauth2_client_id'],
						)
					);

					$this->user_options->delete( OAuth_Client::OPTION_PROXY_ACCESS_CODE );
				} elseif ( $this->is_authenticated() ) {
					$setup_url = $this->get_connect_url();
				} else {
					$setup_url = $data['proxySetupURL'];
				}

				// Add the setup URL to the data sent to the client.
				$data['setupErrorRedoURL'] = $setup_url;

				// Remove the error code from the user options so it doesn't
				// appear again.
				$this->user_options->delete( OAuth_Client::OPTION_ERROR_CODE );
			}
		}

		$version = get_bloginfo( 'version' );

		$data['wpVersion'] = $this->inline_js_wp_version( $version );

		if ( version_compare( $version, '5.5', '>=' ) && function_exists( 'wp_is_auto_update_enabled_for_type' ) ) {
			$data['changePluginAutoUpdatesCapacity'] = Auto_Updates::is_plugin_autoupdates_enabled() && Auto_Updates::AUTO_UPDATE_NOT_FORCED === Auto_Updates::sitekit_forced_autoupdates_status();
			$data['siteKitAutoUpdatesEnabled']       = Auto_Updates::is_sitekit_autoupdates_enabled();
		}

		$data['pluginBasename'] = GOOGLESITEKIT_PLUGIN_BASENAME;

		$current_user      = wp_get_current_user();
		$data['userRoles'] = $current_user->roles;

		return $data;
	}

	/**
	 * Gets the WP version to pass to JS.
	 *
	 * @since 1.93.0
	 *
	 * @param string $version The WP version.
	 * @return array The WP version to pass to JS.
	 */
	private function inline_js_wp_version( $version ) {
		// The trailing '.0' is added to the $version to ensure there are always at least 2 segments in the version.
		// This is necessary in case the minor version is stripped from the version string by a plugin.
		// See https://github.com/google/site-kit-wp/issues/4963 for more details.
		list( $major, $minor ) = explode( '.', $version . '.0' );

		return array(
			'version' => $version,
			'major'   => (int) $major,
			'minor'   => (int) $minor,
		);
	}

	/**
	 * Modifies the admin data to pass to JS.
	 *
	 * @since 1.0.0
	 *
	 * @param array $data Inline JS data.
	 * @return array Filtered $data.
	 */
	private function inline_js_admin_data( $data ) {
		$data['connectURL']    = esc_url_raw( $this->get_connect_url() );
		$data['disconnectURL'] = esc_url_raw( $this->get_disconnect_url() );

		return $data;
	}

	/**
	 * Modifies the setup data to pass to JS.
	 *
	 * @since 1.0.0
	 *
	 * @param array $data Inline JS data.
	 * @return array Filtered $data.
	 */
	private function inline_js_setup_data( $data ) {
		$auth_client      = $this->get_oauth_client();
		$is_authenticated = $this->is_authenticated();

		$data['isSiteKitConnected'] = $this->credentials->has();
		$data['isResettable']       = $this->options->has( Credentials::OPTION );
		$data['isAuthenticated']    = $is_authenticated;
		$data['requiredScopes']     = $auth_client->get_required_scopes();
		$data['grantedScopes']      = $is_authenticated ? $auth_client->get_granted_scopes() : array();
		$data['unsatisfiedScopes']  = $is_authenticated ? $auth_client->get_unsatisfied_scopes() : array();
		$data['needReauthenticate'] = $auth_client->needs_reauthentication();

		// All admins need to go through site verification process.
		if ( current_user_can( Permissions::MANAGE_OPTIONS ) ) {
			$data['isVerified'] = $this->verification->has();
		} else {
			$data['isVerified'] = false;
		}

		// The actual data for this is passed in from the Search Console module.
		if ( ! isset( $data['hasSearchConsoleProperty'] ) ) {
			$data['hasSearchConsoleProperty'] = false;
		}

		return $data;
	}

	/**
	 * Adds / modifies tracking relevant data to pass to JS.
	 *
	 * @since 1.78.0
	 *
	 * @param array $data Inline JS data.
	 * @return array Filtered $data.
	 */
	private function inline_js_tracking_data( $data ) {
		$data['isAuthenticated'] = $this->is_authenticated();
		$data['userRoles']       = wp_get_current_user()->roles;

		return $data;
	}

	/**
	 * Add allowed redirect host to safe wp_safe_redirect
	 *
	 * @since 1.0.0
	 *
	 * @param array $hosts Array of safe hosts to redirect to.
	 *
	 * @return array
	 */
	private function allowed_redirect_hosts( $hosts ) {
		$hosts[] = 'accounts.google.com';
		$hosts[] = URL::parse( $this->google_proxy->url(), PHP_URL_HOST );

		// In the case of IDNs, ensure the ASCII and non-ASCII domains
		// are treated as allowable origins.
		$admin_hostname = URL::parse( admin_url(), PHP_URL_HOST );

		// See \Requests_IDNAEncoder::is_ascii.
		$is_ascii = preg_match( '/(?:[^\x00-\x7F])/', $admin_hostname ) !== 1;

		// If this host is already an ASCII-only string, it's either
		// not an IDN or it's an ASCII-formatted IDN.
		// We only need to intervene if it is non-ASCII.
		if ( ! $is_ascii ) {
			// If this host is an IDN in Unicode format, we need to add the
			// urlencoded versions of the domain to the `$hosts` array,
			// because this is what will be used for redirects.
			$hosts[] = rawurlencode( $admin_hostname );
		}

		return $hosts;
	}

	/**
<<<<<<< HEAD
	 * Gets related REST routes.
	 *
	 * @since 1.3.0
	 *
	 * @return array List of REST_Route objects.
	 */
	private function get_rest_routes() {
		$can_setup = function () {
			return current_user_can( Permissions::SETUP );
		};

		$can_access_authentication = function () {
			return current_user_can( Permissions::VIEW_SPLASH ) || current_user_can( Permissions::VIEW_DASHBOARD );
		};

		$can_disconnect = function () {
			return current_user_can( Permissions::AUTHENTICATE );
		};

		$can_view_authenticated_dashboard = function () {
			return current_user_can( Permissions::VIEW_AUTHENTICATED_DASHBOARD );
		};

		return array(
			new REST_Route(
				'core/site/data/connection',
				array(
					array(
						'methods'             => WP_REST_Server::READABLE,
						'callback'            => function () {
							$data = array(
								'connected'          => $this->credentials->has(),
								'resettable'         => $this->options->has( Credentials::OPTION ),
								'setupCompleted'     => $this->is_setup_completed(),
								'hasConnectedAdmins' => $this->has_connected_admins->get(),
								'hasMultipleAdmins'  => $this->has_multiple_admins->get(),
								'ownerID'            => $this->owner_id->get(),
							);

							return new WP_REST_Response( $data );
						},
						'permission_callback' => $can_setup,
					),
				)
			),
			new REST_Route(
				'core/user/data/authentication',
				array(
					array(
						'methods'             => WP_REST_Server::READABLE,
						'callback'            => function () {
							$oauth_client     = $this->get_oauth_client();
							$is_authenticated = $this->is_authenticated();

							$data = array(
								'authenticated'         => $is_authenticated,
								'requiredScopes'        => $oauth_client->get_required_scopes(),
								'grantedScopes'         => $is_authenticated ? $oauth_client->get_granted_scopes() : array(),
								'unsatisfiedScopes'     => $is_authenticated ? $oauth_client->get_unsatisfied_scopes() : array(),
								'needsReauthentication' => $oauth_client->needs_reauthentication(),
								'disconnectedReason'    => $this->disconnected_reason->get(),
								'connectedProxyURL'     => $this->connected_proxy_url->get(),
							);

							return new WP_REST_Response( $data );
						},
						'permission_callback' => $can_access_authentication,
					),
				)
			),
			new REST_Route(
				'core/user/data/disconnect',
				array(
					array(
						'methods'             => WP_REST_Server::EDITABLE,
						'callback'            => function () {
							$this->disconnect();
							return new WP_REST_Response( true );
						},
						'permission_callback' => $can_disconnect,
					),
				)
			),
			new REST_Route(
				'core/user/data/get-token',
				array(
					array(
						'methods'             => WP_REST_Server::CREATABLE,
						'callback'            => function () {
							$this->refresh_user_token();
							return new WP_REST_Response(
								array(
									'token' => $this->get_oauth_client()->get_access_token(),
								)
							);
						},
						'permission_callback' => $can_view_authenticated_dashboard,
					),
				)
			),
		);
	}

	/**
=======
>>>>>>> 905fa5b9
	 * Shows admin notification for authentication related issues.
	 *
	 * @since 1.0.0
	 *
	 * @param array $notices Array of admin notices.
	 *
	 * @return array Array of admin notices.
	 */
	private function authentication_admin_notices( $notices ) {

		// Only include notices if in the correct admin panel.
		if ( $this->context->is_network_mode() !== is_network_admin() ) {
			return $notices;
		}

		$notices[] = $this->get_reauthentication_needed_notice();
		$notices[] = $this->get_reconnect_after_url_mismatch_notice();

		return $notices;
	}

	/**
	 * Gets reconnect notice.
	 *
	 * @since 1.17.0
	 *
	 * @return Notice Notice object.
	 */
	private function get_reconnect_after_url_mismatch_notice() {
		return new Notice(
			'reconnect_after_url_mismatch',
			array(
				'content'         => function () {
					$connected_url = $this->connected_proxy_url->get();
					$current_url   = $this->context->get_canonical_home_url();
					$content       = '<p>' . sprintf(
						/* translators: 1: Plugin name. 2: URL change message. 3: Proxy setup URL. 4: Reconnect string. 5: Proxy support link for the url-has-changed help page. 6: Help link message. */
						__( '%1$s: %2$s <a href="%3$s">%4$s</a>. <a target="_blank" href="%5$s">%6$s</a>', 'google-site-kit' ),
						esc_html__( 'Site Kit by Google', 'google-site-kit' ),
						esc_html__( 'Looks like the URL of your site has changed. In order to continue using Site Kit, you’ll need to reconnect, so that your plugin settings are updated with the new URL.', 'google-site-kit' ),
						esc_url( $this->get_proxy_setup_url() ),
						esc_html__( 'Reconnect', 'google-site-kit' ),
						esc_url( $this->get_proxy_support_link_url() . '/?doc=url-has-changed' ),
						esc_html__( 'Get help', 'google-site-kit' )
					) . '</p>';

					// Only show the comparison if URLs don't match as it is possible
					// they could already match again at this point, although they most likely won't.
					if ( ! $this->connected_proxy_url->matches_url( $current_url ) ) {
						$content .= sprintf(
							'<ul><li>%s</li><li>%s</li></ul>',
							sprintf(
								/* translators: %s: Previous URL */
								esc_html__( 'Old URL: %s', 'google-site-kit' ),
								$connected_url
							),
							sprintf(
								/* translators: %s: Current URL */
								esc_html__( 'New URL: %s', 'google-site-kit' ),
								$current_url
							)
						);
					}

					return $content;
				},
				'type'            => Notice::TYPE_INFO,
				'active_callback' => function () {
					return $this->disconnected_reason->get() === Disconnected_Reason::REASON_CONNECTED_URL_MISMATCH
						&& $this->credentials->has();
				},
			)
		);
	}

	/**
	 * Gets re-authentication notice.
	 *
	 * @since 1.0.0
	 *
	 * @return Notice Notice object.
	 */
	private function get_reauthentication_needed_notice() {
		return new Notice(
			'needs_reauthentication',
			array(
				'content'         => function () {
					ob_start();
					?>
					<p>
						<?php
							echo esc_html(
								sprintf(
									/* translators: 1: Plugin name. 2: Message. */
									__( '%1$s: %2$s', 'google-site-kit' ),
									__( 'Site Kit by Google', 'google-site-kit' ),
									__( 'You need to reauthenticate your Google account.', 'google-site-kit' )
								)
							);
						?>
						<a
							href="#"
							onclick="clearSiteKitAppStorage()"
						><?php esc_html_e( 'Click here', 'google-site-kit' ); ?></a>
					</p>
					<?php
					BC_Functions::wp_print_inline_script_tag(
						sprintf(
							"
							function clearSiteKitAppStorage() {
								if ( localStorage ) {
									localStorage.clear();
								}
								if ( sessionStorage ) {
									sessionStorage.clear();
								}
								document.location = '%s';
							}
							",
							esc_url_raw( $this->get_connect_url() )
						)
					);
					return ob_get_clean();
				},
				'type'            => Notice::TYPE_SUCCESS,
				'active_callback' => function () {
					if ( ! empty( $this->user_options->get( OAuth_Client::OPTION_ERROR_CODE ) ) ) {
						return false;
					}

					$unsatisfied_scopes = $this->get_oauth_client()->get_unsatisfied_scopes();

					if (
						count( $unsatisfied_scopes ) === 1
						&& 'https://www.googleapis.com/auth/tagmanager.readonly' === $unsatisfied_scopes[0]
					) {
						return false;
					}

					return $this->get_oauth_client()->needs_reauthentication();
				},
			)
		);
	}

	/**
	 * Sets the current connected proxy URL.
	 *
	 * @since 1.17.0
	 */
	private function set_connected_proxy_url() {
		$this->connected_proxy_url->set( $this->context->get_canonical_home_url() );
	}

	/**
	 * Checks whether the current site URL has changed or not. If the URL has been changed,
	 * it disconnects the Site Kit and sets the disconnected reason to "connected_url_mismatch".
	 *
	 * @since 1.17.0
	 */
	private function check_connected_proxy_url() {
		if ( $this->connected_proxy_url->matches_url( $this->context->get_canonical_home_url() ) ) {
			return;
		}

		if ( ! current_user_can( Permissions::SETUP ) ) {
			return;
		}

		if ( ! $this->credentials->has() ) {
			return;
		}

		if ( ! $this->credentials->using_proxy() ) {
			return;
		}

		if ( ! $this->is_authenticated() ) {
			return;
		}

		if ( ! $this->connected_proxy_url->has() ) {
			$this->set_connected_proxy_url();
			return;
		}

		$this->disconnect();
		$this->disconnected_reason->set( Disconnected_Reason::REASON_CONNECTED_URL_MISMATCH );
	}

	/**
	 * Gets the publicly visible URL to set up the plugin with the authentication proxy.
	 *
	 * @since 1.17.0
	 *
	 * @return string An URL for googlesitekit_proxy_connect_user action protected with a nonce.
	 */
	private function get_proxy_setup_url() {
		return add_query_arg(
			array(
				'action' => Google_Proxy::ACTION_SETUP_START,
				'nonce'  => wp_create_nonce( Google_Proxy::ACTION_SETUP_START ),
			),
			admin_url( 'index.php' )
		);
	}

	/**
	 * Handles proxy permissions.
	 *
	 * @since 1.18.0
	 */
	private function handle_proxy_permissions() {
		$nonce = $this->context->input()->filter( INPUT_GET, 'nonce' );
		if ( ! wp_verify_nonce( $nonce, Google_Proxy::ACTION_PERMISSIONS ) ) {
			$this->invalid_nonce_error( Google_Proxy::ACTION_PERMISSIONS );
		}

		if ( ! current_user_can( Permissions::AUTHENTICATE ) ) {
			wp_die( esc_html__( 'You have insufficient permissions to manage Site Kit permissions.', 'google-site-kit' ) );
		}

		if ( ! $this->credentials->using_proxy() ) {
			wp_die( esc_html__( 'Site Kit is not configured to use the authentication proxy.', 'google-site-kit' ) );
		}

		wp_safe_redirect( $this->get_oauth_client()->get_proxy_permissions_url() );
		exit;
	}

	/**
	 * Gets the proxy permission URL.
	 *
	 * @since 1.18.0
	 *
	 * @return string Proxy permission URL.
	 */
	private function get_proxy_permissions_url() {
		return add_query_arg(
			array(
				'action' => Google_Proxy::ACTION_PERMISSIONS,
				'nonce'  => wp_create_nonce( Google_Proxy::ACTION_PERMISSIONS ),
			),
			admin_url( 'index.php' )
		);
	}

	/**
	 * Gets the proxy support URL.
	 *
	 * @since 1.80.0
	 *
	 * @return string|null Support URL.
	 */
	public function get_proxy_support_link_url() {
		return $this->google_proxy->url( Google_Proxy::SUPPORT_LINK_URI );
	}

	/**
	 * Invalid nonce error handler.
	 *
	 * @since 1.42.0
	 *
	 * @param string $action Action name.
	 */
	public function invalid_nonce_error( $action ) {
		if ( strpos( $action, 'googlesitekit_proxy_' ) !== 0 ) {
			wp_nonce_ays( $action );
			return;
		}
		// Copied from wp_nonce_ays() with tweak to the url.
		$html  = __( 'The link you followed has expired.', 'google-site-kit' );
		$html .= '</p><p>';
		$html .= sprintf(
			/* translators: 1: Admin splash URL. 2: Support link URL. */
			__( '<a href="%1$s">Please try again</a>. Retry didn’t work? <a href="%2$s" target="_blank">Get help</a>.', 'google-site-kit' ),
			esc_url( Plugin::instance()->context()->admin_url( 'splash' ) ),
			esc_url( $this->get_proxy_support_link_url() . '?error_id=nonce_expired' )
		);
		wp_die( $html, __( 'Something went wrong.', 'google-site-kit' ), 403 ); // phpcs:ignore WordPress.Security.EscapeOutput.OutputNotEscaped
	}

	/**
	 * Helper method to return options property.
	 *
	 * @since n.e.x.t
	 *
	 * @return Options
	 */
	public function get_options_instance() {
		return $this->options;
	}

	/**
	 * Helper method to return has_connected_admins property.
	 *
	 * @since n.e.x.t
	 *
	 * @return Has_Connected_Admins
	 */
	public function get_has_connected_admins_instance() {
		return $this->has_connected_admins;
	}

	/**
	 * Helper method to return has_multiple_admins property.
	 *
	 * @since n.e.x.t
	 *
	 * @return Has_Multiple_Admins
	 */
	public function get_has_multiple_admins_instance() {
		return $this->has_multiple_admins;
	}

	/**
	 * Helper method to return owner_id property.
	 *
	 * @since n.e.x.t
	 *
	 * @return Owner_ID
	 */
	public function get_owner_id_instance() {
		return $this->owner_id;
	}

	/**
	 * Helper method to return disconnected_reason property.
	 *
	 * @since n.e.x.t
	 *
	 * @return Disconnected_Reason
	 */
	public function get_disconnected_reason_instance() {
		return $this->disconnected_reason;
	}

	/**
	 * Helper method to return connected_proxy_url property.
	 *
	 * @since n.e.x.t
	 *
	 * @return Connected_Proxy_URL
	 */
	public function get_connected_proxy_url_instance() {
		return $this->connected_proxy_url;
	}
}<|MERGE_RESOLUTION|>--- conflicted
+++ resolved
@@ -313,27 +313,6 @@
 		);
 
 		add_filter(
-<<<<<<< HEAD
-			'googlesitekit_rest_routes',
-			function ( $routes ) {
-				return array_merge( $routes, $this->get_rest_routes() );
-			}
-		);
-
-		add_filter(
-			'googlesitekit_apifetch_preload_paths',
-			function ( $routes ) {
-				$authentication_routes = array(
-					'/' . REST_Routes::REST_ROOT . '/core/site/data/connection',
-					'/' . REST_Routes::REST_ROOT . '/core/user/data/authentication',
-				);
-				return array_merge( $routes, $authentication_routes );
-			}
-		);
-
-		add_filter(
-=======
->>>>>>> 905fa5b9
 			'googlesitekit_user_data',
 			function ( $user ) {
 				if ( $this->profile->has() ) {
@@ -1051,113 +1030,6 @@
 	}
 
 	/**
-<<<<<<< HEAD
-	 * Gets related REST routes.
-	 *
-	 * @since 1.3.0
-	 *
-	 * @return array List of REST_Route objects.
-	 */
-	private function get_rest_routes() {
-		$can_setup = function () {
-			return current_user_can( Permissions::SETUP );
-		};
-
-		$can_access_authentication = function () {
-			return current_user_can( Permissions::VIEW_SPLASH ) || current_user_can( Permissions::VIEW_DASHBOARD );
-		};
-
-		$can_disconnect = function () {
-			return current_user_can( Permissions::AUTHENTICATE );
-		};
-
-		$can_view_authenticated_dashboard = function () {
-			return current_user_can( Permissions::VIEW_AUTHENTICATED_DASHBOARD );
-		};
-
-		return array(
-			new REST_Route(
-				'core/site/data/connection',
-				array(
-					array(
-						'methods'             => WP_REST_Server::READABLE,
-						'callback'            => function () {
-							$data = array(
-								'connected'          => $this->credentials->has(),
-								'resettable'         => $this->options->has( Credentials::OPTION ),
-								'setupCompleted'     => $this->is_setup_completed(),
-								'hasConnectedAdmins' => $this->has_connected_admins->get(),
-								'hasMultipleAdmins'  => $this->has_multiple_admins->get(),
-								'ownerID'            => $this->owner_id->get(),
-							);
-
-							return new WP_REST_Response( $data );
-						},
-						'permission_callback' => $can_setup,
-					),
-				)
-			),
-			new REST_Route(
-				'core/user/data/authentication',
-				array(
-					array(
-						'methods'             => WP_REST_Server::READABLE,
-						'callback'            => function () {
-							$oauth_client     = $this->get_oauth_client();
-							$is_authenticated = $this->is_authenticated();
-
-							$data = array(
-								'authenticated'         => $is_authenticated,
-								'requiredScopes'        => $oauth_client->get_required_scopes(),
-								'grantedScopes'         => $is_authenticated ? $oauth_client->get_granted_scopes() : array(),
-								'unsatisfiedScopes'     => $is_authenticated ? $oauth_client->get_unsatisfied_scopes() : array(),
-								'needsReauthentication' => $oauth_client->needs_reauthentication(),
-								'disconnectedReason'    => $this->disconnected_reason->get(),
-								'connectedProxyURL'     => $this->connected_proxy_url->get(),
-							);
-
-							return new WP_REST_Response( $data );
-						},
-						'permission_callback' => $can_access_authentication,
-					),
-				)
-			),
-			new REST_Route(
-				'core/user/data/disconnect',
-				array(
-					array(
-						'methods'             => WP_REST_Server::EDITABLE,
-						'callback'            => function () {
-							$this->disconnect();
-							return new WP_REST_Response( true );
-						},
-						'permission_callback' => $can_disconnect,
-					),
-				)
-			),
-			new REST_Route(
-				'core/user/data/get-token',
-				array(
-					array(
-						'methods'             => WP_REST_Server::CREATABLE,
-						'callback'            => function () {
-							$this->refresh_user_token();
-							return new WP_REST_Response(
-								array(
-									'token' => $this->get_oauth_client()->get_access_token(),
-								)
-							);
-						},
-						'permission_callback' => $can_view_authenticated_dashboard,
-					),
-				)
-			),
-		);
-	}
-
-	/**
-=======
->>>>>>> 905fa5b9
 	 * Shows admin notification for authentication related issues.
 	 *
 	 * @since 1.0.0
