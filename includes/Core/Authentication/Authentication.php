<?php
/**
 * Class Google\Site_Kit\Core\Authentication\Authentication
 *
 * @package   Google\Site_Kit
 * @copyright 2021 Google LLC
 * @license   https://www.apache.org/licenses/LICENSE-2.0 Apache License 2.0
 * @link      https://sitekit.withgoogle.com
 */

namespace Google\Site_Kit\Core\Authentication;

use Google\Site_Kit\Context;
use Google\Site_Kit\Core\Authentication\Clients\OAuth_Client;
use Google\Site_Kit\Core\Permissions\Permissions;
use Google\Site_Kit\Core\REST_API\REST_Route;
use Google\Site_Kit\Core\REST_API\REST_Routes;
use Google\Site_Kit\Core\Storage\Encrypted_Options;
use Google\Site_Kit\Core\Storage\Options;
use Google\Site_Kit\Core\Storage\User_Options;
use Google\Site_Kit\Core\Storage\Transients;
use Google\Site_Kit\Core\Admin\Notice;
use Google\Site_Kit\Core\Util\Feature_Flags;
use Google\Site_Kit\Core\Util\Method_Proxy_Trait;
use Google\Site_Kit\Core\Authentication\Google_Proxy;
use Google\Site_Kit\Core\User_Input\User_Input;
use Google\Site_Kit\Plugin;
use WP_Error;
use WP_REST_Server;
use WP_REST_Request;
use WP_REST_Response;
use Google\Site_Kit\Core\Modules\Modules;
use Google\Site_Kit\Core\Util\BC_Functions;
use Google\Site_Kit\Core\Util\URL;

/**
 * Authentication Class.
 *
 * @since 1.0.0
 * @access private
 * @ignore
 */
final class Authentication {

	use Method_Proxy_Trait;

	const ACTION_CONNECT    = 'googlesitekit_connect';
	const ACTION_DISCONNECT = 'googlesitekit_disconnect';

	/**
	 * Plugin context.
	 *
	 * @since 1.0.0
	 * @var Context
	 */
	private $context;

	/**
	 * Options object.
	 *
	 * @since 1.0.0
	 *
	 * @var Options
	 */
	private $options = null;

	/**
	 * User_Options object.
	 *
	 * @since 1.0.0
	 *
	 * @var User_Options
	 */
	private $user_options = null;

	/**
<<<<<<< HEAD
	 * User_Input_Settings
=======
	 * User_Input_State object.
	 *
	 * @since 1.20.0
	 *
	 * @var User_Input_State
	 */
	private $user_input_state = null;

	/**
	 * User_Input
>>>>>>> fda94097
	 *
	 * @since 1.90.0
	 *
	 * @var User_Input
	 */
	private $user_input = null;

	/**
	 * Transients object.
	 *
	 * @since 1.0.0
	 *
	 * @var Transients
	 */
	private $transients = null;

	/**
	 * Modules object.
	 *
	 * @since 1.70.0
	 *
	 * @var Modules
	 */
	private $modules = null;

	/**
	 * OAuth client object.
	 *
	 * @since 1.0.0
	 *
	 * @var Clients\OAuth_Client
	 */
	private $auth_client = null;

	/**
	 * OAuth credentials instance.
	 *
	 * @since 1.0.0
	 * @var Credentials
	 */
	protected $credentials;

	/**
	 * Verification instance.
	 *
	 * @since 1.0.0
	 * @var Verification
	 */
	protected $verification;

	/**
	 * Verification meta instance.
	 *
	 * @since 1.1.0
	 * @var Verification_Meta
	 */
	protected $verification_meta;

	/**
	 * Verification file instance.
	 *
	 * @since 1.1.0
	 * @var Verification_File
	 */
	protected $verification_file;

	/**
	 * Profile instance.
	 *
	 * @since 1.0.0
	 * @var Profile
	 */
	protected $profile;

	/**
	 * Token instance.
	 *
	 * @since 1.39.0
	 * @var Token
	 */
	protected $token;

	/**
	 * Owner_ID instance.
	 *
	 * @since 1.16.0
	 * @var Owner_ID
	 */
	protected $owner_id;

	/**
	 * Has_Connected_Admins instance.
	 *
	 * @since 1.14.0
	 * @var Has_Connected_Admins
	 */
	protected $has_connected_admins;

	/**
	 * Has_Multiple_Admins instance.
	 *
	 * @since 1.29.0
	 * @var Has_Multiple_Admins
	 */
	protected $has_multiple_admins;

	/**
	 * Connected_Proxy_URL instance.
	 *
	 * @since 1.17.0
	 * @var Connected_Proxy_URL
	 */
	protected $connected_proxy_url;

	/**
	 * Disconnected_Reason instance.
	 *
	 * @since 1.17.0
	 * @var Disconnected_Reason
	 */
	protected $disconnected_reason;

	/**
	 * Google_Proxy instance.
	 *
	 * @since 1.1.2
	 * @var Google_Proxy
	 */
	protected $google_proxy;

	/**
	 * Initial_Version instance.
	 *
	 * @since 1.25.0
	 * @var Initial_Version
	 */
	protected $initial_version;

	/**
	 * Flag set when site fields are synchronized during the current request.
	 *
	 * @var bool
	 */
	private $did_sync_fields;

	/**
	 * Constructor.
	 *
	 * @since 1.0.0
	 *
	 * @param Context      $context      Plugin context.
	 * @param Options      $options      Optional. Option API instance. Default is a new instance.
	 * @param User_Options $user_options Optional. User Option API instance. Default is a new instance.
	 * @param Transients   $transients   Optional. Transient API instance. Default is a new instance.
	 */
	public function __construct(
		Context $context,
		Options $options = null,
		User_Options $user_options = null,
		Transients $transients = null
	) {
		$this->context              = $context;
		$this->options              = $options ?: new Options( $this->context );
		$this->user_options         = $user_options ?: new User_Options( $this->context );
		$this->transients           = $transients ?: new Transients( $this->context );
		$this->modules              = new Modules( $this->context, $this->options, $this->user_options, $this );
<<<<<<< HEAD
		$this->user_input_settings  = new User_Input_Settings( $context, $this, $transients );
=======
		$this->user_input_state     = new User_Input_State( $this->user_options );
		$this->user_input           = new User_Input( $context, $this->options, $this->user_options );
>>>>>>> fda94097
		$this->google_proxy         = new Google_Proxy( $this->context );
		$this->credentials          = new Credentials( new Encrypted_Options( $this->options ) );
		$this->verification         = new Verification( $this->user_options );
		$this->verification_meta    = new Verification_Meta( $this->user_options );
		$this->verification_file    = new Verification_File( $this->user_options );
		$this->profile              = new Profile( $this->user_options );
		$this->token                = new Token( $this->user_options );
		$this->owner_id             = new Owner_ID( $this->options );
		$this->has_connected_admins = new Has_Connected_Admins( $this->options, $this->user_options );
		$this->has_multiple_admins  = new Has_Multiple_Admins( $this->transients );
		$this->connected_proxy_url  = new Connected_Proxy_URL( $this->options );
		$this->disconnected_reason  = new Disconnected_Reason( $this->user_options );
		$this->initial_version      = new Initial_Version( $this->user_options );
	}

	/**
	 * Registers functionality through WordPress hooks.
	 *
	 * @since 1.0.0
	 */
	public function register() {
		$this->credentials()->register();
		$this->verification()->register();
		$this->verification_file()->register();
		$this->verification_meta()->register();
		$this->has_connected_admins->register();
		$this->owner_id->register();
		$this->connected_proxy_url->register();
		$this->disconnected_reason->register();
		$this->initial_version->register();
		$this->user_input->register();

		add_filter( 'allowed_redirect_hosts', $this->get_method_proxy( 'allowed_redirect_hosts' ) );
		add_filter( 'googlesitekit_admin_data', $this->get_method_proxy( 'inline_js_admin_data' ) );
		add_filter( 'googlesitekit_admin_notices', $this->get_method_proxy( 'authentication_admin_notices' ) );
		add_filter( 'googlesitekit_inline_base_data', $this->get_method_proxy( 'inline_js_base_data' ) );
		add_filter( 'googlesitekit_setup_data', $this->get_method_proxy( 'inline_js_setup_data' ) );
		add_filter( 'googlesitekit_is_feature_enabled', $this->get_method_proxy( 'filter_features_via_proxy' ), 10, 2 );

		add_action( 'googlesitekit_cron_update_remote_features', $this->get_method_proxy( 'cron_update_remote_features' ) );
		if ( ! wp_next_scheduled( 'googlesitekit_cron_update_remote_features' ) && ! wp_installing() ) {
			wp_schedule_event( time(), 'twicedaily', 'googlesitekit_cron_update_remote_features' );
		}

		add_action( 'admin_init', $this->get_method_proxy( 'handle_oauth' ) );
		add_action( 'admin_init', $this->get_method_proxy( 'check_connected_proxy_url' ) );
<<<<<<< HEAD

=======
		add_action( 'admin_init', $this->get_method_proxy( 'verify_user_input_settings' ) );
		add_action(
			'admin_init',
			function() {
				if (
					'googlesitekit-dashboard' === htmlspecialchars( $this->context->input()->filter( INPUT_GET, 'page' ) ?: '' )
					&& User_Input_State::VALUE_REQUIRED === $this->user_input_state->get()
				) {
					wp_safe_redirect( $this->context->admin_url( 'user-input' ) );
					exit;
				}
			}
		);
>>>>>>> fda94097
		add_action( 'admin_action_' . self::ACTION_CONNECT, $this->get_method_proxy( 'handle_connect' ) );
		add_action( 'admin_action_' . self::ACTION_DISCONNECT, $this->get_method_proxy( 'handle_disconnect' ) );

		add_action(
			'admin_action_' . Google_Proxy::ACTION_PERMISSIONS,
			function () {
				$this->handle_proxy_permissions();
			}
		);

		add_action(
			'googlesitekit_authorize_user',
			function ( $token_response, $scopes, $previous_scopes ) {
				if ( ! $this->credentials->using_proxy() ) {
					return;
				}

				$this->set_connected_proxy_url();
			},
			10,
			3
		);

		add_filter(
			'googlesitekit_rest_routes',
			function( $routes ) {
				return array_merge( $routes, $this->get_rest_routes() );
			}
		);

		add_filter(
			'googlesitekit_apifetch_preload_paths',
			function( $routes ) {
				$authentication_routes = array(
					'/' . REST_Routes::REST_ROOT . '/core/site/data/connection',
					'/' . REST_Routes::REST_ROOT . '/core/user/data/authentication',
				);
				return array_merge( $routes, $authentication_routes );
			}
		);

		add_filter(
			'googlesitekit_user_data',
			function( $user ) {
				if ( $this->profile->has() ) {
					$profile_data            = $this->profile->get();
					$user['user']['email']   = $profile_data['email'];
					$user['user']['picture'] = $profile_data['photo'];
					// Older versions of Site Kit (before 1.86.0) did not
					// fetch the user's full name, so we need to check for
					// that attribute before using it.
					$user['user']['full_name'] = isset( $profile_data['full_name'] ) ? $profile_data['full_name'] : null;
				}

				$user['connectURL']          = esc_url_raw( $this->get_connect_url() );
				$user['hasMultipleAdmins']   = $this->has_multiple_admins->get();
				$user['initialVersion']      = $this->initial_version->get();
				$user['isUserInputComplete'] = $this->user_input_settings->is_complete();
				$user['verified']            = $this->verification->has();

				return $user;
			}
		);

		add_filter( 'googlesitekit_inline_tracking_data', $this->get_method_proxy( 'inline_js_tracking_data' ) );

		// Synchronize site fields on shutdown when select options change.
		$option_updated = function () {
			$sync_site_fields = function () {
				if ( $this->did_sync_fields ) {
					return;
				}
				// This method should run no more than once per request.
				$this->did_sync_fields = true;

				if ( $this->credentials->using_proxy() ) {
					$this->google_proxy->sync_site_fields( $this->credentials() );
				}
			};
			add_action( 'shutdown', $sync_site_fields );
		};

		add_action( 'update_option_blogname', $option_updated );
		add_action( 'update_option_googlesitekit_db_version', $option_updated );

		add_action(
			OAuth_Client::CRON_REFRESH_PROFILE_DATA,
			function ( $user_id ) {
				$this->cron_refresh_profile_data( $user_id );
			}
		);

		// If no initial version set for the current user, set it when getting a new access token.
		if ( ! $this->initial_version->get() ) {
			$set_initial_version = function() {
				$this->initial_version->set( GOOGLESITEKIT_VERSION );
			};
			add_action( 'googlesitekit_authorize_user', $set_initial_version );
			add_action( 'googlesitekit_reauthorize_user', $set_initial_version );
		}

		add_action(
			'current_screen',
			function( $current_screen ) {
				$this->maybe_refresh_token_for_screen( $current_screen->id );
			}
		);

		add_action(
			'heartbeat_tick',
			function() {
				$this->maybe_refresh_token_for_screen( $this->context->input()->filter( INPUT_POST, 'screen_id' ) );
			}
		);
	}

	/**
	 * Gets the OAuth credentials object.
	 *
	 * @since 1.0.0
	 *
	 * @return Credentials Credentials instance.
	 */
	public function credentials() {
		return $this->credentials;
	}

	/**
	 * Gets the verification instance.
	 *
	 * @since 1.0.0
	 *
	 * @return Verification Verification instance.
	 */
	public function verification() {
		return $this->verification;
	}

	/**
	 * Gets the verification tag instance.
	 *
	 * @since 1.0.0
	 * @deprecated 1.1.0
	 *
	 * @return Verification_Meta Verification tag instance.
	 */
	public function verification_tag() {
		_deprecated_function( __METHOD__, '1.1.0', __CLASS__ . '::verification_meta()' );
		return $this->verification_meta;
	}

	/**
	 * Gets the verification meta instance.
	 *
	 * @since 1.1.0
	 *
	 * @return Verification_Meta Verification tag instance.
	 */
	public function verification_meta() {
		return $this->verification_meta;
	}

	/**
	 * Gets the verification file instance.
	 *
	 * @since 1.1.0
	 *
	 * @return Verification_File Verification file instance.
	 */
	public function verification_file() {
		return $this->verification_file;
	}

	/**
	 * Gets the Profile instance.
	 *
	 * @since 1.0.0
	 *
	 * @return Profile Profile instance.
	 */
	public function profile() {
		return $this->profile;
	}

	/**
	 * Gets the Token instance.
	 *
	 * @since 1.39.0
	 *
	 * @return Token Token instance.
	 */
	public function token() {
		return $this->token;
	}

	/**
	 * Gets the OAuth client instance.
	 *
	 * @since 1.0.0
	 *
	 * @return Clients\OAuth_Client OAuth client instance.
	 */
	public function get_oauth_client() {
		if ( ! $this->auth_client instanceof OAuth_Client ) {
			$this->auth_client = new OAuth_Client(
				$this->context,
				$this->options,
				$this->user_options,
				$this->credentials,
				$this->google_proxy,
				$this->profile,
				$this->token
			);
		}
		return $this->auth_client;
	}

	/**
	 * Gets the Google Proxy instance.
	 *
	 * @since 1.19.0
	 *
	 * @return Google_Proxy An instance of Google Proxy.
	 */
	public function get_google_proxy() {
		return $this->google_proxy;
	}

	/**
	 * Revokes authentication along with user options settings.
	 *
	 * @since 1.0.0
	 */
	public function disconnect() {
		global $wpdb;

		// Revoke token via API call.
		$this->get_oauth_client()->revoke_token();

		// Delete all user data.
		$user_id = $this->user_options->get_user_id();
		$prefix  = $this->user_options->get_meta_key( 'googlesitekit\_%' );

		// Reset Has_Connected_Admins setting.
		$this->has_connected_admins->delete();

		// phpcs:ignore WordPress.DB.DirectDatabaseQuery
		$wpdb->query(
			$wpdb->prepare( "DELETE FROM $wpdb->usermeta WHERE user_id = %d AND meta_key LIKE %s", $user_id, $prefix )
		);
		wp_cache_delete( $user_id, 'user_meta' );
	}

	/**
	 * Gets the URL for connecting to Site Kit.
	 *
	 * @since 1.0.0
	 * @since 1.32.0 Updated to use dedicated action URL.
	 *
	 * @return string Connect URL.
	 */
	public function get_connect_url() {
		return add_query_arg(
			array(
				'action' => self::ACTION_CONNECT,
				'nonce'  => wp_create_nonce( self::ACTION_CONNECT ),
			),
			admin_url( 'index.php' )
		);
	}

	/**
	 * Gets the URL for disconnecting from Site Kit.
	 *
	 * @since 1.0.0
	 * @since 1.32.0 Updated to use dedicated action URL.
	 *
	 * @return string Disconnect URL.
	 */
	public function get_disconnect_url() {
		return add_query_arg(
			array(
				'action' => self::ACTION_DISCONNECT,
				'nonce'  => wp_create_nonce( self::ACTION_DISCONNECT ),
			),
			admin_url( 'index.php' )
		);
	}

	/**
	 * Check if the current user is authenticated.
	 *
	 * @since 1.0.0
	 *
	 * @return boolean True if the user is authenticated, false otherwise.
	 */
	public function is_authenticated() {
		return $this->token->has();
	}
	/**
	 * Checks whether the Site Kit setup is considered complete.
	 *
	 * If this is not the case, most permissions will be force-prevented to ensure that only permissions required for
	 * initial setup are granted.
	 *
	 * @since 1.0.0
	 * @since 1.7.0 Moved from `Permissions` class.
	 *
	 * @return bool True if setup is completed, false otherwise.
	 */
	public function is_setup_completed() {
		if ( ! $this->credentials->has() ) {
			return false;
		}

		/**
		 * Filters whether the Site Kit plugin should consider its setup to be completed.
		 *
		 * This can be used by essential auto-activated modules to amend the result of this check.
		 *
		 * @since 1.0.0
		 *
		 * @param bool $complete Whether the setup is completed.
		 */
		return (bool) apply_filters( 'googlesitekit_setup_complete', true );
	}

	/**
	 * Refreshes user profile data in the background.
	 *
	 * @since 1.13.0
	 *
	 * @param int $user_id User ID to refresh profile data for.
	 */
	private function cron_refresh_profile_data( $user_id ) {
		$original_user_id = $this->user_options->get_user_id();
		$this->user_options->switch_user( $user_id );

		if ( $this->is_authenticated() ) {
			$this->get_oauth_client()->refresh_profile_data( 30 * MINUTE_IN_SECONDS );
		}

		$this->user_options->switch_user( $original_user_id );
	}

	/**
	 * Proactively refreshes the current user's OAuth token when on the
	 * Site Kit Plugin Dashboard screen.
	 *
	 * Also refreshes the module owner's OAuth token for all shareable modules
	 * the current user can read shared data for.
	 *
	 * @since 1.42.0
	 * @since 1.70.0 Moved the closure within regiser() to this method.
	 *
	 * @param string $screen_id The unique ID of the current WP_Screen.
	 *
	 * @return void
	 */
	private function maybe_refresh_token_for_screen( $screen_id ) {
		if ( 'dashboard' !== $screen_id && 'toplevel_page_googlesitekit-dashboard' !== $screen_id ) {
			return;
		}

		if ( Feature_Flags::enabled( 'dashboardSharing' ) ) {
			$this->refresh_shared_module_owner_tokens();
		}

		if ( ! current_user_can( Permissions::AUTHENTICATE ) || ! $this->credentials()->has() ) {
			return;
		}

		$this->refresh_user_token();
	}

	/**
	 * Proactively refreshes the module owner's OAuth token for all shareable
	 * modules the current user can read shared data for.
	 *
	 * @since 1.70.0
	 *
	 * @return void
	 */
	private function refresh_shared_module_owner_tokens() {
		$shareable_modules = $this->modules->get_shareable_modules();
		foreach ( $shareable_modules as $module_slug => $module ) {
			if ( ! current_user_can( Permissions::READ_SHARED_MODULE_DATA, $module_slug ) ) {
				continue;
			}
			$owner_id = $module->get_owner_id();
			if ( ! $owner_id ) {
				continue;
			}
			$restore_user = $this->user_options->switch_user( $owner_id );
			$this->refresh_user_token();
			$restore_user();
		}
	}

	/**
	 * Proactively refreshes the current user's OAuth token.
	 *
	 * @since 1.70.0
	 *
	 * @return void
	 */
	private function refresh_user_token() {
		$token = $this->token->get();

		// Do nothing if the token is not set.
		if ( empty( $token['created'] ) || empty( $token['expires_in'] ) ) {
			return;
		}

		// Do nothing if the token expires in more than 5 minutes.
		if ( $token['created'] + $token['expires_in'] > time() + 5 * MINUTE_IN_SECONDS ) {
			return;
		}

		$this->get_oauth_client()->refresh_token();
	}

	/**
	 * Handles receiving a temporary OAuth code.
	 *
	 * @since 1.0.0
	 * @since 1.32.0 Moved connect and disconnect actions to dedicated handlers.
	 */
	private function handle_oauth() {
		if ( defined( 'WP_CLI' ) && WP_CLI ) {
			return;
		}

		// Handles Direct OAuth client request.
		if ( $this->context->input()->filter( INPUT_GET, 'oauth2callback' ) ) {
			if ( ! current_user_can( Permissions::AUTHENTICATE ) ) {
				wp_die( esc_html__( 'You don\'t have permissions to authenticate with Site Kit.', 'google-site-kit' ), 403 );
			}

			$this->get_oauth_client()->authorize_user();
		}
	}

	/**
	 * Handles request to connect via oAuth.
	 *
	 * @since 1.32.0
	 */
	private function handle_connect() {
		$input = $this->context->input();
		$nonce = $input->filter( INPUT_GET, 'nonce' );
		if ( ! wp_verify_nonce( $nonce, self::ACTION_CONNECT ) ) {
			$this->invalid_nonce_error( self::ACTION_CONNECT );
		}

		if ( ! current_user_can( Permissions::AUTHENTICATE ) ) {
			wp_die( esc_html__( 'You don\'t have permissions to authenticate with Site Kit.', 'google-site-kit' ), 403 );
		}

		$redirect_url = $input->filter( INPUT_GET, 'redirect', FILTER_VALIDATE_URL );
		if ( $redirect_url ) {
			$redirect_url = esc_url_raw( wp_unslash( $redirect_url ) );
		}

		// User is trying to authenticate, but access token hasn't been set.
		$additional_scopes = $input->filter( INPUT_GET, 'additional_scopes', FILTER_DEFAULT, FILTER_REQUIRE_ARRAY );

		wp_safe_redirect(
			$this->get_oauth_client()->get_authentication_url( $redirect_url, $additional_scopes )
		);
		exit();
	}

	/**
	 * Handles request to disconnect via oAuth.
	 *
	 * @since 1.32.0
	 */
	private function handle_disconnect() {
		$nonce = $this->context->input()->filter( INPUT_GET, 'nonce' );
		if ( ! wp_verify_nonce( $nonce, self::ACTION_DISCONNECT ) ) {
			$this->invalid_nonce_error( self::ACTION_DISCONNECT );
		}

		if ( ! current_user_can( Permissions::AUTHENTICATE ) ) {
			wp_die( esc_html__( 'You don\'t have permissions to authenticate with Site Kit.', 'google-site-kit' ), 403 );
		}

		$this->disconnect();

		$redirect_url = $this->context->admin_url(
			'splash',
			array(
				'googlesitekit_reset_session' => 1,
			)
		);

		wp_safe_redirect( $redirect_url );
		exit();
	}

	/**
	 * Gets the update core URL if the user can update the WordPress core version.
	 *
	 * If the site is multisite, it gets the update core URL for the network admin.
	 *
	 * @since 1.85.0
	 *
	 * @return string The update core URL.
	 */
	private function get_update_core_url() {
		if ( ! current_user_can( 'update_core' ) ) {
			return null;
		}

		if ( is_multisite() ) {
			return admin_url( 'network/update-core.php' );
		}

		return admin_url( 'update-core.php' );
	}

	/**
	 * Modifies the base data to pass to JS.
	 *
	 * @since 1.2.0
	 *
	 * @param array $data Inline JS data.
	 * @return array Filtered $data.
	 */
	private function inline_js_base_data( $data ) {
		$data['isOwner']             = $this->owner_id->get() === get_current_user_id();
		$data['splashURL']           = esc_url_raw( $this->context->admin_url( 'splash' ) );
		$data['proxySetupURL']       = '';
		$data['proxyPermissionsURL'] = '';
		$data['usingProxy']          = false;
		$data['isAuthenticated']     = $this->is_authenticated();
		$data['setupErrorCode']      = null;
		$data['setupErrorMessage']   = null;
		$data['setupErrorRedoURL']   = null;
		$data['proxySupportLinkURL'] = null;
		$data['updateCoreURL']       = null;

		if ( $this->credentials->using_proxy() ) {
			$auth_client                 = $this->get_oauth_client();
			$data['proxySetupURL']       = esc_url_raw( $this->get_proxy_setup_url() );
			$data['proxyPermissionsURL'] = esc_url_raw( $this->get_proxy_permissions_url() );
			$data['usingProxy']          = true;
			$data['proxySupportLinkURL'] = esc_url_raw( $this->get_proxy_support_link_url() );
			$data['updateCoreURL']       = esc_url_raw( $this->get_update_core_url() );

			// Check for an error in the proxy setup.
			$error_code = $this->user_options->get( OAuth_Client::OPTION_ERROR_CODE );

			// If an error is found, add it to the data we send to the client.
			//
			// We'll also remove the existing access code in the user options,
			// because it isn't valid (given there was a setup error).
			if ( ! empty( $error_code ) ) {
				$data['setupErrorCode']    = $error_code;
				$data['setupErrorMessage'] = $auth_client->get_error_message( $error_code );

				// Get credentials needed to authenticate with the proxy
				// so we can build a new setup URL.
				$credentials = $this->credentials->get();

				$access_code = $this->user_options->get( OAuth_Client::OPTION_PROXY_ACCESS_CODE );

				// Both the access code and site ID are needed to generate
				// a setup URL.
				if ( $access_code && ! empty( $credentials['oauth2_client_id'] ) ) {
					$setup_url = $this->google_proxy->setup_url(
						array(
							'code'    => $access_code,
							'site_id' => $credentials['oauth2_client_id'],
						)
					);

					$this->user_options->delete( OAuth_Client::OPTION_PROXY_ACCESS_CODE );
				} elseif ( $this->is_authenticated() ) {
					$setup_url = $this->get_connect_url();
				} else {
					$setup_url = $data['proxySetupURL'];
				}

				// Add the setup URL to the data sent to the client.
				$data['setupErrorRedoURL'] = $setup_url;

				// Remove the error code from the user options so it doesn't
				// appear again.
				$this->user_options->delete( OAuth_Client::OPTION_ERROR_CODE );
			}
		}

		$version = get_bloginfo( 'version' );

		// The trailing '.0' is added to the $version to ensure there are always at least 2 segments in the version.
		// This is necessary in case the minor version is stripped from the version string by a plugin.
		// See https://github.com/google/site-kit-wp/issues/4963 for more details.
		list( $major, $minor ) = explode( '.', $version . '.0' );

		$data['wpVersion'] = array(
			'version' => $version,
			'major'   => (int) $major,
			'minor'   => (int) $minor,
		);

		$current_user      = wp_get_current_user();
		$data['userRoles'] = $current_user->roles;

		return $data;
	}

	/**
	 * Modifies the admin data to pass to JS.
	 *
	 * @since 1.0.0
	 *
	 * @param array $data Inline JS data.
	 * @return array Filtered $data.
	 */
	private function inline_js_admin_data( $data ) {
		$data['connectURL']    = esc_url_raw( $this->get_connect_url() );
		$data['disconnectURL'] = esc_url_raw( $this->get_disconnect_url() );

		return $data;
	}

	/**
	 * Modifies the setup data to pass to JS.
	 *
	 * @since 1.0.0
	 *
	 * @param array $data Inline JS data.
	 * @return array Filtered $data.
	 */
	private function inline_js_setup_data( $data ) {
		$auth_client      = $this->get_oauth_client();
		$is_authenticated = $this->is_authenticated();

		$data['isSiteKitConnected'] = $this->credentials->has();
		$data['isResettable']       = $this->options->has( Credentials::OPTION );
		$data['isAuthenticated']    = $is_authenticated;
		$data['requiredScopes']     = $auth_client->get_required_scopes();
		$data['grantedScopes']      = $is_authenticated ? $auth_client->get_granted_scopes() : array();
		$data['unsatisfiedScopes']  = $is_authenticated ? $auth_client->get_unsatisfied_scopes() : array();
		$data['needReauthenticate'] = $auth_client->needs_reauthentication();

		// All admins need to go through site verification process.
		if ( current_user_can( Permissions::MANAGE_OPTIONS ) ) {
			$data['isVerified'] = $this->verification->has();
		} else {
			$data['isVerified'] = false;
		}

		// The actual data for this is passed in from the Search Console module.
		if ( ! isset( $data['hasSearchConsoleProperty'] ) ) {
			$data['hasSearchConsoleProperty'] = false;
		}

		return $data;
	}

	/**
	 * Adds / modifies tracking relevant data to pass to JS.
	 *
	 * @since 1.78.0
	 *
	 * @param array $data Inline JS data.
	 * @return array Filtered $data.
	 */
	private function inline_js_tracking_data( $data ) {
		$data['isAuthenticated'] = $this->is_authenticated();
		$data['userRoles']       = wp_get_current_user()->roles;

		return $data;
	}

	/**
	 * Add allowed redirect host to safe wp_safe_redirect
	 *
	 * @since 1.0.0
	 *
	 * @param array $hosts Array of safe hosts to redirect to.
	 *
	 * @return array
	 */
	private function allowed_redirect_hosts( $hosts ) {
		$hosts[] = 'accounts.google.com';
		$hosts[] = URL::parse( $this->google_proxy->url(), PHP_URL_HOST );

		return $hosts;
	}

	/**
	 * Gets related REST routes.
	 *
	 * @since 1.3.0
	 *
	 * @return array List of REST_Route objects.
	 */
	private function get_rest_routes() {
		$can_setup = function() {
			return current_user_can( Permissions::SETUP );
		};

		$can_access_authentication = function() {
			return current_user_can( Permissions::VIEW_SPLASH ) || current_user_can( Permissions::VIEW_DASHBOARD );
		};

		$can_disconnect = function() {
			return current_user_can( Permissions::AUTHENTICATE );
		};

		return array(
			new REST_Route(
				'core/site/data/connection',
				array(
					array(
						'methods'             => WP_REST_Server::READABLE,
						'callback'            => function( WP_REST_Request $request ) {
							$data = array(
								'connected'          => $this->credentials->has(),
								'resettable'         => $this->options->has( Credentials::OPTION ),
								'setupCompleted'     => $this->is_setup_completed(),
								'hasConnectedAdmins' => $this->has_connected_admins->get(),
								'hasMultipleAdmins'  => $this->has_multiple_admins->get(),
								'ownerID'            => $this->owner_id->get(),
							);

							return new WP_REST_Response( $data );
						},
						'permission_callback' => $can_setup,
					),
				)
			),
			new REST_Route(
				'core/user/data/authentication',
				array(
					array(
						'methods'             => WP_REST_Server::READABLE,
						'callback'            => function( WP_REST_Request $request ) {
							$oauth_client     = $this->get_oauth_client();
							$is_authenticated = $this->is_authenticated();

							$data = array(
								'authenticated'         => $is_authenticated,
								'requiredScopes'        => $oauth_client->get_required_scopes(),
								'grantedScopes'         => $is_authenticated ? $oauth_client->get_granted_scopes() : array(),
								'unsatisfiedScopes'     => $is_authenticated ? $oauth_client->get_unsatisfied_scopes() : array(),
								'needsReauthentication' => $oauth_client->needs_reauthentication(),
								'disconnectedReason'    => $this->disconnected_reason->get(),
								'connectedProxyURL'     => $this->connected_proxy_url->get(),
							);

							return new WP_REST_Response( $data );
						},
						'permission_callback' => $can_access_authentication,
					),
				)
			),
			new REST_Route(
				'core/user/data/disconnect',
				array(
					array(
						'methods'             => WP_REST_Server::EDITABLE,
						'callback'            => function( WP_REST_Request $request ) {
							$this->disconnect();
							return new WP_REST_Response( true );
						},
						'permission_callback' => $can_disconnect,
					),
				)
			),
		);
	}

	/**
	 * Shows admin notification for authentication related issues.
	 *
	 * @since 1.0.0
	 *
	 * @param array $notices Array of admin notices.
	 *
	 * @return array Array of admin notices.
	 */
	private function authentication_admin_notices( $notices ) {

		// Only include notices if in the correct admin panel.
		if ( $this->context->is_network_mode() !== is_network_admin() ) {
			return $notices;
		}

		$notices[] = $this->get_reauthentication_needed_notice();
		$notices[] = $this->get_reconnect_after_url_mismatch_notice();

		return $notices;
	}

	/**
	 * Gets reconnect notice.
	 *
	 * @since 1.17.0
	 *
	 * @return Notice Notice object.
	 */
	private function get_reconnect_after_url_mismatch_notice() {
		return new Notice(
			'reconnect_after_url_mismatch',
			array(
				'content'         => function() {
					$connected_url = $this->connected_proxy_url->get();
					$current_url   = $this->context->get_canonical_home_url();
					$content       = '<p>' . sprintf(
						/* translators: 1: Plugin name. 2: URL change message. 3: Proxy setup URL. 4: Reconnect string. 5: Proxy support link for the url-has-changed help page. 6: Help link message. */
						__( '%1$s: %2$s <a href="%3$s">%4$s</a>. <a target="_blank" href="%5$s">%6$s</a>', 'google-site-kit' ),
						esc_html__( 'Site Kit by Google', 'google-site-kit' ),
						esc_html__( 'Looks like the URL of your site has changed. In order to continue using Site Kit, you’ll need to reconnect, so that your plugin settings are updated with the new URL.', 'google-site-kit' ),
						esc_url( $this->get_proxy_setup_url() ),
						esc_html__( 'Reconnect', 'google-site-kit' ),
						esc_url( $this->get_proxy_support_link_url() . '/?doc=url-has-changed' ),
						esc_html__( 'Get help', 'google-site-kit' )
					) . '</p>';

					// Only show the comparison if URLs don't match as it is possible
					// they could already match again at this point, although they most likely won't.
					if ( ! $this->connected_proxy_url->matches_url( $current_url ) ) {
						$content .= sprintf(
							'<ul><li>%s</li><li>%s</li></ul>',
							sprintf(
								/* translators: %s: Previous URL */
								esc_html__( 'Old URL: %s', 'google-site-kit' ),
								$connected_url
							),
							sprintf(
								/* translators: %s: Current URL */
								esc_html__( 'New URL: %s', 'google-site-kit' ),
								$current_url
							)
						);
					}

					return $content;
				},
				'type'            => Notice::TYPE_INFO,
				'active_callback' => function() {
					return $this->disconnected_reason->get() === Disconnected_Reason::REASON_CONNECTED_URL_MISMATCH
						&& $this->credentials->has();
				},
			)
		);
	}

	/**
	 * Gets re-authentication notice.
	 *
	 * @since 1.0.0
	 *
	 * @return Notice Notice object.
	 */
	private function get_reauthentication_needed_notice() {
		return new Notice(
			'needs_reauthentication',
			array(
				'content'         => function() {
					ob_start();
					?>
					<p>
						<?php
							echo esc_html(
								sprintf(
									/* translators: 1: Plugin name. 2: Message. */
									__( '%1$s: %2$s', 'google-site-kit' ),
									__( 'Site Kit by Google', 'google-site-kit' ),
									__( 'You need to reauthenticate your Google account.', 'google-site-kit' )
								)
							);
						?>
						<a
							href="#"
							onclick="clearSiteKitAppStorage()"
						><?php esc_html_e( 'Click here', 'google-site-kit' ); ?></a>
					</p>
					<?php
					BC_Functions::wp_print_inline_script_tag(
						sprintf(
							"
							function clearSiteKitAppStorage() {
								if ( localStorage ) {
									localStorage.clear();
								}
								if ( sessionStorage ) {
									sessionStorage.clear();
								}
								document.location = '%s';
							}
							",
							esc_url_raw( $this->get_connect_url() )
						)
					);
					return ob_get_clean();
				},
				'type'            => Notice::TYPE_SUCCESS,
				'active_callback' => function() {
					if ( ! empty( $this->user_options->get( OAuth_Client::OPTION_ERROR_CODE ) ) ) {
						return false;
					}
					return $this->get_oauth_client()->needs_reauthentication();
				},
			)
		);
	}

	/**
<<<<<<< HEAD
=======
	 * Requires user input if it is not already completed.
	 *
	 * @since 1.22.0
	 */
	private function require_user_input() {
		if ( ! Feature_Flags::enabled( 'userInput' ) ) {
			return;
		}

		// Refresh user input settings from the proxy.
		// This will ensure the user input state is updated as well.
		$this->user_input->set_answers( null );

		if ( User_Input_State::VALUE_COMPLETED !== $this->user_input_state->get() ) {
			$this->user_input_state->set( User_Input_State::VALUE_REQUIRED );
		}
	}

	/**
>>>>>>> fda94097
	 * Sets the current connected proxy URL.
	 *
	 * @since 1.17.0
	 */
	private function set_connected_proxy_url() {
		$this->connected_proxy_url->set( $this->context->get_canonical_home_url() );
	}

	/**
	 * Checks whether the current site URL has changed or not. If the URL has been changed,
	 * it disconnects the Site Kit and sets the disconnected reason to "connected_url_mismatch".
	 *
	 * @since 1.17.0
	 */
	private function check_connected_proxy_url() {
		if ( $this->connected_proxy_url->matches_url( $this->context->get_canonical_home_url() ) ) {
			return;
		}

		if ( ! current_user_can( Permissions::SETUP ) ) {
			return;
		}

		if ( ! $this->credentials->has() ) {
			return;
		}

		if ( ! $this->credentials->using_proxy() ) {
			return;
		}

		if ( ! $this->is_authenticated() ) {
			return;
		}

		if ( ! $this->connected_proxy_url->has() ) {
			$this->set_connected_proxy_url();
			return;
		}

		$this->disconnect();
		$this->disconnected_reason->set( Disconnected_Reason::REASON_CONNECTED_URL_MISMATCH );
	}

	/**
	 * Gets the publicly visible URL to set up the plugin with the authentication proxy.
	 *
	 * @since 1.17.0
	 *
	 * @return string An URL for googlesitekit_proxy_connect_user action protected with a nonce.
	 */
	private function get_proxy_setup_url() {
		return add_query_arg(
			array(
				'action' => Google_Proxy::ACTION_SETUP_START,
				'nonce'  => wp_create_nonce( Google_Proxy::ACTION_SETUP_START ),
			),
			admin_url( 'index.php' )
		);
	}

	/**
	 * Handles proxy permissions.
	 *
	 * @since 1.18.0
	 */
	private function handle_proxy_permissions() {
		$nonce = $this->context->input()->filter( INPUT_GET, 'nonce' );
		if ( ! wp_verify_nonce( $nonce, Google_Proxy::ACTION_PERMISSIONS ) ) {
			$this->invalid_nonce_error( Google_Proxy::ACTION_PERMISSIONS );
		}

		if ( ! current_user_can( Permissions::AUTHENTICATE ) ) {
			wp_die( esc_html__( 'You have insufficient permissions to manage Site Kit permissions.', 'google-site-kit' ) );
		}

		if ( ! $this->credentials->using_proxy() ) {
			wp_die( esc_html__( 'Site Kit is not configured to use the authentication proxy.', 'google-site-kit' ) );
		}

		wp_safe_redirect( $this->get_oauth_client()->get_proxy_permissions_url() );
		exit;

	}

	/**
	 * Gets the proxy permission URL.
	 *
	 * @since 1.18.0
	 *
	 * @return string Proxy permission URL.
	 */
	private function get_proxy_permissions_url() {
		return add_query_arg(
			array(
				'action' => Google_Proxy::ACTION_PERMISSIONS,
				'nonce'  => wp_create_nonce( Google_Proxy::ACTION_PERMISSIONS ),
			),
			admin_url( 'index.php' )
		);
	}

	/**
	 * Gets the proxy support URL.
	 *
	 * @since 1.80.0
	 *
	 * @return string|null Support URL.
	 */
	public function get_proxy_support_link_url() {
		return $this->google_proxy->url( Google_Proxy::SUPPORT_LINK_URI );
	}

	/**
<<<<<<< HEAD
=======
	 * Verifies the user input settings
	 *
	 * @since 1.20.0
	 */
	private function verify_user_input_settings() {
		if (
			empty( $this->user_input_state->get() )
			&& $this->is_authenticated()
			&& $this->credentials()->has()
			&& $this->credentials->using_proxy()
		) {
			$is_empty = $this->user_input->are_settings_empty();
			if ( ! is_null( $is_empty ) ) {
				$this->user_input_state->set( $is_empty ? User_Input_State::VALUE_MISSING : User_Input_State::VALUE_COMPLETED );
			}
		}
	}

	/**
>>>>>>> fda94097
	 * Filters feature flags using features received from the proxy server.
	 *
	 * @since 1.27.0
	 *
	 * @param boolean $feature_enabled Original value of the feature.
	 * @param string  $feature_name    Feature name.
	 * @return boolean State flag from the proxy server if it is available, otherwise the original value.
	 */
	private function filter_features_via_proxy( $feature_enabled, $feature_name ) {
		$remote_features_option = 'googlesitekitpersistent_remote_features';
		$features               = $this->options->get( $remote_features_option );

		if ( false === $features ) {
			// Don't attempt to fetch features if the site is not connected yet.
			if ( ! $this->credentials->has() ) {
				return $feature_enabled;
			}

			$features = $this->fetch_remote_features();
		}

		if ( ! is_wp_error( $features ) && isset( $features[ $feature_name ]['enabled'] ) ) {
			return filter_var( $features[ $feature_name ]['enabled'], FILTER_VALIDATE_BOOLEAN );
		}

		return $feature_enabled;
	}

	/**
	 * Fetches remotely-controlled features from the Google Proxy server and
	 * saves them in a persistent option.
	 *
	 * If the fetch errors or fails, the persistent option is not updated.
	 *
	 * @since 1.71.0
	 *
	 * @return array|WP_Error Array of features or a WP_Error object if the fetch errored.
	 */
	private function fetch_remote_features() {
		$remote_features_option = 'googlesitekitpersistent_remote_features';
		$features               = $this->google_proxy->get_features( $this->credentials );
		if ( ! is_wp_error( $features ) && is_array( $features ) ) {
			$this->options->set( $remote_features_option, $features );
		}

		return $features;
	}

	/**
	 * Action that is run by a cron twice daily to fetch and cache remotely-enabled features
	 * from the Google Proxy server, if Site Kit has been setup.
	 *
	 * @since 1.71.0
	 *
	 * @return void
	 */
	private function cron_update_remote_features() {
		if ( ! $this->credentials->has() ) {
			return;
		}
		$this->fetch_remote_features();
	}

	/**
	 * Invalid nonce error handler.
	 *
	 * @since 1.42.0
	 *
	 * @param string $action Action name.
	 */
	public function invalid_nonce_error( $action ) {
		if ( strpos( $action, 'googlesitekit_proxy_' ) !== 0 ) {
			wp_nonce_ays( $action );
			return;
		}
		// Copied from wp_nonce_ays() with tweak to the url.
		$html  = __( 'The link you followed has expired.', 'google-site-kit' );
		$html .= '</p><p>';
		$html .= sprintf(
			/* translators: 1: Admin splash URL. 2: Support link URL. */
			__( '<a href="%1$s">Please try again</a>. Retry didn’t work? <a href="%2$s" target="_blank">Get help</a>.', 'google-site-kit' ),
			esc_url( Plugin::instance()->context()->admin_url( 'splash' ) ),
			esc_url( $this->get_proxy_support_link_url() . '?error_id=nonce_expired' )
		);
		wp_die( $html, __( 'Something went wrong.', 'google-site-kit' ), 403 ); // phpcs:ignore WordPress.Security.EscapeOutput.OutputNotEscaped
	}
}<|MERGE_RESOLUTION|>--- conflicted
+++ resolved
@@ -74,20 +74,7 @@
 	private $user_options = null;
 
 	/**
-<<<<<<< HEAD
-	 * User_Input_Settings
-=======
-	 * User_Input_State object.
-	 *
-	 * @since 1.20.0
-	 *
-	 * @var User_Input_State
-	 */
-	private $user_input_state = null;
-
-	/**
 	 * User_Input
->>>>>>> fda94097
 	 *
 	 * @since 1.90.0
 	 *
@@ -254,12 +241,7 @@
 		$this->user_options         = $user_options ?: new User_Options( $this->context );
 		$this->transients           = $transients ?: new Transients( $this->context );
 		$this->modules              = new Modules( $this->context, $this->options, $this->user_options, $this );
-<<<<<<< HEAD
-		$this->user_input_settings  = new User_Input_Settings( $context, $this, $transients );
-=======
-		$this->user_input_state     = new User_Input_State( $this->user_options );
 		$this->user_input           = new User_Input( $context, $this->options, $this->user_options );
->>>>>>> fda94097
 		$this->google_proxy         = new Google_Proxy( $this->context );
 		$this->credentials          = new Credentials( new Encrypted_Options( $this->options ) );
 		$this->verification         = new Verification( $this->user_options );
@@ -306,23 +288,7 @@
 
 		add_action( 'admin_init', $this->get_method_proxy( 'handle_oauth' ) );
 		add_action( 'admin_init', $this->get_method_proxy( 'check_connected_proxy_url' ) );
-<<<<<<< HEAD
-
-=======
-		add_action( 'admin_init', $this->get_method_proxy( 'verify_user_input_settings' ) );
-		add_action(
-			'admin_init',
-			function() {
-				if (
-					'googlesitekit-dashboard' === htmlspecialchars( $this->context->input()->filter( INPUT_GET, 'page' ) ?: '' )
-					&& User_Input_State::VALUE_REQUIRED === $this->user_input_state->get()
-				) {
-					wp_safe_redirect( $this->context->admin_url( 'user-input' ) );
-					exit;
-				}
-			}
-		);
->>>>>>> fda94097
+
 		add_action( 'admin_action_' . self::ACTION_CONNECT, $this->get_method_proxy( 'handle_connect' ) );
 		add_action( 'admin_action_' . self::ACTION_DISCONNECT, $this->get_method_proxy( 'handle_disconnect' ) );
 
@@ -1237,28 +1203,6 @@
 	}
 
 	/**
-<<<<<<< HEAD
-=======
-	 * Requires user input if it is not already completed.
-	 *
-	 * @since 1.22.0
-	 */
-	private function require_user_input() {
-		if ( ! Feature_Flags::enabled( 'userInput' ) ) {
-			return;
-		}
-
-		// Refresh user input settings from the proxy.
-		// This will ensure the user input state is updated as well.
-		$this->user_input->set_answers( null );
-
-		if ( User_Input_State::VALUE_COMPLETED !== $this->user_input_state->get() ) {
-			$this->user_input_state->set( User_Input_State::VALUE_REQUIRED );
-		}
-	}
-
-	/**
->>>>>>> fda94097
 	 * Sets the current connected proxy URL.
 	 *
 	 * @since 1.17.0
@@ -1373,28 +1317,6 @@
 	}
 
 	/**
-<<<<<<< HEAD
-=======
-	 * Verifies the user input settings
-	 *
-	 * @since 1.20.0
-	 */
-	private function verify_user_input_settings() {
-		if (
-			empty( $this->user_input_state->get() )
-			&& $this->is_authenticated()
-			&& $this->credentials()->has()
-			&& $this->credentials->using_proxy()
-		) {
-			$is_empty = $this->user_input->are_settings_empty();
-			if ( ! is_null( $is_empty ) ) {
-				$this->user_input_state->set( $is_empty ? User_Input_State::VALUE_MISSING : User_Input_State::VALUE_COMPLETED );
-			}
-		}
-	}
-
-	/**
->>>>>>> fda94097
 	 * Filters feature flags using features received from the proxy server.
 	 *
 	 * @since 1.27.0
