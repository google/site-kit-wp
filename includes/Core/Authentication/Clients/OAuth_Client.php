<?php
/**
 * Class Google\Site_Kit\Core\Authentication\Clients\OAuth_Client
 *
 * @package   Google\Site_Kit
 * @copyright 2019 Google LLC
 * @license   https://www.apache.org/licenses/LICENSE-2.0 Apache License 2.0
 * @link      https://sitekit.withgoogle.com
 */

namespace Google\Site_Kit\Core\Authentication\Clients;

use Google\Site_Kit\Context;
use Google\Site_Kit\Core\Storage\Options;
use Google\Site_Kit\Core\Storage\User_Options;
use Google\Site_Kit\Core\Storage\Encrypted_Options;
use Google\Site_Kit\Core\Storage\Encrypted_User_Options;
use Google\Site_Kit\Core\Authentication\Credentials;
use Google\Site_Kit\Core\Authentication\Verification;
use Google\Site_Kit\Modules\Search_Console;
use Google\Site_Kit_Dependencies\Google_Client;
use Exception;

/**
 * Class for connecting to Google APIs via OAuth.
 *
 * @since 1.0.0
 * @access private
 * @ignore
 */
final class OAuth_Client {

	const OPTION_ACCESS_TOKEN            = 'googlesitekit_access_token';
	const OPTION_ACCESS_TOKEN_EXPIRES_IN = 'googlesitekit_access_token_expires_in';
	const OPTION_ACCESS_TOKEN_CREATED    = 'googlesitekit_access_token_created_at';
	const OPTION_REFRESH_TOKEN           = 'googlesitekit_refresh_token';
	const OPTION_REDIRECT_URL            = 'googlesitekit_redirect_url';
	const OPTION_AUTH_SCOPES             = 'googlesitekit_auth_scopes';
	const OPTION_ERROR_CODE              = 'googlesitekit_error_code';
	const OPTION_PROXY_NONCE             = 'googlesitekit_proxy_nonce';
	const OPTION_PROXY_ACCESS_CODE       = 'googlesitekit_proxy_access_code';
	const PROXY_URL                      = 'https://sitekit.withgoogle.com';

	/**
	 * Plugin context.
	 *
	 * @since 1.0.0
	 * @var Context
	 */
	private $context;

	/**
	 * Options instance
	 *
	 * @since 1.0.0
	 * @var Options
	 */
	private $options;

	/**
	 * User_Options instance
	 *
	 * @since 1.0.0
	 * @var User_Options
	 */
	private $user_options;

	/**
	 * Encrypted_Options instance
	 *
	 * @since 1.0.0
	 * @var Encrypted_Options
	 */
	private $encrypted_options;

	/**
	 * Encrypted_User_Options instance
	 *
	 * @since 1.0.0
	 * @var Encrypted_User_Options
	 */
	private $encrypted_user_options;

	/**
	 * OAuth credentials instance.
	 *
	 * @since 1.0.0
	 * @var Credentials
	 */
	private $credentials;

	/**
	 * Google Client object.
	 *
	 * @since 1.0.0
	 * @var Google_Client
	 */
	private $google_client;

	/**
	 * Access token for communication with Google APIs, for temporary storage.
	 *
	 * @since 1.0.0
	 * @var string
	 */
	private $access_token = '';

	/**
	 * Refresh token to refresh access token, for temporary storage.
	 *
	 * @since 1.0.0
	 * @var string
	 */
	private $refresh_token = '';

	/**
	 * OAuth2 client credentials data, for temporary storage.
	 *
	 * @since 1.0.0
	 * @var object|null
	 */
	private $client_credentials = false;

	/**
	 * Constructor.
	 *
	 * @since 1.0.0
	 *
	 * @param Context      $context      Plugin context.
	 * @param Options      $options      Optional. Option API instance. Default is a new instance.
	 * @param User_Options $user_options Optional. User Option API instance. Default is a new instance.
	 * @param Credentials  $credentials  Optional. Credentials instance. Default is a new instance from $options.
	 */
	public function __construct(
		Context $context,
		Options $options = null,
		User_Options $user_options = null,
		Credentials $credentials = null
	) {
		$this->context = $context;

		if ( ! $options ) {
			$options = new Options( $this->context );
		}
		$this->options = $options;

		if ( ! $user_options ) {
			$user_options = new User_Options( $this->context );
		}
		$this->user_options = $user_options;

		$this->encrypted_options      = new Encrypted_Options( $this->options );
		$this->encrypted_user_options = new Encrypted_User_Options( $this->user_options );

		if ( ! $credentials ) {
			$credentials = new Credentials( $this->options );
		}
		$this->credentials = $credentials;
	}

	/**
	 * Gets the Google client object.
	 *
	 * @since 1.0.0
	 *
	 * @return Google_Client Google client object.
	 */
	public function get_client() {
		if ( $this->google_client instanceof Google_Client ) {
			return $this->google_client;
		}

		if ( $this->using_proxy() ) {
			$this->google_client = new Google_Proxy_Client();
		} else {
			$this->google_client = new Google_Client();
		}

		// Return unconfigured client if credentials not yet set.
		$client_credentials = $this->get_client_credentials();
		if ( ! $client_credentials ) {
			return $this->google_client;
		}

		try {
			$this->google_client->setAuthConfig( (array) $client_credentials->web );
		} catch ( Exception $e ) {
			return $this->google_client;
		}

		// Offline access so we can access the refresh token even when the user is logged out.
		$this->google_client->setAccessType( 'offline' );
		$this->google_client->setPrompt( 'consent' );

		$this->google_client->setRedirectUri( $this->get_redirect_uri() );

		$this->google_client->setScopes( $this->get_required_scopes() );
		$this->google_client->prepareScopes();

		$access_token = $this->get_access_token();

		// Return unconfigured client if access token not yet set.
		if ( empty( $access_token ) ) {
			return $this->google_client;
		}

		$token = array(
			'access_token' => $access_token,
			'expires_in'   => $this->user_options->get( self::OPTION_ACCESS_TOKEN_EXPIRES_IN ),
			'created'      => $this->user_options->get( self::OPTION_ACCESS_TOKEN_CREATED ),
		);
		if ( ! $this->using_proxy() ) {
			$token['refresh_token'] = $this->get_refresh_token();
		}

		$this->google_client->setAccessToken( $token );

		// If the token expired or is going to expire in the next 30 seconds.
		if ( $this->google_client->isAccessTokenExpired() ) {
			$this->refresh_token();
		}

		return $this->google_client;
	}

	/**
	 * Refreshes the access token.
	 *
	 * @since 1.0.0
	 */
	public function refresh_token() {
		$refresh_token = $this->get_refresh_token();
		if ( empty( $refresh_token ) ) {
			$this->user_options->set( self::OPTION_ERROR_CODE, 'refresh_token_not_exist' );
		}

		// Stop if google_client not initialized yet.
		if ( ! $this->google_client instanceof Google_Client ) {
			return;
		}

		try {
			$authentication_token = $this->google_client->fetchAccessTokenWithRefreshToken( $refresh_token );
		} catch ( Google_Proxy_Exception $e ) {
			$this->user_options->set( self::OPTION_ERROR_CODE, $e->getMessage() );
			$this->user_options->set( self::OPTION_PROXY_ACCESS_CODE, $e->getAccessCode() );
			return;
		} catch ( \Exception $e ) {
			$this->user_options->set( self::OPTION_ERROR_CODE, 'invalid_grant' );
			return;
		}

		// Refresh token is expired or revoked.
		if ( ! empty( $authentication_token['error'] ) ) {
			$this->user_options->set( self::OPTION_ERROR_CODE, $authentication_token['error'] );
			return;
		}

		if ( ! isset( $authentication_token['access_token'] ) ) {
			$this->user_options->set( self::OPTION_ERROR_CODE, 'access_token_not_received' );
			return;
		}

		$this->set_access_token(
			$authentication_token['access_token'],
			isset( $authentication_token['expires_in'] ) ? $authentication_token['expires_in'] : '',
			isset( $authentication_token['created'] ) ? $authentication_token['created'] : 0
		);

		$refresh_token = $this->get_client()->getRefreshToken();
		$this->set_refresh_token( $refresh_token );
	}

	/**
	 * Revokes the access token.
	 *
	 * @since 1.0.0
	 */
	public function revoke_token() {
		// Stop if google_client not initialized yet.
		if ( ! $this->google_client instanceof Google_Client ) {
			return;
		}

		$this->google_client->revokeToken();
	}

	/**
	 * Gets the list of currently required Google OAuth scopes.
	 *
	 * @since 1.0.0
	 * @see https://developers.google.com/identity/protocols/googlescopes
	 *
	 * @return array List of Google OAuth scopes.
	 */
	public function get_required_scopes() {
		/**
		 * Filters the list of required Google OAuth scopes.
		 *
		 * See all Google oauth scopes here: https://developers.google.com/identity/protocols/googlescopes
		 *
		 * @since 1.0.0
		 *
		 * @param array $scopes List of scopes.
		 */
		$scopes = (array) apply_filters( 'googlesitekit_auth_scopes', array() );

		return array_unique(
			array_merge(
				// Default scopes that are always required.
				array(
					'openid',
					'https://www.googleapis.com/auth/userinfo.profile',
					'https://www.googleapis.com/auth/userinfo.email',
				),
				$scopes
			)
		);
	}

	/**
	 * Gets the list of currently granted Google OAuth scopes for the current user.
	 *
	 * @since 1.0.0
	 * @see https://developers.google.com/identity/protocols/googlescopes
	 *
	 * @return array List of Google OAuth scopes.
	 */
	public function get_granted_scopes() {
		return array_values( (array) $this->user_options->get( self::OPTION_AUTH_SCOPES ) );
	}

	/**
	 * Sets the list of currently granted Google OAuth scopes for the current user.
	 *
	 * @since 1.0.0
	 * @see https://developers.google.com/identity/protocols/googlescopes
	 *
	 * @param array $scopes List of Google OAuth scopes.
	 * @return bool True on success, false on failure.
	 */
	public function set_granted_scopes( $scopes ) {
		$scopes = array_filter( $scopes, 'is_string' );

		return $this->user_options->set( self::OPTION_AUTH_SCOPES, $scopes );
	}

	/**
	 * Gets the current user's OAuth access token.
	 *
	 * @since 1.0.0
	 *
	 * @return string|bool Access token if it exists, false otherwise.
	 */
	public function get_access_token() {
		if ( ! empty( $this->access_token ) ) {
			return $this->access_token;
		}

		$access_token = $this->encrypted_user_options->get( self::OPTION_ACCESS_TOKEN );

		if ( ! $access_token ) {
			return false;
		}

		$this->access_token = $access_token;

		return $this->access_token;
	}

	/**
	 * Sets the current user's OAuth access token.
	 *
	 * @since 1.0.0
	 *
	 * @param string $access_token New access token.
	 * @param int    $expires_in   TTL of the access token in seconds.
	 * @param int    $created      Optional. Timestamp when the token was created, in GMT. Default is the current time.
	 * @return bool True on success, false on failure.
	 */
	public function set_access_token( $access_token, $expires_in, $created = 0 ) {
		// Bail early if nothing change.
		if ( $this->get_access_token() === $access_token ) {
			return true;
		}

		$this->access_token = $access_token;

		// If not provided, assume current GMT time.
		if ( empty( $created ) ) {
			$created = current_time( 'timestamp', 1 );
		}

		$this->user_options->set( self::OPTION_ACCESS_TOKEN_EXPIRES_IN, $expires_in );
		$this->user_options->set( self::OPTION_ACCESS_TOKEN_CREATED, $created );

		return $this->encrypted_user_options->set( self::OPTION_ACCESS_TOKEN, $this->access_token );
	}

	/**
	 * Gets the current user's OAuth refresh token.
	 *
	 * @since 1.0.0
	 *
	 * @return string|bool Refresh token if it exists, false otherwise.
	 */
	public function get_refresh_token() {
		if ( ! empty( $this->refresh_token ) ) {
			return $this->refresh_token;
		}

		$refresh_token = $this->encrypted_user_options->get( self::OPTION_REFRESH_TOKEN );

		if ( ! $refresh_token ) {
			return false;
		}

		$this->refresh_token = $refresh_token;

		return $this->refresh_token;
	}

	/**
	 * Sets the current user's OAuth refresh token.
	 *
	 * @since 1.0.0
	 *
	 * @param string $refresh_token New refresh token.
	 * @return bool True on success, false on failure.
	 */
	public function set_refresh_token( $refresh_token ) {
		// Bail early if nothing change.
		if ( $this->get_refresh_token() === $refresh_token ) {
			return true;
		}

		$this->refresh_token = $refresh_token;

		return $this->encrypted_user_options->set( self::OPTION_REFRESH_TOKEN, $this->refresh_token );
	}

	/**
	 * Gets the authentication URL.
	 *
	 * @since 1.0.0
	 *
	 * @param string $redirect_url Redirect URL after authentication.
	 * @return string Authentication URL.
	 */
	public function get_authentication_url( $redirect_url = '' ) {
		if ( empty( $redirect_url ) ) {
			$redirect_url = $this->context->admin_url( 'splash' );
		}

		$redirect_url = add_query_arg( array( 'notification' => 'authentication_success' ), $redirect_url );
		// Ensure we remove error query string.
		$redirect_url = remove_query_arg( 'error', $redirect_url );

		$this->user_options->set( self::OPTION_REDIRECT_URL, $redirect_url );

		// Ensure the latest required scopes are requested.
		$this->get_client()->setScopes( $this->get_required_scopes() );

		return $this->get_client()->createAuthUrl();
	}

	/**
	 * Redirects the current user to the Google OAuth consent screen, or processes a response from that consent
	 * screen if present.
	 *
	 * @since 1.0.0
	 */
	public function authorize_user() {
		if ( ! isset( $_GET['code'] ) ) { // phpcs:ignore WordPress.CSRF.NonceVerification.NoNonceVerification
			$auth_url = $this->get_client()->createAuthUrl();
			$auth_url = filter_var( $auth_url, FILTER_SANITIZE_URL );

			wp_safe_redirect( $auth_url );
			exit();
		}

		if ( ! $this->credentials->has() ) {
			$this->user_options->set( self::OPTION_ERROR_CODE, 'oauth_credentials_not_exist' );
			wp_safe_redirect( admin_url() );
			exit();
		}

		try {
<<<<<<< HEAD
			$authentication_token = $this->get_client()->fetchAccessTokenWithAuthCode( $_GET['code'] ); // phpcs:ignore WordPress.CSRF.NonceVerification.NoNonceVerification
=======
			$authentication_token = $this->get_client()->fetchAccessTokenWithAuthCode( $_GET['code'] ); // phpcs:ignore WordPress.Security.NonceVerification.NoNonceVerification
		} catch ( Google_Proxy_Exception $e ) {
			wp_safe_redirect( $this->get_proxy_setup_url( $e->getAccessCode(), $e->getMessage() ) );
			exit();
>>>>>>> 246842c9
		} catch ( Exception $e ) {
			$error_code = 'invalid_code';
			if ( $this->using_proxy() ) { // Only the Google_Proxy_Client exposes the real error response.
				$error_code = $e->getMessage();
			}
			$this->user_options->set( self::OPTION_ERROR_CODE, $error_code );
			wp_safe_redirect( admin_url() );
			exit();
		}

		if ( ! empty( $authentication_token['error'] ) ) {
			$this->user_options->set( self::OPTION_ERROR_CODE, $authentication_token['error'] );
			wp_safe_redirect( admin_url() );
			exit();
		}

		if ( ! isset( $authentication_token['access_token'] ) ) {
			$this->user_options->set( self::OPTION_ERROR_CODE, 'access_token_not_received' );
			wp_safe_redirect( admin_url() );
			exit();
		}

		$this->set_access_token(
			$authentication_token['access_token'],
			isset( $authentication_token['expires_in'] ) ? $authentication_token['expires_in'] : '',
			isset( $authentication_token['created'] ) ? $authentication_token['created'] : 0
		);

		// Update the site refresh token.
		$refresh_token = $this->get_client()->getRefreshToken();
		$this->set_refresh_token( $refresh_token );

		// Update granted scopes.
		if ( isset( $authentication_token['scope'] ) ) {
			$scopes = explode( ' ', $authentication_token['scope'] );
		} elseif ( isset( $_GET['scope'] ) ) { // phpcs:ignore WordPress.CSRF.NonceVerification.NoNonceVerification
			$scopes = explode( ' ', $_GET['scope'] ); // phpcs:ignore WordPress.CSRF.NonceVerification.NoNonceVerification
		} else {
			$scopes = $this->get_required_scopes();
		}
		$scopes = array_filter(
			$scopes,
			function( $scope ) {
				if ( ! is_string( $scope ) ) {
					return false;
				}
				if ( in_array( $scope, array( 'openid', 'profile', 'email' ), true ) ) {
					return true;
				}
				return 0 === strpos( $scope, 'https://www.googleapis.com/auth/' );
			}
		);
		$this->set_granted_scopes( $scopes );

		// If using the proxy, these values can reliably be set at this point because the proxy already took care of
		// them.
		// TODO: In the future, once the old authentication mechanism no longer exists, this should be resolved in
		// another way.
		if ( $this->using_proxy() ) {
			$this->user_options->set( Verification::OPTION, 'verified' );
			$this->options->set( Search_Console::PROPERTY_OPTION, trailingslashit( $this->context->get_reference_site_url() ) );
		}

		$redirect_url = $this->user_options->get( self::OPTION_REDIRECT_URL );

		if ( $redirect_url ) {
			$parts  = wp_parse_url( $redirect_url );
			$reauth = strpos( $parts['query'], 'reAuth=true' );
			if ( false === $reauth ) {
				$redirect_url = add_query_arg( array( 'notification' => 'authentication_success' ), $redirect_url );
			}
			$this->user_options->delete( self::OPTION_REDIRECT_URL );
		} else {
			// No redirect_url is set, use default page.
			$redirect_url = $this->context->admin_url( 'splash', array( 'notification' => 'authentication_success' ) );
		}

		wp_safe_redirect( $redirect_url );
		exit();
	}

	/**
	 * Determines whether the authentication proxy is used.
	 *
	 * In order to streamline the setup and authentication flow, the plugin uses a proxy mechanism based on an external
	 * service. This can be overridden by providing actual GCP credentials with the {@see 'googlesitekit_oauth_secret'}
	 * filter.
	 *
	 * @since 1.0.0
	 *
	 * @return bool True if proxy authentication is used, false otherwise.
	 */
	public function using_proxy() {
		$credentials = $this->get_client_credentials();

		// If no credentials yet, assume true.
		if ( ! is_object( $credentials ) || empty( $credentials->web->client_id ) ) {
			return true;
		}

		// If proxy credentials, return true.
		if ( false !== strpos( $credentials->web->client_id, '.apps.sitekit.withgoogle.com' ) ) {
			return true;
		}

		return false;
	}

	/**
	 * Returns the setup URL to the authentication proxy.
	 *
	 * @since 1.0.0
	 *
	 * @param string $access_code Optional. Temporary access code for an undelegated access token. Default empty string.
	 * @param string $error_code  Optional. Error code, if the user should be redirected because of an error. Default empty string.
	 * @return string URL to the setup page on the authentication proxy.
	 */
	public function get_proxy_setup_url( $access_code = '', $error_code = '' ) {
		$url = self::PROXY_URL . '/site-management/setup/';

		$credentials = $this->get_client_credentials();

		$scope = implode( ' ', $this->get_required_scopes() );

		if ( ! is_object( $credentials ) || empty( $credentials->web->client_id ) ) {
			$home_url           = home_url();
			$home_url_no_scheme = str_replace( array( 'http://', 'https://' ), '', $home_url );

			$rest_root  = str_replace( array( 'http://', 'https://', $home_url_no_scheme ), '', rest_url() );
			$admin_root = str_replace( array( 'http://', 'https://', $home_url_no_scheme ), '', admin_url() );

			$nonce = $this->options->get( self::OPTION_PROXY_NONCE );
			if ( empty( $nonce ) ) {
				$nonce = wp_create_nonce( 'googlesitekit_proxy' );
				$this->options->set( self::OPTION_PROXY_NONCE, $nonce );
			}

			return add_query_arg(
				array(
					'nonce'      => $nonce,
					'name'       => rawurlencode( wp_specialchars_decode( get_bloginfo( 'name' ) ) ),
					'url'        => rawurlencode( $home_url ),
					'rest_root'  => rawurlencode( $rest_root ),
					'admin_root' => rawurlencode( $admin_root ),
					'scope'      => rawurlencode( $scope ),
				),
				$url
			);
		}

		$query_args = array(
			'site_id' => $credentials->web->client_id,
			'code'    => $access_code,
			'scope'   => rawurlencode( $scope ),
		);
		if ( 'missing_verification' === $error_code ) {
			$query_args['verification_nonce'] = wp_create_nonce( 'googlesitekit_verification' );
		}

		return add_query_arg( $query_args, $url );
	}

	/**
	 * Returns the permissions URL to the authentication proxy.
	 *
	 * This only returns a URL if the user already has an access token set.
	 *
	 * @since 1.0.0
	 *
	 * @return string URL to the permissions page on the authentication proxy on success,
	 *                or empty string on failure.
	 */
	public function get_proxy_permissions_url() {
		$access_token = $this->get_access_token();
		if ( empty( $access_token ) ) {
			return '';
		}

		$query_args = array( 'token' => $access_token );

		$credentials = $this->get_client_credentials();
		if ( is_object( $credentials ) && ! empty( $credentials->web->client_id ) ) {
			$query_args['site_id'] = $credentials->web->client_id;
		}

		return add_query_arg(
			$query_args,
			self::PROXY_URL . '/site-management/permissions/'
		);
	}

	/**
	 * Checks whether the given proxy nonce is valid.
	 *
	 * @since 1.0.0
	 *
	 * @param string $nonce Nonce to validate.
	 * @return bool True if nonce is valid, false otherwise.
	 */
	public function validate_proxy_nonce( $nonce ) {
		$valid_nonce = $this->options->get( self::OPTION_PROXY_NONCE );
		if ( $nonce !== $valid_nonce ) {
			return false;
		}

		$this->options->delete( self::OPTION_PROXY_NONCE );
		return true;
	}

	/**
	 * Converts the given error code to a user-facing message.
	 *
	 * @since 1.0.0
	 *
	 * @param string $error_code Error code.
	 * @return string Error message.
	 */
	public function get_error_message( $error_code ) {
		switch ( $error_code ) {
			case 'oauth_credentials_not_exist':
				$message = __( 'Unable to authenticate Site Kit. Check your client configuration is in the correct JSON format.', 'google-site-kit' );
				break;
			case 'refresh_token_not_exist':
				$message = __( 'Unable to refresh access token, as no refresh token exists.', 'google-site-kit' );
				break;
			case 'cannot_log_in':
				$message = __( 'Internal error that the Google login redirect failed.', 'google-site-kit' );
				break;
			case 'invalid_code':
				$message = __( 'Unable to receive access token because of an empty authorization code.', 'google-site-kit' );
				break;
			case 'access_token_not_received':
				$message = __( 'Unable to receive access token because of an unknown error.', 'google-site-kit' );
				break;
			// The following messages are based on https://tools.ietf.org/html/rfc6749#section-5.2.
			case 'invalid_request':
				$message = __( 'Unable to receive access token because of an invalid OAuth request.', 'google-site-kit' );
				break;
			case 'invalid_client':
				$message = __( 'Unable to receive access token because of an invalid client.', 'google-site-kit' );
				break;
			case 'invalid_grant':
				$message = __( 'Unable to receive access token because of an invalid authorization code or refresh token.', 'google-site-kit' );
				break;
			case 'unauthorized_client':
				$message = __( 'Unable to receive access token because of an unauthorized client.', 'google-site-kit' );
				break;
			case 'unsupported_grant_type':
				$message = __( 'Unable to receive access token because of an unsupported grant type.', 'google-site-kit' );
				break;
			default:
				if ( $this->using_proxy() ) {
					$access_code = $this->user_options->get( self::OPTION_PROXY_ACCESS_CODE );
					if ( ! empty( $access_code ) ) {
						$message = sprintf(
							/* translators: 1: error code from API, 2: URL to re-authenticate */
							__( 'Setup Error (code: %1$s). <a href="%2$s">Re-authenticate with Google</a>', 'google-site-kit' ),
							$error_code,
							esc_url( $this->get_proxy_setup_url( $access_code, $error_code ) )
						);
						$this->user_options->delete( self::OPTION_PROXY_ACCESS_CODE );
						return $message;
					}
				}
				/* translators: %s: error code from API */
				$message = sprintf( __( 'Unknown Error (code: %s).', 'google-site-kit' ), $error_code );
				break;
		}

		return $message;
	}

	/**
	 * Gets the OAuth redirect URI that listens to the callback request.
	 *
	 * @since 1.0.0
	 *
	 * @return string OAuth redirect URI.
	 */
	private function get_redirect_uri() {
		return add_query_arg( 'oauth2callback', '1', untrailingslashit( home_url() ) );
	}

	/**
	 * Retrieves the OAuth credentials object.
	 *
	 * @since 1.0.0
	 *
	 * @return object|null Credentials object with `web` property, or null if no credentials available.
	 */
	private function get_client_credentials() {
		if ( false !== $this->client_credentials ) {
			return $this->client_credentials;
		}

		if ( ! $this->credentials->has() ) {
			return null;
		}

		$credentials = $this->credentials->get();

		$this->client_credentials = (object) array(
			'web' => (object) array(
				'client_id'                   => $credentials['oauth2_client_id'],
				'client_secret'               => $credentials['oauth2_client_secret'],
				'auth_uri'                    => 'https://accounts.google.com/o/oauth2/auth',
				'token_uri'                   => 'https://oauth2.googleapis.com/token',
				'auth_provider_x509_cert_url' => 'https://www.googleapis.com/oauth2/v1/certs',
				'redirect_uris'               => array( $this->get_redirect_uri() ),
			),
		);

		return $this->client_credentials;
	}
}<|MERGE_RESOLUTION|>--- conflicted
+++ resolved
@@ -486,14 +486,10 @@
 		}
 
 		try {
-<<<<<<< HEAD
 			$authentication_token = $this->get_client()->fetchAccessTokenWithAuthCode( $_GET['code'] ); // phpcs:ignore WordPress.CSRF.NonceVerification.NoNonceVerification
-=======
-			$authentication_token = $this->get_client()->fetchAccessTokenWithAuthCode( $_GET['code'] ); // phpcs:ignore WordPress.Security.NonceVerification.NoNonceVerification
 		} catch ( Google_Proxy_Exception $e ) {
 			wp_safe_redirect( $this->get_proxy_setup_url( $e->getAccessCode(), $e->getMessage() ) );
 			exit();
->>>>>>> 246842c9
 		} catch ( Exception $e ) {
 			$error_code = 'invalid_code';
 			if ( $this->using_proxy() ) { // Only the Google_Proxy_Client exposes the real error response.
