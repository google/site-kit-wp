--- conflicted
+++ resolved
@@ -155,79 +155,6 @@
 				'content'         => function() {
 					ob_start();
 					?>
-<<<<<<< HEAD
-					<script type="text/javascript">
-						document.addEventListener( 'DOMContentLoaded' , function() {
-							if ( 'undefined' !== typeof sendAnalyticsTrackingEvent ) {
-								sendAnalyticsTrackingEvent( 'plugin_setup', 'plugin_activated' );
-							}
-
-							var optInCheckbox = document.getElementById( 'googlesitekit-opt-in' );
-							var startSetupLink = document.getElementById( 'start-setup-link' );
-
-							if ( ! optInCheckbox ) {
-								console.error( "Expected element #googlesitekit-opt-in to be found on page, but it wasn't. Tracking may not work." );
-								return;
-							}
-
-							if ( ! startSetupLink ) {
-								console.error( "Expected element #start-setup-link to be found on page, but it wasn't. Tracking may not work." );
-								return;
-							}
-
-							if ( window.googlesitekitTrackingEnabled ) {
-								optInCheckbox.checked = !! window.googlesitekitTrackingEnabled;
-							}
-							if ( window._googlesitekitBase.proxySetupURL ) {
-								startSetupLink.href = window._googlesitekitBase.proxySetupURL;
-							}
-
-							startSetupLink.addEventListener( 'click' , function() {
-								if ( 'undefined' !== typeof sendAnalyticsTrackingEvent ) {
-									sendAnalyticsTrackingEvent( 'plugin_setup', window._googlesitekitBase.proxySetupURL ? 'proxy_start_setup_banner' : 'goto_sitekit' );
-								}
-							} );
-
-							optInCheckbox.addEventListener( 'change' , function( event ) {
-								if ( event.target.disabled ) {
-									event.preventDefault();
-									return;
-								}
-
-								var checked = event.target.checked;
-
-								event.target.disabled = true;
-
-								wp.apiFetch( {
-									path: '/wp/v2/users/me',
-									method: 'POST',
-									data: {
-										meta: {
-											[ _googlesitekitBase.trackingUserOptInKey ]: checked,
-										}
-									}
-								} )
-									.then( function() {
-										event.target.disabled = null;
-										window.googlesitekitTrackingEnabled = !! checked;
-
-										var trackingID = window._googlesitekitBase.trackingID;
-										var trackingScriptPresent = document.querySelector( 'script[src="https://www.googletagmanager.com/gtag/js?id=' + trackingID + '"]' );
-
-										if ( trackingID && ! trackingScriptPresent ) {
-											document.body.insertAdjacentHTML( 'beforeend', '\<script async src="https://www.googletagmanager.com/gtag/js?id=' + trackingID + '"\>\</script\>' );<?php // phpcs:ignore WordPress.WP.EnqueuedResources.NonEnqueuedScript ?>
-											document.body.insertAdjacentHTML( 'beforeend', "\<script\>window.dataLayer = window.dataLayer || [];function gtag(){dataLayer.push(arguments);}gtag('js', new Date());gtag('config', '" + trackingID + "');\</script\>" );
-										}
-									} )
-									.catch( function( err ) {
-										event.target.checked = ! checked;
-										event.target.disabled = false;
-									} );
-							} );
-						} );
-					</script>
-=======
->>>>>>> e8f22d30
 					<div class="googlesitekit-plugin">
 						<div id="js-googlesitekit-activation" class="googlesitekit-activation googlesitekit-activation--loading">
 							<div class="googlesitekit-activation__loading">
