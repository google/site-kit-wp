<?php
/**
 * Class Google\Site_Kit\Core\Email_Reporting\Email_Reporting
 *
 * @package   Google\Site_Kit\Core\Email_Reporting
 * @copyright 2025 Google LLC
 * @license   https://www.apache.org/licenses/LICENSE-2.0 Apache License 2.0
 * @link      https://sitekit.withgoogle.com
 */

namespace Google\Site_Kit\Core\Email_Reporting;

use Google\Site_Kit\Context;
use Google\Site_Kit\Core\Modules\Modules;
use Google\Site_Kit\Core\Storage\Options;
use Google\Site_Kit\Core\Storage\User_Options;
use Google\Site_Kit\Core\User\Email_Reporting_Settings as User_Email_Reporting_Settings;

/**
 * Base class for Email Reporting feature.
 *
 * @since 1.162.0
 * @access private
 * @ignore
 */
class Email_Reporting {

	/**
	 * Context instance.
	 *
	 * @since 1.162.0
	 * @var Context
	 */
	protected $context;

	/**
	 * Options instance.
	 *
	 * @since n.e.x.t
	 * @var Options
	 */
	protected $options;

	/**
	 * Modules instance.
	 *
	 * @since n.e.x.t
	 * @var Modules
	 */
	protected $modules;

	/**
	 * Email_Reporting_Settings instance.
	 *
	 * @since 1.162.0
	 * @var Email_Reporting_Settings
	 */
	protected $settings;

	/**
	 * User_Options instance.
	 *
	 * @since 1.166.0
	 * @var User_Options
	 */
	protected $user_options;

	/**
	 * User_Email_Reporting_Settings instance.
	 *
	 * @since 1.166.0
	 * @var User_Email_Reporting_Settings
	 */
	protected $user_settings;

	/**
	 * REST_Email_Reporting_Controller instance.
	 *
	 * @since 1.162.0
	 * @var REST_Email_Reporting_Controller
	 */
	protected $rest_controller;

	/**
	 * Email_Log instance.
	 *
	 * @since 1.166.0
	 * @var Email_Log
	 */
	protected $email_log;

	/**
	 * Email_Log_Cleanup instance.
	 *
	 * @since n.e.x.t
	 * @var Email_Log_Cleanup
	 */
	protected $email_log_cleanup;

	/**
	 * Scheduler instance.
	 *
	 * @since n.e.x.t
	 * @var Email_Reporting_Scheduler
	 */
	protected $scheduler;

	/**
	 * Initiator task instance.
	 *
	 * @since n.e.x.t
	 * @var Initiator_Task
	 */
	protected $initiator_task;

	/**
	 * Worker task instance.
	 *
	 * @since n.e.x.t
	 * @var Worker_Task
	 */
	protected $worker_task;

	/**
	 * Constructor.
	 *
	 * @since 1.162.0
	 *
	 * @param Context           $context      Plugin context.
	 * @param Modules           $modules      Modules instance.
	 * @param Options|null      $options      Optional. Options instance. Default is a new instance.
	 * @param User_Options|null $user_options Optional. User options instance. Default is a new instance.
	 */
	public function __construct(
		Context $context,
		Modules $modules,
		?Options $options = null,
		?User_Options $user_options = null
	) {
		$this->context       = $context;
		$this->modules       = $modules;
		$this->options       = $options ?: new Options( $this->context );
		$this->user_options  = $user_options ?: new User_Options( $this->context );
		$this->settings      = new Email_Reporting_Settings( $this->options );
		$this->user_settings = new User_Email_Reporting_Settings( $this->user_options );

		$frequency_planner      = new Frequency_Planner();
		$subscribed_users_query = new Subscribed_Users_Query( $this->user_settings, $this->modules );
		$max_execution_limiter  = new Max_Execution_Limiter( (int) ini_get( 'max_execution_time' ) );
		$batch_query            = new Email_Log_Batch_Query();

<<<<<<< HEAD
		$this->rest_controller   = new REST_Email_Reporting_Controller( $this->settings );
		$this->email_log         = new Email_Log( $this->context );
		$this->scheduler         = new Email_Reporting_Scheduler( $frequency_planner );
		$this->email_log_cleanup = new Email_Log_Cleanup( $this->settings );
		$this->initiator_task    = new Initiator_Task( $this->scheduler, $subscribed_users_query );
=======
		$this->rest_controller = new REST_Email_Reporting_Controller( $this->settings );
		$this->email_log       = new Email_Log( $this->context );
		$this->scheduler       = new Email_Reporting_Scheduler( $frequency_planner );
		$this->initiator_task  = new Initiator_Task( $this->scheduler, $subscribed_users_query );
		$this->worker_task     = new Worker_Task( $max_execution_limiter, $batch_query, $this->scheduler );
>>>>>>> 7f8377fb
	}

	/**
	 * Registers functionality through WordPress hooks.
	 *
	 * @since 1.162.0
	 */
	public function register() {
		$this->settings->register();
		$this->rest_controller->register();

		// Register WP admin pointer for Email Reporting onboarding.
		( new Email_Reporting_Pointer( $this->context, $this->user_options, $this->user_settings ) )->register();
		$this->email_log->register();

		add_action( Email_Reporting_Scheduler::ACTION_CLEANUP, array( $this->email_log_cleanup, 'handle_cleanup_action' ) );

		if ( $this->settings->is_email_reporting_enabled() ) {
			$this->scheduler->schedule_initiator_events();
			$this->scheduler->schedule_cleanup();

			add_action( Email_Reporting_Scheduler::ACTION_INITIATOR, array( $this->initiator_task, 'handle_callback_action' ), 10, 1 );
			add_action( Email_Reporting_Scheduler::ACTION_WORKER, array( $this->worker_task, 'handle_callback_action' ), 10, 3 );

		} else {
			$this->scheduler->unschedule_all();
		}

		$this->settings->on_change(
			function ( $old_value, $new_value ) {
				$was_enabled = (bool) $old_value['enabled'];
				$is_enabled  = (bool) $new_value['enabled'];

				if ( $is_enabled && ! $was_enabled ) {
					$this->scheduler->schedule_initiator_events();
					$this->scheduler->schedule_cleanup();
					return;
				}

				if ( ! $is_enabled && $was_enabled ) {
					$this->scheduler->unschedule_all();
				}
			}
		);
	}
}<|MERGE_RESOLUTION|>--- conflicted
+++ resolved
@@ -149,19 +149,12 @@
 		$max_execution_limiter  = new Max_Execution_Limiter( (int) ini_get( 'max_execution_time' ) );
 		$batch_query            = new Email_Log_Batch_Query();
 
-<<<<<<< HEAD
 		$this->rest_controller   = new REST_Email_Reporting_Controller( $this->settings );
 		$this->email_log         = new Email_Log( $this->context );
 		$this->scheduler         = new Email_Reporting_Scheduler( $frequency_planner );
+		$this->initiator_task    = new Initiator_Task( $this->scheduler, $subscribed_users_query );
+		$this->worker_task       = new Worker_Task( $max_execution_limiter, $batch_query, $this->scheduler );
 		$this->email_log_cleanup = new Email_Log_Cleanup( $this->settings );
-		$this->initiator_task    = new Initiator_Task( $this->scheduler, $subscribed_users_query );
-=======
-		$this->rest_controller = new REST_Email_Reporting_Controller( $this->settings );
-		$this->email_log       = new Email_Log( $this->context );
-		$this->scheduler       = new Email_Reporting_Scheduler( $frequency_planner );
-		$this->initiator_task  = new Initiator_Task( $this->scheduler, $subscribed_users_query );
-		$this->worker_task     = new Worker_Task( $max_execution_limiter, $batch_query, $this->scheduler );
->>>>>>> 7f8377fb
 	}
 
 	/**
