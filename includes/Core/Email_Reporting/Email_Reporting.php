--- conflicted
+++ resolved
@@ -48,14 +48,6 @@
 	 * @var Modules
 	 */
 	protected $modules;
-
-	/**
-	 * User options instance.
-	 *
-	 * @since n.e.x.t
-	 * @var User_Options
-	 */
-	protected $user_options;
 
 	/**
 	 * Email_Reporting_Settings instance.
@@ -123,31 +115,22 @@
 	 * @param Options|null      $options      Optional. Options instance. Default is a new instance.
 	 * @param User_Options|null $user_options Optional. User options instance. Default is a new instance.
 	 */
-<<<<<<< HEAD
 	public function __construct(
 		Context $context,
 		Modules $modules,
 		?Options $options = null,
 		?User_Options $user_options = null
 	) {
-		$this->context      = $context;
-		$this->modules      = $modules;
-		$this->options      = $options ?: new Options( $this->context );
-		$this->user_options = $user_options ?: new User_Options( $this->context );
-		$this->settings     = new Email_Reporting_Settings( $this->options );
+		$this->context       = $context;
+		$this->modules       = $modules;
+		$this->options       = $options ?: new Options( $this->context );
+		$this->user_options  = $user_options ?: new User_Options( $this->context );
+		$this->settings      = new Email_Reporting_Settings( $this->options );
+		$this->user_settings = new User_Email_Reporting_Settings( $this->user_options );
 
-		$user_settings          = new User_Email_Reporting_Settings( $this->user_options );
 		$frequency_planner      = new Frequency_Planner();
-		$subscribed_users_query = new Subscribed_Users_Query( $user_settings, $this->modules );
+		$subscribed_users_query = new Subscribed_Users_Query( $this->user_settings, $this->modules );
 
-=======
-	public function __construct( Context $context, ?Options $options = null ) {
-		$this->context         = $context;
-		$options               = $options ?: new Options( $this->context );
-		$this->settings        = new Email_Reporting_Settings( $options );
-		$this->user_options    = new User_Options( $context );
-		$this->user_settings   = new User_Email_Reporting_Settings( $this->user_options );
->>>>>>> ed0179bc
 		$this->rest_controller = new REST_Email_Reporting_Controller( $this->settings );
 		$this->email_log       = new Email_Log( $this->context );
 		$this->scheduler       = new Email_Reporting_Scheduler( $frequency_planner );
