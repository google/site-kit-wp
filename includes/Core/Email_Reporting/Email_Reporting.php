<?php
/**
 * Class Google\Site_Kit\Core\Email_Reporting\Email_Reporting
 *
 * @package   Google\Site_Kit\Core\Email_Reporting
 * @copyright 2025 Google LLC
 * @license   https://www.apache.org/licenses/LICENSE-2.0 Apache License 2.0
 * @link      https://sitekit.withgoogle.com
 */

namespace Google\Site_Kit\Core\Email_Reporting;

use Google\Site_Kit\Context;
use Google\Site_Kit\Core\Storage\Options;
use Google\Site_Kit\Core\Storage\User_Options;
use Google\Site_Kit\Core\User\Email_Reporting_Settings as User_Email_Reporting_Settings;

/**
 * Base class for Email Reporting feature.
 *
 * @since 1.162.0
 * @access private
 * @ignore
 */
class Email_Reporting {

	/**
	 * Context instance.
	 *
	 * @since 1.162.0
	 * @var Context
	 */
	protected $context;

	/**
	 * Email_Reporting_Settings instance.
	 *
	 * @since 1.162.0
	 * @var Email_Reporting_Settings
	 */
	protected $settings;

	/**
	 * User_Options instance.
	 *
	 * @since n.e.x.t
	 * @var User_Options
	 */
	protected $user_options;

	/**
	 * User_Email_Reporting_Settings instance.
	 *
	 * @since n.e.x.t
	 * @var User_Email_Reporting_Settings
	 */
	protected $user_settings;

	/**
	 * REST_Email_Reporting_Controller instance.
	 *
	 * @since 1.162.0
	 * @var REST_Email_Reporting_Controller
	 */
	protected $rest_controller;

	/**
	 * Email_Log instance.
	 *
	 * @since n.e.x.t
	 * @var Email_Log
	 */
	protected $email_log;

	/**
	 * Constructor.
	 *
	 * @since 1.162.0
	 *
	 * @param Context      $context Plugin context.
	 * @param Options|null $options Optional. Options instance. Default is a new instance.
	 */
	public function __construct( Context $context, ?Options $options = null ) {
		$this->context         = $context;
<<<<<<< HEAD
		$options               = $options ?: new Options( $context );
=======
		$options               = $options ?: new Options( $this->context );
>>>>>>> 6cf36ac2
		$this->settings        = new Email_Reporting_Settings( $options );
		$this->user_options    = new User_Options( $context );
		$this->user_settings   = new User_Email_Reporting_Settings( $this->user_options );
		$this->rest_controller = new REST_Email_Reporting_Controller( $this->settings );
		$this->email_log       = new Email_Log( $this->context );
	}

	/**
	 * Registers functionality through WordPress hooks.
	 *
	 * @since 1.162.0
	 */
	public function register() {
		$this->settings->register();
		$this->rest_controller->register();
<<<<<<< HEAD

		// Register WP admin pointer for Email Reporting onboarding.
		( new Email_Reporting_Pointer( $this->context, $this->user_options, $this->user_settings ) )->register();
=======
		$this->email_log->register();
>>>>>>> 6cf36ac2
	}
}<|MERGE_RESOLUTION|>--- conflicted
+++ resolved
@@ -82,11 +82,7 @@
 	 */
 	public function __construct( Context $context, ?Options $options = null ) {
 		$this->context         = $context;
-<<<<<<< HEAD
-		$options               = $options ?: new Options( $context );
-=======
 		$options               = $options ?: new Options( $this->context );
->>>>>>> 6cf36ac2
 		$this->settings        = new Email_Reporting_Settings( $options );
 		$this->user_options    = new User_Options( $context );
 		$this->user_settings   = new User_Email_Reporting_Settings( $this->user_options );
@@ -102,12 +98,9 @@
 	public function register() {
 		$this->settings->register();
 		$this->rest_controller->register();
-<<<<<<< HEAD
 
 		// Register WP admin pointer for Email Reporting onboarding.
 		( new Email_Reporting_Pointer( $this->context, $this->user_options, $this->user_settings ) )->register();
-=======
 		$this->email_log->register();
->>>>>>> 6cf36ac2
 	}
 }