<?php
/**
 * Class Google\Site_Kit\Core\Email_Reporting\Email_Reporting
 *
 * @package   Google\Site_Kit\Core\Email_Reporting
 * @copyright 2025 Google LLC
 * @license   https://www.apache.org/licenses/LICENSE-2.0 Apache License 2.0
 * @link      https://sitekit.withgoogle.com
 */

namespace Google\Site_Kit\Core\Email_Reporting;

use Google\Site_Kit\Context;
use Google\Site_Kit\Core\Modules\Modules;
use Google\Site_Kit\Core\Storage\Options;
use Google\Site_Kit\Core\Storage\User_Options;
use Google\Site_Kit\Core\User\Email_Reporting_Settings as User_Email_Reporting_Settings;

/**
 * Base class for Email Reporting feature.
 *
 * @since 1.162.0
 * @access private
 * @ignore
 */
class Email_Reporting {

	/**
	 * Context instance.
	 *
	 * @since 1.162.0
	 * @var Context
	 */
	protected $context;

	/**
	 * Options instance.
	 *
	 * @since n.e.x.t
	 * @var Options
	 */
	protected $options;

	/**
	 * Modules instance.
	 *
	 * @since n.e.x.t
	 * @var Modules
	 */
	protected $modules;

	/**
	 * Email_Reporting_Settings instance.
	 *
	 * @since 1.162.0
	 * @var Email_Reporting_Settings
	 */
	protected $settings;

	/**
	 * User_Options instance.
	 *
	 * @since 1.166.0
	 * @var User_Options
	 */
	protected $user_options;

	/**
	 * User_Email_Reporting_Settings instance.
	 *
	 * @since 1.166.0
	 * @var User_Email_Reporting_Settings
	 */
	protected $user_settings;

	/**
	 * REST_Email_Reporting_Controller instance.
	 *
	 * @since 1.162.0
	 * @var REST_Email_Reporting_Controller
	 */
	protected $rest_controller;

	/**
	 * Email_Log instance.
	 *
	 * @since 1.166.0
	 * @var Email_Log
	 */
	protected $email_log;

	/**
	 * Email_Log_Cleanup instance.
	 *
	 * @since n.e.x.t
	 * @var Email_Log_Cleanup
	 */
	protected $email_log_cleanup;

	/**
	 * Scheduler instance.
	 *
	 * @since n.e.x.t
	 * @var Email_Reporting_Scheduler
	 */
	protected $scheduler;

	/**
	 * Initiator task instance.
	 *
	 * @since n.e.x.t
	 * @var Initiator_Task
	 */
	protected $initiator_task;

	/**
	 * Monitor task instance.
	 *
	 * @since n.e.x.t
	 * @var Monitor_Task
	 */
	protected $monitor_task;

	/**
	 * Worker task instance.
	 *
	 * @since n.e.x.t
	 * @var Worker_Task
	 */
	protected $worker_task;

	/**
	 * Constructor.
	 *
	 * @since 1.162.0
	 *
	 * @param Context           $context      Plugin context.
	 * @param Modules           $modules      Modules instance.
	 * @param Options|null      $options      Optional. Options instance. Default is a new instance.
	 * @param User_Options|null $user_options Optional. User options instance. Default is a new instance.
	 */
	public function __construct(
		Context $context,
		Modules $modules,
		?Options $options = null,
		?User_Options $user_options = null
	) {
		$this->context       = $context;
		$this->modules       = $modules;
		$this->options       = $options ?: new Options( $this->context );
		$this->user_options  = $user_options ?: new User_Options( $this->context );
		$this->settings      = new Email_Reporting_Settings( $this->options );
		$this->user_settings = new User_Email_Reporting_Settings( $this->user_options );

		$frequency_planner      = new Frequency_Planner();
		$subscribed_users_query = new Subscribed_Users_Query( $this->user_settings, $this->modules );
		$max_execution_limiter  = new Max_Execution_Limiter( (int) ini_get( 'max_execution_time' ) );
		$batch_query            = new Email_Log_Batch_Query();

<<<<<<< HEAD
		$this->rest_controller   = new REST_Email_Reporting_Controller( $this->settings );
		$this->email_log         = new Email_Log( $this->context );
		$this->scheduler         = new Email_Reporting_Scheduler( $frequency_planner );
		$this->initiator_task    = new Initiator_Task( $this->scheduler, $subscribed_users_query );
		$this->worker_task       = new Worker_Task( $max_execution_limiter, $batch_query, $this->scheduler );
		$this->email_log_cleanup = new Email_Log_Cleanup( $this->settings );
=======
		$this->rest_controller = new REST_Email_Reporting_Controller( $this->settings );
		$this->email_log       = new Email_Log( $this->context );
		$this->scheduler       = new Email_Reporting_Scheduler( $frequency_planner );
		$this->initiator_task  = new Initiator_Task( $this->scheduler, $subscribed_users_query );
		$this->monitor_task    = new Monitor_Task( $this->scheduler, $this->settings );
		$this->worker_task     = new Worker_Task( $max_execution_limiter, $batch_query, $this->scheduler );
>>>>>>> 8c023daa
	}

	/**
	 * Registers functionality through WordPress hooks.
	 *
	 * @since 1.162.0
	 */
	public function register() {
		$this->settings->register();
		$this->rest_controller->register();

		// Register WP admin pointer for Email Reporting onboarding.
		( new Email_Reporting_Pointer( $this->context, $this->user_options, $this->user_settings ) )->register();
		$this->email_log->register();
		$this->scheduler->register();

		add_action( Email_Reporting_Scheduler::ACTION_CLEANUP, array( $this->email_log_cleanup, 'handle_cleanup_action' ) );

		if ( $this->settings->is_email_reporting_enabled() ) {
			$this->scheduler->schedule_initiator_events();
<<<<<<< HEAD
			$this->scheduler->schedule_cleanup();
=======
			$this->scheduler->schedule_monitor();
>>>>>>> 8c023daa

			add_action( Email_Reporting_Scheduler::ACTION_INITIATOR, array( $this->initiator_task, 'handle_callback_action' ), 10, 1 );
			add_action( Email_Reporting_Scheduler::ACTION_MONITOR, array( $this->monitor_task, 'handle_monitor_action' ) );
			add_action( Email_Reporting_Scheduler::ACTION_WORKER, array( $this->worker_task, 'handle_callback_action' ), 10, 3 );

		} else {
			$this->scheduler->unschedule_all();
		}

		$this->settings->on_change(
			function ( $old_value, $new_value ) {
				$was_enabled = (bool) $old_value['enabled'];
				$is_enabled  = (bool) $new_value['enabled'];

				if ( $is_enabled && ! $was_enabled ) {
					$this->scheduler->schedule_initiator_events();
<<<<<<< HEAD
					$this->scheduler->schedule_cleanup();
=======
					$this->scheduler->schedule_monitor();
>>>>>>> 8c023daa
					return;
				}

				if ( ! $is_enabled && $was_enabled ) {
					$this->scheduler->unschedule_all();
				}
			}
		);
	}
}<|MERGE_RESOLUTION|>--- conflicted
+++ resolved
@@ -157,21 +157,13 @@
 		$max_execution_limiter  = new Max_Execution_Limiter( (int) ini_get( 'max_execution_time' ) );
 		$batch_query            = new Email_Log_Batch_Query();
 
-<<<<<<< HEAD
 		$this->rest_controller   = new REST_Email_Reporting_Controller( $this->settings );
 		$this->email_log         = new Email_Log( $this->context );
 		$this->scheduler         = new Email_Reporting_Scheduler( $frequency_planner );
 		$this->initiator_task    = new Initiator_Task( $this->scheduler, $subscribed_users_query );
 		$this->worker_task       = new Worker_Task( $max_execution_limiter, $batch_query, $this->scheduler );
+		$this->monitor_task      = new Monitor_Task( $this->scheduler, $this->settings );
 		$this->email_log_cleanup = new Email_Log_Cleanup( $this->settings );
-=======
-		$this->rest_controller = new REST_Email_Reporting_Controller( $this->settings );
-		$this->email_log       = new Email_Log( $this->context );
-		$this->scheduler       = new Email_Reporting_Scheduler( $frequency_planner );
-		$this->initiator_task  = new Initiator_Task( $this->scheduler, $subscribed_users_query );
-		$this->monitor_task    = new Monitor_Task( $this->scheduler, $this->settings );
-		$this->worker_task     = new Worker_Task( $max_execution_limiter, $batch_query, $this->scheduler );
->>>>>>> 8c023daa
 	}
 
 	/**
@@ -188,19 +180,15 @@
 		$this->email_log->register();
 		$this->scheduler->register();
 
-		add_action( Email_Reporting_Scheduler::ACTION_CLEANUP, array( $this->email_log_cleanup, 'handle_cleanup_action' ) );
-
 		if ( $this->settings->is_email_reporting_enabled() ) {
 			$this->scheduler->schedule_initiator_events();
-<<<<<<< HEAD
+			$this->scheduler->schedule_monitor();
 			$this->scheduler->schedule_cleanup();
-=======
-			$this->scheduler->schedule_monitor();
->>>>>>> 8c023daa
 
 			add_action( Email_Reporting_Scheduler::ACTION_INITIATOR, array( $this->initiator_task, 'handle_callback_action' ), 10, 1 );
 			add_action( Email_Reporting_Scheduler::ACTION_MONITOR, array( $this->monitor_task, 'handle_monitor_action' ) );
 			add_action( Email_Reporting_Scheduler::ACTION_WORKER, array( $this->worker_task, 'handle_callback_action' ), 10, 3 );
+			add_action( Email_Reporting_Scheduler::ACTION_CLEANUP, array( $this->email_log_cleanup, 'handle_cleanup_action' ) );
 
 		} else {
 			$this->scheduler->unschedule_all();
@@ -213,11 +201,8 @@
 
 				if ( $is_enabled && ! $was_enabled ) {
 					$this->scheduler->schedule_initiator_events();
-<<<<<<< HEAD
+					$this->scheduler->schedule_monitor();
 					$this->scheduler->schedule_cleanup();
-=======
-					$this->scheduler->schedule_monitor();
->>>>>>> 8c023daa
 					return;
 				}
 
