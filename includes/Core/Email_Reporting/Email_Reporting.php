--- conflicted
+++ resolved
@@ -184,25 +184,15 @@
 		?Options $options = null,
 		?User_Options $user_options = null
 	) {
-<<<<<<< HEAD
 		$this->context                   = $context;
 		$this->modules                   = $modules;
 		$this->data_requests             = $data_requests;
+		$this->authentication            = $authentication;
 		$this->options                   = $options ?: new Options( $this->context );
 		$this->user_options              = $user_options ?: new User_Options( $this->context );
 		$this->settings                  = new Email_Reporting_Settings( $this->options );
 		$this->user_settings             = new User_Email_Reporting_Settings( $this->user_options );
 		$this->was_analytics_4_connected = new Was_Analytics_4_Connected( $this->options );
-=======
-		$this->context        = $context;
-		$this->modules        = $modules;
-		$this->data_requests  = $data_requests;
-		$this->authentication = $authentication;
-		$this->options        = $options ?: new Options( $this->context );
-		$this->user_options   = $user_options ?: new User_Options( $this->context );
-		$this->settings       = new Email_Reporting_Settings( $this->options );
-		$this->user_settings  = new User_Email_Reporting_Settings( $this->user_options );
->>>>>>> aa7db7a4
 
 		$frequency_planner      = new Frequency_Planner();
 		$subscribed_users_query = new Subscribed_Users_Query( $this->user_settings, $this->modules );
@@ -233,7 +223,6 @@
 		$this->email_log->register();
 		$this->scheduler->register();
 
-<<<<<<< HEAD
 		add_action(
 			'googlesitekit_deactivate_module',
 			function ( $slug ) {
@@ -243,12 +232,9 @@
 			}
 		);
 
-		if ( $this->settings->is_email_reporting_enabled() ) {
-=======
 		// Schedule events only if authentication is completed and email reporting is enabled.
 		// Otherwise events are being scheduled as soon as the plugin is activated.
 		if ( $this->authentication->is_setup_completed() && $this->settings->is_email_reporting_enabled() ) {
->>>>>>> aa7db7a4
 			$this->scheduler->schedule_initiator_events();
 			$this->scheduler->schedule_monitor();
 			$this->scheduler->schedule_cleanup();
