<?php
/**
 * Conversion metrics template part.
 *
 * @package   Google\Site_Kit\Core\Email_Reporting
 * @copyright 2025 Google LLC
 * @license   https://www.apache.org/licenses/LICENSE-2.0 Apache License 2.0
 * @link      https://sitekit.withgoogle.com
 *
 * @var array    $data               Conversion metric data.
 * @var string   $top_traffic_channel Top traffic channel driving conversions.
 * @var callable $render_part        Function to render a template part by name.
 * @var callable $render_shared_part Function to render a shared part by name.
 * @var callable $get_asset_url      Function to get asset URLs.
 */

$value           = $data['value'];
$label           = $data['label'];
$event_name      = $data['event_name'];
$dimension       = $data['dimension'];
$dimension_value = $data['dimension_value'];
$change          = $data['change'];
$change_context  = $data['change_context'];
?>
<table role="presentation" width="100%" style="margin-bottom:16px;">
	<tr>
		<td>
			<?php
			$render_part(
				'conversions-timeline',
				array(
					'change'        => $change,
					'get_asset_url' => $get_asset_url,
				)
			);
			?>
		</td>
		<td>
			<div style="font-size:16px; line-height:24px; font-weight:500; margin-bottom:6px;">
				<?php echo esc_html( $label ); ?>
			</div>
			<div style="height: 22px; margin-bottom: 16px;">
				&nbsp;
				<?php // TODO: Add detected in tag in v1. ?>
			</div>

			<table role="presentation" width="100%"
				style="padding-bottom: 10px; border-bottom: 1px solid #EBEEF0; margin-bottom: 10px;">
				<tr>
<<<<<<< HEAD
					<td>
						<div
							style="font-size:12px; font-weight:500; color:#6C726E; line-height:16px; margin-bottom:8px;">
							<?php
							printf(
								/* translators: %s: Event name (e.g., "Purchase") */
								esc_html__( '"%s" events', 'google-site-kit' ),
								// phpcs:ignore WordPress.Security.EscapeOutput.OutputNotEscaped -- Event name is already escaped above.
								ucfirst( $event_name )
							);
							?>
						</div>
=======
					<td style="font-size:12px; font-weight:500; color:#6C726E; text-align: left; padding-bottom: 10px;">
						<?php
						printf(
							/* translators: %s: Event name (e.g., "Purchase") */
							esc_html__( '"%s" events', 'google-site-kit' ),
							// phpcs:ignore WordPress.Security.EscapeOutput.OutputNotEscaped -- Event name is already escaped above.
							ucfirst( $event_name )
						);
						?>
>>>>>>> 8861e624
					</td>
					<td width="110" style="font-size:12px; font-weight:500;  color:#6C726E; text-align: right; width: 110px; padding-bottom: 10px;">
						<?php echo esc_html( $change_context ); ?>
					</td>
				</tr>
				<tr>
					<td>
						<div style="font-size:14px; line-height:20px; font-weight:500;">
							<?php echo esc_html( $value ); ?>
						</div>
					</td>
					<td style="text-align: right;">
						<?php
						$render_shared_part(
							'change-badge',
							array(
								'value' => $change,
							)
						);
						?>
					</td>
				</tr>
			</table>

			<?php if ( ! empty( $dimension ) ) : ?>
			<div style="font-size:12px; line-height:16px; font-weight:500; color:#6C726E; margin-bottom:4px;">
				<?php esc_html_e( 'Top traffic channel driving the most conversions', 'google-site-kit' ); ?>
			</div>
			<div style="font-size:14px; line-height:20px; font-weight:500;">
				<?php echo esc_html( $dimension_value ); ?>
			</div>
			<?php endif; ?>
		</td>
	</tr>
</table><|MERGE_RESOLUTION|>--- conflicted
+++ resolved
@@ -47,20 +47,6 @@
 			<table role="presentation" width="100%"
 				style="padding-bottom: 10px; border-bottom: 1px solid #EBEEF0; margin-bottom: 10px;">
 				<tr>
-<<<<<<< HEAD
-					<td>
-						<div
-							style="font-size:12px; font-weight:500; color:#6C726E; line-height:16px; margin-bottom:8px;">
-							<?php
-							printf(
-								/* translators: %s: Event name (e.g., "Purchase") */
-								esc_html__( '"%s" events', 'google-site-kit' ),
-								// phpcs:ignore WordPress.Security.EscapeOutput.OutputNotEscaped -- Event name is already escaped above.
-								ucfirst( $event_name )
-							);
-							?>
-						</div>
-=======
 					<td style="font-size:12px; font-weight:500; color:#6C726E; text-align: left; padding-bottom: 10px;">
 						<?php
 						printf(
@@ -70,9 +56,9 @@
 							ucfirst( $event_name )
 						);
 						?>
->>>>>>> 8861e624
 					</td>
-					<td width="110" style="font-size:12px; font-weight:500;  color:#6C726E; text-align: right; width: 110px; padding-bottom: 10px;">
+					<td width="110"
+						style="font-size:12px; font-weight:500;  color:#6C726E; text-align: right; width: 110px; padding-bottom: 10px;">
 						<?php echo esc_html( $change_context ); ?>
 					</td>
 				</tr>
