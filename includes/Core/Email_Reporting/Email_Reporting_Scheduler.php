<?php
/**
 * Class Google\Site_Kit\Core\Email_Reporting\Email_Reporting_Scheduler
 *
 * @package   Google\Site_Kit\Core\Email_Reporting
 * @copyright 2025 Google LLC
 * @license   https://www.apache.org/licenses/LICENSE-2.0 Apache License 2.0
 * @link      https://sitekit.withgoogle.com
 */

namespace Google\Site_Kit\Core\Email_Reporting;

use Google\Site_Kit\Core\User\Email_Reporting_Settings;

/**
 * Schedules cron events related to email reporting.
 *
 * @since n.e.x.t
 * @access private
 * @ignore
 */
class Email_Reporting_Scheduler {

	const ACTION_INITIATOR = 'googlesitekit_email_reporting_initiator';
	const ACTION_WORKER    = 'googlesitekit_email_reporting_worker';
	const ACTION_FALLBACK  = 'googlesitekit_email_reporting_fallback';
<<<<<<< HEAD
	const ACTION_CLEANUP   = 'googlesitekit_email_reporting_cleanup';
=======
	const ACTION_MONITOR   = 'googlesitekit_email_reporting_monitor';
>>>>>>> 8c023daa

	/**
	 * Frequency planner instance.
	 *
	 * @var Frequency_Planner
	 */
	private $frequency_planner;

	/**
	 * Constructor.
	 *
	 * @since n.e.x.t
	 *
	 * @param Frequency_Planner $frequency_planner Frequency planner instance.
	 */
	public function __construct( Frequency_Planner $frequency_planner ) {
		$this->frequency_planner = $frequency_planner;
	}

	/**
	 * Registers WordPress hooks.
	 *
	 * @since n.e.x.t
	 */
	public function register() {
		add_filter( 'cron_schedules', array( __CLASS__, 'register_monthly_schedule' ) );
	}

	/**
	 * Ensures an initiator event exists for each frequency.
	 *
	 * @since n.e.x.t
	 */
	public function schedule_initiator_events() {
		foreach ( array( Email_Reporting_Settings::FREQUENCY_WEEKLY, Email_Reporting_Settings::FREQUENCY_MONTHLY, Email_Reporting_Settings::FREQUENCY_QUARTERLY ) as $frequency ) {
			$this->schedule_initiator_once( $frequency );
		}
	}

	/**
	 * Schedules the next initiator for a frequency if none exists.
	 *
	 * @since n.e.x.t
	 *
	 * @param string $frequency Frequency slug.
	 */
	public function schedule_initiator_once( $frequency ) {
		if ( wp_next_scheduled( self::ACTION_INITIATOR, array( $frequency ) ) ) {
			return;
		}

		$next = $this->frequency_planner->next_occurrence( $frequency, time(), wp_timezone() );

		wp_schedule_single_event( $next, self::ACTION_INITIATOR, array( $frequency ) );
	}

	/**
	 * Explicitly schedules the next initiator event for a frequency.
	 *
	 * @since n.e.x.t
	 *
	 * @param string $frequency Frequency slug.
	 * @param int    $timestamp Base timestamp used to calculate the next run.
	 */
	public function schedule_next_initiator( $frequency, $timestamp ) {
		$next = $this->frequency_planner->next_occurrence( $frequency, $timestamp, wp_timezone() );

		wp_schedule_single_event( $next, self::ACTION_INITIATOR, array( $frequency ) );
	}

	/**
	 * Schedules a worker event if one with the same arguments is not already queued.
	 *
	 * @since n.e.x.t
	 *
	 * @param string $batch_id  Batch identifier.
	 * @param string $frequency Frequency slug.
	 * @param int    $timestamp Base timestamp for the batch.
	 * @param int    $delay     Delay in seconds before the worker runs.
	 */
	public function schedule_worker( $batch_id, $frequency, $timestamp, $delay = MINUTE_IN_SECONDS ) {
		$args = array( $batch_id, $frequency, $timestamp );

		if ( wp_next_scheduled( self::ACTION_WORKER, $args ) ) {
			return;
		}

		wp_schedule_single_event( $timestamp + $delay, self::ACTION_WORKER, $args );
	}

	/**
	 * Schedules a fallback event for the given frequency if one is not already queued.
	 *
	 * @since n.e.x.t
	 *
	 * @param string $frequency Frequency slug.
	 * @param int    $timestamp Base timestamp for the batch.
	 * @param int    $delay     Delay in seconds before fallback runs.
	 */
	public function schedule_fallback( $frequency, $timestamp, $delay = HOUR_IN_SECONDS ) {
		if ( wp_next_scheduled( self::ACTION_FALLBACK, array( $frequency ) ) ) {
			return;
		}

		wp_schedule_single_event( $timestamp + $delay, self::ACTION_FALLBACK, array( $frequency ) );
	}

	/**
<<<<<<< HEAD
	 * Ensures a recurring cleanup event exists.
	 *
	 * @since n.e.x.t
	 */
	public function schedule_cleanup() {
		if ( wp_next_scheduled( self::ACTION_CLEANUP ) ) {
			return;
		}

		wp_schedule_event( time(), 'monthly', self::ACTION_CLEANUP );
=======
	 * Ensures the monitor event is scheduled daily.
	 *
	 * @since n.e.x.t
	 */
	public function schedule_monitor() {
		if ( wp_next_scheduled( self::ACTION_MONITOR ) ) {
			return;
		}

		wp_schedule_event( time(), 'daily', self::ACTION_MONITOR );
>>>>>>> 8c023daa
	}

	/**
	 * Unschedules all email reporting related events.
	 *
	 * @since n.e.x.t
	 */
	public function unschedule_all() {
<<<<<<< HEAD
		foreach ( array( self::ACTION_INITIATOR, self::ACTION_WORKER, self::ACTION_FALLBACK, self::ACTION_CLEANUP ) as $hook ) {
=======
		foreach ( array( self::ACTION_INITIATOR, self::ACTION_WORKER, self::ACTION_FALLBACK, self::ACTION_MONITOR ) as $hook ) {
>>>>>>> 8c023daa
			wp_unschedule_hook( $hook );
		}
	}

	/**
	 * Registers a monthly cron schedule if one does not exist.
	 *
	 * @since n.e.x.t
	 *
	 * @param array $schedules Existing schedules.
	 * @return array Modified schedules including a monthly interval.
	 */
	public static function register_monthly_schedule( $schedules ) {
		if ( isset( $schedules['monthly'] ) ) {
			return $schedules;
		}

		$schedules['monthly'] = array(
			'interval' => MONTH_IN_SECONDS,
			'display'  => __( 'Once Monthly', 'google-site-kit' ),
		);

		return $schedules;
	}
}<|MERGE_RESOLUTION|>--- conflicted
+++ resolved
@@ -24,11 +24,8 @@
 	const ACTION_INITIATOR = 'googlesitekit_email_reporting_initiator';
 	const ACTION_WORKER    = 'googlesitekit_email_reporting_worker';
 	const ACTION_FALLBACK  = 'googlesitekit_email_reporting_fallback';
-<<<<<<< HEAD
+	const ACTION_MONITOR   = 'googlesitekit_email_reporting_monitor';
 	const ACTION_CLEANUP   = 'googlesitekit_email_reporting_cleanup';
-=======
-	const ACTION_MONITOR   = 'googlesitekit_email_reporting_monitor';
->>>>>>> 8c023daa
 
 	/**
 	 * Frequency planner instance.
@@ -137,7 +134,19 @@
 	}
 
 	/**
-<<<<<<< HEAD
+	 * Ensures the monitor event is scheduled daily.
+	 *
+	 * @since n.e.x.t
+	 */
+	public function schedule_monitor() {
+		if ( wp_next_scheduled( self::ACTION_MONITOR ) ) {
+			return;
+		}
+
+		wp_schedule_event( time(), 'daily', self::ACTION_MONITOR );
+	}
+
+	/**
 	 * Ensures a recurring cleanup event exists.
 	 *
 	 * @since n.e.x.t
@@ -148,18 +157,6 @@
 		}
 
 		wp_schedule_event( time(), 'monthly', self::ACTION_CLEANUP );
-=======
-	 * Ensures the monitor event is scheduled daily.
-	 *
-	 * @since n.e.x.t
-	 */
-	public function schedule_monitor() {
-		if ( wp_next_scheduled( self::ACTION_MONITOR ) ) {
-			return;
-		}
-
-		wp_schedule_event( time(), 'daily', self::ACTION_MONITOR );
->>>>>>> 8c023daa
 	}
 
 	/**
@@ -168,11 +165,7 @@
 	 * @since n.e.x.t
 	 */
 	public function unschedule_all() {
-<<<<<<< HEAD
-		foreach ( array( self::ACTION_INITIATOR, self::ACTION_WORKER, self::ACTION_FALLBACK, self::ACTION_CLEANUP ) as $hook ) {
-=======
-		foreach ( array( self::ACTION_INITIATOR, self::ACTION_WORKER, self::ACTION_FALLBACK, self::ACTION_MONITOR ) as $hook ) {
->>>>>>> 8c023daa
+		foreach ( array( self::ACTION_INITIATOR, self::ACTION_WORKER, self::ACTION_FALLBACK, self::ACTION_MONITOR, self::ACTION_CLEANUP ) as $hook ) {
 			wp_unschedule_hook( $hook );
 		}
 	}
