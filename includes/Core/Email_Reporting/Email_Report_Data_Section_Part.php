--- conflicted
+++ resolved
@@ -282,22 +282,13 @@
 			}
 		}
 
-		$compare_start_provided = ! empty( $date_range[ 'compareStartDate' ]  );
-		$compare_end_provided   = ! empty( $date_range[ 'compareEndDate' ] );
+		$compare_start_provided = ! empty( $date_range['compareStartDate'] );
+		$compare_end_provided   = ! empty( $date_range['compareEndDate'] );
 		if ( ! $compare_start_provided || ! $compare_end_provided ) {
 			throw new InvalidArgumentException( 'date_range must contain both compareStartDate and compareEndDate when comparison dates are provided' );
 		}
 
 		$this->date_range = array(
-<<<<<<< HEAD
-			'startDate' => strval( $date_range['startDate'] ),
-			'endDate'   => strval( $date_range['endDate'] ),
-		);
-
-		if ( $compare_start_provided && $compare_end_provided ) {
-			$this->date_range['compareStartDate'] = strval( $date_range['compareStartDate'] );
-			$this->date_range['compareEndDate']   = strval( $date_range['compareEndDate'] );
-=======
 			'startDate' => $date_range['startDate'],
 			'endDate'   => $date_range['endDate'],
 		);
@@ -305,7 +296,6 @@
 		if ( $compare_start_provided && $compare_end_provided ) {
 			$this->date_range['compareStartDate'] = $date_range['compareStartDate'];
 			$this->date_range['compareEndDate']   = $date_range['compareEndDate'];
->>>>>>> 863b5521
 		}
 	}
 
@@ -339,11 +329,7 @@
 		}
 
 		foreach ( $this->values as $value ) {
-<<<<<<< HEAD
-			if ( '' !== trim( strval( $value ) ) ) {
-=======
 			if ( '' !== trim( $value ) ) {
->>>>>>> 863b5521
 				return false;
 			}
 		}
